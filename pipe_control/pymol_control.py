--- conflicted
+++ resolved
@@ -28,13 +28,7 @@
 # Python module imports.
 if dep_check.pymol_module:
     import pymol
-<<<<<<< HEAD
-from math import pi
-from numpy import float64, transpose, zeros
 from os import F_OK, access, getcwd, pardir, sep
-=======
-from os import F_OK, access, pardir, sep
->>>>>>> f8b2de01
 PIPE, Popen = None, None
 if dep_check.subprocess_module:
     from subprocess import PIPE, Popen
