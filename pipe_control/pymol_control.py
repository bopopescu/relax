--- conflicted
+++ resolved
@@ -28,13 +28,7 @@
 # Python module imports.
 if dep_check.pymol_module:
     import pymol
-<<<<<<< HEAD
-from os import F_OK, access, pardir, sep
-=======
-from math import pi
-from numpy import float64, transpose, zeros
 from os import F_OK, access, getcwd, pardir, sep
->>>>>>> 2c81ab1d
 PIPE, Popen = None, None
 if dep_check.subprocess_module:
     from subprocess import PIPE, Popen
@@ -46,11 +40,8 @@
 from lib.errors import RelaxError, RelaxNoPdbError, RelaxNoSequenceError
 from lib.warnings import RelaxWarning
 from lib.io import delete, file_root, get_file_path, open_read_file, open_write_file, test_binary
-<<<<<<< HEAD
-=======
 from lib.structure.files import find_pdb_files
 from pipe_control import pipes
->>>>>>> 2c81ab1d
 from pipe_control.mol_res_spin import exists_mol_res_spin_data
 from pipe_control.pipes import check_pipe
 from pipe_control.result_files import add_result_file
@@ -391,12 +382,8 @@
     for file in pdb_files:
         pymol_obj.exec_cmd("load " + file)
 
-<<<<<<< HEAD
-def frame_order_geometric(file=None):
-=======
 
 def frame_order_geometric(root=None, path=None):
->>>>>>> 2c81ab1d
     """Display the frame order geometric object.
 
     @keyword root:  The file root of the PDB file containing the frame order geometric object.
@@ -416,16 +403,6 @@
         # Read in the PDB file.
         pymol_obj.exec_cmd("load " + file)
 
-<<<<<<< HEAD
-    # Set up the rotor objects.
-    represent_rotor_object(id=id)
-
-    # Set up the cone axis.
-    represent_cone_axis(id=id)
-
-    # Set up the cone object.
-    represent_cone_object(id=id)
-=======
         # The object ID.
         id = file_root(file)
 
@@ -445,7 +422,6 @@
 
         # Set up the cone object.
         represent_cone_object(id=id)
->>>>>>> 2c81ab1d
 
 
 def macro_apply(data_type=None, style="classic", colour_start_name=None, colour_start_rgb=None, colour_end_name=None, colour_end_rgb=None, colour_list=None):
@@ -620,13 +596,8 @@
     if id == None:
         raise RelaxError("The PyMOL object ID must be supplied.")
 
-<<<<<<< HEAD
-    # Select the AVE, AXE, and SIM residues.
-    pymol_obj.exec_cmd("select (%s & resn AVE,AXE,SIM)" % id)
-=======
     # Select the AXE residues.
     pymol_obj.exec_cmd("select (%s & resn AXE)" % id)
->>>>>>> 2c81ab1d
 
     # Show the vector as a stick.
     pymol_obj.exec_cmd("show stick, 'sele'")
@@ -635,11 +606,7 @@
     pymol_obj.exec_cmd("color cyan, 'sele'")
 
     # Select the atom used for labelling.
-<<<<<<< HEAD
-    pymol_obj.exec_cmd("select (%s & resn AVE,AXE,SIM and symbol N)" % id)
-=======
     pymol_obj.exec_cmd("select (%s & resn AXE and symbol N)" % id)
->>>>>>> 2c81ab1d
 
     # Hide the atom.
     pymol_obj.exec_cmd("hide ('sele')")
@@ -662,13 +629,8 @@
     if id == None:
         raise RelaxError("The PyMOL object ID must be supplied.")
 
-<<<<<<< HEAD
-    # Select the CON and EDG residues.
-    pymol_obj.exec_cmd("select (%s & resn CON,EDG)" % id)
-=======
     # Select the CON and CNE residues.
     pymol_obj.exec_cmd("select (%s & resn CON,CNE)" % id)
->>>>>>> 2c81ab1d
 
     # Hide everything.
     pymol_obj.exec_cmd("hide ('sele')")
@@ -689,8 +651,6 @@
     pymol_obj.exec_cmd("cmd.delete('sele')")
 
 
-<<<<<<< HEAD
-=======
 def represent_pivots(id=None):
     """Set up the PyMOL pivot object representation.
 
@@ -715,7 +675,6 @@
     pymol_obj.exec_cmd("cmd.delete('sele')")
 
 
->>>>>>> 2c81ab1d
 def represent_rotor_object(id=None):
     """Set up the PyMOL rotor object representation.
 
@@ -727,13 +686,8 @@
     if id == None:
         raise RelaxError("The PyMOL object ID must be supplied.")
 
-<<<<<<< HEAD
-    # Rotor objects:  Set up the rotor axis (the residues AX and PRC).
-    pymol_obj.exec_cmd("select (%s & resn AX,PRC)" % id)
-=======
     # Rotor objects:  Set up the rotor axis.
     pymol_obj.exec_cmd("select (%s & resn RTX)" % id)
->>>>>>> 2c81ab1d
     pymol_obj.exec_cmd("show stick, 'sele'")
     pymol_obj.exec_cmd("color red, 'sele'")
     pymol_obj.exec_cmd("cmd.delete('sele')")
@@ -746,11 +700,6 @@
     pymol_obj.exec_cmd("cmd.delete('sele')")
 
     # Rotor objects:  Set up the propellers.
-<<<<<<< HEAD
-    pymol_obj.exec_cmd("select (%s & resn PRB)" % id)
-    pymol_obj.exec_cmd("show stick, 'sele'")
-    pymol_obj.exec_cmd("set stick_radius, 0.15, 'sele'")
-=======
     pymol_obj.exec_cmd("select (%s & resn RTB)" % id)
     pymol_obj.exec_cmd("show line, 'sele'")
     pymol_obj.exec_cmd("cmd.delete('sele')")
@@ -762,7 +711,6 @@
     # Rotor objects:  The labels.
     pymol_obj.exec_cmd("select (%s & resn RTL)" % id)
     pymol_obj.exec_cmd("cmd.label(\"sele\",\"name\")")
->>>>>>> 2c81ab1d
     pymol_obj.exec_cmd("cmd.delete('sele')")
 
 
