--- conflicted
+++ resolved
@@ -418,24 +418,6 @@
         # Select the Frame Order model.
         self.interpreter.frame_order.select_model(model=model)
 
-<<<<<<< HEAD
-        # Split grid search if translation is active.
-        if cdp.ave_pos_translation:
-            # Printout.
-            print("\n\nTranslation active - splitting the grid search and iterating.")
-
-            # Loop twice.
-            for i in range(2):
-                # First optimise the rotation.
-                self.interpreter.minimise.grid_search(inc=[None, None, None, self.grid_inc_rigid, self.grid_inc_rigid, self.grid_inc_rigid], constraints=False)
-
-                # Then the translation.
-                self.interpreter.minimise.grid_search(inc=[self.grid_inc_rigid, self.grid_inc_rigid, self.grid_inc_rigid, None, None, None], constraints=False)
-
-        # Standard grid search.
-        else:
-            self.interpreter.minimise.grid_search(inc=self.grid_inc_rigid, constraints=False)
-=======
         # Split grid search for the translation.
         print("\n\nTranslation active - splitting the grid search and iterating.")
         for i in range(2):
@@ -444,7 +426,6 @@
 
             # Then the translation.
             self.interpreter.grid_search(inc=[self.grid_inc_rigid, self.grid_inc_rigid, self.grid_inc_rigid, None, None, None], constraints=False)
->>>>>>> 20a71f98
 
         # Minimise.
         self.interpreter.minimise.execute(self.min_algor, constraints=False)
