--- conflicted
+++ resolved
@@ -43,11 +43,7 @@
 class Frame_order_analysis:
     """The frame order auto-analysis protocol."""
 
-<<<<<<< HEAD
-    def __init__(self, data_pipe_full=None, data_pipe_subset=None, pipe_bundle=None, results_dir=None, grid_inc=11, grid_inc_rigid=21, min_algor='simplex', num_int_pts_grid=50, num_int_pts_subset=[20, 100], func_tol_subset=[1e-2, 1e-2], num_int_pts_full=[100, 1000, 10000, 100000], func_tol_full=[1e-2, 1e-3, 5e-3, 1e-4], mc_sim_num=500, mc_int_pts=1000, mc_func_tol=1e-3, models=['rigid', 'free rotor', 'rotor', 'iso cone, free rotor', 'iso cone, torsionless', 'iso cone', 'pseudo-ellipse, torsionless', 'pseudo-ellipse']):
-=======
     def __init__(self, data_pipe_full=None, data_pipe_subset=None, pipe_bundle=None, results_dir=None, grid_inc=11, grid_inc_rigid=21, min_algor='simplex', num_int_pts_grid=200, num_int_pts_subset=[500, 1000], func_tol_subset=[1e-2, 1e-3], num_int_pts_full=[500, 1000, 10000, 100000], func_tol_full=[1e-2, 1e-3, 5e-3, 1e-4], mc_sim_num=500, mc_int_pts=10000, mc_func_tol=1e-3, models=MODEL_LIST_NONREDUNDANT):
->>>>>>> a3eff97e
         """Perform the full frame order analysis.
 
         @param data_pipe_full:          The name of the data pipe containing all of the RDC and PCS data.
@@ -571,11 +567,6 @@
 
         # The script contents.
         script.write("# PyMOL visualisation.\n")
-<<<<<<< HEAD
-        script.write("pymol.view()\n")
-        script.write("pymol.command('show spheres')\n")
-=======
->>>>>>> a3eff97e
         script.write("pymol.frame_order()\n")
 
         # Close the file.
