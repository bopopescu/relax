###############################################################################
#                                                                             #
# Copyright (C) 2004-2008 Edward d'Auvergne                                   #
# Copyright (C) 2010 Michael Bieri                                            #
#                                                                             #
# This file is part of the program relax.                                     #
#                                                                             #
# relax is free software; you can redistribute it and/or modify               #
# it under the terms of the GNU General Public License as published by        #
# the Free Software Foundation; either version 2 of the License, or           #
# (at your option) any later version.                                         #
#                                                                             #
# relax is distributed in the hope that it will be useful,                    #
# but WITHOUT ANY WARRANTY; without even the implied warranty of              #
# MERCHANTABILITY or FITNESS FOR A PARTICULAR PURPOSE.  See the               #
# GNU General Public License for more details.                                #
#                                                                             #
# You should have received a copy of the GNU General Public License           #
# along with relax; if not, write to the Free Software                        #
# Foundation, Inc., 59 Temple Place, Suite 330, Boston, MA  02111-1307  USA   #
#                                                                             #
###############################################################################

# Module docstring.
"""The automatic relaxation curve fitting protocol."""

#python modules
import time
from os import sep

# relax module imports.
from prompt.interpreter import Interpreter
import generic_fns.structure.main



class NOE_calc:
    def __init__(self, seq_args=None, pipe_name='noe', noe_ref=None, noe_ref_rmsd=None, noe_sat=None, noe_sat_rmsd=None, unresolved=None, pdb_file=None, output_file='noe.out', results_dir=None, int_method='height', heteronuc='N', proton='H', heteronuc_pdb='N'):
        """Perform relaxation curve fitting.

        @keyword seq_args:      The sequence data (file name, dir, mol_name_col, res_num_col, res_name_col, spin_num_col, spin_name_col, sep).  These are the arguments to the  sequence.read() user function, for more information please see the documentation for that function.
        @type seq_args:         list of lists of [str, None or str, None or int, None or int, None or int, None or int, None or int, None or int, None or int, None or str]
        @keyword pipe_name:     The name of the data pipe to create.
        @type pipe_name:        str
        @keyword noe_ref:       The NOE reference peak file.
        @type noe_ref:          file
        @keyword noe_ref_rmsd:  Background RMSD of reference NOE spectrum.
        @type noe_ref_rmsd:     int
        @keyword sat_ref:       The NOE saturated peak file.
        @type sat_ref:          file
        @keyword noe_sat_rmsd:  Background RMSD of saturated NOE spectrum.
        @type noe_sat_rmsd:     int
        @keyword unresolved:    Residues to exclude.
        @type unresolved:       str
        @keyword pdb_file:      Structure file in pdb format.
        @type pdb_file:         str
        @keyword output_file:   Name of the output file.
        @type output_file:      str
        @keyword results_dir:   Folder where results files are placed in.
        @type results_dir:      str
        @keyword int_method:    The integration method, one of 'height', 'point sum' or 'other'.
        @type int_method:       str
        @keyword heteronuc:     Name of heteronucleus of peak list.
        @type heteronuc:        str
        @keyword proton:        Name of proton of peak list.
        @type proton:           str
        @keyword heteronuc_pdb: Name of heteronucleus of PDB file.
        @type heteronuc_pdb:    str
        """

        # Store the args.
        self.pipe_name = pipe_name
        self.noe_sat = noe_sat
        self.noe_sat_rmsd = noe_sat_rmsd
        self.noe_ref = noe_ref
        self.noe_ref_rmsd =noe_ref_rmsd
        self.unresolved = unresolved
        self.pdb_file = pdb_file
<<<<<<< HEAD
        self.results_folder = results_folder
        if results_folder:
            self.grace_dir = results_folder+sep+'grace'
        else:
            self.grace_dir = None
=======
        self.output_file = output_file
        self.results_dir = results_dir
        self.grace_dir = results_dir+sep+'grace'
>>>>>>> f93470b0
        self.int_method = int_method
        self.heteronuc = heteronuc
        self.proton = proton
        self.heteronuc_pdb = heteronuc_pdb

        # User variable checks.
        self.check_vars()

        # Load the interpreter.
        self.interpreter = Interpreter(show_script=False, quit=False, raise_relax_error=True)
        self.interpreter.populate_self()
        self.interpreter.on(verbose=False)

        # Execute.
        self.run()


    def run(self):
        """Set up and run the NOE analysis."""

        # Create the data pipe.
        self.interpreter.pipe.create(self.pipe_name, 'noe')

        # Load the sequence.
        if self.pdb_file:   # load PDB File
            self.interpreter.structure.read_pdb(self.pdb_file)
            generic_fns.structure.main.load_spins(spin_id=heteronuc_pdb)

        else:
            self.interpreter.sequence.read(file=self.seq_args[0], dir=self.seq_args[1], mol_name_col=self.seq_args[2], res_num_col=self.seq_args[3], res_name_col=self.seq_args[4], spin_num_col=self.seq_args[5], spin_name_col=self.seq_args[6], sep=self.seq_args[7])

        # Load the reference spectrum and saturated spectrum peak intensities.
        self.interpreter.spectrum.read_intensities(file=self.noe_ref, spectrum_id='ref', int_method=self.int_method, heteronuc=self.heteronuc, proton=self.proton)
        self.interpreter.spectrum.read_intensities(file=self.noe_sat, spectrum_id='sat', int_method=self.int_method, heteronuc=self.heteronuc, proton=self.proton)

        # Set the spectrum types.
        self.interpreter.noe.spectrum_type('ref', 'ref')
        self.interpreter.noe.spectrum_type('sat', 'sat')

        # Set the errors.
        self.interpreter.spectrum.baseplane_rmsd(error=self.noe_ref_rmsd, spectrum_id='ref')
        self.interpreter.spectrum.baseplane_rmsd(error=self.noe_sat_rmsd, spectrum_id='sat')

        # Peak intensity error analysis.
        self.interpreter.spectrum.error_analysis()

        # Deselect unresolved spins.
        self.interpreter.deselect.read(file=self.unresolved)

        # Calculate the NOEs.
        self.interpreter.calc()

        # Save the NOEs.
        self.interpreter.value.write(param='noe', file=self.output_file, dir = self.results_dir, force=True)

        # Create grace files.
        self.interpreter.grace.write(y_data_type='ref', file='ref.agr', dir=self.grace_dir, force=True)
        self.interpreter.grace.write(y_data_type='sat', file='sat.agr', dir=self.grace_dir, force=True)
        self.interpreter.grace.write(y_data_type='noe', file='noe.agr', dir=self.grace_dir, force=True)

        # Write the results.
        self.interpreter.results.write(file='results', dir=self.results_dir, force=True)

        # Save the program state.
        self.interpreter.state.save(state = 'save', dir=self.results_dir, force=True)


    def check_vars(self):
        """Check that the user has set the variables correctly."""

        # Sequence data.

<|MERGE_RESOLUTION|>--- conflicted
+++ resolved
@@ -76,17 +76,12 @@
         self.noe_ref_rmsd =noe_ref_rmsd
         self.unresolved = unresolved
         self.pdb_file = pdb_file
-<<<<<<< HEAD
-        self.results_folder = results_folder
-        if results_folder:
-            self.grace_dir = results_folder+sep+'grace'
+        self.output_file = output_file
+        self.results_dir = results_dir
+        if results_dir:
+            self.grace_dir = results_dir+sep+'grace'
         else:
             self.grace_dir = None
-=======
-        self.output_file = output_file
-        self.results_dir = results_dir
-        self.grace_dir = results_dir+sep+'grace'
->>>>>>> f93470b0
         self.int_method = int_method
         self.heteronuc = heteronuc
         self.proton = proton
