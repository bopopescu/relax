--- conflicted
+++ resolved
@@ -24,9 +24,6 @@
 
 __all__ = [
     'kronecker_product',
-<<<<<<< HEAD
+    'matrix_exponential',
     'matrix_power'
-=======
-    'matrix_exponential'
->>>>>>> 276279d3
 ]