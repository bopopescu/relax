###############################################################################
#                                                                             #
# Copyright (C) 2013 Edward d'Auvergne                                        #
#                                                                             #
# This file is part of the program relax (http://www.nmr-relax.com).          #
#                                                                             #
# This program is free software: you can redistribute it and/or modify        #
# it under the terms of the GNU General Public License as published by        #
# the Free Software Foundation, either version 3 of the License, or           #
# (at your option) any later version.                                         #
#                                                                             #
# This program is distributed in the hope that it will be useful,             #
# but WITHOUT ANY WARRANTY; without even the implied warranty of              #
# MERCHANTABILITY or FITNESS FOR A PARTICULAR PURPOSE.  See the               #
# GNU General Public License for more details.                                #
#                                                                             #
# You should have received a copy of the GNU General Public License           #
# along with this program.  If not, see <http://www.gnu.org/licenses/>.       #
#                                                                             #
###############################################################################

# Module docstring.
"""Module defining a number of text elements for use in the GUI.

Some of these text elements are operating system dependent due to the incompleteness of the unicode fonts on certain systems.
"""

# relax module imports.
from compat import SYSTEM, u

# OS Flags.
win = False
mac = False
if SYSTEM == 'Windows':
    win = True
if SYSTEM == 'Darwin':
    mac = True

# Relaxation data GUI text elements.
r1 = u("R\u2081")
r2 = u("R\u2082")
if win:
    r1 = "R1"
    r2 = "R2"

# Model-free GUI text elements.
s2 = u("S\u00B2")
s2f = u("S\u00B2f")
s2s = u("S\u00B2s")
local_tm = u("local \u03C4\u2098")
tm = u("\u03C4\u2098")
te = u("\u03C4e")
tf = u("\u03C4f")
ts = u("\u03C4s")
rex = u("R\u2091\u2093")
csa = "CSA"
r = "r"
if win:
    local_tm = u("local \u03C4m")
    tm = u("\u03C4m")
    rex = "Rex"
<<<<<<< HEAD

# Relaxation dispersion GUI text elements.
dw = u("d\u03C9")
i0 = u("I\u2080")
kex = u("k\u2091\u2093")
padw2 = u("pA.d\u03C9\u00B2")
phi_ex = u("\u03D5\u2091\u2093")
phi_exB = u("\u03D5\u2091\u2093B")
phi_exC = u("\u03D5\u2091\u2093C")
r1rho = u("R\u2081\u1D68")
r1rho_prime = u("R\u2081\u1D68'")
r2a = u("R\u2082A")
r2b = u("R\u2082B")
r2eff = u("R\u2082eff")
if win:
    i0 = "I0"
    kex = "kex"
    r1rho = "R1rho"
    r1rho_prime = "R1rho'"
    r2a = "R2A"
    r2b = "R2B"
    r2eff = "R2eff"
=======
if mac:
    local_tm = u("local \u03C4m")
    tm = u("\u03C4m")
>>>>>>> d1d10227
<|MERGE_RESOLUTION|>--- conflicted
+++ resolved
@@ -59,7 +59,9 @@
     local_tm = u("local \u03C4m")
     tm = u("\u03C4m")
     rex = "Rex"
-<<<<<<< HEAD
+if mac:
+    local_tm = u("local \u03C4m")
+    tm = u("\u03C4m")
 
 # Relaxation dispersion GUI text elements.
 dw = u("d\u03C9")
@@ -81,9 +83,4 @@
     r1rho_prime = "R1rho'"
     r2a = "R2A"
     r2b = "R2B"
-    r2eff = "R2eff"
-=======
-if mac:
-    local_tm = u("local \u03C4m")
-    tm = u("\u03C4m")
->>>>>>> d1d10227
+    r2eff = "R2eff"