###############################################################################
#                                                                             #
# Copyright (C) 2003-2014 Edward d'Auvergne                                   #
#                                                                             #
# This file is part of the program relax (http://www.nmr-relax.com).          #
#                                                                             #
# This program is free software: you can redistribute it and/or modify        #
# it under the terms of the GNU General Public License as published by        #
# the Free Software Foundation, either version 3 of the License, or           #
# (at your option) any later version.                                         #
#                                                                             #
# This program is distributed in the hope that it will be useful,             #
# but WITHOUT ANY WARRANTY; without even the implied warranty of              #
# MERCHANTABILITY or FITNESS FOR A PARTICULAR PURPOSE.  See the               #
# GNU General Public License for more details.                                #
#                                                                             #
# You should have received a copy of the GNU General Public License           #
# along with this program.  If not, see <http://www.gnu.org/licenses/>.       #
#                                                                             #
###############################################################################

# Python module imports.
from math import cos, sin
from numpy import array, dot, eye, float64, zeros

# relax module imports.
from lib.geometry.rotations import two_vect_to_R
from lib.structure.angles import angles_regular, angles_uniform
from lib.structure.conversion import get_proton_name
from lib.structure.geometric import generate_vector_dist


def cone_edge(mol=None, cone_obj=None, res_name='CON', res_num=None, chain_id='', apex=None, axis=None, R=None, scale=None, inc=None, distribution='uniform'):
    """Add a residue to the atomic data representing a cone of the given angle.

    A series of vectors totalling the number of increments and starting at the origin are equally spaced around the cone axis.  The atoms representing neighbouring vectors will be directly bonded together.  This will generate an object representing the outer edge of a cone.


    @keyword mol:           The molecule container.
    @type mol:              MolContainer instance
    @keyword cone_obj:      The cone object.  This should provide the limit_check() method with determines the limits of the distribution accepting two arguments, the polar angle phi and the azimuthal angle theta, and return True if the point is in the limits or False if outside.  It should also provide the phi_max() method for returning the phi value for the given theta.
    @type cone_obj:         class instance
    @keyword res_name:      The residue name.
    @type res_name:         str
    @keyword res_num:       The residue number.
    @type res_num:          int
    @keyword chain_id:      The chain identifier.
    @type chain_id:         str
    @keyword apex:          The apex of the cone.
    @type apex:             numpy array, len 3
    @keyword axis:          The central axis of the cone.  If supplied, then this arg will be used to construct the rotation matrix.
    @type axis:             numpy array, len 3
    @keyword R:             A 3x3 rotation matrix.  If the axis arg supplied, then this matrix will be ignored.
    @type R:                3x3 numpy array
    @keyword scale:         The scaling factor to stretch all points by.
    @type scale:            float
    @keyword inc:           The number of increments or number of vectors used to generate the outer edge of the cone.
    @type inc:              int
    @keyword distribution:  The type of point distribution to use.  This can be 'uniform' or 'regular'.
    @type distribution:     str
    """

    # The atom numbers (and indices).
    atom_num = 1
<<<<<<< HEAD
    if hasattr(mol, 'atom_num') and len(mol.atom_num):
=======
    if len(mol.atom_num):
>>>>>>> a3eff97e
        atom_num = mol.atom_num[-1]+1

    # Add an atom for the cone apex.
    mol.atom_add(pdb_record='HETATM', atom_num=atom_num, atom_name='APX', res_name=res_name, res_num=res_num, pos=apex, segment_id=None, element='H')
    origin_atom = atom_num

    # Get the polar and azimuthal angles for the distribution.
    if distribution == 'uniform':
        phi, theta = angles_uniform(inc)
    else:
        phi, theta = angles_regular(inc)

    # Initialise the rotation matrix.
    if R == None:
        R = eye(3)

    # Get the rotation matrix.
    if axis != None:
        two_vect_to_R(array([0, 0, 1], float64), axis, R)

    # Determine the maximum phi values of the point just above the edge.
    phi_max = zeros(len(theta), float64)
    for i in range(len(theta)):
        phi_max[i] = cone_obj.phi_max(theta[i])

    # Move around the azimuth.
    atom_num = atom_num + 1
    for i in range(len(theta)):
        # The vector in the unrotated frame.
        x = cos(theta[i]) * sin(phi_max[i])
        y = sin(theta[i])* sin(phi_max[i])
        z = cos(phi_max[i])
        vector = array([x, y, z], float64)

        # Rotate the vector.
        vector = dot(R, vector)

        # The atom id.
        atom_id = 'T' + repr(i)

        # The atom position.
        pos = apex+vector*scale

        # Add the vector as a H atom of the cone residue.
        mol.atom_add(pdb_record='HETATM', atom_num=atom_num, atom_name=get_proton_name(atom_num), res_name=res_name, res_num=res_num, pos=pos, segment_id=None, element='H')

        # Join the longitude atom to the cone apex.
        mol.atom_connect(index1=origin_atom-1, index2=atom_num-1)

        # Increment the atom number.
        atom_num = atom_num + 1

    # Build the cone edge.
    for i in range(origin_atom, atom_num-2):
        mol.atom_connect(index1=i, index2=i+1)

    # Connect the last radial array to the first (to zip up the circle).
    mol.atom_connect(index1=atom_num-2, index2=origin_atom)


def cone(mol=None, cone_obj=None, start_res=1, apex=None, axis=None, R=None, inc=None, scale=30.0, distribution='regular', axis_flag=True):
    """Create a structural representation of the given cone object.

    @keyword mol:           The molecule container.
    @type mol:              MolContainer instance
    @keyword cone_obj:      The cone object.  This should provide the limit_check() method with determines the limits of the distribution accepting two arguments, the polar angle phi and the azimuthal angle theta, and return True if the point is in the limits or False if outside.  It should also provide the theta_max() method for returning the theta value for the given phi, the phi_max() method for returning the phi value for the given theta.
    @type cone_obj:         class instance
    @keyword start_res:     The starting residue number.
    @type start_res:        str
    @keyword apex:          The apex of the cone.
    @type apex:             rank-1, 3D numpy array
    @keyword axis:          The central axis of the cone.  If not supplied, the z-axis will be used.
    @type axis:             rank-1, 3D numpy array
    @keyword R:             The rotation matrix.
    @type R:                rank-2, 3D numpy array
    @keyword inc:           The increment number used to determine the number of latitude and longitude lines.
    @type inc:              int
    @keyword scale:         The scaling factor to stretch the unit cone by.
    @type scale:            float
    @keyword distribution:  The type of point distribution to use.  This can be 'uniform' or 'regular'.
    @type distribution:     str
    @keyword axis_flag:     A flag which if True will create the cone's axis.
    @type axis_flag:        bool
    """

    # The cone axis default of the z-axis.
    if not axis:
        axis = array([0, 0, 1], float64)

    # No rotation.
    if R == None:
        R = eye(3)

    # The first atom number.
    start_atom = 1
    if hasattr(mol, 'atom_num') and len(mol.atom_num):
        start_atom = mol.atom_num[-1]+1

    # The axis.
    if axis_flag:
        # Add the apex (or centre point).
        mol.atom_add(pdb_record='HETATM', atom_num=start_atom, atom_name='R', res_name='CNC', res_num=start_res, pos=apex, element='C')

        # Generate the axis vectors.
        print("\nGenerating the axis vectors.")
        res_num = generate_vector_residues(mol=mol, vector=dot(R, axis), atom_name='Axis', res_name_vect='CNX', res_num=start_res+1, origin=apex, scale=scale)

    # Generate the cone outer edge.
    print("\nGenerating the cone outer edge.")
    edge_start_atom = 1
    if hasattr(mol, 'atom_num') and len(mol.atom_num):
        edge_start_atom = mol.atom_num[-1]+1
    cone_edge(mol=mol, cone_obj=cone_obj, res_name='CNE', res_num=start_res+2, apex=apex, R=R, scale=scale, inc=inc, distribution=distribution)

    # Generate the cone cap, and stitch it to the cone edge.
    print("\nGenerating the cone cap.")
    cone_start_atom = mol.atom_num[-1]+1
    generate_vector_dist(mol=mol, res_name='CON', res_num=start_res+3, centre=apex, R=R, phi_max_fn=cone_obj.phi_max, scale=scale, inc=inc, distribution=distribution)<|MERGE_RESOLUTION|>--- conflicted
+++ resolved
@@ -62,11 +62,7 @@
 
     # The atom numbers (and indices).
     atom_num = 1
-<<<<<<< HEAD
-    if hasattr(mol, 'atom_num') and len(mol.atom_num):
-=======
     if len(mol.atom_num):
->>>>>>> a3eff97e
         atom_num = mol.atom_num[-1]+1
 
     # Add an atom for the cone apex.
