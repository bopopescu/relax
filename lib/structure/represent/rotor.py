###############################################################################
#                                                                             #
# Copyright (C) 2003-2014 Edward d'Auvergne                                   #
#                                                                             #
# This file is part of the program relax (http://www.nmr-relax.com).          #
#                                                                             #
# This program is free software: you can redistribute it and/or modify        #
# it under the terms of the GNU General Public License as published by        #
# the Free Software Foundation, either version 3 of the License, or           #
# (at your option) any later version.                                         #
#                                                                             #
# This program is distributed in the hope that it will be useful,             #
# but WITHOUT ANY WARRANTY; without even the implied warranty of              #
# MERCHANTABILITY or FITNESS FOR A PARTICULAR PURPOSE.  See the               #
# GNU General Public License for more details.                                #
#                                                                             #
# You should have received a copy of the GNU General Public License           #
# along with this program.  If not, see <http://www.gnu.org/licenses/>.       #
#                                                                             #
###############################################################################

# Module docstring.
"""Representations of a mechanical rotor."""

# Python module imports.
from math import pi
from numpy import array, cross, dot, float64, transpose, zeros
from numpy.linalg import norm

# relax module imports.
from lib.geometry.lines import closest_point_ax
from lib.geometry.rotations import axis_angle_to_R


<<<<<<< HEAD
def rotor(structure=None, rotor_angle=None, axis=None, axis_pt=True, label=None, centre=None, span=2e-9, blade_length=5e-10, model_num=None, staggered=False):
=======
def rotor(structure=None, rotor_angle=None, axis=None, axis_pt=True, label=None, centre=None, span=2e-9, blade_length=5e-10, model_num=None, staggered=False, half_rotor=False):
>>>>>>> a3eff97e
    """Create a PDB representation of a rotor motional model.

    @keyword structure:     The internal structural object instance to add the rotor to as a molecule.
    @type structure:        lib.structure.internal.object.Internal instance
    @keyword rotor_angle:   The angle of the rotor motion in radian.
    @type rotor_angle:      float
    @keyword axis:          The vector defining the rotor axis.
    @type axis:             numpy rank-1, 3D array
    @keyword axis_pt:       A point lying anywhere on the rotor axis.  This is used to define the position of the axis in 3D space.
    @type axis_pt:          numpy rank-1, 3D array
    @keyword label:         The optional label for the rotor axis.  If supplied, this cannot be longer than 4 characters due to the PDB format restriction.
    @type label:            str
    @keyword centre:        The central point of the representation.  If this point is not on the rotor axis, then the closest point on the axis will be used for the centre.
    @type centre:           numpy rank-1, 3D array
    @keyword span:          The distance from the central point to the rotor blades (meters).
    @type span:             float
    @keyword blade_length:  The length of the representative rotor blades.
    @type blade_length:     float
    @keyword model_num:     The structural model number to add the rotor to.  If not supplied, the same rotor structure will be added to all models.
    @type model_num:        int or None
    @keyword staggered:     A flag which if True will cause the rotor blades to be staggered.  This is used to avoid blade overlap.
    @type staggered:        bool
    @keyword half_rotor:    A flag which if True will cause only the positive half of the rotor to be created.
    @type half_rotor:       bool
    """

    # Convert the arguments to numpy arrays, radians and Angstrom.
    axis = array(axis, float64)
    axis_pt = array(axis_pt, float64)
    centre = array(centre, float64)
    span = span * 1e10
    blade_length = blade_length * 1e10

    # Normalise.
    axis_norm = axis / norm(axis)

    # Add a structure (handling up to 3 rotors).
    if structure.has_molecule(model_num=model_num, name='rotor') and structure.has_molecule(model_num=model_num, name='rotor2'):
        structure.add_molecule(model_num=model_num, name='rotor3')
        mol_name = 'rotor3'
    elif structure.has_molecule(model_num=model_num, name='rotor'):
        structure.add_molecule(model_num=model_num, name='rotor2')
        mol_name = 'rotor2'
    else:
        structure.add_molecule(model_num=model_num, name='rotor')
        mol_name = 'rotor'

    # Loop over the models.
    for model in structure.model_loop(model_num):
        # Alias the single molecule from the single model.
        mol = structure.get_molecule(mol_name, model=model.num)

        # The central point.
        mid_point = closest_point_ax(line_pt=axis_pt, axis=axis, point=centre)
        pos_index = mol.atom_add(pdb_record='HETATM', atom_name='CTR', res_name='RTX', res_num=1, pos=mid_point, element='PT')

        # Centre of the propellers, positive half.
        prop1 = mid_point + axis_norm * span
        prop1_index = pos_index + 1
        mol.atom_add(pdb_record='HETATM', atom_name='PRP', res_name='RTX', res_num=2, pos=prop1, element='O')
        mol.atom_connect(index1=pos_index, index2=prop1_index)

<<<<<<< HEAD
        # Centre of the propellers.
        prop2 = mid_point - axis_norm * span
        prop2_index = pos_index + 2
        mol.atom_add(pdb_record='HETATM', atom_name='PRP', res_name='RTX', res_num=3, pos=prop2, element='O')
        mol.atom_connect(index1=pos_index, index2=prop2_index)
=======
        # Centre of the propellers, negative half.
        if not half_rotor:
            prop2 = mid_point - axis_norm * span
            prop2_index = pos_index + 2
            mol.atom_add(pdb_record='HETATM', atom_name='PRP', res_name='RTX', res_num=3, pos=prop2, element='O')
            mol.atom_connect(index1=pos_index, index2=prop2_index)
>>>>>>> a3eff97e

        # Create the rotor propellers.
        rotor_propellers(mol=mol, rotor_angle=rotor_angle, centre=prop1, axis=axis, blade_length=blade_length, staggered=staggered)
        if not half_rotor:
            rotor_propellers(mol=mol, rotor_angle=rotor_angle, centre=prop2, axis=-axis, blade_length=blade_length, staggered=staggered)

        # Add atoms for the labels.
<<<<<<< HEAD
        label_pos1 = mid_point + axis_norm * (span + 2.0)
        label_pos2 = mid_point - axis_norm * (span + 2.0)
        res_num = mol.res_num[-1]+1
        mol.atom_add(pdb_record='HETATM', atom_name=label, res_name='RTL', res_num=res_num, pos=label_pos1, element='H')
        mol.atom_add(pdb_record='HETATM', atom_name=label, res_name='RTL', res_num=res_num, pos=label_pos2, element='H')

=======
        res_num = mol.res_num[-1]+1
        label_pos1 = mid_point + axis_norm * (span + 2.0)
        mol.atom_add(pdb_record='HETATM', atom_name=label, res_name='RTL', res_num=res_num, pos=label_pos1, element='H')
        if not half_rotor:
            label_pos2 = mid_point - axis_norm * (span + 2.0)
            mol.atom_add(pdb_record='HETATM', atom_name=label, res_name='RTL', res_num=res_num, pos=label_pos2, element='H')
>>>>>>> a3eff97e


def rotor_propellers(mol=None, rotor_angle=None, centre=None, axis=None, blade_length=5.0, step_angle=2.0, staggered=False):
    """Create a PDB representation of a rotor motional model.

    This function will create a fixed number of atoms, placing the propeller blade steps outside of the rotor angle on the edge.  This is to allow for model support whereby the rotor angle between models can be different but the atomic count and connectivity must be the same in all models.


    @keyword mol:           The internal structural object molecule container to add the atoms to.
    @type mol:              MolContainer instance
    @keyword rotor_angle:   The angle of the rotor motion in radians.
    @type rotor_angle:      float
    @keyword centre:        The central point of the propeller.
    @type centre:           numpy rank-1, 3D array
    @keyword axis:          The vector defining the rotor axis.
    @type axis:             numpy rank-1, 3D array
    @keyword blade_length:  The length of the representative rotor blades in Angstrom.
    @type blade_length:     float
    @keyword step_angle:    The angle between propeller blades, in degrees.
    @type step_angle:       float
    @keyword staggered:     A flag which if True will cause the rotor blades to be staggered.  This is used to avoid blade overlap.
    @type staggered:        bool
    """

    # Init.
    step_angle = step_angle / 360.0 * 2.0 * pi
    step_num = int(pi / step_angle)
    R = zeros((3, 3), float64)
    res_num = mol.last_residue() + 1

    # Blade vectors.
    blades = zeros((4, 3), float64)
    if abs(dot(axis, array([0, 0, 1], float64))) == 1.0:    # Avoid failures in artificial situations.
        blades[0] = cross(axis, array([1, 0, 0], float64))
    else:
        blades[0] = cross(axis, array([0, 0, 1], float64))
    blades[0] = blades[0] / norm(blades[0])
    blades[1] = cross(axis, blades[0])
    blades[1] = blades[1] / norm(blades[1])
    blades[2] = -blades[0]
    blades[3] = -blades[1]

    # Create the 4 blades.
    for i in range(len(blades)):
        # Staggering.
        if staggered and i % 2:
            blade_origin = centre - axis * 2

        # Non-staggered.
        else:
            blade_origin = centre

        # Add an atom for the blage origin.
        blade_origin_index = mol.atom_add(pdb_record='HETATM', atom_name='BLO', res_name='RTB', res_num=res_num, pos=blade_origin, element='O')

        # The centre edge point of the blade.
        mid_point = blade_origin + blades[i] * blade_length
        mid_pt_index = mol.atom_add(pdb_record='HETATM', atom_name='BLD', res_name='RTB', res_num=res_num, pos=mid_point, element='N')
        mol.atom_connect(index1=mid_pt_index, index2=blade_origin_index)

        # Build the blade.
        angle = 0.0
        pos_last_index = mid_pt_index
        neg_last_index = mid_pt_index
        for j in range(step_num):
            # Increase the angle.
            angle += step_angle

            # The edge rotation (place all points outside of the rotor angle on the edge).
            if angle > rotor_angle:
                axis_angle_to_R(axis, rotor_angle, R)

            # The normal rotation matrix.
            else:
                axis_angle_to_R(axis, angle, R)

            # The positive edge.
            pos_point = dot(R, mid_point - blade_origin) + blade_origin
            pos_index = mol.atom_add(pdb_record='HETATM', atom_name='BLD', res_name='RTB', res_num=res_num, pos=pos_point, element='N')
            mol.atom_connect(index1=pos_index, index2=pos_last_index)
            mol.atom_connect(index1=pos_index, index2=blade_origin_index)

            # The negative edge.
            neg_point = dot(transpose(R), mid_point - blade_origin) + blade_origin
            neg_index = mol.atom_add(pdb_record='HETATM', atom_name='BLD', res_name='RTB', res_num=res_num, pos=neg_point, element='N')
            mol.atom_connect(index1=neg_index, index2=neg_last_index)
            mol.atom_connect(index1=neg_index, index2=blade_origin_index)

            # Update the indices.
            pos_last_index = pos_index
            neg_last_index = neg_index

        # Increment the residue number.
        res_num += 1<|MERGE_RESOLUTION|>--- conflicted
+++ resolved
@@ -32,11 +32,7 @@
 from lib.geometry.rotations import axis_angle_to_R
 
 
-<<<<<<< HEAD
-def rotor(structure=None, rotor_angle=None, axis=None, axis_pt=True, label=None, centre=None, span=2e-9, blade_length=5e-10, model_num=None, staggered=False):
-=======
 def rotor(structure=None, rotor_angle=None, axis=None, axis_pt=True, label=None, centre=None, span=2e-9, blade_length=5e-10, model_num=None, staggered=False, half_rotor=False):
->>>>>>> a3eff97e
     """Create a PDB representation of a rotor motional model.
 
     @keyword structure:     The internal structural object instance to add the rotor to as a molecule.
@@ -99,20 +95,12 @@
         mol.atom_add(pdb_record='HETATM', atom_name='PRP', res_name='RTX', res_num=2, pos=prop1, element='O')
         mol.atom_connect(index1=pos_index, index2=prop1_index)
 
-<<<<<<< HEAD
-        # Centre of the propellers.
-        prop2 = mid_point - axis_norm * span
-        prop2_index = pos_index + 2
-        mol.atom_add(pdb_record='HETATM', atom_name='PRP', res_name='RTX', res_num=3, pos=prop2, element='O')
-        mol.atom_connect(index1=pos_index, index2=prop2_index)
-=======
         # Centre of the propellers, negative half.
         if not half_rotor:
             prop2 = mid_point - axis_norm * span
             prop2_index = pos_index + 2
             mol.atom_add(pdb_record='HETATM', atom_name='PRP', res_name='RTX', res_num=3, pos=prop2, element='O')
             mol.atom_connect(index1=pos_index, index2=prop2_index)
->>>>>>> a3eff97e
 
         # Create the rotor propellers.
         rotor_propellers(mol=mol, rotor_angle=rotor_angle, centre=prop1, axis=axis, blade_length=blade_length, staggered=staggered)
@@ -120,21 +108,12 @@
             rotor_propellers(mol=mol, rotor_angle=rotor_angle, centre=prop2, axis=-axis, blade_length=blade_length, staggered=staggered)
 
         # Add atoms for the labels.
-<<<<<<< HEAD
-        label_pos1 = mid_point + axis_norm * (span + 2.0)
-        label_pos2 = mid_point - axis_norm * (span + 2.0)
-        res_num = mol.res_num[-1]+1
-        mol.atom_add(pdb_record='HETATM', atom_name=label, res_name='RTL', res_num=res_num, pos=label_pos1, element='H')
-        mol.atom_add(pdb_record='HETATM', atom_name=label, res_name='RTL', res_num=res_num, pos=label_pos2, element='H')
-
-=======
         res_num = mol.res_num[-1]+1
         label_pos1 = mid_point + axis_norm * (span + 2.0)
         mol.atom_add(pdb_record='HETATM', atom_name=label, res_name='RTL', res_num=res_num, pos=label_pos1, element='H')
         if not half_rotor:
             label_pos2 = mid_point - axis_norm * (span + 2.0)
             mol.atom_add(pdb_record='HETATM', atom_name=label, res_name='RTL', res_num=res_num, pos=label_pos2, element='H')
->>>>>>> a3eff97e
 
 
 def rotor_propellers(mol=None, rotor_angle=None, centre=None, axis=None, blade_length=5.0, step_angle=2.0, staggered=False):
