###############################################################################
#                                                                             #
# Copyright (C) 2009-2014 Edward d'Auvergne                                   #
#                                                                             #
# This file is part of the program relax (http://www.nmr-relax.com).          #
#                                                                             #
# This program is free software: you can redistribute it and/or modify        #
# it under the terms of the GNU General Public License as published by        #
# the Free Software Foundation, either version 3 of the License, or           #
# (at your option) any later version.                                         #
#                                                                             #
# This program is distributed in the hope that it will be useful,             #
# but WITHOUT ANY WARRANTY; without even the implied warranty of              #
# MERCHANTABILITY or FITNESS FOR A PARTICULAR PURPOSE.  See the               #
# GNU General Public License for more details.                                #
#                                                                             #
# You should have received a copy of the GNU General Public License           #
# along with this program.  If not, see <http://www.gnu.org/licenses/>.       #
#                                                                             #
###############################################################################

# Module docstring.
"""Module for the handling of Frame Order."""

# Python module imports.
from math import cos, pi, sqrt
from numpy import sinc

# relax module imports.
from lib.frame_order.matrix_ops import pcs_pivot_motion_full_qrint, rotate_daeg


def compile_2nd_matrix_iso_cone(matrix, Rx2_eigen, cone_theta, sigma_max):
    """Generate the rotated 2nd degree Frame Order matrix for the isotropic cone.

    The cone axis is assumed to be parallel to the z-axis in the eigenframe.

    @param matrix:      The Frame Order matrix, 2nd degree to be populated.
    @type matrix:       numpy 9D, rank-2 array
    @param Rx2_eigen:   The Kronecker product of the eigenframe rotation matrix with itself.
    @type Rx2_eigen:    numpy 9D, rank-2 array
    @param cone_theta:  The cone opening angle.
    @type cone_theta:   float
    @param sigma_max:   The maximum torsion angle.
    @type sigma_max:    float
    """

    # Populate the Frame Order matrix in the eigenframe.
    populate_2nd_eigenframe_iso_cone(matrix, cone_theta, sigma_max)

    # Rotate and return the frame order matrix.
    return rotate_daeg(matrix, Rx2_eigen)


<<<<<<< HEAD
def pcs_numeric_int_iso_cone_qrint(points=None, theta_max=None, sigma_max=None, c=None, full_in_ref_frame=None, r_pivot_atom=None, r_pivot_atom_rev=None, r_ln_pivot=None, A=None, R_eigen=None, RT_eigen=None, Ri_prime=None, pcs_theta=None, pcs_theta_err=None, missing_pcs=None, error_flag=False):
=======
def pcs_numeric_int_iso_cone_qrint(points=None, theta_max=None, sigma_max=None, c=None, full_in_ref_frame=None, r_pivot_atom=None, r_pivot_atom_rev=None, r_ln_pivot=None, A=None, R_eigen=None, RT_eigen=None, Ri_prime=None, pcs_theta=None, pcs_theta_err=None, missing_pcs=None):
>>>>>>> aaee5e1b
    """Determine the averaged PCS value via numerical integration.

    @keyword points:            The Sobol points in the torsion-tilt angle space.
    @type points:               numpy rank-2, 3D array
    @keyword theta_max:         The half cone angle.
    @type theta_max:            float
    @keyword sigma_max:         The maximum torsion angle.
    @type sigma_max:            float
    @keyword c:                 The PCS constant (without the interatomic distance and in Angstrom units).
    @type c:                    numpy rank-1 array
    @keyword full_in_ref_frame: An array of flags specifying if the tensor in the reference frame is the full or reduced tensor.
    @type full_in_ref_frame:    numpy rank-1 array
    @keyword r_pivot_atom:      The pivot point to atom vector.
    @type r_pivot_atom:         numpy rank-2, 3D array
    @keyword r_pivot_atom_rev:  The reversed pivot point to atom vector.
    @type r_pivot_atom_rev:     numpy rank-2, 3D array
    @keyword r_ln_pivot:        The lanthanide position to pivot point vector.
    @type r_ln_pivot:           numpy rank-2, 3D array
    @keyword A:                 The full alignment tensor of the non-moving domain.
    @type A:                    numpy rank-2, 3D array
    @keyword R_eigen:           The eigenframe rotation matrix.
    @type R_eigen:              numpy rank-2, 3D array
    @keyword RT_eigen:          The transpose of the eigenframe rotation matrix (for faster calculations).
    @type RT_eigen:             numpy rank-2, 3D array
    @keyword Ri_prime:          The empty rotation matrix for the in-frame isotropic cone motion, used to calculate the PCS for each state i in the numerical integration.
    @type Ri_prime:             numpy rank-2, 3D array
    @keyword pcs_theta:         The storage structure for the back-calculated PCS values.
    @type pcs_theta:            numpy rank-2 array
    @keyword pcs_theta_err:     The storage structure for the back-calculated PCS errors.
    @type pcs_theta_err:        numpy rank-2 array
    @keyword missing_pcs:       A structure used to indicate which PCS values are missing.
    @type missing_pcs:          numpy rank-2 array
    """

    # Clear the data structures.
    pcs_theta[:] = 0.0
    pcs_theta_err[:] = 0.0

    # Loop over the samples.
    num = 0
    for i in range(len(points)):
        # Unpack the point.
        theta, phi, sigma = points[i]

        # Outside of the distribution, so skip the point.
        if theta > theta_max:
            continue
        if sigma > sigma_max or sigma < -sigma_max:
            continue

        # Calculate the PCSs for this state.
        pcs_pivot_motion_full_qrint(theta_i=theta, phi_i=phi, sigma_i=sigma, full_in_ref_frame=full_in_ref_frame, r_pivot_atom=r_pivot_atom, r_pivot_atom_rev=r_pivot_atom_rev, r_ln_pivot=r_ln_pivot, A=A, R_eigen=R_eigen, RT_eigen=RT_eigen, Ri_prime=Ri_prime, pcs_theta=pcs_theta, pcs_theta_err=pcs_theta_err, missing_pcs=missing_pcs)

        # Increment the number of points.
        num += 1

    # Calculate the PCS and error.
    for i in range(len(pcs_theta)):
        for j in range(len(pcs_theta[i])):
            # The average PCS.
            pcs_theta[i, j] = c[i] * pcs_theta[i, j] / float(num)


def populate_1st_eigenframe_iso_cone(matrix, angle):
    """Populate the 1st degree Frame Order matrix in the eigenframe for an isotropic cone.

    The cone axis is assumed to be parallel to the z-axis in the eigenframe.

    @param matrix:  The Frame Order matrix, 1st degree.
    @type matrix:   numpy 3D, rank-2 array
    @param angle:   The cone angle.
    @type angle:    float
    """

    # Zeros.
    matrix[:] = 0.0

    # The c33 element.
    matrix[2, 2] = (cos(angle) + 1.0) / 2.0


def populate_2nd_eigenframe_iso_cone(matrix, tmax, smax):
    """Populate the 2nd degree Frame Order matrix in the eigenframe for the isotropic cone.

    The cone axis is assumed to be parallel to the z-axis in the eigenframe.


    @param matrix:  The Frame Order matrix, 2nd degree.
    @type matrix:   numpy 9D, rank-2 array
    @param tmax:    The cone opening angle.
    @type tmax:     float
    @param smax:    The maximum torsion angle.
    @type smax:     float
    """

    # Zeros.
    matrix[:] = 0.0

    # Repetitive trig calculations.
    sinc_smax = sinc(smax/pi)
    sinc_2smax = sinc(2.0*smax/pi)
    cos_tmax = cos(tmax)
    cos_tmax2 = cos_tmax**2

    # Larger factors.
    fact_sinc_2smax = sinc_2smax*(cos_tmax2 + 4.0*cos_tmax + 7.0) / 24.0
    fact_cos_tmax2 = (cos_tmax2 + cos_tmax + 4.0) / 12.0
    fact_cos_tmax = (cos_tmax + 1.0) / 4.0

    # Diagonal.
    matrix[0, 0] = fact_sinc_2smax  +  fact_cos_tmax2
    matrix[1, 1] = fact_sinc_2smax  +  fact_cos_tmax
    matrix[2, 2] = sinc_smax * (2.0*cos_tmax2 + 5.0*cos_tmax + 5.0) / 12.0
    matrix[3, 3] = matrix[1, 1]
    matrix[4, 4] = matrix[0, 0]
    matrix[5, 5] = matrix[2, 2]
    matrix[6, 6] = matrix[2, 2]
    matrix[7, 7] = matrix[2, 2]
    matrix[8, 8] = (cos_tmax2 + cos_tmax + 1.0) / 3.0

    # Off diagonal set 1.
    matrix[0, 4] = matrix[4, 0] = -fact_sinc_2smax  +  fact_cos_tmax2
    matrix[0, 8] = matrix[8, 0] = -(cos_tmax2 + cos_tmax - 2.0) / 6.0
    matrix[4, 8] = matrix[8, 4] = matrix[0, 8]

    # Off diagonal set 2.
    matrix[1, 3] = matrix[3, 1] = fact_sinc_2smax  -  fact_cos_tmax
    matrix[2, 6] = matrix[6, 2] = sinc_smax * (cos_tmax2 + cos_tmax - 2.0) / 6.0
    matrix[5, 7] = matrix[7, 5] = matrix[2, 6]<|MERGE_RESOLUTION|>--- conflicted
+++ resolved
@@ -52,11 +52,7 @@
     return rotate_daeg(matrix, Rx2_eigen)
 
 
-<<<<<<< HEAD
-def pcs_numeric_int_iso_cone_qrint(points=None, theta_max=None, sigma_max=None, c=None, full_in_ref_frame=None, r_pivot_atom=None, r_pivot_atom_rev=None, r_ln_pivot=None, A=None, R_eigen=None, RT_eigen=None, Ri_prime=None, pcs_theta=None, pcs_theta_err=None, missing_pcs=None, error_flag=False):
-=======
 def pcs_numeric_int_iso_cone_qrint(points=None, theta_max=None, sigma_max=None, c=None, full_in_ref_frame=None, r_pivot_atom=None, r_pivot_atom_rev=None, r_ln_pivot=None, A=None, R_eigen=None, RT_eigen=None, Ri_prime=None, pcs_theta=None, pcs_theta_err=None, missing_pcs=None):
->>>>>>> aaee5e1b
     """Determine the averaged PCS value via numerical integration.
 
     @keyword points:            The Sobol points in the torsion-tilt angle space.
