--- conflicted
+++ resolved
@@ -73,11 +73,7 @@
     return rotate_daeg(matrix, Rx2_eigen)
 
 
-<<<<<<< HEAD
-def pcs_numeric_int_rotor_qrint(points=None, sigma_max=None, c=None, full_in_ref_frame=None, r_pivot_atom=None, r_pivot_atom_rev=None, r_ln_pivot=None, A=None, R_eigen=None, RT_eigen=None, Ri_prime=None, pcs_theta=None, pcs_theta_err=None, missing_pcs=None):
-=======
 def pcs_numeric_int_rotor_qrint(points=None, max_points=None, sigma_max=None, c=None, full_in_ref_frame=None, r_pivot_atom=None, r_pivot_atom_rev=None, r_ln_pivot=None, A=None, R_eigen=None, RT_eigen=None, Ri_prime=None, pcs_theta=None, pcs_theta_err=None, missing_pcs=None):
->>>>>>> b79edc18
     """Determine the averaged PCS value via numerical integration.
 
     @keyword points:            The Sobol points in the torsion-tilt angle space.
@@ -121,13 +117,6 @@
     Ri = swapaxes(Ri, 0, 1)
 
     # Unpack the points (in this case, just an alias).
-<<<<<<< HEAD
-    sigma = points
-
-    # Loop over the samples.
-    num = 0
-    for i in range(len(points)):
-=======
     sigma = points[0]
 
     # Loop over the samples.
@@ -137,7 +126,6 @@
         if num == max_points:
             break
 
->>>>>>> b79edc18
         # Outside of the distribution, so skip the point.
         if abs(sigma[i]) > sigma_max:
             continue
