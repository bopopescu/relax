--- conflicted
+++ resolved
@@ -23,13 +23,6 @@
 """Module for the handling of Frame Order."""
 
 # Python module imports.
-<<<<<<< HEAD
-from math import cos
-from numpy import divide, dot, eye, float64, multiply, swapaxes, tensordot
-
-# relax module imports.
-from lib.frame_order.matrix_ops import pcs_pivot_motion_torsionless_qrint, rotate_daeg
-=======
 from math import cos, pi, sqrt
 from numpy import divide, dot, eye, float64, multiply, swapaxes, tensordot
 try:
@@ -39,7 +32,6 @@
 
 # relax module imports.
 from lib.frame_order.matrix_ops import pcs_pivot_motion_torsionless_qr_int, pcs_pivot_motion_torsionless_quad_int, rotate_daeg
->>>>>>> ccbd2182
 
 
 def compile_2nd_matrix_iso_cone_torsionless(matrix, Rx2_eigen, cone_theta):
@@ -88,11 +80,7 @@
     return rotate_daeg(matrix, Rx2_eigen)
 
 
-<<<<<<< HEAD
-def pcs_numeric_int_iso_cone_torsionless_qrint(points=None, max_points=None, theta_max=None, c=None, full_in_ref_frame=None, r_pivot_atom=None, r_pivot_atom_rev=None, r_ln_pivot=None, A=None, R_eigen=None, RT_eigen=None, Ri_prime=None, pcs_theta=None, pcs_theta_err=None, missing_pcs=None):
-=======
 def pcs_numeric_qr_int_iso_cone_torsionless(points=None, max_points=None, theta_max=None, c=None, full_in_ref_frame=None, r_pivot_atom=None, r_pivot_atom_rev=None, r_ln_pivot=None, A=None, R_eigen=None, RT_eigen=None, Ri_prime=None, pcs_theta=None, pcs_theta_err=None, missing_pcs=None):
->>>>>>> ccbd2182
     """Determine the averaged PCS value via numerical integration.
 
     @keyword points:            The Sobol points in the torsion-tilt angle space.
@@ -150,11 +138,7 @@
             continue
 
         # Calculate the PCSs for this state.
-<<<<<<< HEAD
-        pcs_pivot_motion_torsionless_qrint(full_in_ref_frame=full_in_ref_frame, r_pivot_atom=r_pivot_atom, r_pivot_atom_rev=r_pivot_atom_rev, r_ln_pivot=r_ln_pivot, A=A, Ri=Ri[i], pcs_theta=pcs_theta, pcs_theta_err=pcs_theta_err, missing_pcs=missing_pcs)
-=======
         pcs_pivot_motion_torsionless_qr_int(full_in_ref_frame=full_in_ref_frame, r_pivot_atom=r_pivot_atom, r_pivot_atom_rev=r_pivot_atom_rev, r_ln_pivot=r_ln_pivot, A=A, Ri=Ri[i], pcs_theta=pcs_theta, pcs_theta_err=pcs_theta_err, missing_pcs=missing_pcs)
->>>>>>> ccbd2182
 
         # Increment the number of points.
         num += 1
@@ -167,11 +151,7 @@
         Ri = swapaxes(Ri, 0, 1)
 
         # Calculate the PCSs for this state.
-<<<<<<< HEAD
-        pcs_pivot_motion_torsionless_qrint(full_in_ref_frame=full_in_ref_frame, r_pivot_atom=r_pivot_atom, r_pivot_atom_rev=r_pivot_atom_rev, r_ln_pivot=r_ln_pivot, A=A, Ri=Ri, pcs_theta=pcs_theta, pcs_theta_err=pcs_theta_err, missing_pcs=missing_pcs)
-=======
         pcs_pivot_motion_torsionless_qr_int(full_in_ref_frame=full_in_ref_frame, r_pivot_atom=r_pivot_atom, r_pivot_atom_rev=r_pivot_atom_rev, r_ln_pivot=r_ln_pivot, A=A, Ri=Ri, pcs_theta=pcs_theta, pcs_theta_err=pcs_theta_err, missing_pcs=missing_pcs)
->>>>>>> ccbd2182
 
         # Multiply the constant.
         multiply(c, pcs_theta, pcs_theta)
@@ -179,9 +159,6 @@
     # Average the PCS.
     else:
         multiply(c, pcs_theta, pcs_theta)
-<<<<<<< HEAD
-        divide(pcs_theta, float(num), pcs_theta)
-=======
         divide(pcs_theta, float(num), pcs_theta)
 
 
@@ -215,5 +192,4 @@
     SA = 2.0 * pi * (1.0 - cos(theta_max))
 
     # Return the value.
-    return c * result[0] / SA
->>>>>>> ccbd2182
+    return c * result[0] / SA