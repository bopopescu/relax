--- conflicted
+++ resolved
@@ -23,11 +23,7 @@
 """Module for the handling of Frame Order."""
 
 # Python module imports.
-<<<<<<< HEAD
-from math import cos, sqrt
-=======
 from math import cos
->>>>>>> a3eff97e
 from numpy import divide, dot, eye, float64, multiply, swapaxes, tensordot
 
 # relax module imports.
