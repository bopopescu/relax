###############################################################################
#                                                                             #
# Copyright (C) 2009-2014 Edward d'Auvergne                                   #
#                                                                             #
# This file is part of the program relax (http://www.nmr-relax.com).          #
#                                                                             #
# This program is free software: you can redistribute it and/or modify        #
# it under the terms of the GNU General Public License as published by        #
# the Free Software Foundation, either version 3 of the License, or           #
# (at your option) any later version.                                         #
#                                                                             #
# This program is distributed in the hope that it will be useful,             #
# but WITHOUT ANY WARRANTY; without even the implied warranty of              #
# MERCHANTABILITY or FITNESS FOR A PARTICULAR PURPOSE.  See the               #
# GNU General Public License for more details.                                #
#                                                                             #
# You should have received a copy of the GNU General Public License           #
# along with this program.  If not, see <http://www.gnu.org/licenses/>.       #
#                                                                             #
###############################################################################

# Module docstring.
"""Module for the pseudo-ellipse frame order model."""

# Python module imports.
from math import cos, pi, sin, sqrt
from numpy import divide, dot, eye, float64, multiply, sinc, swapaxes, tensordot
from numpy import cos as np_cos
from numpy import sin as np_sin
from numpy import sqrt as np_sqrt
try:
    from scipy.integrate import quad
except ImportError:
    pass

# relax module imports.
from lib.geometry.pec import pec
<<<<<<< HEAD
from lib.frame_order.matrix_ops import pcs_pivot_motion_full_qrint, rotate_daeg
=======
from lib.frame_order.matrix_ops import pcs_pivot_motion_full_qr_int, pcs_pivot_motion_full_quad_int, rotate_daeg
>>>>>>> ccbd2182


def compile_1st_matrix_pseudo_ellipse(matrix, theta_x, theta_y, sigma_max):
    """Generate the 1st degree Frame Order matrix for the pseudo-ellipse.

    @param matrix:      The Frame Order matrix, 1st degree to be populated.
    @type matrix:       numpy 3D, rank-2 array
    @param theta_x:     The cone opening angle along x.
    @type theta_x:      float
    @param theta_y:     The cone opening angle along y.
    @type theta_y:      float
    @param sigma_max:   The maximum torsion angle.
    @type sigma_max:    float
    """

    # The surface area normalisation factor.
    fact = 1.0 / (2.0 * sigma_max * pec(theta_x, theta_y))

    # Numerical integration of phi of each element.
    matrix[0, 0] = fact * quad(part_int_daeg1_pseudo_ellipse_xx, -pi, pi, args=(theta_x, theta_y, sigma_max), full_output=1)[0]
    matrix[1, 1] = fact * quad(part_int_daeg1_pseudo_ellipse_yy, -pi, pi, args=(theta_x, theta_y, sigma_max), full_output=1)[0]
    matrix[2, 2] = fact * quad(part_int_daeg1_pseudo_ellipse_zz, -pi, pi, args=(theta_x, theta_y, sigma_max), full_output=1)[0]


def compile_2nd_matrix_pseudo_ellipse(matrix, Rx2_eigen, theta_x, theta_y, sigma_max):
    """Generate the 2nd degree Frame Order matrix for the pseudo-ellipse.

    @param matrix:      The Frame Order matrix, 2nd degree to be populated.
    @type matrix:       numpy 9D, rank-2 array
    @param Rx2_eigen:   The Kronecker product of the eigenframe rotation matrix with itself.
    @type Rx2_eigen:    numpy 9D, rank-2 array
    @param theta_x:     The cone opening angle along x.
    @type theta_x:      float
    @param theta_y:     The cone opening angle along y.
    @type theta_y:      float
    @param sigma_max:   The maximum torsion angle.
    @type sigma_max:    float
    """

    # The rigid case.
    if theta_x == 0.0 and sigma_max == 0.0:
        # Set up the matrix as the identity.
        matrix[:] = 0.0
        for i in range(len(matrix)):
            matrix[i, i] = 1.0

        # Rotate and return the frame order matrix.
        return rotate_daeg(matrix, Rx2_eigen)

    # The surface area normalisation factor.
    fact = 12.0 * pec(theta_x, theta_y)

    # Invert.
    if fact == 0.0:
        fact = 1e100
    else:
        fact = 1.0 / fact

    # Sigma_max part.
    if sigma_max == 0.0:
        fact2 = 1e100
    else:
        fact2 = fact / (2.0 * sigma_max)

    # Diagonal.
    matrix[0, 0] = fact * (4.0*pi*(sinc(2.0*sigma_max/pi) + 2.0) + quad(part_int_daeg2_pseudo_ellipse_00, -pi, pi, args=(theta_x, theta_y, sigma_max), full_output=1)[0])
    matrix[1, 1] = fact * (4.0*pi*sinc(2.0*sigma_max/pi) + quad(part_int_daeg2_pseudo_ellipse_11, -pi, pi, args=(theta_x, theta_y, sigma_max), full_output=1)[0])
    matrix[2, 2] = fact * 2.0*sinc(sigma_max/pi) * (5.0*pi - quad(part_int_daeg2_pseudo_ellipse_22, -pi, pi, args=(theta_x, theta_y, sigma_max), full_output=1)[0])
    matrix[3, 3] = matrix[1, 1]
    matrix[4, 4] = fact * (4.0*pi*(sinc(2.0*sigma_max/pi) + 2.0) + quad(part_int_daeg2_pseudo_ellipse_44, -pi, pi, args=(theta_x, theta_y, sigma_max), full_output=1)[0])
    matrix[5, 5] = fact * 2.0*sinc(sigma_max/pi) * (5.0*pi - quad(part_int_daeg2_pseudo_ellipse_55, -pi, pi, args=(theta_x, theta_y, sigma_max), full_output=1)[0])
    matrix[6, 6] = matrix[2, 2]
    matrix[7, 7] = matrix[5, 5]
    matrix[8, 8] = 4.0 * fact * (2.0*pi - quad(part_int_daeg2_pseudo_ellipse_88, -pi, pi, args=(theta_x, theta_y, sigma_max), full_output=1)[0])

    # Off diagonal set 1.
    matrix[0, 4] = fact * (4.0*pi*(2.0 - sinc(2.0*sigma_max/pi)) + quad(part_int_daeg2_pseudo_ellipse_04, -pi, pi, args=(theta_x, theta_y, sigma_max), full_output=1)[0])
    matrix[4, 0] = fact * (4.0*pi*(2.0 - sinc(2.0*sigma_max/pi)) + quad(part_int_daeg2_pseudo_ellipse_40, -pi, pi, args=(theta_x, theta_y, sigma_max), full_output=1)[0])
    matrix[0, 8] = 4.0 * fact * (2.0*pi - quad(part_int_daeg2_pseudo_ellipse_08, -pi, pi, args=(theta_x, theta_y, sigma_max), full_output=1)[0])
    matrix[8, 0] = fact * (8.0*pi + quad(part_int_daeg2_pseudo_ellipse_80, -pi, pi, args=(theta_x, theta_y, sigma_max), full_output=1)[0])
    matrix[4, 8] = 4.0 * fact * (2.0*pi - quad(part_int_daeg2_pseudo_ellipse_48, -pi, pi, args=(theta_x, theta_y, sigma_max), full_output=1)[0])
    matrix[8, 4] = fact * (8.0*pi - quad(part_int_daeg2_pseudo_ellipse_84, -pi, pi, args=(theta_x, theta_y, sigma_max), full_output=1)[0])

    # Off diagonal set 2.
    matrix[1, 3] = matrix[3, 1] = fact * (4.0*pi*sinc(2.0*sigma_max/pi) + quad(part_int_daeg2_pseudo_ellipse_13, -pi, pi, args=(theta_x, theta_y, sigma_max), full_output=1)[0])
    matrix[2, 6] = matrix[6, 2] = -fact * 4.0 * sinc(sigma_max/pi) * (2.0*pi + quad(part_int_daeg2_pseudo_ellipse_26, -pi, pi, args=(theta_x, theta_y, sigma_max), full_output=1)[0])
    matrix[5, 7] = matrix[7, 5] = -fact * 4.0 * sinc(sigma_max/pi) * (2.0*pi + quad(part_int_daeg2_pseudo_ellipse_57, -pi, pi, args=(theta_x, theta_y, sigma_max), full_output=1)[0])

    # Rotate and return the frame order matrix.
    return rotate_daeg(matrix, Rx2_eigen)


def part_int_daeg1_pseudo_ellipse_xx(phi, x, y, smax):
    """The theta-sigma partial integral of the 1st degree Frame Order matrix element xx for the pseudo-ellipse.

    @param phi:     The azimuthal tilt-torsion angle.
    @type phi:      float
    @param x:       The cone opening angle along x.
    @type x:        float
    @param y:       The cone opening angle along y.
    @type y:        float
    @param smax:    The maximum torsion angle.
    @type smax:     float
    @return:        The theta-sigma partial integral.
    @rtype:         float
    """

    # Theta max.
    tmax = tmax_pseudo_ellipse(phi, x, y)

    # The theta-sigma integral.
    return sin(smax) * (2 * (1 - cos(tmax)) * sin(phi)**2 + cos(phi)**2 * sin(tmax)**2)


def part_int_daeg1_pseudo_ellipse_yy(phi, x, y, smax):
    """The theta-sigma partial integral of the 1st degree Frame Order matrix element yy for the pseudo-ellipse.

    @param phi:     The azimuthal tilt-torsion angle.
    @type phi:      float
    @param x:       The cone opening angle along x.
    @type x:        float
    @param y:       The cone opening angle along y.
    @type y:        float
    @param smax:    The maximum torsion angle.
    @type smax:     float
    @return:        The theta-sigma partial integral.
    @rtype:         float
    """

    # Theta max.
    tmax = tmax_pseudo_ellipse(phi, x, y)

    # The theta-sigma integral.
    return sin(smax) * (2.0 * cos(phi)**2 * (1.0 - cos(tmax)) + sin(phi)**2 * sin(tmax)**2)


def part_int_daeg1_pseudo_ellipse_zz(phi, x, y, smax):
    """The theta-sigma partial integral of the 1st degree Frame Order matrix element zz for the pseudo-ellipse.

    @param phi:     The azimuthal tilt-torsion angle.
    @type phi:      float
    @param x:       The cone opening angle along x.
    @type x:        float
    @param y:       The cone opening angle along y.
    @type y:        float
    @param smax:    The maximum torsion angle.
    @type smax:     float
    @return:        The theta-sigma partial integral.
    @rtype:         float
    """

    # Theta max.
    tmax = tmax_pseudo_ellipse(phi, x, y)

    # The theta-sigma integral.
    return smax * sin(tmax)**2


def part_int_daeg2_pseudo_ellipse_00(phi, x, y, smax):
    """The theta-sigma partial integral of the 2nd degree Frame Order matrix element 11 for the pseudo-ellipse.

    @param phi:     The azimuthal tilt-torsion angle.
    @type phi:      float
    @param x:       The cone opening angle along x.
    @type x:        float
    @param y:       The cone opening angle along y.
    @type y:        float
    @param smax:    The maximum torsion angle.
    @type smax:     float
    @return:        The theta-sigma partial integral.
    @rtype:         float
    """

    # Theta max.
    tmax = tmax_pseudo_ellipse(phi, x, y)

    # Repetitive trig.
    cos_tmax = cos(tmax)
    sin_tmax2 = sin(tmax)**2
    cos_phi2 = cos(phi)**2

    # Components.
    a = sinc(2.0*smax/pi) * (2.0 * sin_tmax2 * cos_phi2 * ((2.0*cos_phi2 - 1.0)*cos(tmax)  -  6.0*(cos_phi2 - 1.0)) - 2.0*cos_tmax * (2.0*cos_phi2*(4.0*cos_phi2 - 5.0) + 3.0))
    b = 2.0*cos_phi2*cos_tmax*(sin_tmax2 + 2.0) - 6.0*cos_tmax

    # Return the theta-sigma integral.
    return a + b


def part_int_daeg2_pseudo_ellipse_04(phi, x, y, smax):
    """The theta-sigma partial integral of the 2nd degree Frame Order matrix element 22 for the pseudo-ellipse.

    @param phi:     The azimuthal tilt-torsion angle.
    @type phi:      float
    @param x:       The cone opening angle along x.
    @type x:        float
    @param y:       The cone opening angle along y.
    @type y:        float
    @param smax:    The maximum torsion angle.
    @type smax:     float
    @return:        The theta-sigma partial integral.
    @rtype:         float
    """

    # Theta max.
    tmax = tmax_pseudo_ellipse(phi, x, y)

    # Repetitive trig.
    cos_tmax = cos(tmax)
    sin_tmax2 = sin(tmax)**2
    cos_phi2 = cos(phi)**2
    sin_phi2 = sin(phi)**2

    # Components.
    a = sinc(2.0*smax/pi) * (2.0 * sin_tmax2 * cos_phi2 * ((2.0*sin_phi2 - 1.0)*cos(tmax)  -  6.0*sin_phi2) + 2.0*cos_tmax * (2.0*cos_phi2*(4.0*cos_phi2 - 5.0) + 3.0))
    b = 2.0*cos_phi2*cos_tmax*(sin_tmax2 + 2.0) - 6.0*cos_tmax

    # Return the theta-sigma integral.
    return a + b


def part_int_daeg2_pseudo_ellipse_08(phi, x, y, smax):
    """The theta-sigma partial integral of the 2nd degree Frame Order matrix element 33 for the pseudo-ellipse.

    @param phi:     The azimuthal tilt-torsion angle.
    @type phi:      float
    @param x:       The cone opening angle along x.
    @type x:        float
    @param y:       The cone opening angle along y.
    @type y:        float
    @param smax:    The maximum torsion angle.
    @type smax:     float
    @return:        The theta-sigma partial integral.
    @rtype:         float
    """

    # Theta max.
    tmax = tmax_pseudo_ellipse(phi, x, y)

    # The theta-sigma integral.
    return cos(tmax) * cos(phi)**2 * (sin(tmax)**2 + 2.0)


def part_int_daeg2_pseudo_ellipse_11(phi, x, y, smax):
    """The theta-sigma partial integral of the 2nd degree Frame Order matrix for the pseudo-ellipse.

    @param phi:     The azimuthal tilt-torsion angle.
    @type phi:      float
    @param x:       The cone opening angle along x.
    @type x:        float
    @param y:       The cone opening angle along y.
    @type y:        float
    @param smax:    The maximum torsion angle.
    @type smax:     float
    @return:        The theta-sigma partial integral.
    @rtype:         float
    """

    # Theta max.
    tmax = tmax_pseudo_ellipse(phi, x, y)

    # Repetitive trig.
    cos_tmax = cos(tmax)
    cos_phi2 = cos(phi)**2
    sin_phi2 = sin(phi)**2

    # The integral.
    a = sinc(2.0*smax/pi) * ((4.0*cos_phi2*((1.0 - cos_phi2)*cos_tmax + 3.0*(cos_phi2-1)) + 3.0)*sin(tmax)**2 - 16.0*cos_phi2*sin_phi2*cos_tmax) + 3.0*sin(tmax)**2

    # The theta-sigma integral.
    return a


def part_int_daeg2_pseudo_ellipse_13(phi, x, y, smax):
    """The theta-sigma partial integral of the 2nd degree Frame Order matrix for the pseudo-ellipse.

    @param phi:     The azimuthal tilt-torsion angle.
    @type phi:      float
    @param x:       The cone opening angle along x.
    @type x:        float
    @param y:       The cone opening angle along y.
    @type y:        float
    @param smax:    The maximum torsion angle.
    @type smax:     float
    @return:        The theta-sigma partial integral.
    @rtype:         float
    """

    # Theta max.
    tmax = tmax_pseudo_ellipse(phi, x, y)

    # Repetitive trig.
    cos_tmax = cos(tmax)
    sin_tmax2 = sin(tmax)**2
    sinc_2smax = sinc(2.0*smax/pi)
    cos_sin_phi2 = cos(phi)**2*sin(phi)**2

    # The theta-sigma integral.
    return sinc_2smax * (sin_tmax2 * (4*cos_sin_phi2*cos_tmax - 12*cos_sin_phi2 + 3) - 16*cos_sin_phi2*cos_tmax) - 3.0*sin_tmax2


def part_int_daeg2_pseudo_ellipse_22(phi, x, y, smax):
    """The theta-sigma partial integral of the 2nd degree Frame Order matrix for the pseudo-ellipse.

    @param phi:     The azimuthal tilt-torsion angle.
    @type phi:      float
    @param x:       The cone opening angle along x.
    @type x:        float
    @param y:       The cone opening angle along y.
    @type y:        float
    @param smax:    The maximum torsion angle.
    @type smax:     float
    @return:        The theta-sigma partial integral.
    @rtype:         float
    """

    # Theta max.
    tmax = tmax_pseudo_ellipse(phi, x, y)

    # Repetitive trig.
    cos_tmax = cos(tmax)
    cos_phi2 = cos(phi)**2

    # Components.
    a = 2.0*cos_phi2*cos_tmax**3 + 3.0*(1.0 - cos_phi2)*cos_tmax**2

    # Return the theta-sigma integral.
    return a


def part_int_daeg2_pseudo_ellipse_26(phi, x, y, smax):
    """The theta-sigma partial integral of the 2nd degree Frame Order matrix for the pseudo-ellipse.

    @param phi:     The azimuthal tilt-torsion angle.
    @type phi:      float
    @param x:       The cone opening angle along x.
    @type x:        float
    @param y:       The cone opening angle along y.
    @type y:        float
    @param smax:    The maximum torsion angle.
    @type smax:     float
    @return:        The theta-sigma partial integral.
    @rtype:         float
    """

    # Theta max.
    tmax = tmax_pseudo_ellipse(phi, x, y)

    # The theta-sigma integral.
    return cos(phi)**2 * (cos(tmax)**3 - 3.0*cos(tmax))


def part_int_daeg2_pseudo_ellipse_40(phi, x, y, smax):
    """The theta-sigma partial integral of the 2nd degree Frame Order matrix for the pseudo-ellipse.

    @param phi:     The azimuthal tilt-torsion angle.
    @type phi:      float
    @param x:       The cone opening angle along x.
    @type x:        float
    @param y:       The cone opening angle along y.
    @type y:        float
    @param smax:    The maximum torsion angle.
    @type smax:     float
    @return:        The theta-sigma partial integral.
    @rtype:         float
    """

    # Theta max.
    tmax = tmax_pseudo_ellipse(phi, x, y)

    # Repetitive trig.
    cos_tmax = cos(tmax)
    sin_tmax2 = sin(tmax)**2
    cos_phi2 = cos(phi)**2
    sin_phi2 = sin(phi)**2

    # Components.
    a = sinc(2.0*smax/pi) * (2.0 * sin_tmax2 * sin_phi2 * ((2.0*cos_phi2 - 1.0)*cos(tmax) - 6.0*cos_phi2) + 2.0*cos_tmax * (2.0*sin_phi2*(4.0*sin_phi2 - 5.0) + 3.0))
    b = 2.0*sin_phi2*cos_tmax*(sin_tmax2 + 2.0) - 6.0*cos_tmax

    # Return the theta-sigma integral.
    return a + b


def part_int_daeg2_pseudo_ellipse_44(phi, x, y, smax):
    """The theta-sigma partial integral of the 2nd degree Frame Order matrix for the pseudo-ellipse.

    @param phi:     The azimuthal tilt-torsion angle.
    @type phi:      float
    @param x:       The cone opening angle along x.
    @type x:        float
    @param y:       The cone opening angle along y.
    @type y:        float
    @param smax:    The maximum torsion angle.
    @type smax:     float
    @return:        The theta-sigma partial integral.
    @rtype:         float
    """

    # Theta max.
    tmax = tmax_pseudo_ellipse(phi, x, y)

    # Repetitive trig.
    cos_tmax = cos(tmax)
    sin_tmax2 = sin(tmax)**2
    cos_phi2 = cos(phi)**2
    sin_phi2 = sin(phi)**2

    # Components.
    a = sinc(2.0*smax/pi) * (2.0 * sin_tmax2 * sin_phi2 * ((2.0*sin_phi2 - 1.0)*cos(tmax)  +  6.0*cos_phi2) - 2.0*cos_tmax * (2.0*sin_phi2*(4.0*sin_phi2 - 5.0) + 3.0))
    b = 2.0*sin_phi2*cos_tmax*(sin_tmax2 + 2.0) - 6.0*cos_tmax

    # Return the theta-sigma integral.
    return a + b


def part_int_daeg2_pseudo_ellipse_48(phi, x, y, smax):
    """The theta-sigma partial integral of the 2nd degree Frame Order matrix for the pseudo-ellipse.

    @param phi:     The azimuthal tilt-torsion angle.
    @type phi:      float
    @param x:       The cone opening angle along x.
    @type x:        float
    @param y:       The cone opening angle along y.
    @type y:        float
    @param smax:    The maximum torsion angle.
    @type smax:     float
    @return:        The theta-sigma partial integral.
    @rtype:         float
    """

    # Theta max.
    tmax = tmax_pseudo_ellipse(phi, x, y)

    # The theta-sigma integral.
    return cos(tmax) * sin(phi)**2 * (sin(tmax)**2 + 2.0)


def part_int_daeg2_pseudo_ellipse_55(phi, x, y, smax):
    """The theta-sigma partial integral of the 2nd degree Frame Order matrix for the pseudo-ellipse.

    @param phi:     The azimuthal tilt-torsion angle.
    @type phi:      float
    @param x:       The cone opening angle along x.
    @type x:        float
    @param y:       The cone opening angle along y.
    @type y:        float
    @param smax:    The maximum torsion angle.
    @type smax:     float
    @return:        The theta-sigma partial integral.
    @rtype:         float
    """

    # Theta max.
    tmax = tmax_pseudo_ellipse(phi, x, y)

    # Repetitive trig.
    cos_tmax = cos(tmax)
    sin_phi2 = sin(phi)**2

    # Return the theta-sigma integral.
    return 2.0*sin_phi2*cos_tmax**3 + 3.0*(1.0 - sin_phi2)*cos_tmax**2


def part_int_daeg2_pseudo_ellipse_57(phi, x, y, smax):
    """The theta-sigma partial integral of the 2nd degree Frame Order matrix for the pseudo-ellipse.

    @param phi:     The azimuthal tilt-torsion angle.
    @type phi:      float
    @param x:       The cone opening angle along x.
    @type x:        float
    @param y:       The cone opening angle along y.
    @type y:        float
    @param smax:    The maximum torsion angle.
    @type smax:     float
    @return:        The theta-sigma partial integral.
    @rtype:         float
    """

    # Theta max.
    tmax = tmax_pseudo_ellipse(phi, x, y)

    # The theta-sigma integral.
    return sin(phi)**2 * (cos(tmax)**3 - 3.0*cos(tmax))


def part_int_daeg2_pseudo_ellipse_80(phi, x, y, smax):
    """The theta-sigma partial integral of the 2nd degree Frame Order matrix for the pseudo-ellipse.

    @param phi:     The azimuthal tilt-torsion angle.
    @type phi:      float
    @param x:       The cone opening angle along x.
    @type x:        float
    @param y:       The cone opening angle along y.
    @type y:        float
    @param smax:    The maximum torsion angle.
    @type smax:     float
    @return:        The theta-sigma partial integral.
    @rtype:         float
    """

    # Theta max.
    tmax = tmax_pseudo_ellipse(phi, x, y)

    # Repetitive trig.
    cos_tmax = cos(tmax)
    sin_tmax2 = sin(tmax)**2
    cos_phi2 = cos(phi)**2

    # The theta-sigma integral.
    return sinc(2.0*smax/pi) * (2.0*(1.0 - 2.0*cos_phi2)*cos_tmax*(sin_tmax2 + 2.0)) + 2.0*cos_tmax**3 - 6.0*cos_tmax


def part_int_daeg2_pseudo_ellipse_84(phi, x, y, smax):
    """The theta-sigma partial integral of the 2nd degree Frame Order matrix for the pseudo-ellipse.

    @param phi:     The azimuthal tilt-torsion angle.
    @type phi:      float
    @param x:       The cone opening angle along x.
    @type x:        float
    @param y:       The cone opening angle along y.
    @type y:        float
    @param smax:    The maximum torsion angle.
    @type smax:     float
    @return:        The theta-sigma partial integral.
    @rtype:         float
    """

    # Theta max.
    tmax = tmax_pseudo_ellipse(phi, x, y)

    # Repetitive trig.
    cos_tmax = cos(tmax)
    sin_tmax2 = sin(tmax)**2
    cos_phi2 = cos(phi)**2

    # The theta-sigma integral.
    return sinc(2.0*smax/pi) * (2.0*(1.0 - 2.0*cos_phi2)*cos_tmax*(sin_tmax2 + 2.0)) - 2.0*cos_tmax**3 + 6.0*cos_tmax


def part_int_daeg2_pseudo_ellipse_88(phi, x, y, smax):
    """The theta-sigma partial integral of the 2nd degree Frame Order matrix for the pseudo-ellipse.

    @param phi:     The azimuthal tilt-torsion angle.
    @type phi:      float
    @param x:       The cone opening angle along x.
    @type x:        float
    @param y:       The cone opening angle along y.
    @type y:        float
    @param smax:    The maximum torsion angle.
    @type smax:     float
    @return:        The theta-sigma partial integral.
    @rtype:         float
    """

    # Theta max.
    tmax = tmax_pseudo_ellipse(phi, x, y)

    # The theta-sigma integral.
    return cos(tmax)**3


<<<<<<< HEAD
def pcs_numeric_int_pseudo_ellipse_qrint(points=None, max_points=None, theta_x=None, theta_y=None, sigma_max=None, c=None, full_in_ref_frame=None, r_pivot_atom=None, r_pivot_atom_rev=None, r_ln_pivot=None, A=None, R_eigen=None, RT_eigen=None, Ri_prime=None, pcs_theta=None, pcs_theta_err=None, missing_pcs=None):
    """Determine the averaged PCS value via numerical integration.

    @keyword points:            The Sobol points in the torsion-tilt angle space.
    @type points:               numpy rank-2, 3D array
    @keyword max_points:        The maximum number of Sobol' points to use.  Once this number is reached, the loop over the Sobol' torsion-tilt angles is terminated.
    @type max_points:           int
    @keyword theta_x:           The x-axis half cone angle.
    @type theta_x:              float
    @keyword theta_y:           The y-axis half cone angle.
    @type theta_y:              float
    @keyword sigma_max:         The maximum torsion angle.
    @type sigma_max:            float
    @keyword c:                 The PCS constant (without the interatomic distance and in Angstrom units).
    @type c:                    float
    @keyword full_in_ref_frame: An array of flags specifying if the tensor in the reference frame is the full or reduced tensor.
    @type full_in_ref_frame:    numpy rank-1 array
    @keyword r_pivot_atom:      The pivot point to atom vector.
    @type r_pivot_atom:         numpy rank-1, 3D array
    @keyword r_pivot_atom_rev:  The reversed pivot point to atom vector.
    @type r_pivot_atom_rev:     numpy rank-2, 3D array
    @keyword r_ln_pivot:        The lanthanide position to pivot point vector.
    @type r_ln_pivot:           numpy rank-1, 3D array
    @keyword A:                 The full alignment tensor of the non-moving domain.
    @type A:                    numpy rank-2, 3D array
    @keyword R_eigen:           The eigenframe rotation matrix.
    @type R_eigen:              numpy rank-2, 3D array
    @keyword RT_eigen:          The transpose of the eigenframe rotation matrix (for faster calculations).
    @type RT_eigen:             numpy rank-2, 3D array
    @keyword Ri_prime:          The array of pre-calculated rotation matrices for the in-frame pseudo-elliptic cone motion, used to calculate the PCS for each state i in the numerical integration.
    @type Ri_prime:             numpy rank-3, array of 3D arrays
    @keyword pcs_theta:         The storage structure for the back-calculated PCS values.
    @type pcs_theta:            numpy rank-2 array
    @keyword pcs_theta_err:     The storage structure for the back-calculated PCS errors.
    @type pcs_theta_err:        numpy rank-2 array
    @keyword missing_pcs:       A structure used to indicate which PCS values are missing.
    @type missing_pcs:          numpy rank-2 array
    """

    # Clear the data structures.
    pcs_theta[:] = 0.0
    pcs_theta_err[:] = 0.0

    # Fast frame shift.
    Ri = dot(R_eigen, tensordot(Ri_prime, RT_eigen, axes=1))
    Ri = swapaxes(Ri, 0, 1)

    # Unpack the points.
    theta, phi, sigma = points

    # Calculate theta_max.
    theta_max = tmax_pseudo_ellipse_array(phi, theta_x, theta_y)

    # Loop over the samples.
    num = 0
    for i in range(len(points[0])):
        # The maximum number of points has been reached (well, surpassed by one so exit the loop before it is used).
        if num == max_points:
            break

        # Check the torsion angle first, for speed.
        if abs(sigma[i]) > sigma_max:
            continue

        # As theta_x <= theta_y, check if theta is outside of the isotropic cone defined by theta_y to minimise calculations for speed.
        if theta[i] > theta_y:
            continue

        # Outside of the distribution, so skip the point.
        if theta[i] > theta_max[i]:
            continue

        # Calculate the PCSs for this state.
        pcs_pivot_motion_full_qrint(full_in_ref_frame=full_in_ref_frame, r_pivot_atom=r_pivot_atom, r_pivot_atom_rev=r_pivot_atom_rev, r_ln_pivot=r_ln_pivot, A=A, Ri=Ri[i], pcs_theta=pcs_theta, pcs_theta_err=pcs_theta_err, missing_pcs=missing_pcs)

        # Increment the number of points.
        num += 1

    # Default to the rigid state if no points lie in the distribution.
    if num == 0:
        # Fast identity frame shift.
        Ri_prime = eye(3, dtype=float64)
        Ri = dot(R_eigen, tensordot(Ri_prime, RT_eigen, axes=1))
        Ri = swapaxes(Ri, 0, 1)

        # Calculate the PCSs for this state.
        pcs_pivot_motion_full_qrint(full_in_ref_frame=full_in_ref_frame, r_pivot_atom=r_pivot_atom, r_pivot_atom_rev=r_pivot_atom_rev, r_ln_pivot=r_ln_pivot, A=A, Ri=Ri, pcs_theta=pcs_theta, pcs_theta_err=pcs_theta_err, missing_pcs=missing_pcs)

        # Multiply the constant.
        multiply(c, pcs_theta, pcs_theta)

    # Average the PCS.
    else:
        multiply(c, pcs_theta, pcs_theta)
        divide(pcs_theta, float(num), pcs_theta)


def tmax_pseudo_ellipse(phi, theta_x, theta_y):
    """The pseudo-ellipse tilt-torsion polar angle.

    @param phi:     The azimuthal tilt-torsion angle.
    @type phi:      float
    @param theta_x: The cone opening angle along x.
    @type theta_x:  float
    @param theta_y: The cone opening angle along y.
    @type theta_y:  float
    @return:        The theta max angle for the given phi angle.
    @rtype:         float
    """

    # Zero points.
    if theta_x == 0.0:
        return 0.0
    elif theta_y == 0.0:
        return 0.0

    # Return the maximum angle.
    return theta_x * theta_y / sqrt((cos(phi)*theta_y)**2 + (sin(phi)*theta_x)**2)


def tmax_pseudo_ellipse_array(phi, theta_x, theta_y):
    """The pseudo-ellipse tilt-torsion polar angle for numpy arrays.

    @param phi:     The azimuthal tilt-torsion angle.
    @type phi:      numpy rank-1 float64 array
    @param theta_x: The cone opening angle along x.
    @type theta_x:  float
    @param theta_y: The cone opening angle along y.
    @type theta_y:  float
    @return:        The array theta max angles for the given phi angle array.
    @rtype:         numpy rank-1 float64 array
    """

=======
def pcs_numeric_qr_int_pseudo_ellipse(points=None, max_points=None, theta_x=None, theta_y=None, sigma_max=None, c=None, full_in_ref_frame=None, r_pivot_atom=None, r_pivot_atom_rev=None, r_ln_pivot=None, A=None, R_eigen=None, RT_eigen=None, Ri_prime=None, pcs_theta=None, pcs_theta_err=None, missing_pcs=None):
    """Determine the averaged PCS value via numerical integration.

    @keyword points:            The Sobol points in the torsion-tilt angle space.
    @type points:               numpy rank-2, 3D array
    @keyword max_points:        The maximum number of Sobol' points to use.  Once this number is reached, the loop over the Sobol' torsion-tilt angles is terminated.
    @type max_points:           int
    @keyword theta_x:           The x-axis half cone angle.
    @type theta_x:              float
    @keyword theta_y:           The y-axis half cone angle.
    @type theta_y:              float
    @keyword sigma_max:         The maximum torsion angle.
    @type sigma_max:            float
    @keyword c:                 The PCS constant (without the interatomic distance and in Angstrom units).
    @type c:                    float
    @keyword full_in_ref_frame: An array of flags specifying if the tensor in the reference frame is the full or reduced tensor.
    @type full_in_ref_frame:    numpy rank-1 array
    @keyword r_pivot_atom:      The pivot point to atom vector.
    @type r_pivot_atom:         numpy rank-1, 3D array
    @keyword r_pivot_atom_rev:  The reversed pivot point to atom vector.
    @type r_pivot_atom_rev:     numpy rank-2, 3D array
    @keyword r_ln_pivot:        The lanthanide position to pivot point vector.
    @type r_ln_pivot:           numpy rank-1, 3D array
    @keyword A:                 The full alignment tensor of the non-moving domain.
    @type A:                    numpy rank-2, 3D array
    @keyword R_eigen:           The eigenframe rotation matrix.
    @type R_eigen:              numpy rank-2, 3D array
    @keyword RT_eigen:          The transpose of the eigenframe rotation matrix (for faster calculations).
    @type RT_eigen:             numpy rank-2, 3D array
    @keyword Ri_prime:          The array of pre-calculated rotation matrices for the in-frame pseudo-elliptic cone motion, used to calculate the PCS for each state i in the numerical integration.
    @type Ri_prime:             numpy rank-3, array of 3D arrays
    @keyword pcs_theta:         The storage structure for the back-calculated PCS values.
    @type pcs_theta:            numpy rank-2 array
    @keyword pcs_theta_err:     The storage structure for the back-calculated PCS errors.
    @type pcs_theta_err:        numpy rank-2 array
    @keyword missing_pcs:       A structure used to indicate which PCS values are missing.
    @type missing_pcs:          numpy rank-2 array
    """

    # Clear the data structures.
    pcs_theta[:] = 0.0
    pcs_theta_err[:] = 0.0

    # Fast frame shift.
    Ri = dot(R_eigen, tensordot(Ri_prime, RT_eigen, axes=1))
    Ri = swapaxes(Ri, 0, 1)

    # Unpack the points.
    theta, phi, sigma = points

    # Calculate theta_max.
    theta_max = tmax_pseudo_ellipse_array(phi, theta_x, theta_y)

    # Loop over the samples.
    num = 0
    for i in range(len(points[0])):
        # The maximum number of points has been reached (well, surpassed by one so exit the loop before it is used).
        if num == max_points:
            break

        # Check the torsion angle first, for speed.
        if abs(sigma[i]) > sigma_max:
            continue

        # As theta_x <= theta_y, check if theta is outside of the isotropic cone defined by theta_y to minimise calculations for speed.
        if theta[i] > theta_y:
            continue

        # Outside of the distribution, so skip the point.
        if theta[i] > theta_max[i]:
            continue

        # Calculate the PCSs for this state.
        pcs_pivot_motion_full_qr_int(full_in_ref_frame=full_in_ref_frame, r_pivot_atom=r_pivot_atom, r_pivot_atom_rev=r_pivot_atom_rev, r_ln_pivot=r_ln_pivot, A=A, Ri=Ri[i], pcs_theta=pcs_theta, pcs_theta_err=pcs_theta_err, missing_pcs=missing_pcs)

        # Increment the number of points.
        num += 1

    # Default to the rigid state if no points lie in the distribution.
    if num == 0:
        # Fast identity frame shift.
        Ri_prime = eye(3, dtype=float64)
        Ri = dot(R_eigen, tensordot(Ri_prime, RT_eigen, axes=1))
        Ri = swapaxes(Ri, 0, 1)

        # Calculate the PCSs for this state.
        pcs_pivot_motion_full_qr_int(full_in_ref_frame=full_in_ref_frame, r_pivot_atom=r_pivot_atom, r_pivot_atom_rev=r_pivot_atom_rev, r_ln_pivot=r_ln_pivot, A=A, Ri=Ri, pcs_theta=pcs_theta, pcs_theta_err=pcs_theta_err, missing_pcs=missing_pcs)

        # Multiply the constant.
        multiply(c, pcs_theta, pcs_theta)

    # Average the PCS.
    else:
        multiply(c, pcs_theta, pcs_theta)
        divide(pcs_theta, float(num), pcs_theta)


def pcs_numeric_quad_int_pseudo_ellipse(theta_x=None, theta_y=None, sigma_max=None, c=None, r_pivot_atom=None, r_ln_pivot=None, A=None, R_eigen=None, RT_eigen=None, Ri_prime=None):
    """Determine the averaged PCS value via numerical integration.

    @keyword theta_x:       The x-axis half cone angle.
    @type theta_x:          float
    @keyword theta_y:       The y-axis half cone angle.
    @type theta_y:          float
    @keyword sigma_max:     The maximum torsion angle.
    @type sigma_max:        float
    @keyword c:             The PCS constant (without the interatomic distance and in Angstrom units).
    @type c:                float
    @keyword r_pivot_atom:  The pivot point to atom vector.
    @type r_pivot_atom:     numpy rank-1, 3D array
    @keyword r_ln_pivot:    The lanthanide position to pivot point vector.
    @type r_ln_pivot:       numpy rank-1, 3D array
    @keyword A:             The full alignment tensor of the non-moving domain.
    @type A:                numpy rank-2, 3D array
    @keyword R_eigen:       The eigenframe rotation matrix.
    @type R_eigen:          numpy rank-2, 3D array
    @keyword RT_eigen:      The transpose of the eigenframe rotation matrix (for faster calculations).
    @type RT_eigen:         numpy rank-2, 3D array
    @keyword Ri_prime:      The empty rotation matrix for the in-frame isotropic cone motion, used to calculate the PCS for each state i in the numerical integration.
    @type Ri_prime:         numpy rank-2, 3D array
    @return:                The averaged PCS value.
    @rtype:                 float
    """

    def pseudo_ellipse(theta, phi):
        """The pseudo-ellipse wrapper formula."""

        return tmax_pseudo_ellipse(phi, theta_x, theta_y)

    # Perform numerical integration.
    result = tplquad(pcs_pivot_motion_full_quad_int, -sigma_max, sigma_max, lambda phi: -pi, lambda phi: pi, lambda theta, phi: 0.0, pseudo_ellipse, args=(r_pivot_atom, r_ln_pivot, A, R_eigen, RT_eigen, Ri_prime))

    # The surface area normalisation factor.
    SA = 2.0 * sigma_max * pec(theta_x, theta_y)

    # Return the value.
    return c * result[0] / SA


def tmax_pseudo_ellipse(phi, theta_x, theta_y):
    """The pseudo-ellipse tilt-torsion polar angle.

    @param phi:     The azimuthal tilt-torsion angle.
    @type phi:      float
    @param theta_x: The cone opening angle along x.
    @type theta_x:  float
    @param theta_y: The cone opening angle along y.
    @type theta_y:  float
    @return:        The theta max angle for the given phi angle.
    @rtype:         float
    """

    # Zero points.
    if theta_x == 0.0:
        return 0.0
    elif theta_y == 0.0:
        return 0.0

    # Return the maximum angle.
    return theta_x * theta_y / sqrt((cos(phi)*theta_y)**2 + (sin(phi)*theta_x)**2)


def tmax_pseudo_ellipse_array(phi, theta_x, theta_y):
    """The pseudo-ellipse tilt-torsion polar angle for numpy arrays.

    @param phi:     The azimuthal tilt-torsion angle.
    @type phi:      numpy rank-1 float64 array
    @param theta_x: The cone opening angle along x.
    @type theta_x:  float
    @param theta_y: The cone opening angle along y.
    @type theta_y:  float
    @return:        The array theta max angles for the given phi angle array.
    @rtype:         numpy rank-1 float64 array
    """

>>>>>>> ccbd2182
    # Zero points.
    if theta_x == 0.0:
        return 0.0 * phi
    elif theta_y == 0.0:
        return 0.0 * phi

    # Return the maximum angle.
    return theta_x * theta_y / np_sqrt((np_cos(phi)*theta_y)**2 + (np_sin(phi)*theta_x)**2)<|MERGE_RESOLUTION|>--- conflicted
+++ resolved
@@ -29,17 +29,13 @@
 from numpy import sin as np_sin
 from numpy import sqrt as np_sqrt
 try:
-    from scipy.integrate import quad
+    from scipy.integrate import quad, tplquad
 except ImportError:
     pass
 
 # relax module imports.
 from lib.geometry.pec import pec
-<<<<<<< HEAD
-from lib.frame_order.matrix_ops import pcs_pivot_motion_full_qrint, rotate_daeg
-=======
 from lib.frame_order.matrix_ops import pcs_pivot_motion_full_qr_int, pcs_pivot_motion_full_quad_int, rotate_daeg
->>>>>>> ccbd2182
 
 
 def compile_1st_matrix_pseudo_ellipse(matrix, theta_x, theta_y, sigma_max):
@@ -602,8 +598,7 @@
     return cos(tmax)**3
 
 
-<<<<<<< HEAD
-def pcs_numeric_int_pseudo_ellipse_qrint(points=None, max_points=None, theta_x=None, theta_y=None, sigma_max=None, c=None, full_in_ref_frame=None, r_pivot_atom=None, r_pivot_atom_rev=None, r_ln_pivot=None, A=None, R_eigen=None, RT_eigen=None, Ri_prime=None, pcs_theta=None, pcs_theta_err=None, missing_pcs=None):
+def pcs_numeric_qr_int_pseudo_ellipse(points=None, max_points=None, theta_x=None, theta_y=None, sigma_max=None, c=None, full_in_ref_frame=None, r_pivot_atom=None, r_pivot_atom_rev=None, r_ln_pivot=None, A=None, R_eigen=None, RT_eigen=None, Ri_prime=None, pcs_theta=None, pcs_theta_err=None, missing_pcs=None):
     """Determine the averaged PCS value via numerical integration.
 
     @keyword points:            The Sobol points in the torsion-tilt angle space.
@@ -676,140 +671,6 @@
             continue
 
         # Calculate the PCSs for this state.
-        pcs_pivot_motion_full_qrint(full_in_ref_frame=full_in_ref_frame, r_pivot_atom=r_pivot_atom, r_pivot_atom_rev=r_pivot_atom_rev, r_ln_pivot=r_ln_pivot, A=A, Ri=Ri[i], pcs_theta=pcs_theta, pcs_theta_err=pcs_theta_err, missing_pcs=missing_pcs)
-
-        # Increment the number of points.
-        num += 1
-
-    # Default to the rigid state if no points lie in the distribution.
-    if num == 0:
-        # Fast identity frame shift.
-        Ri_prime = eye(3, dtype=float64)
-        Ri = dot(R_eigen, tensordot(Ri_prime, RT_eigen, axes=1))
-        Ri = swapaxes(Ri, 0, 1)
-
-        # Calculate the PCSs for this state.
-        pcs_pivot_motion_full_qrint(full_in_ref_frame=full_in_ref_frame, r_pivot_atom=r_pivot_atom, r_pivot_atom_rev=r_pivot_atom_rev, r_ln_pivot=r_ln_pivot, A=A, Ri=Ri, pcs_theta=pcs_theta, pcs_theta_err=pcs_theta_err, missing_pcs=missing_pcs)
-
-        # Multiply the constant.
-        multiply(c, pcs_theta, pcs_theta)
-
-    # Average the PCS.
-    else:
-        multiply(c, pcs_theta, pcs_theta)
-        divide(pcs_theta, float(num), pcs_theta)
-
-
-def tmax_pseudo_ellipse(phi, theta_x, theta_y):
-    """The pseudo-ellipse tilt-torsion polar angle.
-
-    @param phi:     The azimuthal tilt-torsion angle.
-    @type phi:      float
-    @param theta_x: The cone opening angle along x.
-    @type theta_x:  float
-    @param theta_y: The cone opening angle along y.
-    @type theta_y:  float
-    @return:        The theta max angle for the given phi angle.
-    @rtype:         float
-    """
-
-    # Zero points.
-    if theta_x == 0.0:
-        return 0.0
-    elif theta_y == 0.0:
-        return 0.0
-
-    # Return the maximum angle.
-    return theta_x * theta_y / sqrt((cos(phi)*theta_y)**2 + (sin(phi)*theta_x)**2)
-
-
-def tmax_pseudo_ellipse_array(phi, theta_x, theta_y):
-    """The pseudo-ellipse tilt-torsion polar angle for numpy arrays.
-
-    @param phi:     The azimuthal tilt-torsion angle.
-    @type phi:      numpy rank-1 float64 array
-    @param theta_x: The cone opening angle along x.
-    @type theta_x:  float
-    @param theta_y: The cone opening angle along y.
-    @type theta_y:  float
-    @return:        The array theta max angles for the given phi angle array.
-    @rtype:         numpy rank-1 float64 array
-    """
-
-=======
-def pcs_numeric_qr_int_pseudo_ellipse(points=None, max_points=None, theta_x=None, theta_y=None, sigma_max=None, c=None, full_in_ref_frame=None, r_pivot_atom=None, r_pivot_atom_rev=None, r_ln_pivot=None, A=None, R_eigen=None, RT_eigen=None, Ri_prime=None, pcs_theta=None, pcs_theta_err=None, missing_pcs=None):
-    """Determine the averaged PCS value via numerical integration.
-
-    @keyword points:            The Sobol points in the torsion-tilt angle space.
-    @type points:               numpy rank-2, 3D array
-    @keyword max_points:        The maximum number of Sobol' points to use.  Once this number is reached, the loop over the Sobol' torsion-tilt angles is terminated.
-    @type max_points:           int
-    @keyword theta_x:           The x-axis half cone angle.
-    @type theta_x:              float
-    @keyword theta_y:           The y-axis half cone angle.
-    @type theta_y:              float
-    @keyword sigma_max:         The maximum torsion angle.
-    @type sigma_max:            float
-    @keyword c:                 The PCS constant (without the interatomic distance and in Angstrom units).
-    @type c:                    float
-    @keyword full_in_ref_frame: An array of flags specifying if the tensor in the reference frame is the full or reduced tensor.
-    @type full_in_ref_frame:    numpy rank-1 array
-    @keyword r_pivot_atom:      The pivot point to atom vector.
-    @type r_pivot_atom:         numpy rank-1, 3D array
-    @keyword r_pivot_atom_rev:  The reversed pivot point to atom vector.
-    @type r_pivot_atom_rev:     numpy rank-2, 3D array
-    @keyword r_ln_pivot:        The lanthanide position to pivot point vector.
-    @type r_ln_pivot:           numpy rank-1, 3D array
-    @keyword A:                 The full alignment tensor of the non-moving domain.
-    @type A:                    numpy rank-2, 3D array
-    @keyword R_eigen:           The eigenframe rotation matrix.
-    @type R_eigen:              numpy rank-2, 3D array
-    @keyword RT_eigen:          The transpose of the eigenframe rotation matrix (for faster calculations).
-    @type RT_eigen:             numpy rank-2, 3D array
-    @keyword Ri_prime:          The array of pre-calculated rotation matrices for the in-frame pseudo-elliptic cone motion, used to calculate the PCS for each state i in the numerical integration.
-    @type Ri_prime:             numpy rank-3, array of 3D arrays
-    @keyword pcs_theta:         The storage structure for the back-calculated PCS values.
-    @type pcs_theta:            numpy rank-2 array
-    @keyword pcs_theta_err:     The storage structure for the back-calculated PCS errors.
-    @type pcs_theta_err:        numpy rank-2 array
-    @keyword missing_pcs:       A structure used to indicate which PCS values are missing.
-    @type missing_pcs:          numpy rank-2 array
-    """
-
-    # Clear the data structures.
-    pcs_theta[:] = 0.0
-    pcs_theta_err[:] = 0.0
-
-    # Fast frame shift.
-    Ri = dot(R_eigen, tensordot(Ri_prime, RT_eigen, axes=1))
-    Ri = swapaxes(Ri, 0, 1)
-
-    # Unpack the points.
-    theta, phi, sigma = points
-
-    # Calculate theta_max.
-    theta_max = tmax_pseudo_ellipse_array(phi, theta_x, theta_y)
-
-    # Loop over the samples.
-    num = 0
-    for i in range(len(points[0])):
-        # The maximum number of points has been reached (well, surpassed by one so exit the loop before it is used).
-        if num == max_points:
-            break
-
-        # Check the torsion angle first, for speed.
-        if abs(sigma[i]) > sigma_max:
-            continue
-
-        # As theta_x <= theta_y, check if theta is outside of the isotropic cone defined by theta_y to minimise calculations for speed.
-        if theta[i] > theta_y:
-            continue
-
-        # Outside of the distribution, so skip the point.
-        if theta[i] > theta_max[i]:
-            continue
-
-        # Calculate the PCSs for this state.
         pcs_pivot_motion_full_qr_int(full_in_ref_frame=full_in_ref_frame, r_pivot_atom=r_pivot_atom, r_pivot_atom_rev=r_pivot_atom_rev, r_ln_pivot=r_ln_pivot, A=A, Ri=Ri[i], pcs_theta=pcs_theta, pcs_theta_err=pcs_theta_err, missing_pcs=missing_pcs)
 
         # Increment the number of points.
@@ -912,7 +773,6 @@
     @rtype:         numpy rank-1 float64 array
     """
 
->>>>>>> ccbd2182
     # Zero points.
     if theta_x == 0.0:
         return 0.0 * phi
