--- conflicted
+++ resolved
@@ -598,11 +598,7 @@
     return cos(tmax)**3
 
 
-<<<<<<< HEAD
-def pcs_numeric_int_pseudo_ellipse_qrint(points=None, theta_x=None, theta_y=None, sigma_max=None, c=None, full_in_ref_frame=None, r_pivot_atom=None, r_pivot_atom_rev=None, r_ln_pivot=None, A=None, R_eigen=None, RT_eigen=None, Ri_prime=None, pcs_theta=None, pcs_theta_err=None, missing_pcs=None):
-=======
 def pcs_numeric_int_pseudo_ellipse_qrint(points=None, max_points=None, theta_x=None, theta_y=None, sigma_max=None, c=None, full_in_ref_frame=None, r_pivot_atom=None, r_pivot_atom_rev=None, r_ln_pivot=None, A=None, R_eigen=None, RT_eigen=None, Ri_prime=None, pcs_theta=None, pcs_theta_err=None, missing_pcs=None):
->>>>>>> b79edc18
     """Determine the averaged PCS value via numerical integration.
 
     @keyword points:            The Sobol points in the torsion-tilt angle space.
@@ -650,28 +646,13 @@
     Ri = swapaxes(Ri, 0, 1)
 
     # Unpack the points.
-<<<<<<< HEAD
-    theta, phi, sigma = swapaxes(points, 0, 1)
-=======
     theta, phi, sigma = points
->>>>>>> b79edc18
 
     # Calculate theta_max.
     theta_max = tmax_pseudo_ellipse_array(phi, theta_x, theta_y)
 
     # Loop over the samples.
     num = 0
-<<<<<<< HEAD
-    for i in range(len(points)):
-        # Check the torsion angle first, for speed.
-        if abs(sigma[i]) > sigma_max:
-            continue
-
-        # As theta_x <= theta_y, check if theta is outside of the isotropic cone defined by theta_y to minimise calculations for speed.
-        if theta[i] > theta_y:
-            continue
-
-=======
     for i in range(len(points[0])):
         # The maximum number of points has been reached (well, surpassed by one so exit the loop before it is used).
         if num == max_points:
@@ -685,7 +666,6 @@
         if theta[i] > theta_y:
             continue
 
->>>>>>> b79edc18
         # Outside of the distribution, so skip the point.
         if theta[i] > theta_max[i]:
             continue
@@ -747,26 +727,15 @@
     @type theta_x:  float
     @param theta_y: The cone opening angle along y.
     @type theta_y:  float
-<<<<<<< HEAD
-    @return:        The theta max angle for the given phi angle.
-    @rtype:         float
-=======
     @return:        The array theta max angles for the given phi angle array.
     @rtype:         numpy rank-1 float64 array
->>>>>>> b79edc18
     """
 
     # Zero points.
     if theta_x == 0.0:
-<<<<<<< HEAD
-        return 0.0
-    elif theta_y == 0.0:
-        return 0.0
-=======
         return 0.0 * phi
     elif theta_y == 0.0:
         return 0.0 * phi
->>>>>>> b79edc18
 
     # Return the maximum angle.
     return theta_x * theta_y / np_sqrt((np_cos(phi)*theta_y)**2 + (np_sin(phi)*theta_x)**2)