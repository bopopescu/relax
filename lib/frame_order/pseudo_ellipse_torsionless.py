###############################################################################
#                                                                             #
# Copyright (C) 2009-2014 Edward d'Auvergne                                   #
#                                                                             #
# This file is part of the program relax (http://www.nmr-relax.com).          #
#                                                                             #
# This program is free software: you can redistribute it and/or modify        #
# it under the terms of the GNU General Public License as published by        #
# the Free Software Foundation, either version 3 of the License, or           #
# (at your option) any later version.                                         #
#                                                                             #
# This program is distributed in the hope that it will be useful,             #
# but WITHOUT ANY WARRANTY; without even the implied warranty of              #
# MERCHANTABILITY or FITNESS FOR A PARTICULAR PURPOSE.  See the               #
# GNU General Public License for more details.                                #
#                                                                             #
# You should have received a copy of the GNU General Public License           #
# along with this program.  If not, see <http://www.gnu.org/licenses/>.       #
#                                                                             #
###############################################################################

# Module docstring.
"""Module for the handling of Frame Order."""

# Python module imports.
from math import cos, pi, sin
from numpy import divide, dot, eye, float64, multiply, swapaxes, tensordot
try:
    from scipy.integrate import quad
except ImportError:
    pass

# relax module imports.
from lib.geometry.pec import pec
from lib.frame_order.matrix_ops import pcs_pivot_motion_torsionless_qrint, rotate_daeg
from lib.frame_order.pseudo_ellipse import tmax_pseudo_ellipse, tmax_pseudo_ellipse_array


def compile_2nd_matrix_pseudo_ellipse_torsionless(matrix, Rx2_eigen, theta_x, theta_y):
    """Generate the 2nd degree Frame Order matrix for the torsionless pseudo-ellipse.

    @param matrix:      The Frame Order matrix, 2nd degree to be populated.
    @type matrix:       numpy 9D, rank-2 array
    @param Rx2_eigen:   The Kronecker product of the eigenframe rotation matrix with itself.
    @type Rx2_eigen:    numpy 9D, rank-2 array
    @param theta_x:     The cone opening angle along x.
    @type theta_x:      float
    @param theta_y:     The cone opening angle along y.
    @type theta_y:      float
    """

    # The rigid case.
    if theta_x == 0.0:
        # Set up the matrix as the identity.
        matrix[:] = 0.0
        for i in range(len(matrix)):
            matrix[i, i] = 1.0

        # Rotate and return the frame order matrix.
        return rotate_daeg(matrix, Rx2_eigen)

    # The surface area normalisation factor.
    fact = 1.0 / (6.0 * pec(theta_x, theta_y))

    # Diagonal.
    matrix[0, 0] = fact * (6.0*pi + quad(part_int_daeg2_pseudo_ellipse_torsionless_00, -pi, pi, args=(theta_x, theta_y), full_output=1)[0])
    matrix[1, 1] = fact * (2.0*pi + quad(part_int_daeg2_pseudo_ellipse_torsionless_11, -pi, pi, args=(theta_x, theta_y), full_output=1)[0])
    matrix[2, 2] = fact * (5.0*pi + quad(part_int_daeg2_pseudo_ellipse_torsionless_22, -pi, pi, args=(theta_x, theta_y), full_output=1)[0])
    matrix[3, 3] = matrix[1, 1]
    matrix[4, 4] = fact * (6.0*pi + quad(part_int_daeg2_pseudo_ellipse_torsionless_44, -pi, pi, args=(theta_x, theta_y), full_output=1)[0])
    matrix[5, 5] = fact * (5.0*pi + quad(part_int_daeg2_pseudo_ellipse_torsionless_55, -pi, pi, args=(theta_x, theta_y), full_output=1)[0])
    matrix[6, 6] = matrix[2, 2]
    matrix[7, 7] = matrix[5, 5]
    matrix[8, 8] = fact * quad(part_int_daeg2_pseudo_ellipse_torsionless_88, -pi, pi, args=(theta_x, theta_y), full_output=1)[0]

    # Off diagonal set 1.
    matrix[0, 4] = matrix[4, 0] = fact * (2.0*pi + quad(part_int_daeg2_pseudo_ellipse_torsionless_04, -pi, pi, args=(theta_x, theta_y), full_output=1)[0])
    matrix[0, 8] = matrix[8, 0] = fact * (4.0*pi + quad(part_int_daeg2_pseudo_ellipse_torsionless_08, -pi, pi, args=(theta_x, theta_y), full_output=1)[0])
    matrix[4, 8] = matrix[8, 4] = fact * (4.0*pi + quad(part_int_daeg2_pseudo_ellipse_torsionless_48, -pi, pi, args=(theta_x, theta_y), full_output=1)[0])

    # Off diagonal set 2.
    matrix[1, 3] = matrix[3, 1] = matrix[0, 4]
    matrix[2, 6] = matrix[6, 2] = -matrix[0, 8]
    matrix[5, 7] = matrix[7, 5] = -matrix[4, 8]

    # Rotate and return the frame order matrix.
    return rotate_daeg(matrix, Rx2_eigen)


def part_int_daeg2_pseudo_ellipse_torsionless_00(phi, x, y):
    """The theta partial integral of the 2nd degree Frame Order matrix for the torsionless pseudo-ellipse.

    @param phi:     The azimuthal tilt-torsion angle.
    @type phi:      float
    @param x:       The cone opening angle along x.
    @type x:        float
    @param y:       The cone opening angle along y.
    @type y:        float
    @return:        The theta partial integral.
    @rtype:         float
    """

    # Theta max.
    tmax = tmax_pseudo_ellipse(phi, x, y)

    # The theta integral.
    return (2*cos(phi)**4*cos(tmax) + 6*cos(phi)**2*sin(phi)**2)*sin(tmax)**2 - (6*sin(phi)**4 + 2*cos(phi)**4)*cos(tmax)


def part_int_daeg2_pseudo_ellipse_torsionless_04(phi, x, y):
    """The theta partial integral of the 2nd degree Frame Order matrix for the torsionless pseudo-ellipse.

    @param phi:     The azimuthal tilt-torsion angle.
    @type phi:      float
    @param x:       The cone opening angle along x.
    @type x:        float
    @param y:       The cone opening angle along y.
    @type y:        float
    @return:        The theta partial integral.
    @rtype:         float
    """

    # Theta max.
    tmax = tmax_pseudo_ellipse(phi, x, y)

    # The theta integral.
    return (2*cos(phi)**2*sin(phi)**2*cos(tmax) - 6*cos(phi)**2*sin(phi)**2)*sin(tmax)**2 - 8*cos(phi)**2*sin(phi)**2*cos(tmax)


def part_int_daeg2_pseudo_ellipse_torsionless_08(phi, x, y):
    """The theta partial integral of the 2nd degree Frame Order matrix for the torsionless pseudo-ellipse.

    @param phi:     The azimuthal tilt-torsion angle.
    @type phi:      float
    @param x:       The cone opening angle along x.
    @type x:        float
    @param y:       The cone opening angle along y.
    @type y:        float
    @return:        The theta partial integral.
    @rtype:         float
    """

    # Theta max.
    tmax = tmax_pseudo_ellipse(phi, x, y)

    # The theta integral.
    return 2*cos(phi)**2*cos(tmax)**3 - 6*cos(phi)**2*cos(tmax)


def part_int_daeg2_pseudo_ellipse_torsionless_11(phi, x, y):
    """The theta partial integral of the 2nd degree Frame Order matrix for the torsionless pseudo-ellipse.

    @param phi:     The azimuthal tilt-torsion angle.
    @type phi:      float
    @param x:       The cone opening angle along x.
    @type x:        float
    @param y:       The cone opening angle along y.
    @type y:        float
    @return:        The theta partial integral.
    @rtype:         float
    """

    # Theta max.
    tmax = tmax_pseudo_ellipse(phi, x, y)

    # The theta integral.
    return (2*cos(phi)**2*sin(phi)**2*cos(tmax) + 3*sin(phi)**4 + 3*cos(phi)**4)*sin(tmax)**2 - 8*cos(phi)**2*sin(phi)**2*cos(tmax)


def part_int_daeg2_pseudo_ellipse_torsionless_22(phi, x, y):
    """The theta partial integral of the 2nd degree Frame Order matrix for the torsionless pseudo-ellipse.

    @param phi:     The azimuthal tilt-torsion angle.
    @type phi:      float
    @param x:       The cone opening angle along x.
    @type x:        float
    @param y:       The cone opening angle along y.
    @type y:        float
    @return:        The theta partial integral.
    @rtype:         float
    """

    # Theta max.
    tmax = tmax_pseudo_ellipse(phi, x, y)

    # The theta integral.
    return (2*sin(phi)**2 - 2)*cos(tmax)**3 - 3*sin(phi)**2*cos(tmax)**2


def part_int_daeg2_pseudo_ellipse_torsionless_44(phi, x, y):
    """The theta partial integral of the 2nd degree Frame Order matrix for the torsionless pseudo-ellipse.

    @param phi:     The azimuthal tilt-torsion angle.
    @type phi:      float
    @param x:       The cone opening angle along x.
    @type x:        float
    @param y:       The cone opening angle along y.
    @type y:        float
    @return:        The theta partial integral.
    @rtype:         float
    """

    # Theta max.
    tmax = tmax_pseudo_ellipse(phi, x, y)

    # The theta integral.
    return (2*sin(phi)**4*cos(tmax) + 6*cos(phi)**2*sin(phi)**2)*sin(tmax)**2 - (2*sin(phi)**4 + 6*cos(phi)**4)*cos(tmax)


def part_int_daeg2_pseudo_ellipse_torsionless_48(phi, x, y):
    """The theta partial integral of the 2nd degree Frame Order matrix for the torsionless pseudo-ellipse.

    @param phi:     The azimuthal tilt-torsion angle.
    @type phi:      float
    @param x:       The cone opening angle along x.
    @type x:        float
    @param y:       The cone opening angle along y.
    @type y:        float
    @return:        The theta partial integral.
    @rtype:         float
    """

    # Theta max.
    tmax = tmax_pseudo_ellipse(phi, x, y)

    # The theta integral.
    return 2*sin(phi)**2*cos(tmax)**3 - 6*sin(phi)**2*cos(tmax)


def part_int_daeg2_pseudo_ellipse_torsionless_55(phi, x, y):
    """The theta partial integral of the 2nd degree Frame Order matrix for the torsionless pseudo-ellipse.

    @param phi:     The azimuthal tilt-torsion angle.
    @type phi:      float
    @param x:       The cone opening angle along x.
    @type x:        float
    @param y:       The cone opening angle along y.
    @type y:        float
    @return:        The theta partial integral.
    @rtype:         float
    """

    # Theta max.
    tmax = tmax_pseudo_ellipse(phi, x, y)

    # The theta integral.
    return (2*cos(phi)**2 - 2)*cos(tmax)**3 - 3*cos(phi)**2*cos(tmax)**2


def part_int_daeg2_pseudo_ellipse_torsionless_88(phi, x, y):
    """The theta partial integral of the 2nd degree Frame Order matrix for the torsionless pseudo-ellipse.

    @param phi:     The azimuthal tilt-torsion angle.
    @type phi:      float
    @param x:       The cone opening angle along x.
    @type x:        float
    @param y:       The cone opening angle along y.
    @type y:        float
    @return:        The theta partial integral.
    @rtype:         float
    """

    # Theta max.
    tmax = tmax_pseudo_ellipse(phi, x, y)

    # The theta integral.
    return 2 - 2*cos(tmax)**3


<<<<<<< HEAD
def pcs_numeric_int_pseudo_ellipse_torsionless_qrint(points=None, theta_x=None, theta_y=None, c=None, full_in_ref_frame=None, r_pivot_atom=None, r_pivot_atom_rev=None, r_ln_pivot=None, A=None, R_eigen=None, RT_eigen=None, Ri_prime=None, pcs_theta=None, pcs_theta_err=None, missing_pcs=None):
=======
def pcs_numeric_int_pseudo_ellipse_torsionless_qrint(points=None, max_points=None, theta_x=None, theta_y=None, c=None, full_in_ref_frame=None, r_pivot_atom=None, r_pivot_atom_rev=None, r_ln_pivot=None, A=None, R_eigen=None, RT_eigen=None, Ri_prime=None, pcs_theta=None, pcs_theta_err=None, missing_pcs=None):
>>>>>>> b79edc18
    """Determine the averaged PCS value via numerical integration.

    @keyword points:            The Sobol points in the torsion-tilt angle space.
    @type points:               numpy rank-2, 3D array
    @keyword max_points:        The maximum number of Sobol' points to use.  Once this number is reached, the loop over the Sobol' torsion-tilt angles is terminated.
    @type max_points:           int
    @keyword theta_x:           The x-axis half cone angle.
    @type theta_x:              float
    @keyword theta_y:           The y-axis half cone angle.
    @type theta_y:              float
    @keyword c:                 The PCS constant (without the interatomic distance and in Angstrom units).
    @type c:                    numpy rank-1 array
    @keyword full_in_ref_frame: An array of flags specifying if the tensor in the reference frame is the full or reduced tensor.
    @type full_in_ref_frame:    numpy rank-1 array
    @keyword r_pivot_atom:      The pivot point to atom vector.
    @type r_pivot_atom:         numpy rank-2, 3D array
    @keyword r_pivot_atom_rev:  The reversed pivot point to atom vector.
    @type r_pivot_atom_rev:     numpy rank-2, 3D array
    @keyword r_ln_pivot:        The lanthanide position to pivot point vector.
    @type r_ln_pivot:           numpy rank-2, 3D array
    @keyword A:                 The full alignment tensor of the non-moving domain.
    @type A:                    numpy rank-2, 3D array
    @keyword R_eigen:           The eigenframe rotation matrix.
    @type R_eigen:              numpy rank-2, 3D array
    @keyword RT_eigen:          The transpose of the eigenframe rotation matrix (for faster calculations).
    @type RT_eigen:             numpy rank-2, 3D array
    @keyword Ri_prime:          The array of pre-calculated rotation matrices for the in-frame torsionless, pseudo-elliptic cone motion, used to calculate the PCS for each state i in the numerical integration.
    @type Ri_prime:             numpy rank-3, array of 3D arrays
    @keyword pcs_theta:         The storage structure for the back-calculated PCS values.
    @type pcs_theta:            numpy rank-2 array
    @keyword pcs_theta_err:     The storage structure for the back-calculated PCS errors.
    @type pcs_theta_err:        numpy rank-2 array
    @keyword missing_pcs:       A structure used to indicate which PCS values are missing.
    @type missing_pcs:          numpy rank-2 array
    """

    # Clear the data structures.
    pcs_theta[:] = 0.0
    pcs_theta_err[:] = 0.0

    # Fast frame shift.
    Ri = dot(R_eigen, tensordot(Ri_prime, RT_eigen, axes=1))
    Ri = swapaxes(Ri, 0, 1)

    # Unpack the points.
<<<<<<< HEAD
    theta, phi = swapaxes(points, 0, 1)
=======
    theta, phi = points
>>>>>>> b79edc18

    # Calculate theta_max.
    theta_max = tmax_pseudo_ellipse_array(phi, theta_x, theta_y)

    # Loop over the samples.
    num = 0
<<<<<<< HEAD
    for i in range(len(points)):
=======
    for i in range(len(points[0])):
        # The maximum number of points has been reached (well, surpassed by one so exit the loop before it is used).
        if num == max_points:
            break

>>>>>>> b79edc18
        # As theta_x <= theta_y, check if theta is outside of the isotropic cone defined by theta_y to minimise calculations for speed.
        if theta[i] > theta_y:
            continue

        # Outside of the distribution, so skip the point.
        if theta[i] > theta_max[i]:
            continue

        # Calculate the PCSs for this state.
        pcs_pivot_motion_torsionless_qrint(full_in_ref_frame=full_in_ref_frame, r_pivot_atom=r_pivot_atom, r_pivot_atom_rev=r_pivot_atom_rev, r_ln_pivot=r_ln_pivot, A=A, Ri=Ri[i], pcs_theta=pcs_theta, pcs_theta_err=pcs_theta_err, missing_pcs=missing_pcs)

        # Increment the number of points.
        num += 1

    # Default to the rigid state if no points lie in the distribution.
    if num == 0:
        # Fast identity frame shift.
        Ri_prime = eye(3, dtype=float64)
        Ri = dot(R_eigen, tensordot(Ri_prime, RT_eigen, axes=1))
        Ri = swapaxes(Ri, 0, 1)

        # Calculate the PCSs for this state.
        pcs_pivot_motion_torsionless_qrint(full_in_ref_frame=full_in_ref_frame, r_pivot_atom=r_pivot_atom, r_pivot_atom_rev=r_pivot_atom_rev, r_ln_pivot=r_ln_pivot, A=A, Ri=Ri, pcs_theta=pcs_theta, pcs_theta_err=pcs_theta_err, missing_pcs=missing_pcs)

        # Multiply the constant.
        multiply(c, pcs_theta, pcs_theta)

    # Average the PCS.
    else:
        multiply(c, pcs_theta, pcs_theta)
        divide(pcs_theta, float(num), pcs_theta)<|MERGE_RESOLUTION|>--- conflicted
+++ resolved
@@ -267,11 +267,7 @@
     return 2 - 2*cos(tmax)**3
 
 
-<<<<<<< HEAD
-def pcs_numeric_int_pseudo_ellipse_torsionless_qrint(points=None, theta_x=None, theta_y=None, c=None, full_in_ref_frame=None, r_pivot_atom=None, r_pivot_atom_rev=None, r_ln_pivot=None, A=None, R_eigen=None, RT_eigen=None, Ri_prime=None, pcs_theta=None, pcs_theta_err=None, missing_pcs=None):
-=======
 def pcs_numeric_int_pseudo_ellipse_torsionless_qrint(points=None, max_points=None, theta_x=None, theta_y=None, c=None, full_in_ref_frame=None, r_pivot_atom=None, r_pivot_atom_rev=None, r_ln_pivot=None, A=None, R_eigen=None, RT_eigen=None, Ri_prime=None, pcs_theta=None, pcs_theta_err=None, missing_pcs=None):
->>>>>>> b79edc18
     """Determine the averaged PCS value via numerical integration.
 
     @keyword points:            The Sobol points in the torsion-tilt angle space.
@@ -317,26 +313,18 @@
     Ri = swapaxes(Ri, 0, 1)
 
     # Unpack the points.
-<<<<<<< HEAD
-    theta, phi = swapaxes(points, 0, 1)
-=======
     theta, phi = points
->>>>>>> b79edc18
 
     # Calculate theta_max.
     theta_max = tmax_pseudo_ellipse_array(phi, theta_x, theta_y)
 
     # Loop over the samples.
     num = 0
-<<<<<<< HEAD
-    for i in range(len(points)):
-=======
     for i in range(len(points[0])):
         # The maximum number of points has been reached (well, surpassed by one so exit the loop before it is used).
         if num == max_points:
             break
 
->>>>>>> b79edc18
         # As theta_x <= theta_y, check if theta is outside of the isotropic cone defined by theta_y to minimise calculations for speed.
         if theta[i] > theta_y:
             continue
