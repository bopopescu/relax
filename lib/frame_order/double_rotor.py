###############################################################################
#                                                                             #
# Copyright (C) 2009-2014 Edward d'Auvergne                                   #
#                                                                             #
# This file is part of the program relax (http://www.nmr-relax.com).          #
#                                                                             #
# This program is free software: you can redistribute it and/or modify        #
# it under the terms of the GNU General Public License as published by        #
# the Free Software Foundation, either version 3 of the License, or           #
# (at your option) any later version.                                         #
#                                                                             #
# This program is distributed in the hope that it will be useful,             #
# but WITHOUT ANY WARRANTY; without even the implied warranty of              #
# MERCHANTABILITY or FITNESS FOR A PARTICULAR PURPOSE.  See the               #
# GNU General Public License for more details.                                #
#                                                                             #
# You should have received a copy of the GNU General Public License           #
# along with this program.  If not, see <http://www.gnu.org/licenses/>.       #
#                                                                             #
###############################################################################

# Module docstring.
"""Module for the double rotor frame order model."""

# Python module imports.
from math import pi, sqrt
from numpy import dot, inner, sinc, transpose

# relax module imports.
from lib.frame_order.matrix_ops import rotate_daeg


def compile_2nd_matrix_double_rotor(matrix, Rx2_eigen, smax, smaxb):
    """Generate the rotated 2nd degree Frame Order matrix for the double rotor model.

    The cone axis is assumed to be parallel to the z-axis in the eigenframe.


    @param matrix:      The Frame Order matrix, 2nd degree to be populated.
    @type matrix:       numpy 9D, rank-2 array
    @param Rx2_eigen:   The Kronecker product of the eigenframe rotation matrix with itself.
    @type Rx2_eigen:    numpy 9D, rank-2 array
    @param smax:        The maximum torsion angle for the first rotor.
    @type smax:         float
    @param smaxb:       The maximum torsion angle for the second rotor.
    @type smaxb:        float
    """

    # Zeros.
    matrix[:] = 0.0

    # Repetitive trig calculations.
    sinc_smax = sinc(smax/pi)
    sinc_2smax = sinc(2.0*smax/pi)

    # Diagonal.
    matrix[0, 0] = (sinc_2smax + 1.0) / 2.0
    matrix[1, 1] = matrix[0, 0]
    matrix[2, 2] = sinc_smax
    matrix[3, 3] = matrix[0, 0]
    matrix[4, 4] = matrix[0, 0]
    matrix[5, 5] = matrix[2, 2]
    matrix[6, 6] = matrix[2, 2]
    matrix[7, 7] = matrix[2, 2]
    matrix[8, 8] = 1.0

    # Off diagonal set 1.
    matrix[0, 4] = matrix[4, 0] = -(sinc_2smax - 1.0) / 2.0

    # Off diagonal set 2.
    matrix[1, 3] = matrix[3, 1] = -matrix[0, 4]

    # Rotate and return the frame order matrix.
    return rotate_daeg(matrix, Rx2_eigen)


def pcs_numeric_int_double_rotor(points=None, sigma_max=None, sigma_max_2=None, c=None, full_in_ref_frame=None, r_pivot_atom=None, r_pivot_atom_rev=None, r_ln_pivot=None, A=None, R_eigen=None, RT_eigen=None, Ri_prime=None, pcs_theta=None, pcs_theta_err=None, missing_pcs=None):
    """The averaged PCS value via numerical integration for the double rotor frame order model.

    @keyword points:            The Sobol points in the torsion-tilt angle space.
    @type points:               numpy rank-2, 3D array
    @keyword sigma_max:         The maximum opening angle for the first rotor.
    @type sigma_max:            float
    @keyword sigma_max_2:       The maximum opening angle for the second rotor.
    @type sigma_max_2:          float
    @keyword c:                 The PCS constant (without the interatomic distance and in Angstrom units).
    @type c:                    numpy rank-1 array
    @keyword full_in_ref_frame: An array of flags specifying if the tensor in the reference frame is the full or reduced tensor.
    @type full_in_ref_frame:    numpy rank-1 array
    @keyword r_pivot_atom:      The pivot point to atom vector.
    @type r_pivot_atom:         numpy rank-2, 3D array
    @keyword r_pivot_atom_rev:  The reversed pivot point to atom vector.
    @type r_pivot_atom_rev:     numpy rank-2, 3D array
    @keyword r_ln_pivot:        The lanthanide position to pivot point vector.
    @type r_ln_pivot:           numpy rank-2, 3D array
    @keyword A:                 The full alignment tensor of the non-moving domain.
    @type A:                    numpy rank-2, 3D array
    @keyword R_eigen:           The eigenframe rotation matrix.
    @type R_eigen:              numpy rank-2, 3D array
    @keyword RT_eigen:          The transpose of the eigenframe rotation matrix (for faster calculations).
    @type RT_eigen:             numpy rank-2, 3D array
    @keyword Ri_prime:          The array of pre-calculated rotation matrices for the in-frame double rotor motion, used to calculate the PCS for each state i in the numerical integration.
    @type Ri_prime:             numpy rank-3, array of 3D arrays
    @keyword pcs_theta:         The storage structure for the back-calculated PCS values.
    @type pcs_theta:            numpy rank-2 array
    @keyword pcs_theta_err:     The storage structure for the back-calculated PCS errors.
    @type pcs_theta_err:        numpy rank-2 array
    @keyword missing_pcs:       A structure used to indicate which PCS values are missing.
    @type missing_pcs:          numpy rank-2 array
    """

    # Clear the data structures.
    pcs_theta[:] = 0.0
    pcs_theta_err[:] = 0.0

    # Loop over the samples.
    num = 0
    for i in range(len(points)):
        # Unpack the point.
        sigma, sigma2 = points[i]

        # Outside of the distribution, so skip the point.
        if sigma > sigma_max or sigma < -sigma_max:
            continue

        # Calculate the PCSs for this state.
        pcs_pivot_motion_double_rotor(full_in_ref_frame=full_in_ref_frame, r_pivot_atom=r_pivot_atom, r_pivot_atom_rev=r_pivot_atom_rev, r_ln_pivot=r_ln_pivot, A=A, R_eigen=R_eigen, RT_eigen=RT_eigen, Ri_prime=Ri_prime[i], pcs_theta=pcs_theta, pcs_theta_err=pcs_theta_err, missing_pcs=missing_pcs)

        # Increment the number of points.
        num += 1

    # Calculate the PCS and error.
    for i in range(len(pcs_theta)):
        for j in range(len(pcs_theta[i])):
            # The average PCS.
            pcs_theta[i, j] = c[i] * pcs_theta[i, j] / float(num)


<<<<<<< HEAD
def pcs_pivot_motion_double_rotor(sigma_i=None, full_in_ref_frame=None, r_pivot_atom=None, r_pivot_atom_rev=None, r_ln_pivot=None, A=None, R_eigen=None, RT_eigen=None, Ri_prime=None, pcs_theta=None, pcs_theta_err=None, missing_pcs=None):
=======
def pcs_pivot_motion_double_rotor(full_in_ref_frame=None, r_pivot_atom=None, r_pivot_atom_rev=None, r_ln_pivot=None, A=None, R_eigen=None, RT_eigen=None, Ri_prime=None, pcs_theta=None, pcs_theta_err=None, missing_pcs=None):
>>>>>>> 67d0fd89
    """Calculate the PCS value after a pivoted motion for the double rotor model.

    @keyword full_in_ref_frame: An array of flags specifying if the tensor in the reference frame is the full or reduced tensor.
    @type full_in_ref_frame:    numpy rank-1 array
    @keyword r_pivot_atom:      The pivot point to atom vector.
    @type r_pivot_atom:         numpy rank-2, 3D array
    @keyword r_pivot_atom_rev:  The reversed pivot point to atom vector.
    @type r_pivot_atom_rev:     numpy rank-2, 3D array
    @keyword r_ln_pivot:        The lanthanide position to pivot point vector.
    @type r_ln_pivot:           numpy rank-2, 3D array
    @keyword A:                 The full alignment tensor of the non-moving domain.
    @type A:                    numpy rank-2, 3D array
    @keyword R_eigen:           The eigenframe rotation matrix.
    @type R_eigen:              numpy rank-2, 3D array
    @keyword RT_eigen:          The transpose of the eigenframe rotation matrix (for faster calculations).
    @type RT_eigen:             numpy rank-2, 3D array
    @keyword Ri_prime:          The pre-calculated rotation matrix for the in-frame double rotor motion for state i.
    @type Ri_prime:             numpy rank-2, 3D array
    @keyword pcs_theta:         The storage structure for the back-calculated PCS values.
    @type pcs_theta:            numpy rank-2 array
    @keyword pcs_theta_err:     The storage structure for the back-calculated PCS errors.
    @type pcs_theta_err:        numpy rank-2 array
    @keyword missing_pcs:       A structure used to indicate which PCS values are missing.
    @type missing_pcs:          numpy rank-2 array
    """

    # The rotation.
    R_i = dot(R_eigen, dot(Ri_prime, RT_eigen))

    # Pre-calculate all the new vectors (forwards and reverse).
    rot_vect_rev = transpose(dot(R_i, r_pivot_atom_rev) + r_ln_pivot)
    rot_vect = transpose(dot(R_i, r_pivot_atom) + r_ln_pivot)

    # Loop over the atoms.
    for j in range(len(r_pivot_atom[0])):
        # The vector length (to the 5th power).
        length_rev = 1.0 / sqrt(inner(rot_vect_rev[j], rot_vect_rev[j]))**5
        length = 1.0 / sqrt(inner(rot_vect[j], rot_vect[j]))**5

        # Loop over the alignments.
        for i in range(len(pcs_theta)):
            # Skip missing data.
            if missing_pcs[i, j]:
                continue

            # The projection.
            if full_in_ref_frame[i]:
                proj = dot(rot_vect[j], dot(A[i], rot_vect[j]))
                length_i = length
            else:
                proj = dot(rot_vect_rev[j], dot(A[i], rot_vect_rev[j]))
                length_i = length_rev

            # The PCS.
            pcs_theta[i, j] += proj * length_i<|MERGE_RESOLUTION|>--- conflicted
+++ resolved
@@ -136,11 +136,7 @@
             pcs_theta[i, j] = c[i] * pcs_theta[i, j] / float(num)
 
 
-<<<<<<< HEAD
-def pcs_pivot_motion_double_rotor(sigma_i=None, full_in_ref_frame=None, r_pivot_atom=None, r_pivot_atom_rev=None, r_ln_pivot=None, A=None, R_eigen=None, RT_eigen=None, Ri_prime=None, pcs_theta=None, pcs_theta_err=None, missing_pcs=None):
-=======
 def pcs_pivot_motion_double_rotor(full_in_ref_frame=None, r_pivot_atom=None, r_pivot_atom_rev=None, r_ln_pivot=None, A=None, R_eigen=None, RT_eigen=None, Ri_prime=None, pcs_theta=None, pcs_theta_err=None, missing_pcs=None):
->>>>>>> 67d0fd89
     """Calculate the PCS value after a pivoted motion for the double rotor model.
 
     @keyword full_in_ref_frame: An array of flags specifying if the tensor in the reference frame is the full or reduced tensor.
