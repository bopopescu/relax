###############################################################################
#                                                                             #
# Copyright (C) 2009-2014 Edward d'Auvergne                                   #
#                                                                             #
# This file is part of the program relax (http://www.nmr-relax.com).          #
#                                                                             #
# This program is free software: you can redistribute it and/or modify        #
# it under the terms of the GNU General Public License as published by        #
# the Free Software Foundation, either version 3 of the License, or           #
# (at your option) any later version.                                         #
#                                                                             #
# This program is distributed in the hope that it will be useful,             #
# but WITHOUT ANY WARRANTY; without even the implied warranty of              #
# MERCHANTABILITY or FITNESS FOR A PARTICULAR PURPOSE.  See the               #
# GNU General Public License for more details.                                #
#                                                                             #
# You should have received a copy of the GNU General Public License           #
# along with this program.  If not, see <http://www.gnu.org/licenses/>.       #
#                                                                             #
###############################################################################

# Module docstring.
"""Module for the double rotor frame order model."""

# Python module imports.
from math import pi
from numpy import add, divide, dot, eye, float64, multiply, sinc, swapaxes, tensordot

# relax module imports.
from lib.compat import norm
from lib.frame_order.matrix_ops import rotate_daeg


def compile_2nd_matrix_double_rotor(matrix, Rx2_eigen, smax1, smax2):
    """Generate the rotated 2nd degree Frame Order matrix for the double rotor model.

    The cone axis is assumed to be parallel to the z-axis in the eigenframe.


    @param matrix:      The Frame Order matrix, 2nd degree to be populated.
    @type matrix:       numpy 9D, rank-2 array
    @param Rx2_eigen:   The Kronecker product of the eigenframe rotation matrix with itself.
    @type Rx2_eigen:    numpy 9D, rank-2 array
    @param smax1:       The maximum torsion angle for the first rotor.
    @type smax1:        float
    @param smax2:       The maximum torsion angle for the second rotor.
    @type smax2:        float
    """

    # Zeros.
    matrix[:] = 0.0

    # Repetitive trig calculations.
    sinc_smax1 = sinc(smax1/pi)
    sinc_2smax1 = sinc(2.0*smax1/pi)
    sinc_2smax1p1 = sinc_2smax1 + 1.0
    sinc_2smax1n1 = sinc_2smax1 - 1.0
    sinc_smax2 = sinc(smax2/pi)
    sinc_2smax2 = sinc(2.0*smax2/pi)
    sinc_2smax2p1 = sinc_2smax2 + 1.0
    sinc_2smax2n1 = sinc_2smax2 - 1.0

    # Diagonal.
    matrix[0, 0] = sinc_2smax1 + 1.0
    matrix[1, 1] = 2.0 * sinc_smax1 * sinc_smax2
    matrix[2, 2] = sinc_smax2 * sinc_2smax1p1
    matrix[3, 3] = matrix[1, 1]
    matrix[4, 4] = sinc_2smax2p1
    matrix[5, 5] = sinc_smax1 * sinc_2smax2p1
    matrix[6, 6] = matrix[2, 2]
    matrix[7, 7] = matrix[5, 5]
    matrix[8, 8] = 0.5 * sinc_2smax1p1 * sinc_2smax2p1

    # Off diagonal set 1.
    matrix[4, 0] = 0.5 * sinc_2smax1n1 * sinc_2smax2n1
    matrix[0, 8] = -sinc_2smax1n1
    matrix[8, 0] = -0.5 * sinc_2smax1n1 * sinc_2smax2p1
    matrix[4, 8] = -0.5 * sinc_2smax1p1 * sinc_2smax2n1
    matrix[8, 4] = -sinc_2smax2n1

    # Off diagonal set 2.
    matrix[2, 6] = matrix[6, 2] = sinc_smax2 * sinc_2smax1n1
    matrix[5, 7] = matrix[7, 5] = sinc_smax1 * sinc_2smax2n1

    # Divide by 2.
    multiply(0.5, matrix, matrix)

    # Rotate and return the frame order matrix.
    return rotate_daeg(matrix, Rx2_eigen)


<<<<<<< HEAD
def pcs_numeric_int_double_rotor(points=None, sigma_max=None, sigma_max_2=None, c=None, full_in_ref_frame=None, r_pivot_atom=None, r_pivot_atom_rev=None, r_ln_pivot=None, r_inter_pivot=None, A=None, R_eigen=None, RT_eigen=None, Ri_prime=None, Ri2_prime=None, pcs_theta=None, pcs_theta_err=None, missing_pcs=None):
=======
def pcs_numeric_int_double_rotor(points=None, max_points=None, sigma_max=None, sigma_max_2=None, c=None, full_in_ref_frame=None, r_pivot_atom=None, r_pivot_atom_rev=None, r_ln_pivot=None, r_inter_pivot=None, A=None, R_eigen=None, RT_eigen=None, Ri_prime=None, Ri2_prime=None, pcs_theta=None, pcs_theta_err=None, missing_pcs=None):
>>>>>>> b79edc18
    """The averaged PCS value via numerical integration for the double rotor frame order model.

    @keyword points:            The Sobol points in the torsion-tilt angle space.
    @type points:               numpy rank-2, 3D array
    @keyword max_points:        The maximum number of Sobol' points to use.  Once this number is reached, the loop over the Sobol' torsion-tilt angles is terminated.
    @type max_points:           int
    @keyword sigma_max:         The maximum opening angle for the first rotor.
    @type sigma_max:            float
    @keyword sigma_max_2:       The maximum opening angle for the second rotor.
    @type sigma_max_2:          float
    @keyword c:                 The PCS constant (without the interatomic distance and in Angstrom units).
    @type c:                    numpy rank-1 array
    @keyword full_in_ref_frame: An array of flags specifying if the tensor in the reference frame is the full or reduced tensor.
    @type full_in_ref_frame:    numpy rank-1 array
    @keyword r_pivot_atom:      The pivot point to atom vector.
    @type r_pivot_atom:         numpy rank-2, 3D array
    @keyword r_pivot_atom_rev:  The reversed pivot point to atom vector.
    @type r_pivot_atom_rev:     numpy rank-2, 3D array
    @keyword r_ln_pivot:        The lanthanide position to pivot point vector.
    @type r_ln_pivot:           numpy rank-2, 3D array
    @keyword r_inter_pivot:     The vector between the two pivots.
    @type r_inter_pivot:        numpy rank-1, 3D array
    @keyword A:                 The full alignment tensor of the non-moving domain.
    @type A:                    numpy rank-2, 3D array
    @keyword R_eigen:           The eigenframe rotation matrix.
    @type R_eigen:              numpy rank-2, 3D array
    @keyword RT_eigen:          The transpose of the eigenframe rotation matrix (for faster calculations).
    @type RT_eigen:             numpy rank-2, 3D array
    @keyword Ri_prime:          The array of pre-calculated rotation matrices for the in-frame double rotor motion for the 1st mode of motion, used to calculate the PCS for each state i in the numerical integration.
    @type Ri_prime:             numpy rank-3, array of 3D arrays
    @keyword Ri2_prime:         The array of pre-calculated rotation matrices for the in-frame double rotor motion for the 2nd mode of motion, used to calculate the PCS for each state i in the numerical integration.
    @type Ri2_prime:            numpy rank-3, array of 3D arrays
    @keyword pcs_theta:         The storage structure for the back-calculated PCS values.
    @type pcs_theta:            numpy rank-2 array
    @keyword pcs_theta_err:     The storage structure for the back-calculated PCS errors.
    @type pcs_theta_err:        numpy rank-2 array
    @keyword missing_pcs:       A structure used to indicate which PCS values are missing.
    @type missing_pcs:          numpy rank-2 array
    """

    # Clear the data structures.
    pcs_theta[:] = 0.0
    pcs_theta_err[:] = 0.0

    # Fast frame shift.
    Ri = dot(R_eigen, tensordot(Ri_prime, RT_eigen, axes=1))
    Ri = swapaxes(Ri, 0, 1)
    Ri2 = dot(R_eigen, tensordot(Ri2_prime, RT_eigen, axes=1))
    Ri2 = swapaxes(Ri2, 0, 1)

    # Unpack the points.
<<<<<<< HEAD
    sigma, sigma2 = swapaxes(points, 0, 1)

    # Loop over the samples.
    num = 0
    for i in range(len(points)):
=======
    sigma, sigma2 = points

    # Loop over the samples.
    num = 0
    for i in range(len(points[0])):
        # The maximum number of points has been reached (well, surpassed by one so exit the loop before it is used).
        if num == max_points:
            break

>>>>>>> b79edc18
        # Outside of the distribution, so skip the point.
        if abs(sigma[i]) > sigma_max:
            continue
        if abs(sigma2[i]) > sigma_max_2:
            continue

        # Calculate the PCSs for this state.
        pcs_pivot_motion_double_rotor(full_in_ref_frame=full_in_ref_frame, r_pivot_atom=r_pivot_atom, r_pivot_atom_rev=r_pivot_atom_rev, r_ln_pivot=r_ln_pivot, r_inter_pivot=r_inter_pivot, A=A, Ri=Ri[i], Ri2=Ri2[i], pcs_theta=pcs_theta, pcs_theta_err=pcs_theta_err, missing_pcs=missing_pcs)

        # Increment the number of points.
        num += 1

    # Default to the rigid state if no points lie in the distribution.
    if num == 0:
        # Fast identity frame shift.
        Ri_prime = eye(3, dtype=float64)
        Ri = dot(R_eigen, tensordot(Ri_prime, RT_eigen, axes=1))
        Ri = swapaxes(Ri, 0, 1)

        # Calculate the PCSs for this state.
        pcs_pivot_motion_double_rotor(full_in_ref_frame=full_in_ref_frame, r_pivot_atom=r_pivot_atom, r_pivot_atom_rev=r_pivot_atom_rev, r_ln_pivot=r_ln_pivot, r_inter_pivot=r_inter_pivot, A=A, Ri=Ri, Ri2=Ri, pcs_theta=pcs_theta, pcs_theta_err=pcs_theta_err, missing_pcs=missing_pcs)
<<<<<<< HEAD

        # Multiply the constant.
        multiply(c, pcs_theta, pcs_theta)

    # Average the PCS.
    else:
        multiply(c, pcs_theta, pcs_theta)
        divide(pcs_theta, float(num), pcs_theta)
=======
>>>>>>> b79edc18

        # Multiply the constant.
        multiply(c, pcs_theta, pcs_theta)

<<<<<<< HEAD
=======
    # Average the PCS.
    else:
        multiply(c, pcs_theta, pcs_theta)
        divide(pcs_theta, float(num), pcs_theta)


>>>>>>> b79edc18
def pcs_pivot_motion_double_rotor(full_in_ref_frame=None, r_pivot_atom=None, r_pivot_atom_rev=None, r_ln_pivot=None, r_inter_pivot=None, A=None, Ri=None, Ri2=None, pcs_theta=None, pcs_theta_err=None, missing_pcs=None):
    """Calculate the PCS value after a pivoted motion for the double rotor model.

    @keyword full_in_ref_frame: An array of flags specifying if the tensor in the reference frame is the full or reduced tensor.
    @type full_in_ref_frame:    numpy rank-1 array
    @keyword r_pivot_atom:      The pivot point to atom vector.
    @type r_pivot_atom:         numpy rank-2, 3D array
    @keyword r_pivot_atom_rev:  The reversed pivot point to atom vector.
    @type r_pivot_atom_rev:     numpy rank-2, 3D array
    @keyword r_ln_pivot:        The lanthanide position to pivot point vector.
    @type r_ln_pivot:           numpy rank-2, 3D array
    @keyword r_inter_pivot:     The vector between the two pivots.
    @type r_inter_pivot:        numpy rank-1, 3D array
    @keyword A:                 The full alignment tensor of the non-moving domain.
    @type A:                    numpy rank-2, 3D array
    @keyword Ri:                The frame-shifted, pre-calculated rotation matrix for state i for the 1st mode of motion.
    @type Ri:                   numpy rank-2, 3D array
    @keyword Ri2:               The frame-shifted, pre-calculated rotation matrix for state i for the 2nd mode of motion.
    @type Ri2:                  numpy rank-2, 3D array
    @keyword pcs_theta:         The storage structure for the back-calculated PCS values.
    @type pcs_theta:            numpy rank-2 array
    @keyword pcs_theta_err:     The storage structure for the back-calculated PCS errors.
    @type pcs_theta_err:        numpy rank-2 array
    @keyword missing_pcs:       A structure used to indicate which PCS values are missing.
    @type missing_pcs:          numpy rank-2 array
    """

    # Rotate the first pivot to atomic position vectors.
    rot_vect = dot(r_pivot_atom, Ri)

    # Add the inter-pivot vector to obtain the 2nd pivot to atomic position vectors.
    add(r_inter_pivot, rot_vect, rot_vect)

    # Rotate the 2nd pivot to atomic position vectors.
    rot_vect = dot(rot_vect, Ri2)

    # Add the lanthanide to pivot vector.
    add(rot_vect, r_ln_pivot, rot_vect)

    # The vector length (to the 5th power).
    length = 1.0 / norm(rot_vect, axis=1)**5

    # The reverse vectors and lengths.
    if min(full_in_ref_frame) == 0:
        rot_vect_rev = dot(r_pivot_atom_rev, Ri)
        add(r_inter_pivot, rot_vect_rev, rot_vect_rev)
        rot_vect_rev = dot(rot_vect_rev, Ri2)
        add(rot_vect_rev, r_ln_pivot, rot_vect_rev)
        length_rev = 1.0 / norm(rot_vect_rev, axis=1)**5

    # Loop over the atoms.
    for j in range(len(r_pivot_atom[:, 0])):
        # Loop over the alignments.
        for i in range(len(pcs_theta)):
            # Skip missing data.
            if missing_pcs[i, j]:
                continue

            # The projection.
            if full_in_ref_frame[i]:
                proj = dot(rot_vect[j], dot(A[i], rot_vect[j]))
                length_i = length[j]
            else:
                proj = dot(rot_vect_rev[j], dot(A[i], rot_vect_rev[j]))
                length_i = length_rev[j]

            # The PCS.
            pcs_theta[i, j] += proj * length_i<|MERGE_RESOLUTION|>--- conflicted
+++ resolved
@@ -89,11 +89,7 @@
     return rotate_daeg(matrix, Rx2_eigen)
 
 
-<<<<<<< HEAD
-def pcs_numeric_int_double_rotor(points=None, sigma_max=None, sigma_max_2=None, c=None, full_in_ref_frame=None, r_pivot_atom=None, r_pivot_atom_rev=None, r_ln_pivot=None, r_inter_pivot=None, A=None, R_eigen=None, RT_eigen=None, Ri_prime=None, Ri2_prime=None, pcs_theta=None, pcs_theta_err=None, missing_pcs=None):
-=======
 def pcs_numeric_int_double_rotor(points=None, max_points=None, sigma_max=None, sigma_max_2=None, c=None, full_in_ref_frame=None, r_pivot_atom=None, r_pivot_atom_rev=None, r_ln_pivot=None, r_inter_pivot=None, A=None, R_eigen=None, RT_eigen=None, Ri_prime=None, Ri2_prime=None, pcs_theta=None, pcs_theta_err=None, missing_pcs=None):
->>>>>>> b79edc18
     """The averaged PCS value via numerical integration for the double rotor frame order model.
 
     @keyword points:            The Sobol points in the torsion-tilt angle space.
@@ -145,13 +141,6 @@
     Ri2 = swapaxes(Ri2, 0, 1)
 
     # Unpack the points.
-<<<<<<< HEAD
-    sigma, sigma2 = swapaxes(points, 0, 1)
-
-    # Loop over the samples.
-    num = 0
-    for i in range(len(points)):
-=======
     sigma, sigma2 = points
 
     # Loop over the samples.
@@ -161,7 +150,6 @@
         if num == max_points:
             break
 
->>>>>>> b79edc18
         # Outside of the distribution, so skip the point.
         if abs(sigma[i]) > sigma_max:
             continue
@@ -183,7 +171,6 @@
 
         # Calculate the PCSs for this state.
         pcs_pivot_motion_double_rotor(full_in_ref_frame=full_in_ref_frame, r_pivot_atom=r_pivot_atom, r_pivot_atom_rev=r_pivot_atom_rev, r_ln_pivot=r_ln_pivot, r_inter_pivot=r_inter_pivot, A=A, Ri=Ri, Ri2=Ri, pcs_theta=pcs_theta, pcs_theta_err=pcs_theta_err, missing_pcs=missing_pcs)
-<<<<<<< HEAD
 
         # Multiply the constant.
         multiply(c, pcs_theta, pcs_theta)
@@ -192,21 +179,8 @@
     else:
         multiply(c, pcs_theta, pcs_theta)
         divide(pcs_theta, float(num), pcs_theta)
-=======
->>>>>>> b79edc18
-
-        # Multiply the constant.
-        multiply(c, pcs_theta, pcs_theta)
-
-<<<<<<< HEAD
-=======
-    # Average the PCS.
-    else:
-        multiply(c, pcs_theta, pcs_theta)
-        divide(pcs_theta, float(num), pcs_theta)
-
-
->>>>>>> b79edc18
+
+
 def pcs_pivot_motion_double_rotor(full_in_ref_frame=None, r_pivot_atom=None, r_pivot_atom_rev=None, r_ln_pivot=None, r_inter_pivot=None, A=None, Ri=None, Ri2=None, pcs_theta=None, pcs_theta_err=None, missing_pcs=None):
     """Calculate the PCS value after a pivoted motion for the double rotor model.
 
