--- conflicted
+++ resolved
@@ -23,12 +23,7 @@
 """Module for the handling of Frame Order."""
 
 # Python module imports.
-<<<<<<< HEAD
-from numpy import dot, inner, sqrt, transpose
-=======
-from math import cos, sin
 from numpy import dot, transpose
->>>>>>> f8b2de01
 
 # relax module imports.
 from lib.compat import norm
