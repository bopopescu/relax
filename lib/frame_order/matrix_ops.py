--- conflicted
+++ resolved
@@ -23,14 +23,8 @@
 """Module for the handling of Frame Order."""
 
 # Python module imports.
-<<<<<<< HEAD
-from math import cos, sin, sqrt
-from numpy import dot, inner, transpose
-=======
 from math import cos, sin
 from numpy import dot, inner, sqrt, transpose
-from numpy.linalg import norm
->>>>>>> 13ee98e0
 
 # relax module imports.
 from lib.linear_algebra.kronecker_product import transpose_23
