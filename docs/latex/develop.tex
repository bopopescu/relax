--- conflicted
+++ resolved
@@ -700,11 +700,7 @@
 To simplify the process of checking if the message was supposed to be private, you could copy-and-paste the following message (modifying it as you see fit):
 
 \begin{exampleenv}
-<<<<<<< HEAD
 Sorry in advance, but the following is the standard pre-composed response to a post not sent to the relax mailing lists and not labelled as private.  If you would like to start a private conversation about relax, please label your message as such.  If you really must start a private exchange, please respond to this message saying so.  If your message was meant to be sent to the relax mailing list, please send the message again.  For this, please copy-and-paste your message, replying to the original (i.e. no forwarding), and making sure that the mailing list is in the CC field by clicking on ``reply-to-all''.
-=======
-Sorry in advance, but the following is the standard pre-composed response to a post not sent to the relax mailing lists and not labelled as private.  If you would like to start a private conversation about relax, please label your message as such.  If you really must start a private exchange, please respond to this message saying so.  If your message was meant to be sent to the relax mailing list, please send the message again.  For this, please copy-and-paste your message, replying to the original (i.e. no forwarding), and making sure that the mailing list is in the CC field by clicking on 'reply-to-all'.
->>>>>>> 8e298b40
 \end{exampleenv}
 
 
