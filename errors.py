###############################################################################
#                                                                             #
# Copyright (C) 2003-2006 Edward d'Auvergne                                   #
#                                                                             #
# This file is part of the program relax.                                     #
#                                                                             #
# relax is free software; you can redistribute it and/or modify               #
# it under the terms of the GNU General Public License as published by        #
# the Free Software Foundation; either version 2 of the License, or           #
# (at your option) any later version.                                         #
#                                                                             #
# relax is distributed in the hope that it will be useful,                    #
# but WITHOUT ANY WARRANTY; without even the implied warranty of              #
# MERCHANTABILITY or FITNESS FOR A PARTICULAR PURPOSE.  See the               #
# GNU General Public License for more details.                                #
#                                                                             #
# You should have received a copy of the GNU General Public License           #
# along with relax; if not, write to the Free Software                        #
# Foundation, Inc., 59 Temple Place, Suite 330, Boston, MA  02111-1307  USA   #
#                                                                             #
###############################################################################

import __builtin__
from re import match
from types import ClassType
import time


class RelaxErrors:
    def __init__(self, relax):
        """Class for placing all the errors below into __builtin__"""

        # Loop over all objects in 'self'.
        for name in dir(self):
            # Get the object.
            object = getattr(self, name)

            # Skip over all non error class objects.
            if type(object) != ClassType or not match('Relax', name):
                continue

            # Add the top level relax class:
            setattr(object, '_relax', relax)

            # Place the exceptions into __builtin__
            __builtin__.__setattr__(name, object)

            # Tuple of all the errors.
            if hasattr(__builtin__, 'AllRelaxErrors'):
                __builtin__.AllRelaxErrors = __builtin__.AllRelaxErrors, object
            else:
                __builtin__.AllRelaxErrors = object,


    # Base class for all errors.
    ############################

    class BaseError(Exception):
        def __str__(self):
            return ("RelaxError: " + self.text + "\n")
        def save_state(self):
            now = time.localtime()
            file_name = "relax_state_%i%02i%02i_%02i%02i%02i" % (now[0], 
                                 now[2], now[1], now[3], now[4], now[5])
            self._relax.interpreter._State.save(file_name)


    # Standard errors.
    ##################

    class RelaxError(BaseError):
        def __init__(self, text):
            self.text = text
            if Debug:
                self.save_state()


    # Fault.
    ########

    class RelaxFault(BaseError):
        def __init__(self):
            self.text = "Impossible to be here, please summit a bug report at https://gna.org/projects/relax/."
            self.save_state()


    # Program errors.
    #################

    class RelaxProgError(BaseError):
        def __init__(self, name):
            self.text = "The program " + `name` + " cannot be found."
            if Debug:
                self.save_state()
                                
    class RelaxProgFailError(BaseError):
        def __init__(self, name):
            self.text = "Execution of the program " + name + " has failed."
            if Debug:
                self.save_state()

    # PDB errors.
    #############

    # PDB data corresponding to the run already exists.
    class RelaxPdbError(BaseError):
        def __init__(self, run):
            self.text = "PDB data corresponding to the run " + `run` + " already exists."
            if Debug:
                self.save_state()
                
    # No PDB loaded.
    class RelaxNoPdbError(BaseError):
        def __init__(self, run):
            self.text = "No PDB file has been loaded for the run " + `run` + "."
            if Debug:
                self.save_state()
                
    # Loading error.
    class RelaxPdbLoadError(BaseError):
        def __init__(self, name):
            self.text = "The PDB file " + `name` + " could not be loaded properly, no proteins could be extracted."
            if Debug:
                self.save_state()
                
    # No unit vectors.
    class RelaxNoVectorsError(BaseError):
        def __init__(self, run):
            self.text = "The unit XH bond vectors for the run " + `run` + " have not been calculated."
            if Debug:
                self.save_state()

    # Nuclear errors.
    #################

    # Nucleus not set.
    class RelaxNucleusError(BaseError):
        def __init__(self):
            self.text = "The type of nucleus has not yet been set."
            if Debug:
                self.save_state()

    # Argument errors.
    ##################

    # Invalid argument.
    class RelaxInvalidError(BaseError):
        def __init__(self, name, value):
            self.text = "The " + name + " argument " + `value` + " is invalid."
            if Debug:
                self.save_state()
                
    # Argument not in the list.
    class RelaxArgNotInListError(BaseError):
        def __init__(self, name, value, list):
            self.text = "The " + name + " argument " + `value` + " is neither "
            for i in xrange(len(list)-1):
                self.text = self.text + `list[i]` + ', '
            self.text = self.text + 'nor ' + `list[-1]` + "."
            if Debug:
                self.save_state()

    # Binary - integers 0 and 1.
    class RelaxBinError(BaseError):
        def __init__(self, name, value):
            self.text = "The " + name + " argument " + `value` + " must either be the integer 0 or 1."
            if Debug:
                self.save_state()
                
    # Float.
    class RelaxFloatError(BaseError):
        def __init__(self, name, value):
            self.text = "The " + name + " argument " + `value` + " must be a floating point number."
            if Debug:
                self.save_state()
                
    # Number.
    class RelaxNumError(BaseError):
        def __init__(self, name, value):
            self.text = "The " + name + " argument " + `value` + " must be a number."
            if Debug:
                self.save_state()
                
    # Function.
    class RelaxFunctionError(BaseError):
        def __init__(self, name, value):
            self.text = "The " + name + " argument " + `value` + " must be a function."
            if Debug:
                self.save_state()

    # Integer.
    class RelaxIntError(BaseError):
        def __init__(self, name, value):
            self.text = "The " + name + " argument " + `value` + " must be an integer."
            if Debug:
                self.save_state()
                
    # Integer or list of integers.
    class RelaxIntListIntError(BaseError):
        def __init__(self, name, value):
            self.text = "The " + name + " argument " + `value` + " must either be an integer or an array of integers."
            if Debug:
                self.save_state()
                                
    # Integer or string
    class RelaxIntStrError(BaseError):
        def __init__(self, name, value):
            self.text = "The " + name + " argument " + `value` + " must either be an integer or a string."
            if Debug:
                self.save_state()
                
    # Length of the list.
    class RelaxLenError(BaseError):
        def __init__(self, name, len):
            self.text = "The " + name + " argument must be of length " + `len` + "."
            if Debug:
                self.save_state()
                
    # List.
    class RelaxListError(BaseError):
        def __init__(self, name, value):
            self.text = "The " + name + " argument " + `value` + " must be an array."
            if Debug:
                self.save_state()
                
    # List of floating point numbers.
    class RelaxListFloatError(BaseError):
        def __init__(self, name, value):
            self.text = "The " + name + " argument " + `value` + " must be an array of floating point numbers."
            if Debug:
                self.save_state()
                
    # List of integers.
    class RelaxListIntError(BaseError):
        def __init__(self, name, value):
            self.text = "The " + name + " argument " + `value` + " must be an array of integers."
            if Debug:
                self.save_state()
                
    # List of numbers.
    class RelaxListNumError(BaseError):
        def __init__(self, name, value):
            self.text = "The " + name + " argument " + `value` + " must be an array of numbers."
            if Debug:
                self.save_state()
                
    # List of strings.
    class RelaxListStrError(BaseError):
        def __init__(self, name, value):
            self.text = "The " + name + " argument " + `value` + " must be an array of strings."
            if Debug:
                self.save_state()
                
    # Tuple.
    class RelaxTupleError(BaseError):
        def __init__(self, name, value):
            self.text = "The " + name + " argument " + `value` + " must be a tuple."
            if Debug:
                self.save_state()
                
    # Tuple or number.
    class RelaxNumTupleError(BaseError):
        def __init__(self, name, value):
            self.text = "The " + name + " argument " + `value` + " must either be a number or tuple of numbers."
            if Debug:
                self.save_state()
                
    # None.
    class RelaxNoneError(BaseError):
        def __init__(self, name):
            self.text = "The " + name + " argument has not been supplied."
            if Debug:
                self.save_state()
                
    # None or float.
    class RelaxNoneFloatError(BaseError):
        def __init__(self, name, value):
            self.text = "The " + name + " argument " + `value` + " must either be a floating point number or None."
            if Debug:
                self.save_state()
                                
    # None, float, or list.
    class RelaxNoneFloatListError(BaseError):
        def __init__(self, name, value):
            self.text = "The " + name + " argument " + `value` + " must either be a floating point number, a list, or None."
            if Debug:
                self.save_state()
                                
    # None or integer.
    class RelaxNoneIntError(BaseError):
        def __init__(self, name, value):
            self.text = "The " + name + " argument " + `value` + " must either be an integer or None."
            if Debug:
                self.save_state()
                                
    # None, integer, or string.
    class RelaxNoneIntStrError(BaseError):
        def __init__(self, name, value):
            self.text = "The " + name + " argument " + `value` + " must either be an integer, a string, or None."
            if Debug:
                self.save_state()
                                
    # None or list.
    class RelaxNoneListError(BaseError):
        def __init__(self, name, value):
            self.text = "The " + name + " argument " + `value` + " must either be an array or None."
            if Debug:
                self.save_state()
                                
    # None or number.
    class RelaxNoneNumError(BaseError):
        def __init__(self, name, value):
            self.text = "The " + name + " argument " + `value` + " must either be a number or None."
            if Debug:
                self.save_state()
                                
    # None or string.
    class RelaxNoneStrError(BaseError):
        def __init__(self, name, value):
            self.text = "The " + name + " argument " + `value` + " must either be a string or None."
            if Debug:
                self.save_state()
                                
    # None, string, or list.
    class RelaxNoneStrListError(BaseError):
        def __init__(self, name, value):
            self.text = "The " + name + " argument " + `value` + " must either be a string or None."
            if Debug:
                self.save_state()
                                
    # None or tuple.
    class RelaxNoneTupleError(BaseError):
        def __init__(self, name, value):
            self.text = "The " + name + " argument " + `value` + " must either be a tuple or None."
            if Debug:
                self.save_state()
                                
    # String.
    class RelaxStrError(BaseError):
        def __init__(self, name, value):
            self.text = "The " + name + " argument " + `value` + " must be a string."
            if Debug:
                self.save_state()
                                
    # String or list of strings.
    class RelaxStrListStrError(BaseError):
        def __init__(self, name, value):
            self.text = "The " + name + " argument " + `value` + " must either be an string or an array of strings."
            if Debug:
                self.save_state()
                                

    # Sequence errors.
    ##################

    # No sequence loaded.
    class RelaxNoSequenceError(BaseError):
        def __init__(self, run):
            self.text = "The sequence data for the run " + `run` + " does not exist."
            if Debug:
                self.save_state()
                                
    # The sequence already exists.
    class RelaxSequenceError(BaseError):
        def __init__(self, run):
            self.text = "The sequence data for the run " + `run` + " already exists."
            if Debug:
                self.save_state()
                                
    # The two sequences are different.
    class RelaxDiffSeqError(BaseError):
        def __init__(self, run1, run2):
            self.text = "The sequences for the runs " + `run1` + " and " + `run2` + " are not the same."
            if Debug:
                self.save_state()
                                
    # Cannot find the residue in the sequence.
    class RelaxNoResError(BaseError):
        def __init__(self, number, name=None):
            if name == None:
                self.text = "The residue '" + `number` + "' cannot be found in the sequence."
            else:
                self.text = "The residue '" + `number` + " " + name + "' cannot be found in the sequence."
            if Debug:
                self.save_state()
                                

    # Relaxation data errors.
    #########################

    # No relaxation data.
    class RelaxNoRiError(BaseError):
        def __init__(self, ri_label, frq_label):
            self.text = "Relaxation data corresponding to ri_label = " + `ri_label` + " and frq_label = " + `frq_label` + " does not exist."
            if Debug:
                self.save_state()
                                
    # Relaxation data already exists.
    class RelaxRiError(BaseError):
        def __init__(self, ri_label, frq_label):
            self.text = "Relaxation data corresponding to ri_label = " + `ri_label` + " and frq_label = " + `frq_label` + " already exists."
            if Debug:
                self.save_state()
                                

    # Model-free errors.
    ####################

    # Model-free data already exists.
    class RelaxMfError(BaseError):
        def __init__(self, run):
            self.text = "Model-free data corresponding to the run " + `run` + " already exists."
            if Debug:
                self.save_state()
                                

    # Tensor errors.
    ################

    # Diffusion tensor data corresponding to the run already exists.
    class RelaxTensorError(BaseError):
        def __init__(self, run):
            self.text = "Diffusion tensor data corresponding to the run " + `run` + " already exists."
            if Debug:
                self.save_state()
                                
    # No diffusion tensor data loaded.
    class RelaxNoTensorError(BaseError):
        def __init__(self, run):
            self.text = "No diffusion tensor data is loaded for the run " + `run` + "."
            if Debug:
                self.save_state()
                                

    # File errors.
    ##############

    # No directory.
    class RelaxDirError(BaseError):
        def __init__(self, name, dir):
            if name == None:
                self.text = "The directory " + `dir` + " does not exist."
            else:
                self.text = "The " + name + " directory " + `dir` + " does not exist."
            if Debug:
                self.save_state()
                                
    # No file.
    class RelaxFileError(BaseError):
        def __init__(self, name, file_name=None):
            if file_name == None:
                self.text = "The file " + `name` + " does not exist."
            else:
                self.text = "The " + name + " file " + `file_name` + " does not exist."
            if Debug:
                self.save_state()
                                
    # No data in file.
    class RelaxFileEmptyError(BaseError):
        def __init__(self):
            self.text = "The file contains no data."
            if Debug:
                self.save_state()
                                
    # Overwrite file.
    class RelaxFileOverwriteError(BaseError):
        def __init__(self, file_name, flag):
            self.text = "The file " + `file_name` + " already exists.  Set the " + flag + " to 1 to overwrite."
            if Debug:
                self.save_state()
                                
    # Invalid data format.
    class RelaxInvalidDataError(BaseError):
        def __init__(self):
            self.text = "The format of the data is invalid."
            if Debug:
                self.save_state()
                                

    # Run errors.
    #############

    # Run already exists.
    class RelaxRunError(BaseError):
        def __init__(self, run):
            self.text = "The run " + `run` + " already exists."
            if Debug:
                self.save_state()
                                
    # No run.
    class RelaxNoRunError(BaseError):
        def __init__(self, run):
            self.text = "The run " + `run` + " has not been created yet."
            if Debug:
                self.save_state()
                                

    # Setup errors.
    ###############

    # Cannot setup the functions.
    class RelaxFuncSetupError(BaseError):
        def __init__(self, string):
            self.text = "This function is not available for " + string + "."
            if Debug:
                self.save_state()
                                
    # The model has not been setup.
    class RelaxNoModelError(BaseError):
        def __init__(self, run):
            self.text = "The models corresponding to the run " + `run` + " have not been setup."
            if Debug:
                self.save_state()
                                

    # Regular expression errors.
    ############################

    # Bad regular expression.
    class RelaxRegExpError(BaseError):
        def __init__(self, name, value):
            self.text = "The " + name + " argument " + `value` + " is not valid regular expression."
            if Debug:
                self.save_state()
                                

    # Data type errors.
    ###################

    # Value already exists.
    class RelaxValueError(BaseError):
        def __init__(self, data_type, run):
            self.text = "The data type " + `data_type` + " already exists for " + `run` + "."
            if Debug:
                self.save_state()
                                
    # No data value.
    class RelaxNoValueError(BaseError):
        def __init__(self, name):
            self.text = "The " + `name` + " value has not yet been set."
            if Debug:
                self.save_state()
                                
    # Unknown data type.
    class RelaxUnknownDataTypeError(BaseError):
        def __init__(self, name):
            self.text = "The data type " + `name` + " is unknown."
            if Debug:
                self.save_state()
                                
    # Unknown parameter.
    class RelaxUnknownParamError(BaseError):
        def __init__(self, name, param_type=None):
            if param_type:
                self.text = "The " + param_type + " parameter " + `name` + " is unknown."
            else:
                self.text = "The parameter " + `name` + " is unknown."
            if Debug:
                self.save_state()
                                
    # Unknown parameter combination.
    class RelaxUnknownParamCombError(BaseError):
        def __init__(self, name, data):
            self.text = "The " + `name` + " argument " + `data` + " represents an unknown parameter combination."
            if Debug:
                self.save_state()
                                

    # Simulation errors.
    ####################

    # No simulations.
    class RelaxNoSimError(BaseError):
        def __init__(self, run):
            self.text = "Simulations for the run " + `run` + " have not been setup."
            if Debug:
                self.save_state()
                                

    # Style errors.
    ###############

    # Unknown style.
    class RelaxStyleError(BaseError):
        def __init__(self, style):
            self.text = "The style " + `style` + " is unknown."
            if Debug:
                self.save_state()
                                

    # Colour errors.
    ################

    # Invalid colour.
    class RelaxInvalidColourError(BaseError):
        def __init__(self, colour):
            self.text = "The colour " + `colour` + " is invalid."
<<<<<<< HEAD


    # Value errors.
    ###############

    # Infinity.
    class RelaxInfError(BaseError):
        def __init__(self, name):
            self.text = "The invalid " + name + " floating point value of infinity has occurred."

    # NaN (Not a Number).
    class RelaxNaNError(BaseError):
        def __init__(self, name):
            self.text = "The invalid " + name + " floating point value of NaN (Not a Number) has occurred."
=======
            if Debug:
                self.save_state()
                                            
>>>>>>> 068cd8aa
<|MERGE_RESOLUTION|>--- conflicted
+++ resolved
@@ -595,7 +595,8 @@
     class RelaxInvalidColourError(BaseError):
         def __init__(self, colour):
             self.text = "The colour " + `colour` + " is invalid."
-<<<<<<< HEAD
+            if Debug:
+                self.save_state()
 
 
     # Value errors.
@@ -605,13 +606,12 @@
     class RelaxInfError(BaseError):
         def __init__(self, name):
             self.text = "The invalid " + name + " floating point value of infinity has occurred."
+            if Debug:
+                self.save_state()
 
     # NaN (Not a Number).
     class RelaxNaNError(BaseError):
         def __init__(self, name):
             self.text = "The invalid " + name + " floating point value of NaN (Not a Number) has occurred."
-=======
-            if Debug:
-                self.save_state()
-                                            
->>>>>>> 068cd8aa
+            if Debug:
+                self.save_state()