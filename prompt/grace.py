###############################################################################
#                                                                             #
# Copyright (C) 2004-2005, 2009 Edward d'Auvergne                             #
#                                                                             #
# This file is part of the program relax.                                     #
#                                                                             #
# relax is free software; you can redistribute it and/or modify               #
# it under the terms of the GNU General Public License as published by        #
# the Free Software Foundation; either version 2 of the License, or           #
# (at your option) any later version.                                         #
#                                                                             #
# relax is distributed in the hope that it will be useful,                    #
# but WITHOUT ANY WARRANTY; without even the implied warranty of              #
# MERCHANTABILITY or FITNESS FOR A PARTICULAR PURPOSE.  See the               #
# GNU General Public License for more details.                                #
#                                                                             #
# You should have received a copy of the GNU General Public License           #
# along with relax; if not, write to the Free Software                        #
# Foundation, Inc., 59 Temple Place, Suite 330, Boston, MA  02111-1307  USA   #
#                                                                             #
###############################################################################

# Module docstring.
"""Module containing the 'grace' user function class for controlling the Grace data viewing software."""
__docformat__ = 'plaintext'

# Python module imports.
import sys

# relax module imports.
from base_class import User_fn_class
import check
from doc_string import docs
from generic_fns import grace, minimise
from specific_fns.model_free import Model_free
from specific_fns.jw_mapping import Jw_mapping
from specific_fns.noe import Noe
from specific_fns.relax_disp import Relax_disp
from specific_fns.relax_fit import Relax_fit


class Grace(User_fn_class):
    """Class for interfacing with Grace."""

    def view(self, file=None, dir='grace', grace_exe='xmgrace'):
        """Function for running Grace.

        Keyword Arguments
        ~~~~~~~~~~~~~~~~~

        file:  The name of the file.

        dir:  The directory name.

        grace_exe:  The Grace executable file.


        Description
        ~~~~~~~~~~~

        This function can be used to execute Grace to view the specified file the Grace '.agr' file
        and the execute Grace. If the directory name is set to None, the file will be assumed to be
        in the current working directory.


        Examples
        ~~~~~~~~

        To view the file 's2.agr' in the directory 'grace', type:

        relax> grace.view(file='s2.agr')
        relax> grace.view(file='s2.agr', dir='grace')
        """

        # Function intro text.
        if self.__relax__.interpreter.intro:
            text = sys.ps3 + "grace.view("
            text = text + "file=" + repr(file)
            text = text + ", dir=" + repr(dir)
            text = text + ", grace_exe=" + repr(grace_exe) + ")"
            print(text)

        # The argument checks.
        check.is_str(file, 'file name')
        check.is_str(dir, 'directory name', can_be_none=True)
        check.is_str(grace_exe, 'Grace executable file')

        # Execute the functional code.
        self.__relax__.generic.grace.view(file=file, dir=dir, grace_exe=grace_exe)


    def write(self, x_data_type='spin', y_data_type=None, spin_id=None, plot_data='value', file=None, dir='grace', force=False, norm=False):
        """Function for creating a grace '.agr' file.

        Keyword Arguments
        ~~~~~~~~~~~~~~~~~

        x_data_type:  The data type for the X-axis (no regular expression is allowed).

        y_data_type:  The data type for the Y-axis (no regular expression is allowed).

        spin_id:  The spin identification string.

        plot_data:  The data to use for the plot.

        norm:  Flag for the normalisation of series type data.

        file:  The name of the file.

        dir:  The directory name.

        force:  A flag which, if set to True, will cause the file to be overwritten.


        Description
        ~~~~~~~~~~~

        This function is designed to be as flexible as possible so that any combination of data can
        be plotted.  The output is in the format of a Grace plot (also known as ACE/gr, Xmgr, and
        xmgrace) which only supports two dimensional plots.  Three types of keyword arguments can
        be used to create various types of plot.  These include the X-axis and Y-axis data types,
        the spin identification string, and an argument for selecting what to actually plot.

        The X-axis and Y-axis data type arguments should be plain strings, regular expression is not
        allowed.  If the X-axis data type argument is not given, the plot will default to having the
        spin sequence along the x-axis.  The two axes of the Grace plot can be absolutely any of
        the data types listed in the tables below.  The only limitation, currently anyway, is that
        the data must belong to the same data pipe.

        The spin identification string can be used to limit which spins are used in the plot.  The
        default is that all spins will be used, however, these arguments can be used to select a
        subset of all spins, or a single spin for plots of Monte Carlo simulations, etc.

        The property which is actually plotted can be controlled by the 'plot_data' argument.  It
        can be one of the following:
            'value':  Plot values (with errors if they exist).
            'error':  Plot errors.
            'sims':   Plot the simulation values.

        Normalisation is only allowed for series type data, for example the R2 exponential curves,
        and will be ignored for all other data types.  If the norm flag is set to True then the
        y-value of the first point of the series will be set to 1.  This normalisation is useful for
        highlighting errors in the data sets.


        Examples
        ~~~~~~~~

        To write the NOE values for all spins to the Grace file 'noe.agr', type one of:

        relax> grace.write('spin', 'noe', file='noe.agr')
        relax> grace.write(y_data_type='noe', file='noe.agr')
        relax> grace.write(x_data_type='spin', y_data_type='noe', file='noe.agr')
        relax> grace.write(y_data_type='noe', file='noe.agr', force=True)


        To create a Grace file of 'S2' vs. 'te' for all spins, type one of:

        relax> grace.write('S2', 'te', file='s2_te.agr')
        relax> grace.write(x_data_type='S2', y_data_type='te', file='s2_te.agr')
        relax> grace.write(x_data_type='S2', y_data_type='te', file='s2_te.agr', force=True)


        To create a Grace file of the Monte Carlo simulation values of 'Rex' vs. 'te' for residue
        123, type one of:

        relax> grace.write('Rex', 'te', spin_id=':123', plot_data='sims', file='s2_te.agr')
        relax> grace.write(x_data_type='Rex', y_data_type='te', spin_id=':123',
                           plot_data='sims', file='s2_te.agr')


        By plotting the peak intensities, the integrity of exponential relaxation curves can be
        checked and anomalies searched for prior to model-free analysis or reduced spectral density
        mapping.  For example the normalised average peak intensities can be plotted verses the
        relaxation time periods for the relaxation curves of all residues of a protein.  The
        normalisation, whereby the initial peak intensity of each residue I(0) is set to 1,
        emphasises any problems.  To produce this Grace file, type:

        relax> grace.write(x_data_type='relax_times', y_data_type='ave_int',
                           file='intensities_norm.agr', force=True, norm=True)
        """

        # Function intro text.
        if self.__relax__.interpreter.intro:
            text = sys.ps3 + "grace.write("
            text = text + "x_data_type=" + repr(x_data_type)
            text = text + ", y_data_type=" + repr(y_data_type)
            text = text + ", spin_id=" + repr(spin_id)
            text = text + ", plot_data=" + repr(plot_data)
            text = text + ", file=" + repr(file)
            text = text + ", dir=" + repr(dir)
            text = text + ", force=" + repr(force)
            text = text + ", norm=" + repr(norm) + ")"
            print(text)

        # The argument checks.
        check.is_str(x_data_type, 'x data type')
        check.is_str(y_data_type, 'y data type')
        check.is_str(spin_id, 'spin identification string', can_be_none=True)
        check.is_str(plot_data, 'plot data')
        check.is_str(file, 'file name')
        check.is_str(dir, 'directory name', can_be_none=True)
        check.is_bool(force, 'force flag')
        check.is_bool(norm, 'normalisation flag')

        # Execute the functional code.
        grace.write(x_data_type=x_data_type, y_data_type=y_data_type, spin_id=spin_id, plot_data=plot_data, file=file, dir=dir, force=force, norm=norm)



    # Docstring modification.
    #########################

    # Write function.
<<<<<<< HEAD
    write.__doc__ = write.__doc__ + "\n\n" + regexp_doc() + "\n"
    write.__doc__ = write.__doc__ + minimise.return_data_name.__doc__ + "\n\n"
    write.__doc__ = write.__doc__ + Noe.return_data_name.__doc__ + "\n"
    write.__doc__ = write.__doc__ + Relax_disp.return_data_name.__doc__ + "\n"
    write.__doc__ = write.__doc__ + Relax_fit.return_data_name.__doc__ + "\n"
    write.__doc__ = write.__doc__ + Jw_mapping.return_data_name.__doc__ + "\n\n"
    write.__doc__ = write.__doc__ + Model_free.return_data_name.__doc__ + "\n\n"
=======
    write.__doc__ = write.__doc__ + "\n\n" + docs.regexp.doc + "\n"
    write.__doc__ = write.__doc__ + minimise.return_data_name_doc + "\n\n"
    write.__doc__ = write.__doc__ + Noe.return_data_name_doc + "\n"
    write.__doc__ = write.__doc__ + Relax_fit.return_data_name_doc + "\n"
    write.__doc__ = write.__doc__ + Jw_mapping.return_data_name_doc + "\n\n"
    write.__doc__ = write.__doc__ + Model_free.return_data_name_doc + "\n\n"
>>>>>>> 4835bad1
<|MERGE_RESOLUTION|>--- conflicted
+++ resolved
@@ -212,19 +212,10 @@
     #########################
 
     # Write function.
-<<<<<<< HEAD
-    write.__doc__ = write.__doc__ + "\n\n" + regexp_doc() + "\n"
-    write.__doc__ = write.__doc__ + minimise.return_data_name.__doc__ + "\n\n"
-    write.__doc__ = write.__doc__ + Noe.return_data_name.__doc__ + "\n"
-    write.__doc__ = write.__doc__ + Relax_disp.return_data_name.__doc__ + "\n"
-    write.__doc__ = write.__doc__ + Relax_fit.return_data_name.__doc__ + "\n"
-    write.__doc__ = write.__doc__ + Jw_mapping.return_data_name.__doc__ + "\n\n"
-    write.__doc__ = write.__doc__ + Model_free.return_data_name.__doc__ + "\n\n"
-=======
     write.__doc__ = write.__doc__ + "\n\n" + docs.regexp.doc + "\n"
     write.__doc__ = write.__doc__ + minimise.return_data_name_doc + "\n\n"
     write.__doc__ = write.__doc__ + Noe.return_data_name_doc + "\n"
+    write.__doc__ = write.__doc__ + Relax_disp.return_data_name_doc + "\n"
     write.__doc__ = write.__doc__ + Relax_fit.return_data_name_doc + "\n"
     write.__doc__ = write.__doc__ + Jw_mapping.return_data_name_doc + "\n\n"
-    write.__doc__ = write.__doc__ + Model_free.return_data_name_doc + "\n\n"
->>>>>>> 4835bad1
+    write.__doc__ = write.__doc__ + Model_free.return_data_name_doc + "\n\n"