###############################################################################
#                                                                             #
# Copyright (C) 2004-2011 Edward d'Auvergne                                   #
#                                                                             #
# This file is part of the program relax.                                     #
#                                                                             #
# relax is free software; you can redistribute it and/or modify               #
# it under the terms of the GNU General Public License as published by        #
# the Free Software Foundation; either version 2 of the License, or           #
# (at your option) any later version.                                         #
#                                                                             #
# relax is distributed in the hope that it will be useful,                    #
# but WITHOUT ANY WARRANTY; without even the implied warranty of              #
# MERCHANTABILITY or FITNESS FOR A PARTICULAR PURPOSE.  See the               #
# GNU General Public License for more details.                                #
#                                                                             #
# You should have received a copy of the GNU General Public License           #
# along with relax; if not, write to the Free Software                        #
# Foundation, Inc., 59 Temple Place, Suite 330, Boston, MA  02111-1307  USA   #
#                                                                             #
###############################################################################

# Module docstring.
"""Module containing the 'grace' user function class for controlling the Grace data viewing software."""
__docformat__ = 'plaintext'

# relax module imports.
from base_class import User_fn_class, _build_doc
import arg_check
from doc_string import docs
from generic_fns import grace, minimise
from specific_fns.model_free import Model_free
from specific_fns.jw_mapping import Jw_mapping
from specific_fns.noe import Noe
from specific_fns.relax_disp import Relax_disp
from specific_fns.relax_fit import Relax_fit


class Grace(User_fn_class):
    """Class for interfacing with Grace."""

    def view(self, file=None, dir='grace', grace_exe='xmgrace'):
        # Function intro text.
        if self._exec_info.intro:
            text = self._exec_info.ps3 + "grace.view("
            text = text + "file=" + repr(file)
            text = text + ", dir=" + repr(dir)
            text = text + ", grace_exe=" + repr(grace_exe) + ")"
            print(text)

        # The argument checks.
        arg_check.is_str(file, 'file name')
        arg_check.is_str(dir, 'directory name', can_be_none=True)
        arg_check.is_str(grace_exe, 'Grace executable file')

        # Execute the functional code.
        grace.view(file=file, dir=dir, grace_exe=grace_exe)

    # The function doc info.
    view._doc_title = "Visualise the file within Grace."
    view._doc_title_short = "Grace execution."
    view._doc_args = [
        ["file", "The name of the file."],
        ["dir", "The directory name."],
        ["grace_exe", "The Grace executable file."]
    ]
    view._doc_desc = """
        This can be used to view the specified Grace '*.agr' file by opening it with the Grace program.
        """
    view._doc_examples = """
        To view the file 's2.agr' in the directory 'grace', type:

        relax> grace.view(file='s2.agr')
        relax> grace.view(file='s2.agr', dir='grace')
        """
    _build_doc(view)


    def write(self, x_data_type='spin', y_data_type=None, spin_id=None, plot_data='value', file=None, dir='grace', force=False, norm=False):
        # Function intro text.
        if self._exec_info.intro:
            text = self._exec_info.ps3 + "grace.write("
            text = text + "x_data_type=" + repr(x_data_type)
            text = text + ", y_data_type=" + repr(y_data_type)
            text = text + ", spin_id=" + repr(spin_id)
            text = text + ", plot_data=" + repr(plot_data)
            text = text + ", file=" + repr(file)
            text = text + ", dir=" + repr(dir)
            text = text + ", force=" + repr(force)
            text = text + ", norm=" + repr(norm) + ")"
            print(text)

        # The argument checks.
        arg_check.is_str(x_data_type, 'x data type')
        arg_check.is_str(y_data_type, 'y data type')
        arg_check.is_str(spin_id, 'spin identification string', can_be_none=True)
        arg_check.is_str(plot_data, 'plot data')
        arg_check.is_str(file, 'file name')
        arg_check.is_str(dir, 'directory name', can_be_none=True)
        arg_check.is_bool(force, 'force flag')
        arg_check.is_bool(norm, 'normalisation flag')

        # Execute the functional code.
        grace.write(x_data_type=x_data_type, y_data_type=y_data_type, spin_id=spin_id, plot_data=plot_data, file=file, dir=dir, force=force, norm=norm)

    # The function doc info.
    write._doc_title = "Create a grace '.agr' file."
    write._doc_title_short = "Grace file creation."
    write._doc_args = [
        ["x_data_type", "The data type for the X-axis (no regular expression is allowed)."],
        ["y_data_type", "The data type for the Y-axis (no regular expression is allowed)."],
        ["spin_id", "The spin identification string."],
        ["plot_data", "The data to use for the plot."],
        ["norm", "Flag for the normalisation of series type data."],
        ["file", "The name of the file."],
        ["dir", "The directory name."],
        ["force", "A flag which, if set to True, will cause the file to be overwritten."]
    ]
    write._doc_desc = """
        This is designed to be as flexible as possible so that any combination of data can be plotted.  The output is in the format of a Grace plot (also known as ACE/gr, Xmgr, and xmgrace) which only supports two dimensional plots.  Three types of keyword arguments can be used to create various types of plot.  These include the X-axis and Y-axis data types, the spin identification string, and an argument for selecting what to plot.

        The X-axis and Y-axis data type arguments should be plain strings, regular expression is not allowed.  If the X-axis data type argument is not given, the plot will default to having the spin sequence along the x-axis.  The two axes of the Grace plot can be absolutely any of the data types listed in the tables below.  The only limitation, currently anyway, is that the data must belong to the same data pipe.

        The spin identification string can be used to limit which spins are used in the plot.  The default is that all spins will be used, however, these arguments can be used to select a subset of all spins, or a single spin for plots of Monte Carlo simulations, etc.

        The property which is actually plotted can be controlled by the 'plot_data' argument.  It can be one of the following:

            'value':  Plot values (with errors if they exist).
            'error':  Plot errors.
            'sims':   Plot the simulation values.

        Normalisation is only allowed for series type data, for example the R2 exponential curves, and will be ignored for all other data types.  If the norm flag is set to True then the y-value of the first point of the series will be set to 1.  This normalisation is useful for highlighting errors in the data sets.
        """
    write._doc_examples = """
        To write the NOE values for all spins to the Grace file 'noe.agr', type one of:

        relax> grace.write('spin', 'noe', file='noe.agr')
        relax> grace.write(y_data_type='noe', file='noe.agr')
        relax> grace.write(x_data_type='spin', y_data_type='noe', file='noe.agr')
        relax> grace.write(y_data_type='noe', file='noe.agr', force=True)


        To create a Grace file of 'S2' vs. 'te' for all spins, type one of:

        relax> grace.write('S2', 'te', file='s2_te.agr')
        relax> grace.write(x_data_type='S2', y_data_type='te', file='s2_te.agr')
        relax> grace.write(x_data_type='S2', y_data_type='te', file='s2_te.agr', force=True)


        To create a Grace file of the Monte Carlo simulation values of 'Rex' vs. 'te' for residue
        123, type one of:

        relax> grace.write('Rex', 'te', spin_id=':123', plot_data='sims', file='s2_te.agr')
        relax> grace.write(x_data_type='Rex', y_data_type='te', spin_id=':123',
                           plot_data='sims', file='s2_te.agr')


        By plotting the peak intensities, the integrity of exponential relaxation curves can be
        checked and anomalies searched for prior to model-free analysis or reduced spectral density
        mapping.  For example the normalised average peak intensities can be plotted verses the
        relaxation time periods for the relaxation curves of all residues of a protein.  The
        normalisation, whereby the initial peak intensity of each residue I(0) is set to 1,
        emphasises any problems.  To produce this Grace file, type:

        relax> grace.write(x_data_type='relax_times', y_data_type='ave_int',
                           file='intensities_norm.agr', force=True, norm=True)
        """
<<<<<<< HEAD

        # Function intro text.
        if self._exec_info.intro:
            text = self._exec_info.ps3 + "grace.write("
            text = text + "x_data_type=" + repr(x_data_type)
            text = text + ", y_data_type=" + repr(y_data_type)
            text = text + ", spin_id=" + repr(spin_id)
            text = text + ", plot_data=" + repr(plot_data)
            text = text + ", file=" + repr(file)
            text = text + ", dir=" + repr(dir)
            text = text + ", force=" + repr(force)
            text = text + ", norm=" + repr(norm) + ")"
            print(text)

        # The argument checks.
        arg_check.is_str(x_data_type, 'x data type')
        arg_check.is_str(y_data_type, 'y data type')
        arg_check.is_str(spin_id, 'spin identification string', can_be_none=True)
        arg_check.is_str(plot_data, 'plot data')
        arg_check.is_str(file, 'file name')
        arg_check.is_str(dir, 'directory name', can_be_none=True)
        arg_check.is_bool(force, 'force flag')
        arg_check.is_bool(norm, 'normalisation flag')

        # Execute the functional code.
        grace.write(x_data_type=x_data_type, y_data_type=y_data_type, spin_id=spin_id, plot_data=plot_data, file=file, dir=dir, force=force, norm=norm)



    # Docstring modification.
    #########################

    # Write function.
    write.__doc__ = write.__doc__ + "\n\n" + docs.regexp.doc + "\n"
    write.__doc__ = write.__doc__ + minimise.return_data_name_doc + "\n\n"
    write.__doc__ = write.__doc__ + Noe.return_data_name_doc + "\n"
    write.__doc__ = write.__doc__ + Relax_disp.return_data_name_doc + "\n"
    write.__doc__ = write.__doc__ + Relax_fit.return_data_name_doc + "\n"
    write.__doc__ = write.__doc__ + Jw_mapping.return_data_name_doc + "\n\n"
    write.__doc__ = write.__doc__ + Model_free.return_data_name_doc + "\n\n"
=======
    write._doc_additional = [
        docs.regexp.doc,
        minimise.return_data_name_doc,
        Noe.return_data_name_doc,
        Relax_fit.return_data_name_doc,
        Jw_mapping.return_data_name_doc,
        Model_free.return_data_name_doc
    ]
    _build_doc(write)
>>>>>>> 45ed0c8d
<|MERGE_RESOLUTION|>--- conflicted
+++ resolved
@@ -165,48 +165,6 @@
         relax> grace.write(x_data_type='relax_times', y_data_type='ave_int',
                            file='intensities_norm.agr', force=True, norm=True)
         """
-<<<<<<< HEAD
-
-        # Function intro text.
-        if self._exec_info.intro:
-            text = self._exec_info.ps3 + "grace.write("
-            text = text + "x_data_type=" + repr(x_data_type)
-            text = text + ", y_data_type=" + repr(y_data_type)
-            text = text + ", spin_id=" + repr(spin_id)
-            text = text + ", plot_data=" + repr(plot_data)
-            text = text + ", file=" + repr(file)
-            text = text + ", dir=" + repr(dir)
-            text = text + ", force=" + repr(force)
-            text = text + ", norm=" + repr(norm) + ")"
-            print(text)
-
-        # The argument checks.
-        arg_check.is_str(x_data_type, 'x data type')
-        arg_check.is_str(y_data_type, 'y data type')
-        arg_check.is_str(spin_id, 'spin identification string', can_be_none=True)
-        arg_check.is_str(plot_data, 'plot data')
-        arg_check.is_str(file, 'file name')
-        arg_check.is_str(dir, 'directory name', can_be_none=True)
-        arg_check.is_bool(force, 'force flag')
-        arg_check.is_bool(norm, 'normalisation flag')
-
-        # Execute the functional code.
-        grace.write(x_data_type=x_data_type, y_data_type=y_data_type, spin_id=spin_id, plot_data=plot_data, file=file, dir=dir, force=force, norm=norm)
-
-
-
-    # Docstring modification.
-    #########################
-
-    # Write function.
-    write.__doc__ = write.__doc__ + "\n\n" + docs.regexp.doc + "\n"
-    write.__doc__ = write.__doc__ + minimise.return_data_name_doc + "\n\n"
-    write.__doc__ = write.__doc__ + Noe.return_data_name_doc + "\n"
-    write.__doc__ = write.__doc__ + Relax_disp.return_data_name_doc + "\n"
-    write.__doc__ = write.__doc__ + Relax_fit.return_data_name_doc + "\n"
-    write.__doc__ = write.__doc__ + Jw_mapping.return_data_name_doc + "\n\n"
-    write.__doc__ = write.__doc__ + Model_free.return_data_name_doc + "\n\n"
-=======
     write._doc_additional = [
         docs.regexp.doc,
         minimise.return_data_name_doc,
@@ -215,5 +173,4 @@
         Jw_mapping.return_data_name_doc,
         Model_free.return_data_name_doc
     ]
-    _build_doc(write)
->>>>>>> 45ed0c8d
+    _build_doc(write)