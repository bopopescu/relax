--- conflicted
+++ resolved
@@ -1,10 +1,6 @@
 ###############################################################################
 #                                                                             #
-<<<<<<< HEAD
-# Copyright (C) 2003-2005, 2009-2011 Edward d'Auvergne                        #
-=======
-# Copyright (C) 2003-2008 Edward d'Auvergne                                   #
->>>>>>> c5ee067a
+# Copyright (C) 2003-2011 Edward d'Auvergne                                   #
 #                                                                             #
 # This file is part of the program relax.                                     #
 #                                                                             #
@@ -25,14 +21,10 @@
 ###############################################################################
 
 
-<<<<<<< HEAD
 __all__ = ['align_tensor',
            'angles',
            'base_class',
-=======
-__all__ = ['angles',
            'bmrb',
->>>>>>> c5ee067a
            'command',
            'consistency_tests',
            'dasha',
