--- conflicted
+++ resolved
@@ -199,13 +199,8 @@
         relax_data.display(ri_label=ri_label, frq_label=frq_label)
 
 
-<<<<<<< HEAD
-    def read(self, ri_label=None, frq_label=None, frq=None, file=None, dir=None, mol_name_col=None, res_num_col=0, res_name_col=1, spin_num_col=None, spin_name_col=None, data_col=2, error_col=3, sep=None):
+    def read(self, ri_label=None, frq_label=None, frq=None, file=None, dir=None, spin_id_col=None, mol_name_col=None, res_num_col=None, res_name_col=None, spin_num_col=None, spin_name_col=None, data_col=None, error_col=None, sep=None, spin_id=None):
         """Function for reading R1, R2, NOE, or R2eff relaxation data from a file.
-=======
-    def read(self, ri_label=None, frq_label=None, frq=None, file=None, dir=None, spin_id_col=None, mol_name_col=None, res_num_col=None, res_name_col=None, spin_num_col=None, spin_name_col=None, data_col=None, error_col=None, sep=None, spin_id=None):
-        """Function for reading R1, R2, or NOE relaxation data from a file.
->>>>>>> 4835bad1
 
         Keyword Arguments
         ~~~~~~~~~~~~~~~~~
