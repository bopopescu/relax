###############################################################################
#                                                                             #
# Copyright (C) 2007, 2009-2010 Edward d'Auvergne                             #
#                                                                             #
# This file is part of the program relax.                                     #
#                                                                             #
# relax is free software; you can redistribute it and/or modify               #
# it under the terms of the GNU General Public License as published by        #
# the Free Software Foundation; either version 2 of the License, or           #
# (at your option) any later version.                                         #
#                                                                             #
# relax is distributed in the hope that it will be useful,                    #
# but WITHOUT ANY WARRANTY; without even the implied warranty of              #
# MERCHANTABILITY or FITNESS FOR A PARTICULAR PURPOSE.  See the               #
# GNU General Public License for more details.                                #
#                                                                             #
# You should have received a copy of the GNU General Public License           #
# along with relax; if not, write to the Free Software                        #
# Foundation, Inc., 59 Temple Place, Suite 330, Boston, MA  02111-1307  USA   #
#                                                                             #
###############################################################################

# Module docstring.
"""Module containing the 'molecule' user function class."""
__docformat__ = 'plaintext'

# relax module imports.
from base_class import User_fn_class
import arg_check
from generic_fns.mol_res_spin import copy_molecule, create_molecule, delete_molecule, display_molecule, id_string_doc, name_molecule, type_molecule


class Molecule(User_fn_class):
    """Class for manipulating the residue data."""

    def copy(self, pipe_from=None, mol_from=None, pipe_to=None, mol_to=None):
        """Function for copying all data associated with a molecule.

        Keyword Arguments
        ~~~~~~~~~~~~~~~~~

        pipe_from:  The data pipe containing the molecule from which the data will be copied.  This
            defaults to the current data pipe.

        mol_from:  The molecule identifier string of the molecule to copy the data from.

        pipe_to:  The data pipe to copy the data to.  This defaults to the current data pipe.

        mol_to:  The molecule identifier string of the molecule to copy the data to.


        Description
        ~~~~~~~~~~~

        This function will copy all the data associated with a molecule to a second molecule.  This
        includes residue and spin system information.  The new molecule must not yet exist.


        Examples
        ~~~~~~~~

        To copy the molecule data from the molecule 'GST' to the new molecule 'wt-GST', type:

        relax> molecule.copy('#GST', '#wt-GST')
        relax> molecule.copy(mol_from='#GST', mol_to='#wt-GST')


        To copy the molecule data of the molecule 'Ap4Aase' from the data pipe 'm1' to 'm2', assuming the current
        data pipe is 'm1', type:

        relax> molecule.copy(mol_from='#ApAase', pipe_to='m2')
        relax> molecule.copy(pipe_from='m1', mol_from='#ApAase', pipe_to='m2', mol_to='#ApAase')
        """

        # Function intro text.
        if self._exec_info.intro:
            text = self._exec_info.ps3 + "molecule.copy("
            text = text + "pipe_from=" + repr(pipe_from)
            text = text + ", mol_from=" + repr(mol_from)
            text = text + ", pipe_to=" + repr(pipe_to)
            text = text + ", mol_to=" + repr(mol_to) + ")"
            print(text)

        # The argument checks.
        arg_check.is_str(pipe_from, 'pipe from', can_be_none=True)
        arg_check.is_str(mol_from, 'molecule from')
        arg_check.is_str(pipe_to, 'pipe to', can_be_none=True)
        arg_check.is_str(mol_to, 'molecule to', can_be_none=True)

        # Execute the functional code.
        copy_molecule(pipe_from=pipe_from, mol_from=mol_from, pipe_to=pipe_to, mol_to=mol_to)


    def create(self, mol_name=None, type=None):
        """Function for creating a new molecule.

        Keyword Arguments
        ~~~~~~~~~~~~~~~~~

        mol_name:  The name of the molecule.

        type:  The type of molecule.


        Description
        ~~~~~~~~~~~

        This function will add a new molecule data container to the relax data storage object.  The
        same molecule name cannot be used more than once.  The molecule type need not be specified.
        However if it given, it should be one of 'protein', 'RNA', 'DNA', 'organic molecule',
        'inorganic molecule', 'other'.


        Examples
        ~~~~~~~~

        To create the molecules 'Ap4Aase', 'ATP', and 'MgF4', type:

        relax> molecule.create('Ap4Aase')
        relax> molecule.create('ATP')
        relax> molecule.create('MgF4')
        """

        # Function intro text.
        if self._exec_info.intro:
            text = self._exec_info.ps3 + "molecule.create("
            text = text + "mol_name=" + repr(mol_name)
            text = text + ", type=" + repr(type) + ")"
            print(text)

        # The argument checks.
        arg_check.is_str(mol_name, 'molecule name')
        arg_check.is_str(type, 'molecule type', can_be_none=True)

        # Execute the functional code.
        create_molecule(mol_name=mol_name, mol_type=type)


    def delete(self, mol_id=None):
        """Function for deleting molecules.

        Keyword Arguments
        ~~~~~~~~~~~~~~~~~

        mol_id:  The molecule identifier string.


        Description
        ~~~~~~~~~~~

        This function can be used to delete a single or sets of molecules.
        """

        # Function intro text.
        if self._exec_info.intro:
            text = self._exec_info.ps3 + "molecule.delete("
            text = text + "mol_id=" + repr(mol_id) + ")"
            print(text)

        # The argument checks.
        arg_check.is_str(mol_id, 'molecule identification string')

        # Execute the functional code.
        delete_molecule(mol_id=mol_id)


    def display(self, mol_id=None):
        """Function for displaying the molecule information.

        Keyword Arguments
        ~~~~~~~~~~~~~~~~~

        mol_id:  The molecule identifier string.
        """

        # Function intro text.
        if self._exec_info.intro:
            text = self._exec_info.ps3 + "molecule.display("
            text = text + "mol_id=" + repr(mol_id) + ")"
            print(text)

        # The argument checks.
        arg_check.is_str(mol_id, 'molecule identification string', can_be_none=True)

        # Execute the functional code.
        display_molecule(mol_id=mol_id)


    def name(self, mol_id=None, name=None, force=False):
        """Function for naming a molecule.

        Keyword Arguments
        ~~~~~~~~~~~~~~~~~

        mol_id:  The molecule identification string corresponding to one or more molecules.

        name:  The new molecule name.

        force:  A flag which if True will cause the molecule to be renamed.


        Description
        ~~~~~~~~~~~

        This function simply allows molecules to be named (or renamed).


        Examples
        ~~~~~~~~

        To rename the molecule 'Ap4Aase' to 'Inhib Ap4Aase', type one of:

        relax> molecule.name('#Ap4Aase', 'Inhib Ap4Aase', True)
        relax> molecule.name(mol_id='#Ap4Aase', name='Inhib Ap4Aase', force=True)

        This assumes the molecule 'Ap4Aase' already exists.
        """

        # Function intro text.
        if self._exec_info.intro:
            text = self._exec_info.ps3 + "molecule.name("
            text = text + "mol_id=" + repr(mol_id)
            text = text + ", name=" + repr(name)
            text = text + ", force=" + repr(force) + ")"
            print(text)

        # The argument checks.
        arg_check.is_str(mol_id, 'molecule identification string', can_be_none=True)
        arg_check.is_str(name, 'new molecule name')
        arg_check.is_bool(force, 'force flag')

        # Execute the functional code.
        name_molecule(mol_id=mol_id, name=name, force=force)


    def type(self, mol_id=None, type=None, force=False):
<<<<<<< HEAD
        """Set the molecule type (mainly used for BMRB submission).
=======
        """Set the molecule type.
>>>>>>> 9f4c1d00

        Keyword Arguments
        ~~~~~~~~~~~~~~~~~

        mol_id:  The molecule identification string corresponding to one or more molecules.

        type:  The molecule type.

        force:  A flag which if True will cause the molecule to type to be overwritten.


        Description
        ~~~~~~~~~~~

        This function allows the type of the molecule to be specified.  It can be one of:

<<<<<<< HEAD
=======
            'protein'
>>>>>>> 9f4c1d00
            'organic molecule',
            'DNA/RNA hybrid',
            'polydeoxyribonucleotide',
            'polypeptide(D)',
            'polypeptide(L)',
            'polyribonucleotide',
            'polysaccharide(D)',
            'polysaccharide(L)',
            'other'.



        Examples
        ~~~~~~~~

        To set the molecule 'Ap4Aase' to the 'polypeptide(L)' type, type one of:

        relax> molecule.type('#Ap4Aase', 'polypeptide(L)', True)
        relax> molecule.type(mol_id='#Ap4Aase', type='polypeptide(L)', force=True)
        """

        # Function intro text.
        if self._exec_info.intro:
            text = self._exec_info.ps3 + "molecule.type("
            text = text + "mol_id=" + repr(mol_id)
            text = text + ", type=" + repr(type)
            text = text + ", force=" + repr(force) + ")"
            print(text)

        # The argument checks.
        arg_check.is_str(mol_id, 'molecule identification string', can_be_none=True)
        arg_check.is_str(type, 'molecule type')
        arg_check.is_bool(force, 'force flag')

        # Execute the functional code.
        type_molecule(mol_id=mol_id, type=type, force=force)



    # Docstring modification.
    #########################

    # Add the residue identification string description.
    copy.__doc__ = copy.__doc__ + "\n\n" + id_string_doc + "\n"
    delete.__doc__ = delete.__doc__ + "\n\n" + id_string_doc + "\n"
    display.__doc__ = display.__doc__ + "\n\n" + id_string_doc + "\n"
    name.__doc__ = name.__doc__ + "\n\n" + id_string_doc + "\n"<|MERGE_RESOLUTION|>--- conflicted
+++ resolved
@@ -234,11 +234,7 @@
 
 
     def type(self, mol_id=None, type=None, force=False):
-<<<<<<< HEAD
-        """Set the molecule type (mainly used for BMRB submission).
-=======
         """Set the molecule type.
->>>>>>> 9f4c1d00
 
         Keyword Arguments
         ~~~~~~~~~~~~~~~~~
@@ -255,10 +251,7 @@
 
         This function allows the type of the molecule to be specified.  It can be one of:
 
-<<<<<<< HEAD
-=======
             'protein'
->>>>>>> 9f4c1d00
             'organic molecule',
             'DNA/RNA hybrid',
             'polydeoxyribonucleotide',
