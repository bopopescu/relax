--- conflicted
+++ resolved
@@ -27,9 +27,6 @@
 
 # relax module imports.
 from lib.errors import RelaxError
-<<<<<<< HEAD
-from pipe_control.pipes import cdp_name, get_pipe
-=======
 from lib.warnings import RelaxWarning
 from pipe_control.pipes import cdp_name, get_pipe
 
@@ -157,29 +154,10 @@
     # The data pipe.
     if pipe_name == None:
         pipe_name = cdp_name()
->>>>>>> b79edc18
 
     # Get the data pipe.
     dp = get_pipe(pipe_name)
 
-<<<<<<< HEAD
-def check_pivot(pipe_name=None):
-    """Check that the pivot point has been set.
-
-    @keyword pipe_name: The data pipe to check the pivot for.  This defaults to the current data pipe if not set.
-    @type pipe_name:    str
-    @raises RelaxError: If the pivot point has not been set.
-    """
-
-    # The data pipe.
-    if pipe_name == None:
-        pipe_name = cdp_name()
-
-    # Get the data pipe.
-    dp = get_pipe(pipe_name)
-
-=======
->>>>>>> b79edc18
     # Check for the pivot_x parameter.
     if not hasattr(dp, 'pivot_x'):
         raise RelaxError("The pivot point has not been set, please use the frame_order.pivot user function to define the point.")
