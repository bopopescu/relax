###############################################################################
#                                                                             #
# Copyright (C) 2009-2014 Edward d'Auvergne                                   #
#                                                                             #
# This file is part of the program relax (http://www.nmr-relax.com).          #
#                                                                             #
# This program is free software: you can redistribute it and/or modify        #
# it under the terms of the GNU General Public License as published by        #
# the Free Software Foundation, either version 3 of the License, or           #
# (at your option) any later version.                                         #
#                                                                             #
# This program is distributed in the hope that it will be useful,             #
# but WITHOUT ANY WARRANTY; without even the implied warranty of              #
# MERCHANTABILITY or FITNESS FOR A PARTICULAR PURPOSE.  See the               #
# GNU General Public License for more details.                                #
#                                                                             #
# You should have received a copy of the GNU General Public License           #
# along with this program.  If not, see <http://www.gnu.org/licenses/>.       #
#                                                                             #
###############################################################################

# Module docstring.
"""The frame order API object."""

# Python module imports.
from copy import deepcopy
from math import pi
<<<<<<< HEAD
from minfx.generic import generic_minimise
from minfx.grid import grid_point_array
from numpy import array, dot, float64, zeros
from re import search
=======
from numpy import array, dot, float64, zeros
>>>>>>> 496c960b
from warnings import warn

# relax module imports.
from lib.errors import RelaxError, RelaxNoModelError
from lib.warnings import RelaxWarning
<<<<<<< HEAD
=======
from multi import Processor_box
>>>>>>> 496c960b
from pipe_control import pipes
from pipe_control.interatomic import interatomic_loop, return_interatom
from pipe_control.mol_res_spin import return_spin, spin_loop
from pipe_control.rdc import check_rdcs
from specific_analyses.api_base import API_base
from specific_analyses.api_common import API_common
from specific_analyses.frame_order.checks import check_pivot
from specific_analyses.frame_order.data import domain_moving
from specific_analyses.frame_order.optimisation import Frame_order_memo, Frame_order_minimise_command, grid_row, store_bc_data, target_fn_setup
from specific_analyses.frame_order.parameter_object import Frame_order_params
<<<<<<< HEAD
from specific_analyses.frame_order.parameters import assemble_param_vector, linear_constraints, param_num, update_model
from specific_analyses.frame_order.variables import MODEL_ISO_CONE_FREE_ROTOR
=======
from specific_analyses.frame_order.parameters import assemble_param_vector, assemble_scaling_matrix, linear_constraints, param_num, update_model
from specific_analyses.frame_order.variables import MODEL_ISO_CONE_FREE_ROTOR
from target_functions import frame_order
>>>>>>> 496c960b


class Frame_order(API_base, API_common):
    """Class containing the specific methods of the Frame Order theories."""

    # Class variable for storing the class instance (for the singleton design pattern).
    instance = None

    def __init__(self):
        """Initialise the class by placing API_common methods into the API."""

        # Place methods into the API.
        self.deselect = self._deselect_global
        self.is_spin_param = self._is_spin_param_false
        self.model_loop = self._model_loop_single_global
        self.model_type = self._model_type_global
        self.overfit_deselect = self._overfit_deselect_dummy
        self.return_conversion_factor = self._return_no_conversion_factor
        self.set_param_values = self._set_param_values_global

        # Place a copy of the parameter list object in the instance namespace.
        self._PARAMS = Frame_order_params()


    def base_data_loop(self):
        """Generator method for looping over the base data - RDCs and PCSs.

        This loop yields the following:

            - The RDC identification data for the interatomic data container and alignment.
            - The PCS identification data for the spin data container and alignment.

        @return:    The base data type ('rdc' or 'pcs'), the spin or interatomic data container information (either one or two spin IDs), and the alignment ID string.
        @rtype:     list of str
        """

        # Loop over the interatomic data containers for the moving domain (for the RDC data).
        for interatom in interatomic_loop(selection1=domain_moving()):
            # RDC checks.
            if not check_rdcs(interatom):
                continue

            # Loop over the alignment IDs.
            for align_id in cdp.rdc_ids:
                # Yield the info set.
                yield ['rdc', interatom.spin_id1, interatom.spin_id2, align_id]

        # Loop over the spin containers for the moving domain (for the PCS data).
        for spin, spin_id in spin_loop(selection=domain_moving(), return_id=True):
            # Skip deselected spins.
            if not spin.select:
                continue

            # No PCS, so skip.
            if not hasattr(spin, 'pcs'):
                continue

            # Loop over the alignment IDs.
            for align_id in cdp.pcs_ids:
                # Yield the info set.
                yield ['pcs', spin_id, align_id]


    def calculate(self, spin_id=None, scaling_matrix=None, verbosity=1, sim_index=None):
        """Calculate the chi-squared value for the current parameter values.

        @keyword spin_id:           The spin identification string (unused).
        @type spin_id:              None
        @keyword scaling_matrix:    The per-model list of diagonal and square scaling matrices.
        @type scaling_matrix:       list of numpy rank-2, float64 array or list of None
        @keyword verbosity:         The amount of information to print.  The higher the value, the greater the verbosity.
        @type verbosity:            int
        @keyword sim_index:         The optional MC simulation index (unused).
        @type sim_index:            None or int
        """

<<<<<<< HEAD
        # Set up the target function for direct calculation.
        model, param_vector = target_fn_setup(sim_index=sim_index, verbosity=verbosity, scaling_matrix=scaling_matrix[0])
=======
        # Set up the data structures for the target function.
        param_vector, full_tensors, full_in_ref_frame, rdcs, rdc_err, rdc_weight, rdc_vect, rdc_const, pcs, pcs_err, pcs_weight, atomic_pos, temp, frq, paramag_centre, com, ave_pos_pivot, pivot, pivot_opt = target_fn_setup(sim_index=sim_index, verbosity=verbosity)

        # Parameter scaling.
        scaling_matrix = assemble_scaling_matrix(scaling=True)

        # Set up the optimisation target function class.
        target_fn = frame_order.Frame_order(model=cdp.model, init_params=param_vector, full_tensors=full_tensors, full_in_ref_frame=full_in_ref_frame, rdcs=rdcs, rdc_errors=rdc_err, rdc_weights=rdc_weight, rdc_vect=rdc_vect, dip_const=rdc_const, pcs=pcs, pcs_errors=pcs_err, pcs_weights=pcs_weight, atomic_pos=atomic_pos, temp=temp, frq=frq, paramag_centre=paramag_centre, scaling_matrix=scaling_matrix, com=com, ave_pos_pivot=ave_pos_pivot, pivot=pivot, pivot_opt=pivot_opt, num_int_pts=cdp.num_int_pts)
>>>>>>> 496c960b

        # Make a single function call.  This will cause back calculation and the data will be stored in the class instance.
        chi2 = target_fn.func(param_vector)

        # Set the chi2.
        cdp.chi2 = chi2

        # Store the back-calculated data.
        store_bc_data(A_5D_bc=target_fn.A_5D_bc, pcs_theta=target_fn.pcs_theta, rdc_theta=target_fn.rdc_theta)

        # Printout.
        print("Chi2:  %s" % chi2)


    def constraint_algorithm(self):
        """Return the 'Log barrier' optimisation constraint algorithm.

        @return:    The 'Log barrier' constraint algorithm.
        @rtype:     str
        """

        # The log barrier algorithm, as required by minfx.
        return 'Log barrier'


    def create_mc_data(self, data_id=None):
        """Create the Monte Carlo data by back calculating the RDCs or PCSs.

        @keyword data_id:   The data set as yielded by the base_data_loop() generator method.
        @type data_id:      list of str
        @return:            The Monte Carlo simulation data.
        @rtype:             list of floats
        """

        # Initialise the MC data structure.
        mc_data = []

        # The RDC data.
        if data_id[0] == 'rdc':
            # Unpack the set.
            data_type, spin_id1, spin_id2, align_id = data_id

            # Get the interatomic data container.
            interatom = return_interatom(spin_id1, spin_id2)

            # Does back-calculated data exist?
            if not hasattr(interatom, 'rdc_bc'):
                self.calculate()

            # The data.
            if not hasattr(interatom, 'rdc_bc') or align_id not in interatom.rdc_bc:
                data = None
            else:
                data = interatom.rdc_bc[align_id]

            # Append the data.
            mc_data.append(data)

        # The PCS data.
        elif data_id[0] == 'pcs':
            # Unpack the set.
            data_type, spin_id, align_id = data_id

            # Get the spin container.
            spin = return_spin(spin_id)

            # Does back-calculated data exist?
            if not hasattr(spin, 'pcs_bc'):
                self.calculate()

            # The data.
            if not hasattr(spin, 'pcs_bc') or align_id not in spin.pcs_bc:
                data = None
            else:
                data = spin.pcs_bc[align_id]

            # Append the data.
            mc_data.append(data)

        # Return the data.
        return mc_data


    def duplicate_data(self, pipe_from=None, pipe_to=None, model_info=None, global_stats=False, verbose=True):
        """Duplicate the data specific to a single frame order data pipe.

        @keyword pipe_from:     The data pipe to copy the data from.
        @type pipe_from:        str
        @keyword pipe_to:       The data pipe to copy the data to.
        @type pipe_to:          str
        @keyword model_info:    The model information from model_loop().  This is unused.
        @type model_info:       None
        @keyword global_stats:  The global statistics flag.
        @type global_stats:     bool
        @keyword verbose:       Unused.
        @type verbose:          bool
        """

        # Check that the data pipe does not exist.
        if pipes.has_pipe(pipe_to):
            raise RelaxError("The data pipe '%s' already exists." % pipe_to)

        # Create the pipe_to data pipe by copying.
        pipes.copy(pipe_from=pipe_from, pipe_to=pipe_to)


    def eliminate(self, name, value, args, sim=None, model_info=None):
        """Model elimination method.

        @param name:            The parameter name.
        @type name:             str
        @param value:           The parameter value.
        @type value:            float
        @param args:            The elimination constant overrides.
        @type args:             None or tuple of float
        @keyword sim:           The Monte Carlo simulation index.
        @type sim:              int
        @keyword model_info:    The model information from model_loop().  This is unused.
        @type model_info:       None
        @return:                True if the model is to be eliminated, False otherwise.
        @rtype:                 bool
        """

        # Text to print out if a model failure occurs.
        text = "The %s parameter of %.5g is %s than %.5g, eliminating "
        if sim == None:
            text += "the model."
        else:
            text += "simulation %i." % sim

        # Isotropic order parameter out of range.
        if name == 'cone_s1' and hasattr(cdp, 'cone_s1'):
            if cdp.cone_s1 > 1.0:
                print(text % ("cone S1 order", cdp.cone_s1, "greater", 1.0))
                return True
            if cdp.cone_s1 < -0.125:
                print(text % ("cone S1 order", cdp.cone_s1, "less", -0.125))
                return True

        # Isotropic cone angle out of range.
        if name == 'cone_theta' and hasattr(cdp, 'cone_theta'):
            if cdp.cone_theta >= pi:
                print(text % ("cone opening angle theta", cdp.cone_theta, "greater", pi))
                return True
            if cdp.cone_theta < 0.0:
                print(text % ("cone opening angle theta", cdp.cone_theta, "less", 0))
                return True

        # Pseudo-ellipse cone angles out of range (0.001 instead of 0.0 because of truncation in the numerical integration).
        if name == 'cone_theta_x' and hasattr(cdp, 'cone_theta_x'):
            if cdp.cone_theta_x >= pi:
                print(text % ("cone opening angle theta x", cdp.cone_theta_x, "greater", pi))
                return True
            if cdp.cone_theta_x < 0.001:
                print(text % ("cone opening angle theta x", cdp.cone_theta_x, "less", 0.001))
                return True
        if name == 'cone_theta_y' and hasattr(cdp, 'cone_theta_y'):
            if cdp.cone_theta_y >= pi:
                print(text % ("cone opening angle theta y", cdp.cone_theta_y, "greater", pi))
                return True
            if cdp.cone_theta_y < 0.001:
                print(text % ("cone opening angle theta y", cdp.cone_theta_y, "less", 0.001))
                return True

        # Torsion angle out of range.
        if name == 'cone_sigma_max' and hasattr(cdp, 'cone_sigma_max'):
            if cdp.cone_sigma_max >= pi:
                print(text % ("torsion angle sigma_max", cdp.cone_sigma_max, "greater", pi))
                return True
            if cdp.cone_sigma_max < 0.0:
                print(text % ("torsion angle sigma_max", cdp.cone_sigma_max, "less", 0.0))
                return True

        # No failure.
        return False


    def get_param_names(self, model_info=None):
        """Return a vector of parameter names.

        @keyword model_info:    The model information from model_loop().  This is unused.
        @type model_info:       None
        @return:                The vector of parameter names.
        @rtype:                 list of str
        """

        # First update the model, if needed.
        update_model()

        # Return the parameter list object.
        return cdp.params


    def get_param_values(self, model_info=None, sim_index=None):
        """Return a vector of parameter values.

        @keyword model_info:    The model information from model_loop().  This is unused.
        @type model_info:       None
        @keyword sim_index:     The Monte Carlo simulation index.
        @type sim_index:        int
        @return:                The vector of parameter values.
        @rtype:                 list of str
        """

        # Assemble the values and return it.
        return assemble_param_vector(sim_index=sim_index)


    def grid_search(self, lower=None, upper=None, inc=None, scaling_matrix=None, constraints=False, verbosity=0, sim_index=None):
        """Perform a grid search.

        @keyword lower:             The per-model lower bounds of the grid search which must be equal to the number of parameters in the model.
        @type lower:                list of lists of numbers
        @keyword upper:             The per-model upper bounds of the grid search which must be equal to the number of parameters in the model.
        @type upper:                list of lists of numbers
        @keyword inc:               The per-model increments for each dimension of the space for the grid search. The number of elements in the array must equal to the number of parameters in the model.
        @type inc:                  list of lists of int
        @keyword scaling_matrix:    The per-model list of diagonal and square scaling matrices.
        @type scaling_matrix:       list of numpy rank-2, float64 array or list of None
        @keyword constraints:       If True, constraints are applied during the grid search (eliminating parts of the grid).  If False, no constraints are used.
        @type constraints:          bool
        @keyword verbosity:         A flag specifying the amount of information to print.  The higher the value, the greater the verbosity.
        @type verbosity:            int
        @keyword sim_index:         The Monte Carlo simulation index.
        @type sim_index:            None or int
        """

        # Test if the Frame Order model has been set up.
        if not hasattr(cdp, 'model'):
            raise RelaxNoModelError('Frame Order')

        # Test if the pivot has been set.
        check_pivot()

        # Parameter scaling.
        scaling_matrix = assemble_scaling_matrix(scaling=True)

        # The number of parameters.
        n = param_num()

        # Alias the single model grid bounds and increments.
        lower = lower[0]
        upper = upper[0]
        inc = inc[0]

        # Initialise the grid increments structures.
        grid = []
        """This structure is a list of lists.  The first dimension corresponds to the model
        parameter.  The second dimension are the grid node positions."""

        # Generate the grid.
        for i in range(n):
            # Fixed parameter.
            if inc[i] == None:
                grid.append(None)
                continue

            # Reset.
            dist_type = None
            end_point = True

            # The pivot point.
            if cdp.params[i] in ['pivot_x', 'pivot_y', 'pivot_z']:
                val = getattr(cdp, cdp.params[i])
                lower = val - 10.0
                upper = val + 10.0

            # The pivot displacement.
            if cdp.params[i] == 'pivot_disp':
                val = getattr(cdp, cdp.params[i])
                lower = 10.0
                upper = 50.0

            # Average domain position translation (in a +/- 5 Angstrom box).
            if cdp.params[i] in ['ave_pos_x', 'ave_pos_y', 'ave_pos_z']:
                lower = -50
                upper = 50

            # Linear angle grid from 0 to one inc before 2pi.
            if cdp.params[i] in ['ave_pos_alpha', 'ave_pos_gamma', 'eigen_alpha', 'eigen_gamma', 'axis_phi']:
                lower = 0.0
                upper = 2*pi * (1.0 - 1.0/incs[i])

            # Linear angle grid from -pi to one inc before pi.
            if cdp.params[i] in ['axis_alpha']:
                lower = -pi
                upper = pi * (1.0 - 1.0/incs[i])

            # Arccos grid from 0 to pi.
            if cdp.params[i] in ['ave_pos_beta', 'eigen_beta', 'axis_theta']:
                # Change the default increment numbers.
                if not isinstance(inc, list):
                    inc[i] = int(inc[i] / 2) + 1

                # The distribution type and end point.
                dist_type = 'acos'
                end_point = False

            # Append the grid row.
            row = grid_row(inc[i], lower, upper, dist_type=dist_type, end_point=end_point)
            grid.append(row)

            # Remove an inc if the end point has been removed.
            if not end_point:
                inc[i] -= 1

        # Total number of points.
        total_pts = 1
        for i in range(n):
            # Fixed parameter.
            if grid[i] == None:
                continue

            total_pts = total_pts * len(grid[i])

        # Check the number.
        max_pts = 50e6
        if total_pts > max_pts:
            raise RelaxError("The total number of grid points '%s' exceeds the maximum of '%s'." % (total_pts, int(max_pts)))

        # Build the points array.
        pts = zeros((total_pts, n), float64)
        indices = zeros(n, int)
        for i in range(total_pts):
            # Loop over the dimensions.
            for j in range(n):
                # Fixed parameter.
                if grid[j] == None:
                    # Get the current parameter value.
                    pts[i, j] = getattr(cdp, cdp.params[j]) / scaling_matrix[0][j, j]

                # Add the point coordinate.
                else:
                    pts[i, j] = grid[j][indices[j]] / scaling_matrix[0][j, j]

            # Increment the step positions.
            for j in range(n):
                if inc[j] != None and indices[j] < inc[j]-1:
                    indices[j] += 1
                    break    # Exit so that the other step numbers are not incremented.
                else:
                    indices[j] = 0

        # Linear constraints.
        A, b = None, None
        if constraints:
<<<<<<< HEAD
            A, b = linear_constraints(scaling_matrix=scaling_matrix)

        # Constraint flag set but no constraints present.
        if A != None and len(A) == 0:
            if verbosity:
                warn(RelaxWarning("The '%s' model parameters are not constrained, turning the linear constraint algorithm off." % cdp.model))
            constraints = False
=======
            # Obtain the constraints.
            A, b = linear_constraints(scaling_matrix=scaling_matrix)

            # Constraint flag set but no constraints present.
            if A == None:
                if verbosity:
                    warn(RelaxWarning("The '%s' model parameters are not constrained, turning the linear constraint algorithm off." % cdp.model))
                constraints = False
>>>>>>> 496c960b

        # Eliminate all points outside of constraints (useful for the pseudo-ellipse models).
        if constraints:
            # Construct a new point array.
            new_pts = []
            for i in range(total_pts):
                # Calculate A.x - b.
                ci = dot(A, pts[i]) - b

                # Only add the point if all constraints are satisfied.
                if min(ci) >= 0.0:
                    new_pts.append(pts[i])

            # Convert to a numpy array.
            pts = array(new_pts)

        # Minimisation.
        self.minimise(min_algor='grid', min_options=pts, scaling_matrix=scaling_matrix, constraints=constraints, verbosity=verbosity, sim_index=sim_index)


    def map_bounds(self, param, spin_id=None):
        """Create bounds for the OpenDX mapping function.

        @param param:       The name of the parameter to return the lower and upper bounds of.
        @type param:        str
        @param spin_id:     The spin identification string (unused).
        @type spin_id:      None
        @return:            The upper and lower bounds of the parameter.
        @rtype:             list of float
        """

        # Average domain position.
        if param in ['ave_pos_x', 'ave_pos_y', 'ave_pos_z']:
            return [-100.0, 100]
        if param in ['ave_pos_alpha', 'ave_pos_beta', 'ave_pos_gamma']:
            return [0.0, 2*pi]

        # Axis spherical coordinate theta.
        if param == 'axis_theta':
            return [0.0, pi]

        # Axis spherical coordinate phi.
        if param == 'axis_phi':
            return [0.0, 2*pi]

        # Axis alpha angle.
        if param == 'axis_alpha':
            return [0.0, 2*pi]

        # Cone angle.
        if param == 'cone_theta':
            return [0.0, pi]


    def minimise(self, min_algor=None, min_options=None, func_tol=None, grad_tol=None, max_iterations=None, constraints=False, scaling_matrix=None, verbosity=0, sim_index=None, lower=None, upper=None, inc=None):
        """Minimisation function.

        @param min_algor:           The minimisation algorithm to use.
        @type min_algor:            str
        @param min_options:         An array of options to be used by the minimisation algorithm.
        @type min_options:          array of str
        @param func_tol:            The function tolerance which, when reached, terminates optimisation.  Setting this to None turns of the check.
        @type func_tol:             None or float
        @param grad_tol:            The gradient tolerance which, when reached, terminates optimisation.  Setting this to None turns of the check.
        @type grad_tol:             None or float
        @param max_iterations:      The maximum number of iterations for the algorithm.
        @type max_iterations:       int
        @param constraints:         If True, constraints are used during optimisation.
        @type constraints:          bool
        @keyword scaling_matrix:    The per-model list of diagonal and square scaling matrices.
        @type scaling_matrix:       list of numpy rank-2, float64 array or list of None
        @param verbosity:           A flag specifying the amount of information to print.  The higher the value, the greater the verbosity.
        @type verbosity:            int
        @param sim_index:           The index of the simulation to optimise.  This should be None if normal optimisation is desired.
        @type sim_index:            None or int
        @keyword lower:             The per-model lower bounds of the grid search which must be equal to the number of parameters in the model.  This optional argument is only used when doing a grid search.
        @type lower:                list of lists of numbers
        @keyword upper:             The per-model upper bounds of the grid search which must be equal to the number of parameters in the model.  This optional argument is only used when doing a grid search.
        @type upper:                list of lists of numbers
        @keyword inc:               The per-model increments for each dimension of the space for the grid search.  The number of elements in the array must equal to the number of parameters in the model.  This argument is only used when doing a grid search.
        @type inc:                  list of lists of int
        """

<<<<<<< HEAD
        # Set up the target function for direct calculation.
        model, param_vector = target_fn_setup(sim_index=sim_index, verbosity=verbosity, scaling_matrix=scaling_matrix[0])

        # Linear constraints.
        A, b = None, None
        if constraints:
            A, b = linear_constraints(scaling_matrix=scaling_matrix[0])

        # Constraint flag set but no constraints present.
        if A != None and len(A) == 0:
            if verbosity:
                warn(RelaxWarning("The '%s' model parameters are not constrained, turning the linear constraint algorithm off." % cdp.model))
            constraints = False

            # Pop out the log barrier algorithm.
            if min_algor == 'Log barrier':
                min_algor = min_options[0]
                min_options = min_options[1:]
=======
        # Check the optimisation algorithm.
        algor = min_algor
        if min_algor == 'Log barrier':
            algor = min_options[0]
        allowed = ['grid', 'simplex']
        if algor not in allowed:
            raise RelaxError("Only the 'simplex' minimisation algorithm is supported for the relaxation dispersion analysis as function gradients are not implemented.")

        # Obtain the scaling matrix.
        scaling_matrix = assemble_scaling_matrix()
>>>>>>> 496c960b

        # Get the Processor box singleton (it contains the Processor instance) and alias the Processor.
        processor_box = Processor_box() 
        processor = processor_box.processor

        # Set up the memo for storage on the master.
        memo = Frame_order_memo(sim_index=sim_index, scaling=scaling, scaling_matrix=scaling_matrix)

<<<<<<< HEAD
        # Unpack the results.
        unpack_opt_results(results, scaling_matrix[0], sim_index)
=======
        # Set up the command object to send to the slave and execute.
        command = Frame_order_minimise_command(min_algor=min_algor, min_options=min_options, func_tol=func_tol, grad_tol=grad_tol, max_iterations=max_iterations, scaling_matrix=scaling_matrix, constraints=constraints, sim_index=sim_index, verbosity=verbosity)
>>>>>>> 496c960b

        # Add the slave command and memo to the processor queue.
        processor.add_to_queue(command, memo)


    def model_desc(self, model_info=None):
        """Return a description of the model.

        @keyword model_info:    The model information from model_loop().  This is unused.
        @type model_info:       None
        @return:                The model description.
        @rtype:                 str
        """

        return ""


    def model_statistics(self, model_info=None, spin_id=None, global_stats=None):
        """Return the k, n, and chi2 model statistics.

        k - number of parameters.
        n - number of data points.
        chi2 - the chi-squared value.


        @keyword model_info:    The model information from model_loop().  This is unused.
        @type model_info:       None
        @keyword spin_id:       Unused.
        @type spin_id:          None
        @keyword global_stats:  Unused.
        @type global_stats:     None
        @return:                The optimisation statistics, in tuple format, of the number of parameters (k), the number of data points (n), and the chi-squared value (chi2).
        @rtype:                 tuple of (int, int, float)
        """

        # Count the number of parameters.
        k = len(cdp.params)

        # The number of data points (RDCs + PCSs).
        n = 0
        for data in self.base_data_loop():
            n += 1

        # Check for the chi2 value.
        if not hasattr(cdp, 'chi2'):
            raise RelaxError("Statistics are not available, most likely because the model has not been optimised.")

        # Return the data.
        return k, n, cdp.chi2


    def return_error(self, data_id):
        """Return the RDC or PCS error structure.

        @param data_id:     The data set as yielded by the base_data_loop() generator method.
        @type data_id:      list of str
        @return:            The array of RDC or PCS error values.
        @rtype:             list of float
        """

        # Initialise the MC data structure.
        mc_errors = []

        # The RDC data.
        if data_id[0] == 'rdc':
            # Unpack the set.
            data_type, spin_id1, spin_id2, align_id = data_id

            # Get the interatomic data container.
            interatom = return_interatom(spin_id1, spin_id2)

            # Do errors exist?
            if not hasattr(interatom, 'rdc_err'):
                raise RelaxError("The RDC errors are missing for interatomic data container between spins '%s' and '%s'." % (spin_id1, spin_id2))

            # Handle missing data.
            if align_id not in interatom.rdc_err:
                mc_errors.append(None)

            # Append the data.
            else:
                mc_errors.append(interatom.rdc_err[align_id])

        # The PCS data.
        elif data_id[0] == 'pcs':
            # Unpack the set.
            data_type, spin_id, align_id = data_id

            # Get the spin container.
            spin = return_spin(spin_id)

            # Do errors exist?
            if not hasattr(spin, 'pcs_err'):
                raise RelaxError("The PCS errors are missing for spin '%s'." % spin_id)

            # Handle missing data.
            if align_id not in spin.pcs_err:
                mc_errors.append(None)

            # Append the data.
            else:
                mc_errors.append(spin.pcs_err[align_id])

        # Return the errors.
        return mc_errors


    def set_error(self, index, error, model_info=None):
        """Set the parameter errors.

        @param index:           The index of the parameter to set the errors for.
        @type index:            int
        @param error:           The error value.
        @type error:            float
        @keyword model_info:    The model information from model_loop().  This is unused.
        @type model_info:       None
        """

        # Parameter increment counter.
        inc = 0

        # Loop over the residue specific parameters.
        for param in self.data_names(set='params'):
            # Not a parameter of the model.
            if param not in cdp.params:
                continue

            # Return the parameter array.
            if index == inc:
                setattr(cdp, param + "_err", error)

            # Increment.
            inc = inc + 1

        # Add some additional parameters.
        if cdp.model == MODEL_ISO_CONE_FREE_ROTOR and inc == index:
            setattr(cdp, 'cone_theta_err', error)


    def set_selected_sim(self, select_sim, model_info=None):
        """Set the simulation selection flag for the spin.

        @param select_sim:      The selection flag for the simulations.
        @type select_sim:       bool
        @keyword model_info:    The model information from model_loop().  This is unused.
        @type model_info:       None
        """

        # Set the array.
        cdp.select_sim = deepcopy(select_sim)


    def sim_init_values(self):
        """Initialise the Monte Carlo parameter values."""

        # Get the parameter object names.
        param_names = self.data_names(set='params')

        # The model parameters.
        model_params = deepcopy(cdp.params)

        # Add some additional parameters.
        if cdp.model == MODEL_ISO_CONE_FREE_ROTOR:
            param_names.append('cone_theta')
            model_params.append('cone_theta')

        # Get the minimisation statistic object names.
        min_names = self.data_names(set='min')


        # Test if Monte Carlo parameter values have already been set.
        #############################################################

        # Loop over all the parameter names.
        for object_name in param_names:
            # Not a parameter of the model.
            if object_name not in model_params:
                continue

            # Name for the simulation object.
            sim_object_name = object_name + '_sim'

            # Test if the simulation object already exists.
            if hasattr(cdp, sim_object_name):
                raise RelaxError("Monte Carlo parameter values have already been set.")


        # Set the Monte Carlo parameter values.
        #######################################

        # Loop over all the data names.
        for object_name in param_names:
            # Not a parameter of the model.
            if object_name not in model_params:
                continue

            # Name for the simulation object.
            sim_object_name = object_name + '_sim'

            # Create the simulation object.
            setattr(cdp, sim_object_name, [])

            # Get the simulation object.
            sim_object = getattr(cdp, sim_object_name)

            # Loop over the simulations.
            for j in range(cdp.sim_number):
                # Copy and append the data.
                sim_object.append(deepcopy(getattr(cdp, object_name)))

        # Loop over all the minimisation object names.
        for object_name in min_names:
            # Name for the simulation object.
            sim_object_name = object_name + '_sim'

            # Create the simulation object.
            setattr(cdp, sim_object_name, [])

            # Get the simulation object.
            sim_object = getattr(cdp, sim_object_name)

            # Loop over the simulations.
            for j in range(cdp.sim_number):
                # Copy and append the data.
                sim_object.append(deepcopy(getattr(cdp, object_name)))


    def sim_pack_data(self, data_id, sim_data):
        """Pack the Monte Carlo simulation data.

        @param data_id:     The data set as yielded by the base_data_loop() generator method.
        @type data_id:      list of str
        @param sim_data:    The Monte Carlo simulation data.
        @type sim_data:     list of float
        """

        # The RDC data.
        if data_id[0] == 'rdc':
            # Unpack the set.
            data_type, spin_id1, spin_id2, align_id = data_id

            # Get the interatomic data container.
            interatom = return_interatom(spin_id1, spin_id2)

            # Initialise.
            if not hasattr(interatom, 'rdc_sim'):
                interatom.rdc_sim = {}
                    
            # Store the data structure.
            interatom.rdc_sim[align_id] = []
            for i in range(cdp.sim_number):
                interatom.rdc_sim[align_id].append(sim_data[i][0])

        # The PCS data.
        elif data_id[0] == 'pcs':
            # Unpack the set.
            data_type, spin_id, align_id = data_id

            # Get the spin container.
            spin = return_spin(spin_id)

            # Initialise.
            if not hasattr(spin, 'pcs_sim'):
                spin.pcs_sim = {}
                
            # Store the data structure.
            spin.pcs_sim[data_id[2]] = []
            for i in range(cdp.sim_number):
                spin.pcs_sim[data_id[2]].append(sim_data[i][0])


    def sim_return_param(self, index, model_info=None):
        """Return the array of simulation parameter values.

        @param index:           The index of the parameter to return the array of values for.
        @type index:            int
        @keyword model_info:    The model information from model_loop().  This is unused.
        @type model_info:       None
        @return:                The array of simulation parameter values.
        @rtype:                 list of float
        """

        # Parameter increment counter.
        inc = 0

        # Get the parameter object names.
        param_names = self.data_names(set='params')

        # Loop over the parameters.
        for param in param_names:
            # Not a parameter of the model.
            if param not in cdp.params:
                continue

            # Return the parameter array.
            if index == inc:
                return getattr(cdp, param + "_sim")

            # Increment.
            inc = inc + 1

        # Add some additional parameters.
        if cdp.model == MODEL_ISO_CONE_FREE_ROTOR and inc == index:
            return getattr(cdp, 'cone_theta_sim')


    def sim_return_selected(self, model_info=None):
        """Return the array of selected simulation flags for the spin.

        @keyword model_info:    The model information from model_loop().  This is unused.
        @type model_info:       None
        @return:                The array of selected simulation flags.
        @rtype:                 list of int
        """

        # Return the array.
        return cdp.select_sim<|MERGE_RESOLUTION|>--- conflicted
+++ resolved
@@ -25,23 +25,13 @@
 # Python module imports.
 from copy import deepcopy
 from math import pi
-<<<<<<< HEAD
-from minfx.generic import generic_minimise
-from minfx.grid import grid_point_array
 from numpy import array, dot, float64, zeros
-from re import search
-=======
-from numpy import array, dot, float64, zeros
->>>>>>> 496c960b
 from warnings import warn
 
 # relax module imports.
 from lib.errors import RelaxError, RelaxNoModelError
 from lib.warnings import RelaxWarning
-<<<<<<< HEAD
-=======
 from multi import Processor_box
->>>>>>> 496c960b
 from pipe_control import pipes
 from pipe_control.interatomic import interatomic_loop, return_interatom
 from pipe_control.mol_res_spin import return_spin, spin_loop
@@ -52,14 +42,9 @@
 from specific_analyses.frame_order.data import domain_moving
 from specific_analyses.frame_order.optimisation import Frame_order_memo, Frame_order_minimise_command, grid_row, store_bc_data, target_fn_setup
 from specific_analyses.frame_order.parameter_object import Frame_order_params
-<<<<<<< HEAD
 from specific_analyses.frame_order.parameters import assemble_param_vector, linear_constraints, param_num, update_model
 from specific_analyses.frame_order.variables import MODEL_ISO_CONE_FREE_ROTOR
-=======
-from specific_analyses.frame_order.parameters import assemble_param_vector, assemble_scaling_matrix, linear_constraints, param_num, update_model
-from specific_analyses.frame_order.variables import MODEL_ISO_CONE_FREE_ROTOR
 from target_functions import frame_order
->>>>>>> 496c960b
 
 
 class Frame_order(API_base, API_common):
@@ -136,10 +121,6 @@
         @type sim_index:            None or int
         """
 
-<<<<<<< HEAD
-        # Set up the target function for direct calculation.
-        model, param_vector = target_fn_setup(sim_index=sim_index, verbosity=verbosity, scaling_matrix=scaling_matrix[0])
-=======
         # Set up the data structures for the target function.
         param_vector, full_tensors, full_in_ref_frame, rdcs, rdc_err, rdc_weight, rdc_vect, rdc_const, pcs, pcs_err, pcs_weight, atomic_pos, temp, frq, paramag_centre, com, ave_pos_pivot, pivot, pivot_opt = target_fn_setup(sim_index=sim_index, verbosity=verbosity)
 
@@ -148,7 +129,6 @@
 
         # Set up the optimisation target function class.
         target_fn = frame_order.Frame_order(model=cdp.model, init_params=param_vector, full_tensors=full_tensors, full_in_ref_frame=full_in_ref_frame, rdcs=rdcs, rdc_errors=rdc_err, rdc_weights=rdc_weight, rdc_vect=rdc_vect, dip_const=rdc_const, pcs=pcs, pcs_errors=pcs_err, pcs_weights=pcs_weight, atomic_pos=atomic_pos, temp=temp, frq=frq, paramag_centre=paramag_centre, scaling_matrix=scaling_matrix, com=com, ave_pos_pivot=ave_pos_pivot, pivot=pivot, pivot_opt=pivot_opt, num_int_pts=cdp.num_int_pts)
->>>>>>> 496c960b
 
         # Make a single function call.  This will cause back calculation and the data will be stored in the class instance.
         chi2 = target_fn.func(param_vector)
@@ -495,15 +475,6 @@
         # Linear constraints.
         A, b = None, None
         if constraints:
-<<<<<<< HEAD
-            A, b = linear_constraints(scaling_matrix=scaling_matrix)
-
-        # Constraint flag set but no constraints present.
-        if A != None and len(A) == 0:
-            if verbosity:
-                warn(RelaxWarning("The '%s' model parameters are not constrained, turning the linear constraint algorithm off." % cdp.model))
-            constraints = False
-=======
             # Obtain the constraints.
             A, b = linear_constraints(scaling_matrix=scaling_matrix)
 
@@ -512,7 +483,6 @@
                 if verbosity:
                     warn(RelaxWarning("The '%s' model parameters are not constrained, turning the linear constraint algorithm off." % cdp.model))
                 constraints = False
->>>>>>> 496c960b
 
         # Eliminate all points outside of constraints (useful for the pseudo-ellipse models).
         if constraints:
@@ -596,26 +566,6 @@
         @type inc:                  list of lists of int
         """
 
-<<<<<<< HEAD
-        # Set up the target function for direct calculation.
-        model, param_vector = target_fn_setup(sim_index=sim_index, verbosity=verbosity, scaling_matrix=scaling_matrix[0])
-
-        # Linear constraints.
-        A, b = None, None
-        if constraints:
-            A, b = linear_constraints(scaling_matrix=scaling_matrix[0])
-
-        # Constraint flag set but no constraints present.
-        if A != None and len(A) == 0:
-            if verbosity:
-                warn(RelaxWarning("The '%s' model parameters are not constrained, turning the linear constraint algorithm off." % cdp.model))
-            constraints = False
-
-            # Pop out the log barrier algorithm.
-            if min_algor == 'Log barrier':
-                min_algor = min_options[0]
-                min_options = min_options[1:]
-=======
         # Check the optimisation algorithm.
         algor = min_algor
         if min_algor == 'Log barrier':
@@ -626,7 +576,6 @@
 
         # Obtain the scaling matrix.
         scaling_matrix = assemble_scaling_matrix()
->>>>>>> 496c960b
 
         # Get the Processor box singleton (it contains the Processor instance) and alias the Processor.
         processor_box = Processor_box() 
@@ -635,13 +584,8 @@
         # Set up the memo for storage on the master.
         memo = Frame_order_memo(sim_index=sim_index, scaling=scaling, scaling_matrix=scaling_matrix)
 
-<<<<<<< HEAD
-        # Unpack the results.
-        unpack_opt_results(results, scaling_matrix[0], sim_index)
-=======
         # Set up the command object to send to the slave and execute.
         command = Frame_order_minimise_command(min_algor=min_algor, min_options=min_options, func_tol=func_tol, grad_tol=grad_tol, max_iterations=max_iterations, scaling_matrix=scaling_matrix, constraints=constraints, sim_index=sim_index, verbosity=verbosity)
->>>>>>> 496c960b
 
         # Add the slave command and memo to the processor queue.
         processor.add_to_queue(command, memo)
