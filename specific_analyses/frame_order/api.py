###############################################################################
#                                                                             #
# Copyright (C) 2009-2014 Edward d'Auvergne                                   #
#                                                                             #
# This file is part of the program relax (http://www.nmr-relax.com).          #
#                                                                             #
# This program is free software: you can redistribute it and/or modify        #
# it under the terms of the GNU General Public License as published by        #
# the Free Software Foundation, either version 3 of the License, or           #
# (at your option) any later version.                                         #
#                                                                             #
# This program is distributed in the hope that it will be useful,             #
# but WITHOUT ANY WARRANTY; without even the implied warranty of              #
# MERCHANTABILITY or FITNESS FOR A PARTICULAR PURPOSE.  See the               #
# GNU General Public License for more details.                                #
#                                                                             #
# You should have received a copy of the GNU General Public License           #
# along with this program.  If not, see <http://www.gnu.org/licenses/>.       #
#                                                                             #
###############################################################################

# Module docstring.
"""The frame order API object."""

# Python module imports.
from copy import deepcopy
from math import pi
from minfx.grid import grid_split_array
from numpy import array, dot, float64, zeros
from warnings import warn

# relax module imports.
from lib.errors import RelaxError, RelaxNoModelError
from lib.warnings import RelaxWarning
from multi import Processor_box
from pipe_control import pipes
from pipe_control.interatomic import interatomic_loop, return_interatom
from pipe_control.mol_res_spin import return_spin, spin_loop
from pipe_control.rdc import check_rdcs
from specific_analyses.api_base import API_base
from specific_analyses.api_common import API_common
from specific_analyses.frame_order.checks import check_pivot
from specific_analyses.frame_order.data import domain_moving
from specific_analyses.frame_order.optimisation import Frame_order_grid_command, Frame_order_memo, Frame_order_minimise_command, grid_row, store_bc_data, target_fn_setup
from specific_analyses.frame_order.parameter_object import Frame_order_params
from specific_analyses.frame_order.parameters import assemble_param_vector, linear_constraints, param_num, update_model
from specific_analyses.frame_order.variables import MODEL_ISO_CONE_FREE_ROTOR
from target_functions import frame_order


class Frame_order(API_base, API_common):
    """Class containing the specific methods of the Frame Order theories."""

    # Class variable for storing the class instance (for the singleton design pattern).
    instance = None

    def __init__(self):
        """Initialise the class by placing API_common methods into the API."""

        # Place methods into the API.
        self.deselect = self._deselect_global
        self.is_spin_param = self._is_spin_param_false
        self.model_loop = self._model_loop_single_global
        self.model_type = self._model_type_global
        self.overfit_deselect = self._overfit_deselect_dummy
        self.return_conversion_factor = self._return_no_conversion_factor
        self.set_param_values = self._set_param_values_global

        # Place a copy of the parameter list object in the instance namespace.
        self._PARAMS = Frame_order_params()


    def base_data_loop(self):
        """Generator method for looping over the base data - RDCs and PCSs.

        This loop yields the following:

            - The RDC identification data for the interatomic data container and alignment.
            - The PCS identification data for the spin data container and alignment.

        @return:    The base data type ('rdc' or 'pcs'), the spin or interatomic data container information (either one or two spin IDs), and the alignment ID string.
        @rtype:     list of str
        """

        # Loop over the interatomic data containers for the moving domain (for the RDC data).
        for interatom in interatomic_loop(selection1=domain_moving()):
            # RDC checks.
            if not check_rdcs(interatom):
                continue

            # Loop over the alignment IDs.
            for align_id in cdp.rdc_ids:
                # Yield the info set.
                yield ['rdc', interatom.spin_id1, interatom.spin_id2, align_id]

        # Loop over the spin containers for the moving domain (for the PCS data).
        for spin, spin_id in spin_loop(selection=domain_moving(), return_id=True):
            # Skip deselected spins.
            if not spin.select:
                continue

            # No PCS, so skip.
            if not hasattr(spin, 'pcs'):
                continue

            # Loop over the alignment IDs.
            for align_id in cdp.pcs_ids:
                # Yield the info set.
                yield ['pcs', spin_id, align_id]


    def calculate(self, spin_id=None, scaling_matrix=None, verbosity=1, sim_index=None):
        """Calculate the chi-squared value for the current parameter values.

        @keyword spin_id:           The spin identification string (unused).
        @type spin_id:              None
        @keyword scaling_matrix:    The per-model list of diagonal and square scaling matrices.
        @type scaling_matrix:       list of numpy rank-2, float64 array or list of None
        @keyword verbosity:         The amount of information to print.  The higher the value, the greater the verbosity.
        @type verbosity:            int
        @keyword sim_index:         The optional MC simulation index (unused).
        @type sim_index:            None or int
        """

        # Set up the data structures for the target function.
        param_vector, full_tensors, full_in_ref_frame, rdcs, rdc_err, rdc_weight, rdc_vect, rdc_const, pcs, pcs_err, pcs_weight, atomic_pos, temp, frq, paramag_centre, com, ave_pos_pivot, pivot, pivot_opt = target_fn_setup(sim_index=sim_index, verbosity=verbosity)

        # Parameter scaling.
        scaling_matrix = assemble_scaling_matrix(scaling=True)

        # Set up the optimisation target function class.
        target_fn = frame_order.Frame_order(model=cdp.model, init_params=param_vector, full_tensors=full_tensors, full_in_ref_frame=full_in_ref_frame, rdcs=rdcs, rdc_errors=rdc_err, rdc_weights=rdc_weight, rdc_vect=rdc_vect, dip_const=rdc_const, pcs=pcs, pcs_errors=pcs_err, pcs_weights=pcs_weight, atomic_pos=atomic_pos, temp=temp, frq=frq, paramag_centre=paramag_centre, scaling_matrix=scaling_matrix, com=com, ave_pos_pivot=ave_pos_pivot, pivot=pivot, pivot_opt=pivot_opt, num_int_pts=cdp.num_int_pts)

        # Make a single function call.  This will cause back calculation and the data will be stored in the class instance.
        chi2 = target_fn.func(param_vector)

        # Set the chi2.
        cdp.chi2 = chi2

        # Store the back-calculated data.
        store_bc_data(A_5D_bc=target_fn.A_5D_bc, pcs_theta=target_fn.pcs_theta, rdc_theta=target_fn.rdc_theta)

        # Printout.
        print("Chi2:  %s" % chi2)


    def constraint_algorithm(self):
        """Return the 'Log barrier' optimisation constraint algorithm.

        @return:    The 'Log barrier' constraint algorithm.
        @rtype:     str
        """

        # The log barrier algorithm, as required by minfx.
        return 'Log barrier'


    def create_mc_data(self, data_id=None):
        """Create the Monte Carlo data by back calculating the RDCs or PCSs.

        @keyword data_id:   The data set as yielded by the base_data_loop() generator method.
        @type data_id:      list of str
        @return:            The Monte Carlo simulation data.
        @rtype:             list of floats
        """

        # Initialise the MC data structure.
        mc_data = []

        # The RDC data.
        if data_id[0] == 'rdc':
            # Unpack the set.
            data_type, spin_id1, spin_id2, align_id = data_id

            # Get the interatomic data container.
            interatom = return_interatom(spin_id1, spin_id2)

            # Does back-calculated data exist?
            if not hasattr(interatom, 'rdc_bc'):
                self.calculate()

            # The data.
            if not hasattr(interatom, 'rdc_bc') or align_id not in interatom.rdc_bc:
                data = None
            else:
                data = interatom.rdc_bc[align_id]

            # Append the data.
            mc_data.append(data)

        # The PCS data.
        elif data_id[0] == 'pcs':
            # Unpack the set.
            data_type, spin_id, align_id = data_id

            # Get the spin container.
            spin = return_spin(spin_id)

            # Does back-calculated data exist?
            if not hasattr(spin, 'pcs_bc'):
                self.calculate()

            # The data.
            if not hasattr(spin, 'pcs_bc') or align_id not in spin.pcs_bc:
                data = None
            else:
                data = spin.pcs_bc[align_id]

            # Append the data.
            mc_data.append(data)

        # Return the data.
        return mc_data


    def duplicate_data(self, pipe_from=None, pipe_to=None, model_info=None, global_stats=False, verbose=True):
        """Duplicate the data specific to a single frame order data pipe.

        @keyword pipe_from:     The data pipe to copy the data from.
        @type pipe_from:        str
        @keyword pipe_to:       The data pipe to copy the data to.
        @type pipe_to:          str
        @keyword model_info:    The model information from model_loop().  This is unused.
        @type model_info:       None
        @keyword global_stats:  The global statistics flag.
        @type global_stats:     bool
        @keyword verbose:       Unused.
        @type verbose:          bool
        """

        # Check that the data pipe does not exist.
        if pipes.has_pipe(pipe_to):
            raise RelaxError("The data pipe '%s' already exists." % pipe_to)

        # Create the pipe_to data pipe by copying.
        pipes.copy(pipe_from=pipe_from, pipe_to=pipe_to)


    def eliminate(self, name, value, args, sim=None, model_info=None):
        """Model elimination method.

        @param name:            The parameter name.
        @type name:             str
        @param value:           The parameter value.
        @type value:            float
        @param args:            The elimination constant overrides.
        @type args:             None or tuple of float
        @keyword sim:           The Monte Carlo simulation index.
        @type sim:              int
        @keyword model_info:    The model information from model_loop().  This is unused.
        @type model_info:       None
        @return:                True if the model is to be eliminated, False otherwise.
        @rtype:                 bool
        """

        # Text to print out if a model failure occurs.
        text = "The %s parameter of %.5g is %s than %.5g, eliminating "
        if sim == None:
            text += "the model."
        else:
            text += "simulation %i." % sim

        # Isotropic order parameter out of range.
        if name == 'cone_s1' and hasattr(cdp, 'cone_s1'):
            if cdp.cone_s1 > 1.0:
                print(text % ("cone S1 order", cdp.cone_s1, "greater", 1.0))
                return True
            if cdp.cone_s1 < -0.125:
                print(text % ("cone S1 order", cdp.cone_s1, "less", -0.125))
                return True

        # Isotropic cone angle out of range.
        if name == 'cone_theta' and hasattr(cdp, 'cone_theta'):
            if cdp.cone_theta >= pi:
                print(text % ("cone opening angle theta", cdp.cone_theta, "greater", pi))
                return True
            if cdp.cone_theta < 0.0:
                print(text % ("cone opening angle theta", cdp.cone_theta, "less", 0))
                return True

        # Pseudo-ellipse cone angles out of range (0.001 instead of 0.0 because of truncation in the numerical integration).
        if name == 'cone_theta_x' and hasattr(cdp, 'cone_theta_x'):
            if cdp.cone_theta_x >= pi:
                print(text % ("cone opening angle theta x", cdp.cone_theta_x, "greater", pi))
                return True
            if cdp.cone_theta_x < 0.001:
                print(text % ("cone opening angle theta x", cdp.cone_theta_x, "less", 0.001))
                return True
        if name == 'cone_theta_y' and hasattr(cdp, 'cone_theta_y'):
            if cdp.cone_theta_y >= pi:
                print(text % ("cone opening angle theta y", cdp.cone_theta_y, "greater", pi))
                return True
            if cdp.cone_theta_y < 0.001:
                print(text % ("cone opening angle theta y", cdp.cone_theta_y, "less", 0.001))
                return True

        # Torsion angle out of range.
        if name == 'cone_sigma_max' and hasattr(cdp, 'cone_sigma_max'):
            if cdp.cone_sigma_max >= pi:
                print(text % ("torsion angle sigma_max", cdp.cone_sigma_max, "greater", pi))
                return True
            if cdp.cone_sigma_max < 0.0:
                print(text % ("torsion angle sigma_max", cdp.cone_sigma_max, "less", 0.0))
                return True

        # No failure.
        return False


    def get_param_names(self, model_info=None):
        """Return a vector of parameter names.

        @keyword model_info:    The model information from model_loop().  This is unused.
        @type model_info:       None
        @return:                The vector of parameter names.
        @rtype:                 list of str
        """

        # First update the model, if needed.
        update_model()

        # Return the parameter list object.
        return cdp.params


    def get_param_values(self, model_info=None, sim_index=None):
        """Return a vector of parameter values.

        @keyword model_info:    The model information from model_loop().  This is unused.
        @type model_info:       None
        @keyword sim_index:     The Monte Carlo simulation index.
        @type sim_index:        int
        @return:                The vector of parameter values.
        @rtype:                 list of str
        """

        # Assemble the values and return it.
        return assemble_param_vector(sim_index=sim_index)


    def grid_search(self, lower=None, upper=None, inc=None, scaling_matrix=None, constraints=False, verbosity=0, sim_index=None):
        """Perform a grid search.

        @keyword lower:             The per-model lower bounds of the grid search which must be equal to the number of parameters in the model.
        @type lower:                list of lists of numbers
        @keyword upper:             The per-model upper bounds of the grid search which must be equal to the number of parameters in the model.
        @type upper:                list of lists of numbers
        @keyword inc:               The per-model increments for each dimension of the space for the grid search. The number of elements in the array must equal to the number of parameters in the model.
        @type inc:                  list of lists of int
        @keyword scaling_matrix:    The per-model list of diagonal and square scaling matrices.
        @type scaling_matrix:       list of numpy rank-2, float64 array or list of None
        @keyword constraints:       If True, constraints are applied during the grid search (eliminating parts of the grid).  If False, no constraints are used.
        @type constraints:          bool
        @keyword verbosity:         A flag specifying the amount of information to print.  The higher the value, the greater the verbosity.
        @type verbosity:            int
        @keyword sim_index:         The Monte Carlo simulation index.
        @type sim_index:            None or int
        """

        # Test if the Frame Order model has been set up.
        if not hasattr(cdp, 'model'):
            raise RelaxNoModelError('Frame Order')

        # Test if the pivot has been set.
        check_pivot()

        # Parameter scaling.
        scaling_matrix = assemble_scaling_matrix(scaling=True)

        # The number of parameters.
        n = param_num()

        # Alias the single model grid bounds and increments.
        lower = lower[0]
        upper = upper[0]
        inc = inc[0]

        # Initialise the grid increments structures.
        grid = []
        """This structure is a list of lists.  The first dimension corresponds to the model
        parameter.  The second dimension are the grid node positions."""

        # Generate the grid.
        for i in range(n):
            # Fixed parameter.
            if inc[i] == None:
                grid.append(None)
                continue

            # Reset.
            dist_type = None
            end_point = True

            # The pivot point.
            if cdp.params[i] in ['pivot_x', 'pivot_y', 'pivot_z']:
                val = getattr(cdp, cdp.params[i])
                lower = val - 10.0
                upper = val + 10.0

            # The pivot displacement.
            if cdp.params[i] == 'pivot_disp':
                val = getattr(cdp, cdp.params[i])
                lower = 10.0
                upper = 50.0

            # Average domain position translation (in a +/- 5 Angstrom box).
            if cdp.params[i] in ['ave_pos_x', 'ave_pos_y', 'ave_pos_z']:
                lower = -50
                upper = 50

            # Linear angle grid from 0 to one inc before 2pi.
            if cdp.params[i] in ['ave_pos_alpha', 'ave_pos_gamma', 'eigen_alpha', 'eigen_gamma', 'axis_phi']:
                lower = 0.0
                upper = 2*pi * (1.0 - 1.0/incs[i])

            # Linear angle grid from -pi to one inc before pi.
            if cdp.params[i] in ['axis_alpha']:
                lower = -pi
                upper = pi * (1.0 - 1.0/incs[i])

            # Arccos grid from 0 to pi.
            if cdp.params[i] in ['ave_pos_beta', 'eigen_beta', 'axis_theta']:
                # Change the default increment numbers.
                if not isinstance(inc, list):
                    inc[i] = int(inc[i] / 2) + 1

                # The distribution type and end point.
                dist_type = 'acos'
                end_point = False

            # Append the grid row.
            row = grid_row(inc[i], lower, upper, dist_type=dist_type, end_point=end_point)
            grid.append(row)

            # Remove an inc if the end point has been removed.
            if not end_point:
                inc[i] -= 1

        # Total number of points.
        total_pts = 1
        for i in range(n):
            # Fixed parameter.
            if grid[i] == None:
                continue

            total_pts = total_pts * len(grid[i])

        # Check the number.
        max_pts = 50e6
        if total_pts > max_pts:
            raise RelaxError("The total number of grid points '%s' exceeds the maximum of '%s'." % (total_pts, int(max_pts)))

        # Build the points array.
        pts = zeros((total_pts, n), float64)
        indices = zeros(n, int)
        for i in range(total_pts):
            # Loop over the dimensions.
            for j in range(n):
                # Fixed parameter.
                if grid[j] == None:
                    # Get the current parameter value.
                    pts[i, j] = getattr(cdp, cdp.params[j]) / scaling_matrix[0][j, j]

                # Add the point coordinate.
                else:
                    pts[i, j] = grid[j][indices[j]] / scaling_matrix[0][j, j]

            # Increment the step positions.
            for j in range(n):
                if inc[j] != None and indices[j] < inc[j]-1:
                    indices[j] += 1
                    break    # Exit so that the other step numbers are not incremented.
                else:
                    indices[j] = 0

        # Linear constraints.
        A, b = None, None
        if constraints:
            # Obtain the constraints.
            A, b = linear_constraints(scaling_matrix=scaling_matrix)

            # Constraint flag set but no constraints present.
            if A == None:
                if verbosity:
                    warn(RelaxWarning("The '%s' model parameters are not constrained, turning the linear constraint algorithm off." % cdp.model))
                constraints = False


        # Printout.
        print("Parallelised grid search.")

        # Get the Processor box singleton (it contains the Processor instance) and alias the Processor.
        processor_box = Processor_box() 
        processor = processor_box.processor

        # Loop over each grid subdivision, with all points violating constraints being eliminated.
        verbosity_init = True
        for subdivision in grid_split_array(divisions=processor.processor_size(), points=pts, A=A, b=b):
            # Set up the memo for storage on the master.
            memo = Frame_order_memo(sim_index=sim_index, scaling=True, scaling_matrix=scaling_matrix)

            # Set up the command object to send to the slave and execute.
            command = Frame_order_grid_command(points=subdivision, scaling_matrix=scaling_matrix, sim_index=sim_index, verbosity=verbosity, verbosity_init=verbosity_init)

            # Add the slave command and memo to the processor queue.
            processor.add_to_queue(command, memo)

            # Turn off the verbosity_init flag so that the target_fn_setup() call in Frame_order_grid_command only prints out the information once for the first subdivision.
            verbosity_init = False

<<<<<<< HEAD
        # Minimisation.
        self.minimise(min_algor='grid', min_options=pts, scaling_matrix=scaling_matrix, constraints=constraints, verbosity=verbosity, sim_index=sim_index)
=======
        # Execute the queued elements.
        processor.run_queue()
>>>>>>> 79e66cf5


    def map_bounds(self, param, spin_id=None):
        """Create bounds for the OpenDX mapping function.

        @param param:       The name of the parameter to return the lower and upper bounds of.
        @type param:        str
        @param spin_id:     The spin identification string (unused).
        @type spin_id:      None
        @return:            The upper and lower bounds of the parameter.
        @rtype:             list of float
        """

        # Average domain position.
        if param in ['ave_pos_x', 'ave_pos_y', 'ave_pos_z']:
            return [-100.0, 100]
        if param in ['ave_pos_alpha', 'ave_pos_beta', 'ave_pos_gamma']:
            return [0.0, 2*pi]

        # Axis spherical coordinate theta.
        if param == 'axis_theta':
            return [0.0, pi]

        # Axis spherical coordinate phi.
        if param == 'axis_phi':
            return [0.0, 2*pi]

        # Axis alpha angle.
        if param == 'axis_alpha':
            return [0.0, 2*pi]

        # Cone angle.
        if param == 'cone_theta':
            return [0.0, pi]


    def minimise(self, min_algor=None, min_options=None, func_tol=None, grad_tol=None, max_iterations=None, constraints=False, scaling_matrix=None, verbosity=0, sim_index=None, lower=None, upper=None, inc=None):
        """Minimisation function.

        @param min_algor:           The minimisation algorithm to use.
        @type min_algor:            str
        @param min_options:         An array of options to be used by the minimisation algorithm.
        @type min_options:          array of str
        @param func_tol:            The function tolerance which, when reached, terminates optimisation.  Setting this to None turns of the check.
        @type func_tol:             None or float
        @param grad_tol:            The gradient tolerance which, when reached, terminates optimisation.  Setting this to None turns of the check.
        @type grad_tol:             None or float
        @param max_iterations:      The maximum number of iterations for the algorithm.
        @type max_iterations:       int
        @param constraints:         If True, constraints are used during optimisation.
        @type constraints:          bool
        @keyword scaling_matrix:    The per-model list of diagonal and square scaling matrices.
        @type scaling_matrix:       list of numpy rank-2, float64 array or list of None
        @param verbosity:           A flag specifying the amount of information to print.  The higher the value, the greater the verbosity.
        @type verbosity:            int
        @param sim_index:           The index of the simulation to optimise.  This should be None if normal optimisation is desired.
        @type sim_index:            None or int
        @keyword lower:             The per-model lower bounds of the grid search which must be equal to the number of parameters in the model.  This optional argument is only used when doing a grid search.
        @type lower:                list of lists of numbers
        @keyword upper:             The per-model upper bounds of the grid search which must be equal to the number of parameters in the model.  This optional argument is only used when doing a grid search.
        @type upper:                list of lists of numbers
        @keyword inc:               The per-model increments for each dimension of the space for the grid search.  The number of elements in the array must equal to the number of parameters in the model.  This argument is only used when doing a grid search.
        @type inc:                  list of lists of int
        """

        # Check the optimisation algorithm.
        algor = min_algor
        if min_algor == 'Log barrier':
            algor = min_options[0]
        allowed = ['simplex']
        if algor not in allowed:
            raise RelaxError("Only the 'simplex' minimisation algorithm is supported for the relaxation dispersion analysis as function gradients are not implemented.")

        # Obtain the scaling matrix.
        scaling_matrix = assemble_scaling_matrix()

        # Get the Processor box singleton (it contains the Processor instance) and alias the Processor.
        processor_box = Processor_box() 
        processor = processor_box.processor

        # Set up the memo for storage on the master.
        memo = Frame_order_memo(sim_index=sim_index, scaling=scaling, scaling_matrix=scaling_matrix)

        # Set up the command object to send to the slave and execute.
        command = Frame_order_minimise_command(min_algor=min_algor, min_options=min_options, func_tol=func_tol, grad_tol=grad_tol, max_iterations=max_iterations, scaling_matrix=scaling_matrix, constraints=constraints, sim_index=sim_index, verbosity=verbosity)

        # Add the slave command and memo to the processor queue.
        processor.add_to_queue(command, memo)


    def model_desc(self, model_info=None):
        """Return a description of the model.

        @keyword model_info:    The model information from model_loop().  This is unused.
        @type model_info:       None
        @return:                The model description.
        @rtype:                 str
        """

        return ""


    def model_statistics(self, model_info=None, spin_id=None, global_stats=None):
        """Return the k, n, and chi2 model statistics.

        k - number of parameters.
        n - number of data points.
        chi2 - the chi-squared value.


        @keyword model_info:    The model information from model_loop().  This is unused.
        @type model_info:       None
        @keyword spin_id:       Unused.
        @type spin_id:          None
        @keyword global_stats:  Unused.
        @type global_stats:     None
        @return:                The optimisation statistics, in tuple format, of the number of parameters (k), the number of data points (n), and the chi-squared value (chi2).
        @rtype:                 tuple of (int, int, float)
        """

        # Count the number of parameters.
        k = len(cdp.params)

        # The number of data points (RDCs + PCSs).
        n = 0
        for data in self.base_data_loop():
            n += 1

        # Check for the chi2 value.
        if not hasattr(cdp, 'chi2'):
            raise RelaxError("Statistics are not available, most likely because the model has not been optimised.")

        # Return the data.
        return k, n, cdp.chi2


    def return_error(self, data_id):
        """Return the RDC or PCS error structure.

        @param data_id:     The data set as yielded by the base_data_loop() generator method.
        @type data_id:      list of str
        @return:            The array of RDC or PCS error values.
        @rtype:             list of float
        """

        # Initialise the MC data structure.
        mc_errors = []

        # The RDC data.
        if data_id[0] == 'rdc':
            # Unpack the set.
            data_type, spin_id1, spin_id2, align_id = data_id

            # Get the interatomic data container.
            interatom = return_interatom(spin_id1, spin_id2)

            # Do errors exist?
            if not hasattr(interatom, 'rdc_err'):
                raise RelaxError("The RDC errors are missing for interatomic data container between spins '%s' and '%s'." % (spin_id1, spin_id2))

            # Handle missing data.
            if align_id not in interatom.rdc_err:
                mc_errors.append(None)

            # Append the data.
            else:
                mc_errors.append(interatom.rdc_err[align_id])

        # The PCS data.
        elif data_id[0] == 'pcs':
            # Unpack the set.
            data_type, spin_id, align_id = data_id

            # Get the spin container.
            spin = return_spin(spin_id)

            # Do errors exist?
            if not hasattr(spin, 'pcs_err'):
                raise RelaxError("The PCS errors are missing for spin '%s'." % spin_id)

            # Handle missing data.
            if align_id not in spin.pcs_err:
                mc_errors.append(None)

            # Append the data.
            else:
                mc_errors.append(spin.pcs_err[align_id])

        # Return the errors.
        return mc_errors


    def set_error(self, index, error, model_info=None):
        """Set the parameter errors.

        @param index:           The index of the parameter to set the errors for.
        @type index:            int
        @param error:           The error value.
        @type error:            float
        @keyword model_info:    The model information from model_loop().  This is unused.
        @type model_info:       None
        """

        # Parameter increment counter.
        inc = 0

        # Loop over the residue specific parameters.
        for param in self.data_names(set='params'):
            # Not a parameter of the model.
            if param not in cdp.params:
                continue

            # Return the parameter array.
            if index == inc:
                setattr(cdp, param + "_err", error)

            # Increment.
            inc = inc + 1

        # Add some additional parameters.
        if cdp.model == MODEL_ISO_CONE_FREE_ROTOR and inc == index:
            setattr(cdp, 'cone_theta_err', error)


    def set_selected_sim(self, select_sim, model_info=None):
        """Set the simulation selection flag for the spin.

        @param select_sim:      The selection flag for the simulations.
        @type select_sim:       bool
        @keyword model_info:    The model information from model_loop().  This is unused.
        @type model_info:       None
        """

        # Set the array.
        cdp.select_sim = deepcopy(select_sim)


    def sim_init_values(self):
        """Initialise the Monte Carlo parameter values."""

        # Get the parameter object names.
        param_names = self.data_names(set='params')

        # The model parameters.
        model_params = deepcopy(cdp.params)

        # Add some additional parameters.
        if cdp.model == MODEL_ISO_CONE_FREE_ROTOR:
            param_names.append('cone_theta')
            model_params.append('cone_theta')

        # Get the minimisation statistic object names.
        min_names = self.data_names(set='min')


        # Test if Monte Carlo parameter values have already been set.
        #############################################################

        # Loop over all the parameter names.
        for object_name in param_names:
            # Not a parameter of the model.
            if object_name not in model_params:
                continue

            # Name for the simulation object.
            sim_object_name = object_name + '_sim'

            # Test if the simulation object already exists.
            if hasattr(cdp, sim_object_name):
                raise RelaxError("Monte Carlo parameter values have already been set.")


        # Set the Monte Carlo parameter values.
        #######################################

        # Loop over all the data names.
        for object_name in param_names:
            # Not a parameter of the model.
            if object_name not in model_params:
                continue

            # Name for the simulation object.
            sim_object_name = object_name + '_sim'

            # Create the simulation object.
            setattr(cdp, sim_object_name, [])

            # Get the simulation object.
            sim_object = getattr(cdp, sim_object_name)

            # Loop over the simulations.
            for j in range(cdp.sim_number):
                # Copy and append the data.
                sim_object.append(deepcopy(getattr(cdp, object_name)))

        # Loop over all the minimisation object names.
        for object_name in min_names:
            # Name for the simulation object.
            sim_object_name = object_name + '_sim'

            # Create the simulation object.
            setattr(cdp, sim_object_name, [])

            # Get the simulation object.
            sim_object = getattr(cdp, sim_object_name)

            # Loop over the simulations.
            for j in range(cdp.sim_number):
                # Copy and append the data.
                sim_object.append(deepcopy(getattr(cdp, object_name)))


    def sim_pack_data(self, data_id, sim_data):
        """Pack the Monte Carlo simulation data.

        @param data_id:     The data set as yielded by the base_data_loop() generator method.
        @type data_id:      list of str
        @param sim_data:    The Monte Carlo simulation data.
        @type sim_data:     list of float
        """

        # The RDC data.
        if data_id[0] == 'rdc':
            # Unpack the set.
            data_type, spin_id1, spin_id2, align_id = data_id

            # Get the interatomic data container.
            interatom = return_interatom(spin_id1, spin_id2)

            # Initialise.
            if not hasattr(interatom, 'rdc_sim'):
                interatom.rdc_sim = {}
                    
            # Store the data structure.
            interatom.rdc_sim[align_id] = []
            for i in range(cdp.sim_number):
                interatom.rdc_sim[align_id].append(sim_data[i][0])

        # The PCS data.
        elif data_id[0] == 'pcs':
            # Unpack the set.
            data_type, spin_id, align_id = data_id

            # Get the spin container.
            spin = return_spin(spin_id)

            # Initialise.
            if not hasattr(spin, 'pcs_sim'):
                spin.pcs_sim = {}
                
            # Store the data structure.
            spin.pcs_sim[data_id[2]] = []
            for i in range(cdp.sim_number):
                spin.pcs_sim[data_id[2]].append(sim_data[i][0])


    def sim_return_param(self, index, model_info=None):
        """Return the array of simulation parameter values.

        @param index:           The index of the parameter to return the array of values for.
        @type index:            int
        @keyword model_info:    The model information from model_loop().  This is unused.
        @type model_info:       None
        @return:                The array of simulation parameter values.
        @rtype:                 list of float
        """

        # Parameter increment counter.
        inc = 0

        # Get the parameter object names.
        param_names = self.data_names(set='params')

        # Loop over the parameters.
        for param in param_names:
            # Not a parameter of the model.
            if param not in cdp.params:
                continue

            # Return the parameter array.
            if index == inc:
                return getattr(cdp, param + "_sim")

            # Increment.
            inc = inc + 1

        # Add some additional parameters.
        if cdp.model == MODEL_ISO_CONE_FREE_ROTOR and inc == index:
            return getattr(cdp, 'cone_theta_sim')


    def sim_return_selected(self, model_info=None):
        """Return the array of selected simulation flags for the spin.

        @keyword model_info:    The model information from model_loop().  This is unused.
        @type model_info:       None
        @return:                The array of selected simulation flags.
        @rtype:                 list of int
        """

        # Return the array.
        return cdp.select_sim<|MERGE_RESOLUTION|>--- conflicted
+++ resolved
@@ -508,13 +508,8 @@
             # Turn off the verbosity_init flag so that the target_fn_setup() call in Frame_order_grid_command only prints out the information once for the first subdivision.
             verbosity_init = False
 
-<<<<<<< HEAD
-        # Minimisation.
-        self.minimise(min_algor='grid', min_options=pts, scaling_matrix=scaling_matrix, constraints=constraints, verbosity=verbosity, sim_index=sim_index)
-=======
         # Execute the queued elements.
         processor.run_queue()
->>>>>>> 79e66cf5
 
 
     def map_bounds(self, param, spin_id=None):
