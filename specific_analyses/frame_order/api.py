###############################################################################
#                                                                             #
# Copyright (C) 2009-2014 Edward d'Auvergne                                   #
#                                                                             #
# This file is part of the program relax (http://www.nmr-relax.com).          #
#                                                                             #
# This program is free software: you can redistribute it and/or modify        #
# it under the terms of the GNU General Public License as published by        #
# the Free Software Foundation, either version 3 of the License, or           #
# (at your option) any later version.                                         #
#                                                                             #
# This program is distributed in the hope that it will be useful,             #
# but WITHOUT ANY WARRANTY; without even the implied warranty of              #
# MERCHANTABILITY or FITNESS FOR A PARTICULAR PURPOSE.  See the               #
# GNU General Public License for more details.                                #
#                                                                             #
# You should have received a copy of the GNU General Public License           #
# along with this program.  If not, see <http://www.gnu.org/licenses/>.       #
#                                                                             #
###############################################################################

# Module docstring.
"""The frame order API object."""

# Python module imports.
from copy import deepcopy
from math import pi
from minfx.grid import grid_split_array
from numpy import array, dot, float64, zeros
from random import shuffle
from warnings import warn

# relax module imports.
from lib.errors import RelaxError, RelaxNoModelError
from lib.warnings import RelaxWarning
from multi import Processor_box
from pipe_control import pipes
from pipe_control.interatomic import interatomic_loop, return_interatom
from pipe_control.mol_res_spin import return_spin, spin_loop
from specific_analyses.api_base import API_base
from specific_analyses.api_common import API_common
from specific_analyses.frame_order.checks import check_pivot
from specific_analyses.frame_order.data import domain_moving
from specific_analyses.frame_order.optimisation import Frame_order_grid_command, Frame_order_memo, Frame_order_minimise_command, grid_row, store_bc_data, target_fn_data_setup
from specific_analyses.frame_order.parameter_object import Frame_order_params
from specific_analyses.frame_order.parameters import assemble_param_vector, linear_constraints, param_num, update_model
from specific_analyses.frame_order.variables import MODEL_ISO_CONE_FREE_ROTOR
from target_functions import frame_order


class Frame_order(API_base, API_common):
    """Class containing the specific methods of the Frame Order theories."""

    # Class variable for storing the class instance (for the singleton design pattern).
    instance = None

    def __init__(self):
        """Initialise the class by placing API_common methods into the API."""

        # Place methods into the API.
        self.deselect = self._deselect_global
        self.is_spin_param = self._is_spin_param_false
        self.model_loop = self._model_loop_single_global
        self.model_type = self._model_type_global
<<<<<<< HEAD
        self.overfit_deselect = self._overfit_deselect_dummy
=======
>>>>>>> 9ca9d23b
        self.print_model_title = self._print_model_title_global
        self.return_conversion_factor = self._return_no_conversion_factor
        self.set_param_values = self._set_param_values_global

        # Place a copy of the parameter list object in the instance namespace.
        self._PARAMS = Frame_order_params()


    def base_data_loop(self):
        """Generator method for looping over the base data - RDCs and PCSs.

        This loop yields the following:

            - The RDC identification data for the interatomic data container and alignment.
            - The PCS identification data for the spin data container and alignment.

        @return:    The base data type ('rdc' or 'pcs'), the spin or interatomic data container information (either one or two spin IDs), and the alignment ID string.
        @rtype:     list of str
        """

        # Loop over the interatomic data containers for the moving domain (for the RDC data).
        for interatom in interatomic_loop(selection1=domain_moving()):
            # Skip deselected containers.
            if not interatom.select:
                continue

            # No RDC, so skip.
            if not hasattr(interatom, 'rdc'):
                continue

            # Loop over the alignment IDs.
            for align_id in cdp.rdc_ids:
                # Yield the info set.
                yield ['rdc', interatom.spin_id1, interatom.spin_id2, align_id]

        # Loop over the spin containers for the moving domain (for the PCS data).
        for spin, spin_id in spin_loop(selection=domain_moving(), return_id=True):
            # Skip deselected spins.
            if not spin.select:
                continue

            # No PCS, so skip.
            if not hasattr(spin, 'pcs'):
                continue

            # Loop over the alignment IDs.
            for align_id in cdp.pcs_ids:
                # Yield the info set.
                yield ['pcs', spin_id, align_id]


    def calculate(self, spin_id=None, scaling_matrix=None, verbosity=1, sim_index=None):
        """Calculate the chi-squared value for the current parameter values.

        @keyword spin_id:           The spin identification string (unused).
        @type spin_id:              None
        @keyword scaling_matrix:    The per-model list of diagonal and square scaling matrices.
        @type scaling_matrix:       list of numpy rank-2, float64 array or list of None
        @keyword verbosity:         The amount of information to print.  The higher the value, the greater the verbosity.
        @type verbosity:            int
        @keyword sim_index:         The optional MC simulation index (unused).
        @type sim_index:            None or int
        """

        # Set up the data structures for the target function.
        param_vector, full_tensors, full_in_ref_frame, rdcs, rdc_err, rdc_weight, rdc_vect, rdc_const, pcs, pcs_err, pcs_weight, atomic_pos, temp, frq, paramag_centre, com, ave_pos_pivot, pivot, pivot_opt = target_fn_data_setup(sim_index=sim_index, verbosity=verbosity, unset_fail=True)

        # Set up the optimisation target function class.
        target_fn = frame_order.Frame_order(model=cdp.model, init_params=param_vector, full_tensors=full_tensors, full_in_ref_frame=full_in_ref_frame, rdcs=rdcs, rdc_errors=rdc_err, rdc_weights=rdc_weight, rdc_vect=rdc_vect, dip_const=rdc_const, pcs=pcs, pcs_errors=pcs_err, pcs_weights=pcs_weight, atomic_pos=atomic_pos, temp=temp, frq=frq, paramag_centre=paramag_centre, scaling_matrix=scaling_matrix[0], com=com, ave_pos_pivot=ave_pos_pivot, pivot=pivot, pivot_opt=pivot_opt, num_int_pts=cdp.num_int_pts)

        # Make a single function call.  This will cause back calculation and the data will be stored in the class instance.
        chi2 = target_fn.func(param_vector)

        # Set the chi2.
        cdp.chi2 = chi2

        # Store the back-calculated data.
        store_bc_data(A_5D_bc=target_fn.A_5D_bc, pcs_theta=target_fn.pcs_theta, rdc_theta=target_fn.rdc_theta)

        # Printout.
        print("Chi2:  %s" % chi2)


    def constraint_algorithm(self):
        """Return the 'Log barrier' optimisation constraint algorithm.

        @return:    The 'Log barrier' constraint algorithm.
        @rtype:     str
        """

        # The log barrier algorithm, as required by minfx.
        return 'Log barrier'


    def create_mc_data(self, data_id=None):
        """Create the Monte Carlo data by back calculating the RDCs or PCSs.

        @keyword data_id:   The data set as yielded by the base_data_loop() generator method.
        @type data_id:      list of str
        @return:            The Monte Carlo simulation data.
        @rtype:             list of floats
        """

        # Initialise the MC data structure.
        mc_data = []

        # The RDC data.
        if data_id[0] == 'rdc':
            # Unpack the set.
            data_type, spin_id1, spin_id2, align_id = data_id

            # Get the interatomic data container.
            interatom = return_interatom(spin_id1, spin_id2)

            # Does back-calculated data exist?
            if not hasattr(interatom, 'rdc_bc'):
                self.calculate()

            # The data.
            if not hasattr(interatom, 'rdc_bc') or align_id not in interatom.rdc_bc:
                data = None
            else:
                data = interatom.rdc_bc[align_id]

            # Append the data.
            mc_data.append(data)

        # The PCS data.
        elif data_id[0] == 'pcs':
            # Unpack the set.
            data_type, spin_id, align_id = data_id

            # Get the spin container.
            spin = return_spin(spin_id)

            # Does back-calculated data exist?
            if not hasattr(spin, 'pcs_bc'):
                self.calculate()

            # The data.
            if not hasattr(spin, 'pcs_bc') or align_id not in spin.pcs_bc:
                data = None
            else:
                data = spin.pcs_bc[align_id]

            # Append the data.
            mc_data.append(data)

        # Return the data.
        return mc_data


    def duplicate_data(self, pipe_from=None, pipe_to=None, model_info=None, global_stats=False, verbose=True):
        """Duplicate the data specific to a single frame order data pipe.

        @keyword pipe_from:     The data pipe to copy the data from.
        @type pipe_from:        str
        @keyword pipe_to:       The data pipe to copy the data to.
        @type pipe_to:          str
        @keyword model_info:    The model information from model_loop().  This is unused.
        @type model_info:       None
        @keyword global_stats:  The global statistics flag.
        @type global_stats:     bool
        @keyword verbose:       Unused.
        @type verbose:          bool
        """

        # Check that the data pipe does not exist.
        if pipes.has_pipe(pipe_to):
            raise RelaxError("The data pipe '%s' already exists." % pipe_to)

        # Create the pipe_to data pipe by copying.
        pipes.copy(pipe_from=pipe_from, pipe_to=pipe_to)


    def eliminate(self, name, value, args, sim=None, model_info=None):
        """Model elimination method.

        @param name:            The parameter name.
        @type name:             str
        @param value:           The parameter value.
        @type value:            float
        @param args:            The elimination constant overrides.
        @type args:             None or tuple of float
        @keyword sim:           The Monte Carlo simulation index.
        @type sim:              int
        @keyword model_info:    The model information from model_loop().  This is unused.
        @type model_info:       None
        @return:                True if the model is to be eliminated, False otherwise.
        @rtype:                 bool
        """

        # Text to print out if a model failure occurs.
        text = "The %s parameter of %.5g is %s than %.5g, eliminating "
        if sim == None:
            text += "the model."
        else:
            text += "simulation %i." % sim

        # Isotropic order parameter out of range.
        if name == 'cone_s1' and hasattr(cdp, 'cone_s1'):
            if cdp.cone_s1 > 1.0:
                print(text % ("cone S1 order", cdp.cone_s1, "greater", 1.0))
                return True
            if cdp.cone_s1 < -0.125:
                print(text % ("cone S1 order", cdp.cone_s1, "less", -0.125))
                return True

        # Isotropic cone angle out of range.
        if name == 'cone_theta' and hasattr(cdp, 'cone_theta'):
            if cdp.cone_theta >= pi:
                print(text % ("cone opening angle theta", cdp.cone_theta, "greater", pi))
                return True
            if cdp.cone_theta < 0.0:
                print(text % ("cone opening angle theta", cdp.cone_theta, "less", 0))
                return True

        # Pseudo-ellipse cone angles out of range (0.001 instead of 0.0 because of truncation in the numerical integration).
        if name == 'cone_theta_x' and hasattr(cdp, 'cone_theta_x'):
            if cdp.cone_theta_x >= pi:
                print(text % ("cone opening angle theta x", cdp.cone_theta_x, "greater", pi))
                return True
            if cdp.cone_theta_x < 0.001:
                print(text % ("cone opening angle theta x", cdp.cone_theta_x, "less", 0.001))
                return True
        if name == 'cone_theta_y' and hasattr(cdp, 'cone_theta_y'):
            if cdp.cone_theta_y >= pi:
                print(text % ("cone opening angle theta y", cdp.cone_theta_y, "greater", pi))
                return True
            if cdp.cone_theta_y < 0.001:
                print(text % ("cone opening angle theta y", cdp.cone_theta_y, "less", 0.001))
                return True

        # Torsion angle out of range.
        if name == 'cone_sigma_max' and hasattr(cdp, 'cone_sigma_max'):
            if cdp.cone_sigma_max >= pi:
                print(text % ("torsion angle sigma_max", cdp.cone_sigma_max, "greater", pi))
                return True
            if cdp.cone_sigma_max < 0.0:
                print(text % ("torsion angle sigma_max", cdp.cone_sigma_max, "less", 0.0))
                return True

        # No failure.
        return False


    def get_param_names(self, model_info=None):
        """Return a vector of parameter names.

        @keyword model_info:    The model information from model_loop().  This is unused.
        @type model_info:       None
        @return:                The vector of parameter names.
        @rtype:                 list of str
        """

        # First update the model, if needed.
        update_model()

        # Return the parameter list object.
        return cdp.params


    def get_param_values(self, model_info=None, sim_index=None):
        """Return a vector of parameter values.

        @keyword model_info:    The model information from model_loop().  This is unused.
        @type model_info:       None
        @keyword sim_index:     The Monte Carlo simulation index.
        @type sim_index:        int
        @return:                The vector of parameter values.
        @rtype:                 list of str
        """

        # Assemble the values and return it.
        return assemble_param_vector(sim_index=sim_index)


    def grid_search(self, lower=None, upper=None, inc=None, scaling_matrix=None, constraints=False, verbosity=0, sim_index=None):
        """Perform a grid search.

        @keyword lower:             The per-model lower bounds of the grid search which must be equal to the number of parameters in the model.
        @type lower:                list of lists of numbers
        @keyword upper:             The per-model upper bounds of the grid search which must be equal to the number of parameters in the model.
        @type upper:                list of lists of numbers
        @keyword inc:               The per-model increments for each dimension of the space for the grid search. The number of elements in the array must equal to the number of parameters in the model.
        @type inc:                  list of lists of int
        @keyword scaling_matrix:    The per-model list of diagonal and square scaling matrices.
        @type scaling_matrix:       list of numpy rank-2, float64 array or list of None
        @keyword constraints:       If True, constraints are applied during the grid search (eliminating parts of the grid).  If False, no constraints are used.
        @type constraints:          bool
        @keyword verbosity:         A flag specifying the amount of information to print.  The higher the value, the greater the verbosity.
        @type verbosity:            int
        @keyword sim_index:         The Monte Carlo simulation index.
        @type sim_index:            None or int
        """

        # Test if the Frame Order model has been set up.
        if not hasattr(cdp, 'model'):
            raise RelaxNoModelError('Frame Order')

        # Test if the pivot has been set.
        check_pivot()

        # The number of parameters.
        n = param_num()

        # Alias the single model grid bounds and increments.
        lower = lower[0]
        upper = upper[0]
        inc = inc[0]

        # Initialise the grid increments structures.
        grid = []
        """This structure is a list of lists.  The first dimension corresponds to the model
        parameter.  The second dimension are the grid node positions."""

        # Generate the grid.
        for i in range(n):
            # Fixed parameter.
            if inc[i] == None:
                grid.append(None)
                continue

            # Reset.
            dist_type = None
            end_point = True

            # The pivot point.
            if cdp.params[i] in ['pivot_x', 'pivot_y', 'pivot_z']:
                val = getattr(cdp, cdp.params[i])
                lower = val - 10.0
                upper = val + 10.0

            # The pivot displacement.
            if cdp.params[i] == 'pivot_disp':
                val = getattr(cdp, cdp.params[i])
                lower = 10.0
                upper = 50.0

            # Average domain position translation (in a +/- 5 Angstrom box).
            if cdp.params[i] in ['ave_pos_x', 'ave_pos_y', 'ave_pos_z']:
                lower = -50
                upper = 50

            # Linear angle grid from 0 to one inc before 2pi.
            if cdp.params[i] in ['ave_pos_alpha', 'ave_pos_gamma', 'eigen_alpha', 'eigen_gamma', 'axis_phi']:
                lower = 0.0
                upper = 2*pi * (1.0 - 1.0/incs[i])

            # Linear angle grid from -pi to one inc before pi.
            if cdp.params[i] in ['axis_alpha']:
                lower = -pi
                upper = pi * (1.0 - 1.0/incs[i])

            # Arccos grid from 0 to pi.
            if cdp.params[i] in ['ave_pos_beta', 'eigen_beta', 'axis_theta']:
                # Change the default increment numbers.
                if not isinstance(inc, list):
                    inc[i] = int(inc[i] / 2) + 1

                # The distribution type and end point.
                dist_type = 'acos'
                end_point = False

            # Append the grid row.
            row = grid_row(inc[i], lower[i], upper[i], dist_type=dist_type, end_point=end_point)
            grid.append(row)

            # Remove an inc if the end point has been removed.
            if not end_point:
                inc[i] -= 1

        # Total number of points.
        total_pts = 1
        for i in range(n):
            # Fixed parameter.
            if grid[i] == None:
                continue

            total_pts = total_pts * len(grid[i])

        # Check the number.
        max_pts = 50e6
        if total_pts > max_pts:
            raise RelaxError("The total number of grid points '%s' exceeds the maximum of '%s'." % (total_pts, int(max_pts)))

        # Build the points array.
        pts = zeros((total_pts, n), float64)
        indices = zeros(n, int)
        for i in range(total_pts):
            # Loop over the dimensions.
            for j in range(n):
                # Fixed parameter.
                if grid[j] == None:
                    # Get the current parameter value.
                    pts[i, j] = getattr(cdp, cdp.params[j]) / scaling_matrix[0][j, j]

                # Add the point coordinate.
                else:
                    pts[i, j] = grid[j][indices[j]] / scaling_matrix[0][j, j]

            # Increment the step positions.
            for j in range(n):
                if inc[j] != None and indices[j] < inc[j]-1:
                    indices[j] += 1
                    break    # Exit so that the other step numbers are not incremented.
                else:
                    indices[j] = 0

        # Linear constraints.
        A, b = None, None
        if constraints:
            # Obtain the constraints.
<<<<<<< HEAD
            A, b = linear_constraints(scaling_matrix=scaling_matrix)
=======
            A, b = linear_constraints(scaling_matrix=scaling_matrix[0])
>>>>>>> 9ca9d23b

            # Constraint flag set but no constraints present.
            if A == None:
                if verbosity:
                    warn(RelaxWarning("The '%s' model parameters are not constrained, turning the linear constraint algorithm off." % cdp.model))
                constraints = False

        # Set up the data structures for the target function.
        param_vector, full_tensors, full_in_ref_frame, rdcs, rdc_err, rdc_weight, rdc_vect, rdc_const, pcs, pcs_err, pcs_weight, atomic_pos, temp, frq, paramag_centre, com, ave_pos_pivot, pivot, pivot_opt = target_fn_data_setup(sim_index=sim_index, verbosity=verbosity)

        # Get the Processor box singleton (it contains the Processor instance) and alias the Processor.
        processor_box = Processor_box() 
        processor = processor_box.processor

        # Set up for multi-processor execution.
        if processor.processor_size() > 1:
            # Printout.
            print("Parallelised grid search.")
            print("Randomising the grid points to equalise the time required for each grid subdivision.\n")

            # Randomise the points.
            shuffle(pts)

        # Loop over each grid subdivision, with all points violating constraints being eliminated.
        for subdivision in grid_split_array(divisions=processor.processor_size(), points=pts, A=A, b=b, verbosity=verbosity):
            # Set up the memo for storage on the master.
            memo = Frame_order_memo(sim_index=sim_index, scaling_matrix=scaling_matrix[0])

            # Set up the command object to send to the slave and execute.
            command = Frame_order_grid_command(points=subdivision, scaling_matrix=scaling_matrix[0], sim_index=sim_index, model=cdp.model, param_vector=param_vector, full_tensors=full_tensors, full_in_ref_frame=full_in_ref_frame, rdcs=rdcs, rdc_err=rdc_err, rdc_weight=rdc_weight, rdc_vect=rdc_vect, rdc_const=rdc_const, pcs=pcs, pcs_err=pcs_err, pcs_weight=pcs_weight, atomic_pos=atomic_pos, temp=temp, frq=frq, paramag_centre=paramag_centre, com=com, ave_pos_pivot=ave_pos_pivot, pivot=pivot, pivot_opt=pivot_opt, num_int_pts=cdp.num_int_pts, verbosity=verbosity)

            # Add the slave command and memo to the processor queue.
            processor.add_to_queue(command, memo)

        # Execute the queued elements.
        processor.run_queue()


    def map_bounds(self, param, spin_id=None):
        """Create bounds for the OpenDX mapping function.

        @param param:       The name of the parameter to return the lower and upper bounds of.
        @type param:        str
        @param spin_id:     The spin identification string (unused).
        @type spin_id:      None
        @return:            The upper and lower bounds of the parameter.
        @rtype:             list of float
        """

        # Average domain position.
        if param in ['ave_pos_x', 'ave_pos_y', 'ave_pos_z']:
            return [-100.0, 100]
        if param in ['ave_pos_alpha', 'ave_pos_beta', 'ave_pos_gamma']:
            return [0.0, 2*pi]

        # Axis spherical coordinate theta.
        if param == 'axis_theta':
            return [0.0, pi]

        # Axis spherical coordinate phi.
        if param == 'axis_phi':
            return [0.0, 2*pi]

        # Axis alpha angle.
        if param == 'axis_alpha':
            return [0.0, 2*pi]

        # Cone angle.
        if param == 'cone_theta':
            return [0.0, pi]


    def minimise(self, min_algor=None, min_options=None, func_tol=None, grad_tol=None, max_iterations=None, constraints=False, scaling_matrix=None, verbosity=0, sim_index=None, lower=None, upper=None, inc=None):
        """Minimisation function.

        @param min_algor:           The minimisation algorithm to use.
        @type min_algor:            str
        @param min_options:         An array of options to be used by the minimisation algorithm.
        @type min_options:          array of str
        @param func_tol:            The function tolerance which, when reached, terminates optimisation.  Setting this to None turns of the check.
        @type func_tol:             None or float
        @param grad_tol:            The gradient tolerance which, when reached, terminates optimisation.  Setting this to None turns of the check.
        @type grad_tol:             None or float
        @param max_iterations:      The maximum number of iterations for the algorithm.
        @type max_iterations:       int
        @param constraints:         If True, constraints are used during optimisation.
        @type constraints:          bool
        @keyword scaling_matrix:    The per-model list of diagonal and square scaling matrices.
        @type scaling_matrix:       list of numpy rank-2, float64 array or list of None
        @param verbosity:           A flag specifying the amount of information to print.  The higher the value, the greater the verbosity.
        @type verbosity:            int
        @param sim_index:           The index of the simulation to optimise.  This should be None if normal optimisation is desired.
        @type sim_index:            None or int
        @keyword lower:             The per-model lower bounds of the grid search which must be equal to the number of parameters in the model.  This optional argument is only used when doing a grid search.
        @type lower:                list of lists of numbers
        @keyword upper:             The per-model upper bounds of the grid search which must be equal to the number of parameters in the model.  This optional argument is only used when doing a grid search.
        @type upper:                list of lists of numbers
        @keyword inc:               The per-model increments for each dimension of the space for the grid search.  The number of elements in the array must equal to the number of parameters in the model.  This argument is only used when doing a grid search.
        @type inc:                  list of lists of int
        """

        # Check the optimisation algorithm.
        algor = min_algor
        if min_algor == 'Log barrier':
            algor = min_options[0]
        allowed = ['simplex']
        if algor not in allowed:
            raise RelaxError("Only the 'simplex' minimisation algorithm is supported for the relaxation dispersion analysis as function gradients are not implemented.")

        # Set up the data structures for the target function.
        param_vector, full_tensors, full_in_ref_frame, rdcs, rdc_err, rdc_weight, rdc_vect, rdc_const, pcs, pcs_err, pcs_weight, atomic_pos, temp, frq, paramag_centre, com, ave_pos_pivot, pivot, pivot_opt = target_fn_data_setup(sim_index=sim_index, verbosity=verbosity, unset_fail=True)

        # Get the Processor box singleton (it contains the Processor instance) and alias the Processor.
        processor_box = Processor_box() 
        processor = processor_box.processor

        # Set up the memo for storage on the master.
        memo = Frame_order_memo(sim_index=sim_index, scaling_matrix=scaling_matrix[0])

        # Set up the command object to send to the slave and execute.
        command = Frame_order_minimise_command(min_algor=min_algor, min_options=min_options, func_tol=func_tol, grad_tol=grad_tol, max_iterations=max_iterations, scaling_matrix=scaling_matrix[0], constraints=constraints, sim_index=sim_index, model=cdp.model, param_vector=param_vector, full_tensors=full_tensors, full_in_ref_frame=full_in_ref_frame, rdcs=rdcs, rdc_err=rdc_err, rdc_weight=rdc_weight, rdc_vect=rdc_vect, rdc_const=rdc_const, pcs=pcs, pcs_err=pcs_err, pcs_weight=pcs_weight, atomic_pos=atomic_pos, temp=temp, frq=frq, paramag_centre=paramag_centre, com=com, ave_pos_pivot=ave_pos_pivot, pivot=pivot, pivot_opt=pivot_opt, num_int_pts=cdp.num_int_pts, verbosity=verbosity)

        # Add the slave command and memo to the processor queue.
        processor.add_to_queue(command, memo)


    def model_desc(self, model_info=None):
        """Return a description of the model.

        @keyword model_info:    The model information from model_loop().  This is unused.
        @type model_info:       None
        @return:                The model description.
        @rtype:                 str
        """

        return ""


    def model_statistics(self, model_info=None, spin_id=None, global_stats=None):
        """Return the k, n, and chi2 model statistics.

        k - number of parameters.
        n - number of data points.
        chi2 - the chi-squared value.


        @keyword model_info:    The model information from model_loop().  This is unused.
        @type model_info:       None
        @keyword spin_id:       Unused.
        @type spin_id:          None
        @keyword global_stats:  Unused.
        @type global_stats:     None
        @return:                The optimisation statistics, in tuple format, of the number of parameters (k), the number of data points (n), and the chi-squared value (chi2).
        @rtype:                 tuple of (int, int, float)
        """

        # Count the number of parameters.
        k = len(cdp.params)

        # The number of data points (RDCs + PCSs).
        n = 0
        for data in self.base_data_loop():
            n += 1

        # Check for the chi2 value.
        if not hasattr(cdp, 'chi2'):
            raise RelaxError("Statistics are not available, most likely because the model has not been optimised.")

        # Return the data.
        return k, n, cdp.chi2


    def overfit_deselect(self, data_check=True, verbose=True):
        """Deselect spins which have insufficient data to support minimisation.

        @keyword data_check:    A flag to signal if the presence of base data is to be checked for.
        @type data_check:       bool
        @keyword verbose:       A flag which if True will allow printouts.
        @type verbose:          bool
        """

        # Nothing to do.
        if not data_check:
            return

        # Loop over spin data, checking for PCS data.
        for spin, spin_id in spin_loop(return_id=True, skip_desel=True):
            if not hasattr(spin, 'pcs'):
                print("No PCS data is present, deselecting the spin '%s'." % spin_id)
                spin.select = False

        # Loop over the interatomic data containers, checking for RDC data.
        for interatom in interatomic_loop(selection1=domain_moving()):
            if not hasattr(interatom, 'rdc'):
                print("No RDC data is present, deselecting the interatomic data container between spins '%s' and '%s'." % (interatom.spin_id1, interatom.spin_id2))
                interatom.select = False


    def return_error(self, data_id):
        """Return the RDC or PCS error structure.

        @param data_id:     The data set as yielded by the base_data_loop() generator method.
        @type data_id:      list of str
        @return:            The array of RDC or PCS error values.
        @rtype:             list of float
        """

        # Initialise the MC data structure.
        mc_errors = []

        # The RDC data.
        if data_id[0] == 'rdc':
            # Unpack the set.
            data_type, spin_id1, spin_id2, align_id = data_id

            # Get the interatomic data container.
            interatom = return_interatom(spin_id1, spin_id2)

            # Do errors exist?
            if not hasattr(interatom, 'rdc_err'):
                raise RelaxError("The RDC errors are missing for interatomic data container between spins '%s' and '%s'." % (spin_id1, spin_id2))

            # Handle missing data.
            if align_id not in interatom.rdc_err:
                mc_errors.append(None)

            # Append the data.
            else:
                mc_errors.append(interatom.rdc_err[align_id])

        # The PCS data.
        elif data_id[0] == 'pcs':
            # Unpack the set.
            data_type, spin_id, align_id = data_id

            # Get the spin container.
            spin = return_spin(spin_id)

            # Do errors exist?
            if not hasattr(spin, 'pcs_err'):
                raise RelaxError("The PCS errors are missing for spin '%s'." % spin_id)

            # Handle missing data.
            if align_id not in spin.pcs_err:
                mc_errors.append(None)

            # Append the data.
            else:
                mc_errors.append(spin.pcs_err[align_id])

        # Return the errors.
        return mc_errors


    def set_error(self, index, error, model_info=None):
        """Set the parameter errors.

        @param index:           The index of the parameter to set the errors for.
        @type index:            int
        @param error:           The error value.
        @type error:            float
        @keyword model_info:    The model information from model_loop().  This is unused.
        @type model_info:       None
        """

        # Parameter increment counter.
        inc = 0

        # Loop over the residue specific parameters.
        for param in self.data_names(set='params'):
            # Not a parameter of the model.
            if param not in cdp.params:
                continue

            # Return the parameter array.
            if index == inc:
                setattr(cdp, param + "_err", error)

            # Increment.
            inc = inc + 1

        # Add some additional parameters.
        if cdp.model == MODEL_ISO_CONE_FREE_ROTOR and inc == index:
            setattr(cdp, 'cone_theta_err', error)


    def set_selected_sim(self, select_sim, model_info=None):
        """Set the simulation selection flag for the spin.

        @param select_sim:      The selection flag for the simulations.
        @type select_sim:       bool
        @keyword model_info:    The model information from model_loop().  This is unused.
        @type model_info:       None
        """

        # Set the array.
        cdp.select_sim = deepcopy(select_sim)


    def sim_init_values(self):
        """Initialise the Monte Carlo parameter values."""

        # Get the parameter object names.
        param_names = self.data_names(set='params')

        # The model parameters.
        model_params = deepcopy(cdp.params)

        # Add some additional parameters.
        if cdp.model == MODEL_ISO_CONE_FREE_ROTOR:
            param_names.append('cone_theta')
            model_params.append('cone_theta')

        # Get the minimisation statistic object names.
        min_names = self.data_names(set='min')


        # Test if Monte Carlo parameter values have already been set.
        #############################################################

        # Loop over all the parameter names.
        for object_name in param_names:
            # Not a parameter of the model.
            if object_name not in model_params:
                continue

            # Name for the simulation object.
            sim_object_name = object_name + '_sim'

            # Test if the simulation object already exists.
            if hasattr(cdp, sim_object_name):
                raise RelaxError("Monte Carlo parameter values have already been set.")


        # Set the Monte Carlo parameter values.
        #######################################

        # Loop over all the data names.
        for object_name in param_names:
            # Not a parameter of the model.
            if object_name not in model_params:
                continue

            # Name for the simulation object.
            sim_object_name = object_name + '_sim'

            # Create the simulation object.
            setattr(cdp, sim_object_name, [])

            # Get the simulation object.
            sim_object = getattr(cdp, sim_object_name)

            # Loop over the simulations.
            for j in range(cdp.sim_number):
                # Copy and append the data.
                sim_object.append(deepcopy(getattr(cdp, object_name)))

        # Loop over all the minimisation object names.
        for object_name in min_names:
            # Name for the simulation object.
            sim_object_name = object_name + '_sim'

            # Create the simulation object.
            setattr(cdp, sim_object_name, [])

            # Get the simulation object.
            sim_object = getattr(cdp, sim_object_name)

            # Loop over the simulations.
            for j in range(cdp.sim_number):
                # Copy and append the data.
                sim_object.append(deepcopy(getattr(cdp, object_name)))


    def sim_pack_data(self, data_id, sim_data):
        """Pack the Monte Carlo simulation data.

        @param data_id:     The data set as yielded by the base_data_loop() generator method.
        @type data_id:      list of str
        @param sim_data:    The Monte Carlo simulation data.
        @type sim_data:     list of float
        """

        # The RDC data.
        if data_id[0] == 'rdc':
            # Unpack the set.
            data_type, spin_id1, spin_id2, align_id = data_id

            # Get the interatomic data container.
            interatom = return_interatom(spin_id1, spin_id2)

            # Initialise.
            if not hasattr(interatom, 'rdc_sim'):
                interatom.rdc_sim = {}
                    
            # Store the data structure.
            interatom.rdc_sim[align_id] = []
            for i in range(cdp.sim_number):
                interatom.rdc_sim[align_id].append(sim_data[i][0])

        # The PCS data.
        elif data_id[0] == 'pcs':
            # Unpack the set.
            data_type, spin_id, align_id = data_id

            # Get the spin container.
            spin = return_spin(spin_id)

            # Initialise.
            if not hasattr(spin, 'pcs_sim'):
                spin.pcs_sim = {}
                
            # Store the data structure.
            spin.pcs_sim[data_id[2]] = []
            for i in range(cdp.sim_number):
                spin.pcs_sim[data_id[2]].append(sim_data[i][0])


    def sim_return_param(self, index, model_info=None):
        """Return the array of simulation parameter values.

        @param index:           The index of the parameter to return the array of values for.
        @type index:            int
        @keyword model_info:    The model information from model_loop().  This is unused.
        @type model_info:       None
        @return:                The array of simulation parameter values.
        @rtype:                 list of float
        """

        # Parameter increment counter.
        inc = 0

        # Get the parameter object names.
        param_names = self.data_names(set='params')

        # Loop over the parameters.
        for param in param_names:
            # Not a parameter of the model.
            if param not in cdp.params:
                continue

            # Return the parameter array.
            if index == inc:
                return getattr(cdp, param + "_sim")

            # Increment.
            inc = inc + 1

        # Add some additional parameters.
        if cdp.model == MODEL_ISO_CONE_FREE_ROTOR and inc == index:
            return getattr(cdp, 'cone_theta_sim')


    def sim_return_selected(self, model_info=None):
        """Return the array of selected simulation flags for the spin.

        @keyword model_info:    The model information from model_loop().  This is unused.
        @type model_info:       None
        @return:                The array of selected simulation flags.
        @rtype:                 list of int
        """

        # Return the array.
        return cdp.select_sim<|MERGE_RESOLUTION|>--- conflicted
+++ resolved
@@ -62,10 +62,6 @@
         self.is_spin_param = self._is_spin_param_false
         self.model_loop = self._model_loop_single_global
         self.model_type = self._model_type_global
-<<<<<<< HEAD
-        self.overfit_deselect = self._overfit_deselect_dummy
-=======
->>>>>>> 9ca9d23b
         self.print_model_title = self._print_model_title_global
         self.return_conversion_factor = self._return_no_conversion_factor
         self.set_param_values = self._set_param_values_global
@@ -479,11 +475,7 @@
         A, b = None, None
         if constraints:
             # Obtain the constraints.
-<<<<<<< HEAD
             A, b = linear_constraints(scaling_matrix=scaling_matrix)
-=======
-            A, b = linear_constraints(scaling_matrix=scaling_matrix[0])
->>>>>>> 9ca9d23b
 
             # Constraint flag set but no constraints present.
             if A == None:
