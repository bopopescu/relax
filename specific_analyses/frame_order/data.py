--- conflicted
+++ resolved
@@ -34,10 +34,7 @@
 from pipe_control import pipes
 from pipe_control.interatomic import interatomic_loop
 from pipe_control.mol_res_spin import spin_loop
-<<<<<<< HEAD
-=======
 from pipe_control.pipes import check_pipe
->>>>>>> 5dcca48f
 from specific_analyses.frame_order.checks import check_pivot
 
 
@@ -127,11 +124,7 @@
         pipe_name = pipes.cdp_name()
 
     # Test the data pipe.
-<<<<<<< HEAD
-    pipes.test(pipe_name)
-=======
     check_pipe(pipe_name)
->>>>>>> 5dcca48f
 
     # Get the data pipe.
     dp = pipes.get_pipe(pipe_name)
