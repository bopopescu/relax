--- conflicted
+++ resolved
@@ -24,17 +24,11 @@
 
 # Python module imports.
 from numpy import array, float64, zeros
-<<<<<<< HEAD
-
-# relax module imports.
-from lib.errors import RelaxError
-=======
 from warnings import warn
 
 # relax module imports.
 from lib.errors import RelaxError
 from lib.warnings import RelaxWarning
->>>>>>> b79edc18
 from lib.geometry.rotations import euler_to_R_zyz
 from pipe_control import pipes
 from pipe_control.interatomic import interatomic_loop
@@ -172,13 +166,6 @@
 
     # PDB limits.
     if pivot != None and pdb_limit:
-<<<<<<< HEAD
-        for i in range(3):
-            if pivot[i] < -1000.0:
-                pivot[i] = -999.999
-            elif pivot[i] > 1000.0:
-                pivot[i] = 999.999
-=======
         # The original pivot, as text.
         orig_pivot = "[%.3f, %.3f, %.3f]" % (pivot[0], pivot[1], pivot[2])
 
@@ -196,7 +183,6 @@
         if out:
             new_pivot = "[%.3f, %.3f, %.3f]" % (pivot[0], pivot[1], pivot[2])
             warn(RelaxWarning("The pivot point %s is outside of the PDB coordinate limits of [-999.999, 9999.999], less a 100 Angstrom buffer, shifting to %s." % (orig_pivot, new_pivot)))
->>>>>>> b79edc18
 
     # Return the pivot.
     return pivot
@@ -211,13 +197,10 @@
 
     # A pivot point is not supported by the model.
     if cdp.model in [MODEL_RIGID]:
-<<<<<<< HEAD
-=======
         return True
 
     # No PCS data, so the pivot cannot be optimised.
     if not hasattr(cdp, 'pcs_ids') or len(cdp.pcs_ids) == 0:
->>>>>>> b79edc18
         return True
 
     # The fixed flag is not set.
