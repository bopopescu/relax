###############################################################################
#                                                                             #
# Copyright (C) 2009-2014 Edward d'Auvergne                                   #
#                                                                             #
# This file is part of the program relax (http://www.nmr-relax.com).          #
#                                                                             #
# This program is free software: you can redistribute it and/or modify        #
# it under the terms of the GNU General Public License as published by        #
# the Free Software Foundation, either version 3 of the License, or           #
# (at your option) any later version.                                         #
#                                                                             #
# This program is distributed in the hope that it will be useful,             #
# but WITHOUT ANY WARRANTY; without even the implied warranty of              #
# MERCHANTABILITY or FITNESS FOR A PARTICULAR PURPOSE.  See the               #
# GNU General Public License for more details.                                #
#                                                                             #
# You should have received a copy of the GNU General Public License           #
# along with this program.  If not, see <http://www.gnu.org/licenses/>.       #
#                                                                             #
###############################################################################

# Module docstring.
"""Module for all of the frame order specific user functions."""

# Python module imports.
from copy import deepcopy
from math import pi
from numpy import array, cross, float64, ones, transpose, zeros
from numpy.linalg import norm
from warnings import warn

# relax module imports.
from lib.arg_check import is_float_array
from lib.check_types import is_float
from lib.errors import RelaxError, RelaxFault
from lib.frame_order.simulation import brownian
from lib.frame_order.variables import MODEL_DOUBLE_ROTOR, MODEL_ISO_CONE, MODEL_ISO_CONE_FREE_ROTOR, MODEL_ISO_CONE_TORSIONLESS, MODEL_LIST, MODEL_LIST_FREE_ROTORS, MODEL_LIST_ISO_CONE, MODEL_LIST_PSEUDO_ELLIPSE, MODEL_LIST_RESTRICTED_TORSION, MODEL_PSEUDO_ELLIPSE, MODEL_PSEUDO_ELLIPSE_TORSIONLESS, MODEL_RIGID
from lib.geometry.coord_transform import cartesian_to_spherical, spherical_to_cartesian
from lib.geometry.rotations import euler_to_R_zyz, R_to_euler_zyz
from lib.io import open_write_file
from lib.warnings import RelaxWarning
<<<<<<< HEAD
from pipe_control import pipes
=======
from pipe_control.pipes import check_pipe
>>>>>>> 03d5184e
from specific_analyses.frame_order.checks import check_domain, check_model, check_parameters, check_pivot
from specific_analyses.frame_order.data import domain_moving, generate_pivot
from specific_analyses.frame_order.geometric import average_position, create_ave_pos, create_geometric_rep, generate_axis_system
from specific_analyses.frame_order.optimisation import count_sobol_points
from specific_analyses.frame_order.parameters import assemble_param_vector, update_model


def pdb_model(ave_pos="ave_pos", rep="frame_order", dir=None, compress_type=0, size=30.0, inc=36, model=1, force=False):
    """Create 3 different PDB files for representing the frame order dynamics of the system.

    @keyword ave_pos:       The file root for the average molecule structure.
    @type ave_pos:          str or None
    @keyword rep:           The file root of the PDB representation of the frame order dynamics to create.
    @type rep:              str or None
    @keyword dist:          The file root which will contain multiple models spanning the full dynamics distribution of the frame order model.
    @type dist:             str or None
    @keyword dir:           The name of the directory to place the PDB file into.
    @type dir:              str
    @keyword compress_type: The compression type.  The integer values correspond to the compression type: 0, no compression; 1, Bzip2 compression; 2, Gzip compression.
    @type compress_type:    int
    @keyword size:          The size of the geometric object in Angstroms.
    @type size:             float
    @keyword inc:           The number of increments for the filling of the cone objects.
    @type inc:              int
    @keyword model:      Only one model from an analysed ensemble can be used for the PDB representation of the Monte Carlo simulations, as these consists of one model per simulation.
    @type model:         int
    @keyword force:         Flag which if set to True will cause any pre-existing file to be overwritten.
    @type force:            bool
    """

    # Check that at least one PDB file name is given.
    if not ave_pos and not rep and not dist:
        raise RelaxError("Minimally one PDB file name must be supplied.")

    # Test if the current data pipe exists.
    check_pipe()

    # Create the average position structure.
    if ave_pos:
        create_ave_pos(file=ave_pos, dir=dir, compress_type=compress_type, model=model, force=force)

    # Nothing more to do for the rigid model.
    if cdp.model == MODEL_RIGID:
        return

    # Create the geometric representation.
    if rep:
        create_geometric_rep(file=rep, dir=dir, compress_type=compress_type, size=size, inc=inc, force=force)


def permute_axes(permutation='A'):
    """Permute the axes of the motional eigenframe to switch between local minima.

    @keyword permutation:   The permutation to use.  This can be either 'A' or 'B' to select between the 3 permutations, excluding the current combination.
    @type permutation:      str
    """

    # Check that the model is valid.
    allowed = MODEL_LIST_ISO_CONE + MODEL_LIST_PSEUDO_ELLIPSE
    if cdp.model not in allowed:
        raise RelaxError("The permutation of the motional eigenframe is only valid for the frame order models %s." % allowed)

    # Check that the model parameters are setup.
    if cdp.model in MODEL_LIST_ISO_CONE:
        if not hasattr(cdp, 'cone_theta') or not is_float(cdp.cone_theta):
            raise RelaxError("The parameter values are not set up.")
<<<<<<< HEAD
    else:
        if not hasattr(cdp, 'cone_theta_y') or not is_float(cdp.cone_theta_y):
            raise RelaxError("The parameter values are not set up.")

    # The iso cones only have one permutation.
    if cdp.model in MODEL_LIST_ISO_CONE and permutation == 'B':
        raise RelaxError("The isotropic cones only have one permutation.")

    # The angles.
    cone_sigma_max = 0.0
    if cdp.model in MODEL_LIST_RESTRICTED_TORSION:
        cone_sigma_max = cdp.cone_sigma_max
    elif cdp.model in MODEL_LIST_FREE_ROTORS:
        cone_sigma_max = pi
    if cdp.model in MODEL_LIST_ISO_CONE:
        angles = array([cdp.cone_theta, cdp.cone_theta, cone_sigma_max], float64)
    else:
=======
    else:
        if not hasattr(cdp, 'cone_theta_y') or not is_float(cdp.cone_theta_y):
            raise RelaxError("The parameter values are not set up.")

    # The iso cones only have one permutation.
    if cdp.model in MODEL_LIST_ISO_CONE and permutation == 'B':
        raise RelaxError("The isotropic cones only have one permutation.")

    # The angles.
    cone_sigma_max = 0.0
    if cdp.model in MODEL_LIST_RESTRICTED_TORSION:
        cone_sigma_max = cdp.cone_sigma_max
    elif cdp.model in MODEL_LIST_FREE_ROTORS:
        cone_sigma_max = pi
    if cdp.model in MODEL_LIST_ISO_CONE:
        angles = array([cdp.cone_theta, cdp.cone_theta, cone_sigma_max], float64)
    else:
>>>>>>> 03d5184e
        angles = array([cdp.cone_theta_x, cdp.cone_theta_y, cone_sigma_max], float64)
    x, y, z = angles

    # The axis system.
    axes = generate_axis_system()

    # Start printout for the isotropic cones.
    if cdp.model in MODEL_LIST_ISO_CONE:
        print("\nOriginal parameters:")
        print("%-20s %20.10f" % ("cone_theta", cdp.cone_theta))
        print("%-20s %20.10f" % ("cone_sigma_max", cone_sigma_max))
        print("%-20s %20.10f" % ("axis_theta", cdp.axis_theta))
        print("%-20s %20.10f" % ("axis_phi", cdp.axis_phi))
        print("%-20s\n%s" % ("cone axis", axes[:, 2]))
        print("%-20s\n%s" % ("full axis system", axes))
        print("\nPermutation '%s':" % permutation)

    # Start printout for the pseudo-ellipses.
    else:
        print("\nOriginal parameters:")
        print("%-20s %20.10f" % ("cone_theta_x", cdp.cone_theta_x))
        print("%-20s %20.10f" % ("cone_theta_y", cdp.cone_theta_y))
        print("%-20s %20.10f" % ("cone_sigma_max", cone_sigma_max))
        print("%-20s %20.10f" % ("eigen_alpha", cdp.eigen_alpha))
        print("%-20s %20.10f" % ("eigen_beta", cdp.eigen_beta))
        print("%-20s %20.10f" % ("eigen_gamma", cdp.eigen_gamma))
        print("%-20s\n%s" % ("eigenframe", axes))
        print("\nPermutation '%s':" % permutation)

    # The axis inversion structure.
    inv = ones(3, float64)

    # The starting condition x <= y <= z.
    if x <= y and y <= z:
        # Printout.
        print("%-20s %-20s" % ("Starting condition", "x <= y <= z"))

        # The cone angle and axes permutations.
        if permutation == 'A':
            perm_angles = [0, 2, 1]
            perm_axes   = [2, 1, 0]
            inv[perm_axes[2]] = -1.0
        else:
            perm_angles = [1, 2, 0]
            perm_axes   = [2, 0, 1]

    # The starting condition x <= z <= y.
    elif x <= z and z <= y:
        # Printout.
        print("%-20s %-20s" % ("Starting condition", "x <= z <= y"))

        # The cone angle and axes permutations.
        if permutation == 'A':
            perm_angles = [0, 2, 1]
            perm_axes   = [2, 1, 0]
            inv[perm_axes[2]] = -1.0
        else:
            perm_angles = [2, 1, 0]
            perm_axes   = [0, 2, 1]
            inv[perm_axes[2]] = -1.0

    # The starting condition z <= x <= y.
    elif z <= x  and x <= y:
        # Printout.
        print("%-20s %-20s" % ("Starting condition", "z <= x <= y"))

        # The cone angle and axes permutations.
        if permutation == 'A':
            perm_angles = [2, 0, 1]
            perm_axes   = [1, 2, 0]
        else:
            perm_angles = [2, 1, 0]
            perm_axes   = [0, 2, 1]
            inv[perm_axes[2]] = -1.0

    # Cannot be here.
    else:
        raise RelaxFault

    # Printout.
    print("%-20s %-20s" % ("Cone angle permutation", perm_angles))
    print("%-20s %-20s" % ("Axes permutation", perm_axes))

    # Permute the angles.
    if cdp.model in MODEL_LIST_ISO_CONE:
        cdp.cone_theta = (angles[perm_angles[0]] + angles[perm_angles[1]]) / 2.0
    else:
        cdp.cone_theta_x = angles[perm_angles[0]]
        cdp.cone_theta_y = angles[perm_angles[1]]
    if cdp.model in MODEL_LIST_RESTRICTED_TORSION:
        cdp.cone_sigma_max = angles[perm_angles[2]]
    elif cdp.model in MODEL_LIST_FREE_ROTORS:
        cdp.cone_sigma_max = pi

    # Permute the axes (iso cone).
    if cdp.model in MODEL_LIST_ISO_CONE:
        # Convert the y-axis to spherical coordinates (the x-axis would be ok too, or any vector in the x-y plane due to symmetry of the original permutation).
        axis_new = axes[:, 1]
        r, cdp.axis_theta, cdp.axis_phi = cartesian_to_spherical(axis_new)

    # Permute the axes (pseudo-ellipses).
    else:
        axes_new = transpose(array([inv[0]*axes[:, perm_axes[0]], inv[1]*axes[:, perm_axes[1]], inv[2]*axes[:, perm_axes[2]]], float64))

        # Convert the permuted frame to Euler angles and store them.
        cdp.eigen_alpha, cdp.eigen_beta, cdp.eigen_gamma = R_to_euler_zyz(axes_new)

    # End printout.
    if cdp.model in MODEL_LIST_ISO_CONE:
        print("\nPermuted parameters:")
        print("%-20s %20.10f" % ("cone_theta", cdp.cone_theta))
        if cdp.model == MODEL_ISO_CONE:
            print("%-20s %20.10f" % ("cone_sigma_max", cdp.cone_sigma_max))
        print("%-20s %20.10f" % ("axis_theta", cdp.axis_theta))
        print("%-20s %20.10f" % ("axis_phi", cdp.axis_phi))
        print("%-20s\n%s" % ("cone axis", axis_new))
    else:
        print("\nPermuted parameters:")
        print("%-20s %20.10f" % ("cone_theta_x", cdp.cone_theta_x))
        print("%-20s %20.10f" % ("cone_theta_y", cdp.cone_theta_y))
        if cdp.model == MODEL_PSEUDO_ELLIPSE:
            print("%-20s %20.10f" % ("cone_sigma_max", cdp.cone_sigma_max))
        print("%-20s %20.10f" % ("eigen_alpha", cdp.eigen_alpha))
        print("%-20s %20.10f" % ("eigen_beta", cdp.eigen_beta))
        print("%-20s %20.10f" % ("eigen_gamma", cdp.eigen_gamma))
        print("%-20s\n%s" % ("eigenframe", axes_new))


def pivot(pivot=None, order=1, fix=False):
    """Set the pivot point for the 2 body motion.

    @keyword pivot: The pivot point of the two bodies (domains, etc.) in the structural coordinate system.
    @type pivot:    list of num
    @keyword order: The ordinal number of the pivot point.  The value of 1 is for the first pivot point, the value of 2 for the second pivot point, and so on.
    @type order:    int
    @keyword fix:   A flag specifying if the pivot point should be fixed during optimisation.
    @type fix:      bool
    """

    # Test if the current data pipe exists.
    check_pipe()

    # Store the fixed flag.
    cdp.pivot_fixed = fix

    # No pivot given, so update the model if needed and quit.
    if pivot == None:
        if hasattr(cdp, 'model'):
            update_model()
        return

    # Convert the pivot to a numpy array.
    pivot = array(pivot, float64)

    # Check the pivot validity.
    is_float_array(pivot, name='pivot point', size=3)

    # Store the pivot point and fixed flag.
    if order == 1:
        cdp.pivot_x = pivot[0]
        cdp.pivot_y = pivot[1]
        cdp.pivot_z = pivot[2]
    else:
        # The variable names.
        name_x = 'pivot_x_%i' % order
        name_y = 'pivot_y_%i' % order
        name_z = 'pivot_z_%i' % order

        # Store the variables.
        setattr(cdp, name_x, pivot[0])
        setattr(cdp, name_y, pivot[1])
        setattr(cdp, name_z, pivot[2])

    # Update the model.
    if hasattr(cdp, 'model'):
        update_model()


def quad_int(flag=False):
    """Turn the high precision Scipy quadratic numerical integration on or off.

    @keyword flag:  The flag which if True will perform high precision numerical integration via the scipy.integrate quad(), dblquad() and tplquad() integration methods rather than the rough quasi-random numerical integration.
    @type flag:     bool
    """

    # Test if the current data pipe exists.
    pipes.test()

    # Store the flag.
    cdp.quad_int = flag


def ref_domain(ref=None):
    """Set the reference domain for the frame order, multi-domain models.

    @param ref: The reference domain.
    @type ref:  str
    """

    # Checks.
    check_pipe()
    check_domain(domain=ref, escalate=0)
<<<<<<< HEAD

<<<<<<< .working
    # Check that the domain is defined.
    if not hasattr(cdp, 'domain') or ref not in cdp.domain:
        raise RelaxError("The domain '%s' has not been defined.  Please use the domain user function." % ref)

=======
>>>>>>> .merge-right.r25896
    # Test if the reference domain exists.
    exists = False
    for tensor_cont in cdp.align_tensors:
        if hasattr(tensor_cont, 'domain') and tensor_cont.domain == ref:
            exists = True
    if not exists:
        raise RelaxError("The reference domain cannot be found within any of the loaded tensors.")
=======
>>>>>>> 03d5184e

    # Set the reference domain.
    cdp.ref_domain = ref

    # Update the model.
    if hasattr(cdp, 'model'):
        update_model()


def select_model(model=None):
    """Select the Frame Order model.

    @param model:   The Frame Order model.  This can be one of 'pseudo-ellipse', 'pseudo-ellipse, torsionless', 'pseudo-ellipse, free rotor', 'iso cone', 'iso cone, torsionless', 'iso cone, free rotor', 'rotor', 'rigid', 'free rotor', 'double rotor'.
    @type model:    str
    """

    # Test if the current data pipe exists.
    check_pipe()

    # Test if the model name exists.
    if not model in MODEL_LIST:
        raise RelaxError("The model name '%s' is invalid, it must be one of %s." % (model, MODEL_LIST))

    # Set the model
    cdp.model = model

    # Initialise the list of model parameters.
    cdp.params = []

    # Set the integration method if needed.
    if not hasattr(cdp, 'quad_int'):
        # Scipy quadratic numerical integration.
        if cdp.model in []:
            cdp.quad_int = True

        # Quasi-random numerical integration.
        else:
            cdp.quad_int = False

    # Update the model.
    update_model()


def simulate(file="simulation.pdb.bz2", dir=None, step_size=2.0, snapshot=10, total=1000, model=1, force=True):
    """Pseudo-Brownian dynamics simulation of the frame order motions.

    @keyword file:      The PDB file for storing the frame order pseudo-Brownian dynamics simulation.  The compression is determined automatically by the file extensions '*.pdb', '*.pdb.gz', and '*.pdb.bz2'.
    @type file:         str
    @keyword dir:       The directory name to place the file into.
    @type dir:          str or None
    @keyword step_size: The rotation will be of a random direction but with this fixed angle.  The value is in degrees.
    @type step_size:    float
    @keyword snapshot:  The number of steps in the simulation when snapshots will be taken.
    @type snapshot:     int
    @keyword total:     The total number of snapshots to take before stopping the simulation.
    @type total:        int
    @keyword model:     Only one model from an analysed ensemble of structures can be used for the pseudo-Brownian simulation, as the simulation and corresponding PDB file consists of one model per simulation.
    @type model:        int
    @keyword force:     A flag which, if set to True, will overwrite the any pre-existing file.
    @type force:        bool
    """

    # Printout.
    print("Pseudo-Brownian dynamics simulation of the frame order motions.")

    # Checks.
<<<<<<< HEAD
    pipes.test()
=======
    check_pipe()
>>>>>>> 03d5184e
    check_model()
    check_domain()
    check_parameters()
    check_pivot()

    # Skip the rigid model.
    if cdp.model == MODEL_RIGID:
        print("Skipping the rigid model.")
        return

    # Open the output file.
    file = open_write_file(file_name=file, dir=dir, force=force)

    # The parameter values.
    values = assemble_param_vector()
    params = {}
    i = 0
    for name in cdp.params:
        params[name] = values[i]
        i += 1

    # The structure.
    structure = deepcopy(cdp.structure)
    if structure.num_models() > 1:
        structure.collapse_ensemble(model_num=model)

    # The pivot points.
    num_states = 1
    if cdp.model == MODEL_DOUBLE_ROTOR:
        num_states = 2
    pivot = zeros((num_states, 3), float64)
    for i in range(num_states):
        pivot[i] = generate_pivot(order=i+1, pdb_limit=True)

    # Shift to the average position.
    average_position(structure=structure, models=[None])

    # The motional eigenframe.
    frame = generate_axis_system()

    # Create the distribution.
    brownian(file=file, model=cdp.model, structure=structure, parameters=params, eigenframe=frame, pivot=pivot, atom_id=domain_moving(), step_size=step_size, snapshot=snapshot, total=total)

    # Close the file.
    file.close()


def sobol_setup(max_num=200, oversample=100):
    """Oversampling setup for the quasi-random Sobol' sequence used for numerical PCS integration.

    @keyword max_num:       The maximum number of integration points N.
    @type max_num:          int
    @keyword oversample:    The oversampling factor Ov used for the N * Ov * 10**M, where M is the number of dimensions or torsion-tilt angles for the system.
    @type oversample:       int
    """

    # Test if the current data pipe exists.
<<<<<<< HEAD
    pipes.test()
=======
    check_pipe()
>>>>>>> 03d5184e

    # Throw a warning to the user if not enough points are being used.
    if max_num < 200:
        warn(RelaxWarning("To obtain reliable results in a frame order analysis, the maximum number of integration points should be greater than 200."))
 
    # Store the values.
    cdp.sobol_max_points = max_num
    cdp.sobol_oversample = oversample

    # Count the number of Sobol' points for the current model.
    count_sobol_points()<|MERGE_RESOLUTION|>--- conflicted
+++ resolved
@@ -39,11 +39,7 @@
 from lib.geometry.rotations import euler_to_R_zyz, R_to_euler_zyz
 from lib.io import open_write_file
 from lib.warnings import RelaxWarning
-<<<<<<< HEAD
 from pipe_control import pipes
-=======
-from pipe_control.pipes import check_pipe
->>>>>>> 03d5184e
 from specific_analyses.frame_order.checks import check_domain, check_model, check_parameters, check_pivot
 from specific_analyses.frame_order.data import domain_moving, generate_pivot
 from specific_analyses.frame_order.geometric import average_position, create_ave_pos, create_geometric_rep, generate_axis_system
@@ -110,7 +106,6 @@
     if cdp.model in MODEL_LIST_ISO_CONE:
         if not hasattr(cdp, 'cone_theta') or not is_float(cdp.cone_theta):
             raise RelaxError("The parameter values are not set up.")
-<<<<<<< HEAD
     else:
         if not hasattr(cdp, 'cone_theta_y') or not is_float(cdp.cone_theta_y):
             raise RelaxError("The parameter values are not set up.")
@@ -128,25 +123,6 @@
     if cdp.model in MODEL_LIST_ISO_CONE:
         angles = array([cdp.cone_theta, cdp.cone_theta, cone_sigma_max], float64)
     else:
-=======
-    else:
-        if not hasattr(cdp, 'cone_theta_y') or not is_float(cdp.cone_theta_y):
-            raise RelaxError("The parameter values are not set up.")
-
-    # The iso cones only have one permutation.
-    if cdp.model in MODEL_LIST_ISO_CONE and permutation == 'B':
-        raise RelaxError("The isotropic cones only have one permutation.")
-
-    # The angles.
-    cone_sigma_max = 0.0
-    if cdp.model in MODEL_LIST_RESTRICTED_TORSION:
-        cone_sigma_max = cdp.cone_sigma_max
-    elif cdp.model in MODEL_LIST_FREE_ROTORS:
-        cone_sigma_max = pi
-    if cdp.model in MODEL_LIST_ISO_CONE:
-        angles = array([cdp.cone_theta, cdp.cone_theta, cone_sigma_max], float64)
-    else:
->>>>>>> 03d5184e
         angles = array([cdp.cone_theta_x, cdp.cone_theta_y, cone_sigma_max], float64)
     x, y, z = angles
 
@@ -349,24 +325,6 @@
     # Checks.
     check_pipe()
     check_domain(domain=ref, escalate=0)
-<<<<<<< HEAD
-
-<<<<<<< .working
-    # Check that the domain is defined.
-    if not hasattr(cdp, 'domain') or ref not in cdp.domain:
-        raise RelaxError("The domain '%s' has not been defined.  Please use the domain user function." % ref)
-
-=======
->>>>>>> .merge-right.r25896
-    # Test if the reference domain exists.
-    exists = False
-    for tensor_cont in cdp.align_tensors:
-        if hasattr(tensor_cont, 'domain') and tensor_cont.domain == ref:
-            exists = True
-    if not exists:
-        raise RelaxError("The reference domain cannot be found within any of the loaded tensors.")
-=======
->>>>>>> 03d5184e
 
     # Set the reference domain.
     cdp.ref_domain = ref
@@ -433,11 +391,7 @@
     print("Pseudo-Brownian dynamics simulation of the frame order motions.")
 
     # Checks.
-<<<<<<< HEAD
     pipes.test()
-=======
-    check_pipe()
->>>>>>> 03d5184e
     check_model()
     check_domain()
     check_parameters()
@@ -495,11 +449,7 @@
     """
 
     # Test if the current data pipe exists.
-<<<<<<< HEAD
     pipes.test()
-=======
-    check_pipe()
->>>>>>> 03d5184e
 
     # Throw a warning to the user if not enough points are being used.
     if max_num < 200:
