--- conflicted
+++ resolved
@@ -23,25 +23,13 @@
 """Module for all of the frame order specific user functions."""
 
 # Python module imports.
-<<<<<<< HEAD
-from numpy import array, float64
-=======
 from math import pi
 from numpy import array, cross, float64, ones, transpose, zeros
 from numpy.linalg import norm
->>>>>>> bec4ea64
 from warnings import warn
 
 # relax module imports.
 from lib.arg_check import is_float_array
-<<<<<<< HEAD
-from lib.errors import RelaxError
-from lib.warnings import RelaxWarning
-from pipe_control import pipes
-from specific_analyses.frame_order.geometric import create_ave_pos, create_distribution, create_geometric_rep
-from specific_analyses.frame_order.parameters import update_model
-from specific_analyses.frame_order.variables import MODEL_LIST, MODEL_RIGID
-=======
 from lib.check_types import is_float
 from lib.errors import RelaxError, RelaxFault
 from lib.geometry.coord_transform import cartesian_to_spherical, spherical_to_cartesian
@@ -52,7 +40,6 @@
 from specific_analyses.frame_order.geometric import create_ave_pos, create_distribution, create_geometric_rep
 from specific_analyses.frame_order.parameters import update_model
 from specific_analyses.frame_order.variables import MODEL_ISO_CONE, MODEL_ISO_CONE_FREE_ROTOR, MODEL_ISO_CONE_TORSIONLESS, MODEL_LIST, MODEL_LIST_FREE_ROTORS, MODEL_LIST_ISO_CONE, MODEL_LIST_PSEUDO_ELLIPSE, MODEL_LIST_RESTRICTED_TORSION, MODEL_PSEUDO_ELLIPSE, MODEL_PSEUDO_ELLIPSE_TORSIONLESS, MODEL_RIGID
->>>>>>> bec4ea64
 
 
 def num_int_pts(num=200000):
@@ -99,29 +86,11 @@
         raise RelaxError("Minimally one PDB file name must be supplied.")
 
     # Test if the current data pipe exists.
-<<<<<<< HEAD
-    check_pipe()
-=======
-    pipes.test()
->>>>>>> bec4ea64
+    check_pipe()
 
     # Create the average position structure.
     if ave_pos:
         create_ave_pos(file=ave_pos, dir=dir, compress_type=compress_type, force=force)
-<<<<<<< HEAD
-
-    # Nothing more to do for the rigid model.
-    if cdp.model == MODEL_RIGID:
-        return
-
-    # Create the geometric representation.
-    if rep:
-        create_geometric_rep(file=rep, dir=dir, compress_type=compress_type, size=size, inc=inc, force=force)
-
-    # Create the distribution.
-    if dist:
-        create_distribution(file=dist, dir=dir, compress_type=compress_type, force=force)
-=======
 
     # Nothing more to do for the rigid model.
     if cdp.model == MODEL_RIGID:
@@ -310,7 +279,6 @@
         print("%-20s %20.10f" % ("eigen_beta", cdp.eigen_beta))
         print("%-20s %20.10f" % ("eigen_gamma", cdp.eigen_gamma))
         print("%-20s\n%s" % ("eigenframe", frame_new))
->>>>>>> bec4ea64
 
 
 def pivot(pivot=None, order=1, fix=False):
@@ -400,14 +368,9 @@
     @type model:    str
     """
 
-<<<<<<< HEAD
-    # Test if the current data pipe exists.
-    check_pipe()
-=======
     # Checks.
-    pipes.test()
+    check_pipe()
     check_pivot()
->>>>>>> bec4ea64
 
     # Test if the model name exists.
     if not model in MODEL_LIST:
