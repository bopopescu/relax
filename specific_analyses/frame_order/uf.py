--- conflicted
+++ resolved
@@ -33,10 +33,7 @@
 from pipe_control import pipes
 from specific_analyses.frame_order.geometric import create_ave_pos, create_distribution, create_geometric_rep
 from specific_analyses.frame_order.parameters import update_model
-<<<<<<< HEAD
-=======
 from specific_analyses.frame_order.variables import MODEL_LIST, MODEL_RIGID
->>>>>>> a3eff97e
 
 
 def num_int_pts(num=200000):
@@ -193,13 +190,8 @@
     check_pipe()
 
     # Test if the model name exists.
-<<<<<<< HEAD
-    if not model in ['pseudo-ellipse', 'pseudo-ellipse, torsionless', 'pseudo-ellipse, free rotor', 'iso cone', 'iso cone, torsionless', 'iso cone, free rotor', 'rotor', 'rigid', 'free rotor', 'double rotor']:
-        raise RelaxError("The model name " + repr(model) + " is invalid.")
-=======
     if not model in MODEL_LIST:
         raise RelaxError("The model name '%s' is invalid, it must be one of %s." % MODEL_LIST)
->>>>>>> a3eff97e
 
     # Set the model
     cdp.model = model
