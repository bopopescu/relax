###############################################################################
#                                                                             #
# Copyright (C) 2009-2014 Edward d'Auvergne                                   #
#                                                                             #
# This file is part of the program relax (http://www.nmr-relax.com).          #
#                                                                             #
# This program is free software: you can redistribute it and/or modify        #
# it under the terms of the GNU General Public License as published by        #
# the Free Software Foundation, either version 3 of the License, or           #
# (at your option) any later version.                                         #
#                                                                             #
# This program is distributed in the hope that it will be useful,             #
# but WITHOUT ANY WARRANTY; without even the implied warranty of              #
# MERCHANTABILITY or FITNESS FOR A PARTICULAR PURPOSE.  See the               #
# GNU General Public License for more details.                                #
#                                                                             #
# You should have received a copy of the GNU General Public License           #
# along with this program.  If not, see <http://www.gnu.org/licenses/>.       #
#                                                                             #
###############################################################################

# Module docstring.
"""Module for the optimisation of the frame order models."""

# Python module imports.
from math import cos, pi
from minfx.generic import generic_minimise
from minfx.grid import grid_point_array
from numpy import arccos, array, dot, float64, ones, zeros
from numpy.linalg import inv, norm
from re import search
import sys
from warnings import warn

# relax module imports.
from lib.float import isNaN, isInf
from lib.errors import RelaxError, RelaxInfError, RelaxNaNError, RelaxNoPCSError, RelaxNoRDCError
from lib.geometry.angles import wrap_angles
from lib.order import order_parameters
from lib.physical_constants import dipolar_constant, g1H, return_gyromagnetic_ratio
from lib.warnings import RelaxWarning
from multi import Memo, Result_command, Slave_command
from pipe_control.interatomic import interatomic_loop
from pipe_control.mol_res_spin import return_spin, spin_loop
from pipe_control.rdc import check_rdcs
from pipe_control.structure.mass import pipe_centre_of_mass
<<<<<<< HEAD
from specific_analyses.frame_order.data import base_data_types, domain_moving, pivot_fixed, tensor_loop
from specific_analyses.frame_order.parameters import assemble_param_vector, assemble_scaling_matrix, linear_constraints
from specific_analyses.frame_order.variables import MODEL_DOUBLE_ROTOR, MODEL_FREE_ROTOR, MODEL_RIGID, MODEL_ROTOR
from target_functions.frame_order import Frame_order
=======
from specific_analyses.frame_order.checks import check_ave_domain_setup
from specific_analyses.frame_order.data import base_data_types, domain_moving, pivot_fixed, tensor_loop, translation_fixed
from specific_analyses.frame_order.parameters import assemble_param_vector
from target_functions import frame_order
>>>>>>> 933b2c22


def grid_row(incs, lower, upper, dist_type=None, end_point=True):
    """Set up a row of the grid search for a given parameter.

    @param incs:        The number of increments.
    @type incs:         int
    @param lower:       The lower bounds.
    @type lower:        float
    @param upper:       The upper bounds.
    @type upper:        float
    @keyword dist_type: The spacing or distribution type between grid nodes.  If None, then a linear grid row is returned.  If 'acos', then an inverse cos distribution of points is returned (e.g. for uniform sampling in angular space).
    @type dist_type:    None or str
    @keyword end_point: A flag which if False will cause the end point to be removed.
    @type end_point:    bool
    @return:            The row of the grid.
    @rtype:             list of float
    """

    # Init.
    row = []

    # Linear grid.
    if dist_type == None:
        # Loop over the increments.
        for i in range(incs):
            # The row.
            row.append(lower + i * (upper - lower) / (incs - 1.0))

    # Inverse cos distribution.
    elif dist_type == 'acos':
        # Generate the increment values of v from cos(upper) to cos(lower).
        v = zeros(incs, float64)
        val = (cos(lower) - cos(upper)) / (incs - 1.0)
        for i in range(incs):
            v[-i-1] = cos(upper) + float(i) * val

        # Generate the distribution.
        row = arccos(v)

    # Remove the last point.
    if not end_point:
        row = row[:-1]

    # Return the row (as a list).
    return list(row)


def minimise_setup_atomic_pos(sim_index=None):
    """Set up the atomic position data structures for optimisation using PCSs and PREs as base data sets.

    @keyword sim_index: The index of the simulation to optimise.  This should be None if normal optimisation is desired.
    @type sim_index:    None or int
    @return:            The atomic positions (the first index is the spins, the second is the structures, and the third is the atomic coordinates) and the paramagnetic centre.
    @rtype:             numpy rank-3 array, numpy rank-1 array.
    """

    # Initialise.
    atomic_pos = []

    # Store the atomic positions.
    for spin, spin_id in spin_loop(selection=domain_moving(), return_id=True):
        # Skip deselected spins.
        if not spin.select:
            continue

        # Only use spins with alignment/paramagnetic data.
        if not hasattr(spin, 'pcs') and not hasattr(spin, 'pre'):
            continue

        # A single atomic position.
        if spin.pos.shape == (3,):
            atomic_pos.append(spin.pos)

        # A single model (rank-2 array of a single position).
        elif spin.pos.shape == (1, 3):
            atomic_pos.append(spin.pos[0])

        # Average multiple atomic positions.
        else:
            # First throw a warning to tell the user what is happening.
            if sim_index == None:
                warn(RelaxWarning("Averaging the %s atomic positions for the PCS for the spin '%s'." % (len(spin.pos), spin_id)))

            # The average position.
            ave_pos = zeros(3, float64)
            for i in range(len(spin.pos)):
                ave_pos += spin.pos[i]
            ave_pos = ave_pos / len(spin.pos)

            # Store.
            atomic_pos.append(ave_pos)

    # Convert to numpy objects.
    atomic_pos = array(atomic_pos, float64)

    # The paramagnetic centre.
    if not hasattr(cdp, 'paramagnetic_centre'):
        paramag_centre = zeros(3, float64)
    else:
        paramag_centre = array(cdp.paramagnetic_centre)

    # Return the data structures.
    return atomic_pos, paramag_centre


def minimise_setup_pcs(sim_index=None):
    """Set up the data structures for optimisation using PCSs as base data sets.

    @keyword sim_index: The index of the simulation to optimise.  This should be None if normal optimisation is desired.
    @type sim_index:    None or int
    @return:            The assembled data structures for using PCSs as the base data for optimisation.  These include:
                            - the PCS values.
                            - the unit vectors connecting the paramagnetic centre (the electron spin) to
                            - the PCS weight.
                            - the nuclear spin.
                            - the pseudocontact shift constants.
    @rtype:             tuple of (numpy rank-2 array, numpy rank-2 array, numpy rank-2 array, numpy rank-1 array, numpy rank-1 array)
    """

    # Data setup tests.
    if not hasattr(cdp, 'paramagnetic_centre'):
        raise RelaxError("The paramagnetic centre has not yet been specified.")
    if not hasattr(cdp, 'temperature'):
        raise RelaxError("The experimental temperatures have not been set.")
    if not hasattr(cdp, 'spectrometer_frq'):
        raise RelaxError("The spectrometer frequencies of the experiments have not been set.")

    # Initialise.
    pcs = []
    pcs_err = []
    pcs_weight = []
    temp = []
    frq = []

    # The PCS data.
    for i in range(len(cdp.align_ids)):
        # Alias the ID.
        align_id = cdp.align_ids[i]

        # Skip non-optimised data.
        if not opt_uses_align_data(align_id):
            continue

        # Append empty arrays to the PCS structures.
        pcs.append([])
        pcs_err.append([])
        pcs_weight.append([])

        # Get the temperature for the PCS constant.
        if align_id in cdp.temperature:
            temp.append(cdp.temperature[align_id])

        # The temperature must be given!
        else:
            raise RelaxError("The experimental temperature for the alignment ID '%s' has not been set." % align_id)

        # Get the spectrometer frequency in Tesla units for the PCS constant.
        if align_id in cdp.spectrometer_frq:
            frq.append(cdp.spectrometer_frq[align_id] * 2.0 * pi / g1H)

        # The frequency must be given!
        else:
            raise RelaxError("The spectrometer frequency for the alignment ID '%s' has not been set." % align_id)

        # Spin loop over the domain.
        j = 0
        for spin in spin_loop(selection=domain_moving()):
            # Skip deselected spins.
            if not spin.select:
                continue

            # Skip spins without PCS data.
            if not hasattr(spin, 'pcs'):
                continue

            # Append the PCSs to the list.
            if align_id in spin.pcs.keys():
                if sim_index != None:
                    pcs[-1].append(spin.pcs_sim[align_id][sim_index])
                else:
                    pcs[-1].append(spin.pcs[align_id])
            else:
                pcs[-1].append(None)

            # Append the PCS errors.
            if hasattr(spin, 'pcs_err') and align_id in spin.pcs_err.keys():
                pcs_err[-1].append(spin.pcs_err[align_id])
            else:
                pcs_err[-1].append(None)

            # Append the weight.
            if hasattr(spin, 'pcs_weight') and align_id in spin.pcs_weight.keys():
                pcs_weight[-1].append(spin.pcs_weight[align_id])
            else:
                pcs_weight[-1].append(1.0)

            # Spin index.
            j = j + 1

    # Convert to numpy objects.
    pcs = array(pcs, float64)
    pcs_err = array(pcs_err, float64)
    pcs_weight = array(pcs_weight, float64)

    # Convert the PCS from ppm to no units.
    pcs = pcs * 1e-6
    pcs_err = pcs_err * 1e-6

    # Return the data structures.
    return pcs, pcs_err, pcs_weight, temp, frq


def minimise_setup_rdcs(sim_index=None):
    """Set up the data structures for optimisation using RDCs as base data sets.

    @keyword sim_index: The index of the simulation to optimise.  This should be None if normal optimisation is desired.
    @type sim_index:    None or int
    @return:            The assembled data structures for using RDCs as the base data for optimisation.  These include:
                            - rdc, the RDC values.
                            - rdc_err, the RDC errors.
                            - rdc_weight, the RDC weights.
                            - vectors, the interatomic vectors.
                            - rdc_const, the dipolar constants.
                            - absolute, the absolute value flags (as 1's and 0's).
    @rtype:             tuple of (numpy rank-2 array, numpy rank-2 array, numpy rank-2 array, numpy rank-3 array, numpy rank-2 array, numpy rank-2 array)
    """

    # Initialise.
    rdc = []
    rdc_err = []
    rdc_weight = []
    unit_vect = []
    rdc_const = []
    absolute = []

    # The unit vectors and RDC constants.
    for interatom in interatomic_loop(selection1=domain_moving()):
        # RDC checks.
        if not check_rdcs(interatom):
            continue

        # Get the spins.
        spin1 = return_spin(interatom.spin_id1)
        spin2 = return_spin(interatom.spin_id2)

        # A single unit vector.
        if interatom.vector.shape == (3,):
            unit_vect.append(interatom.vector)

        # Average multiple unit vectors.
        else:
            # First throw a warning to tell the user what is happening.
            if sim_index == None:
                warn(RelaxWarning("Averaging the %s unit vectors for the RDC for the spin pair '%s' and '%s'." % (len(interatom.vector), interatom.spin_id1, interatom.spin_id2)))

            # The average position.
            ave_vector = zeros(3, float64)
            for i in range(len(interatom.vector)):
                ave_vector += interatom.vector[i]

            # Store.
            unit_vect.append(ave_vector)

        # Normalise (to be sure).
        unit_vect[-1] = unit_vect[-1] / norm(unit_vect[-1])

        # Gyromagnetic ratios.
        g1 = return_gyromagnetic_ratio(spin1.isotope)
        g2 = return_gyromagnetic_ratio(spin2.isotope)

        # Calculate the RDC dipolar constant (in Hertz, and the 3 comes from the alignment tensor), and append it to the list.
        rdc_const.append(3.0/(2.0*pi) * dipolar_constant(g1, g2, interatom.r))

    # Fix the unit vector data structure.
    num = None
    for rdc_index in range(len(unit_vect)):
        # Number of vectors.
        if num == None:
            if unit_vect[rdc_index] != None:
                num = len(unit_vect[rdc_index])
            continue

        # Check.
        if unit_vect[rdc_index] != None and len(unit_vect[rdc_index]) != num:
            raise RelaxError("The number of interatomic vectors for all no match:\n%s" % unit_vect)

    # Missing unit vectors.
    if num == None:
        raise RelaxError("No interatomic vectors could be found.")

    # Update None entries.
    for i in range(len(unit_vect)):
        if unit_vect[i] == None:
            unit_vect[i] = [[None, None, None]]*num

    # The RDC data.
    for i in range(len(cdp.align_ids)):
        # Alias the ID.
        align_id = cdp.align_ids[i]

        # Skip non-optimised data.
        if not opt_uses_align_data(align_id):
            continue

        # Append empty arrays to the RDC structures.
        rdc.append([])
        rdc_err.append([])
        rdc_weight.append([])
        absolute.append([])

        # Interatom loop over the domain.
        for interatom in interatomic_loop(domain_moving()):
            # Get the spins.
            spin1 = return_spin(interatom.spin_id1)
            spin2 = return_spin(interatom.spin_id2)

            # Skip deselected spins.
            if not spin1.select or not spin2.select:
                continue

            # Only use interatomic data containers with RDC and vector data.
            if not hasattr(interatom, 'rdc') or not hasattr(interatom, 'vector'):
                continue

            # Defaults of None.
            value = None
            error = None

            # Pseudo-atom set up.
            if (hasattr(spin1, 'members') or hasattr(spin2, 'members')) and align_id in interatom.rdc.keys():
                raise RelaxError("Psuedo-atoms are currently not supported for the frame order analysis.")

            # Normal set up.
            elif align_id in interatom.rdc.keys():
                # The RDC.
                if sim_index != None:
                    value = interatom.rdc_sim[align_id][sim_index]
                else:
                    value = interatom.rdc[align_id]

                # The error.
                if hasattr(interatom, 'rdc_err') and align_id in interatom.rdc_err.keys():
                    error = interatom.rdc_err[align_id]

            # Append the RDCs to the list.
            rdc[-1].append(value)

            # Append the RDC errors.
            rdc_err[-1].append(error)

            # Append the weight.
            if hasattr(interatom, 'rdc_weight') and align_id in interatom.rdc_weight.keys():
                rdc_weight[-1].append(interatom.rdc_weight[align_id])
            else:
                rdc_weight[-1].append(1.0)

            # Append the absolute value flag.
            if hasattr(interatom, 'absolute_rdc') and align_id in interatom.absolute_rdc.keys():
                absolute[-1].append(interatom.absolute_rdc[align_id])
            else:
                absolute[-1].append(False)

    # Convert to numpy objects.
    rdc = array(rdc, float64)
    rdc_err = array(rdc_err, float64)
    rdc_weight = array(rdc_weight, float64)
    unit_vect = array(unit_vect, float64)
    rdc_const = array(rdc_const, float64)
    absolute = array(absolute, float64)

    # Return the data structures.
    return rdc, rdc_err, rdc_weight, unit_vect, rdc_const, absolute


def minimise_setup_tensors(sim_index=None):
    """Set up the data structures for optimisation using alignment tensors as base data sets.

    @keyword sim_index: The simulation index.  This should be None if normal optimisation is desired.
    @type sim_index:    None or int
    @return:            The assembled data structures for using alignment tensors as the base data for optimisation.  These include:
                            - full_tensors, the full tensors as concatenated arrays.
                            - full_err, the full tensor errors as concatenated arrays.
                            - full_in_ref_frame, the flags specifying if the tensor is the full or reduced tensor in the non-moving reference domain.
    @rtype:             tuple of 3 numpy nx5D, rank-1 arrays
    """

    # Checks.
    if not hasattr(cdp, 'ref_domain'):
        raise RelaxError("The reference domain has not been set up.")
    if not hasattr(cdp.align_tensors, 'reduction'):
        raise RelaxError("The tensor reductions have not been specified.")
    for i, tensor in tensor_loop():
        if not hasattr(tensor, 'domain'):
            raise RelaxError("The domain that the '%s' tensor is attached to has not been set" % tensor.name)

    # Initialise.
    n = len(cdp.align_tensors.reduction)
    full_tensors = zeros(n*5, float64)
    full_err = ones(n*5, float64) * 1e-5
    full_in_ref_frame = zeros(n, float64)

    # Loop over the full tensors.
    for i, tensor in tensor_loop(red=False):
        # The full tensor.
        full_tensors[5*i + 0] = tensor.Axx
        full_tensors[5*i + 1] = tensor.Ayy
        full_tensors[5*i + 2] = tensor.Axy
        full_tensors[5*i + 3] = tensor.Axz
        full_tensors[5*i + 4] = tensor.Ayz

        # The full tensor corresponds to the frame of reference.
        if cdp.ref_domain == tensor.domain:
            full_in_ref_frame[i] = 1

        # The full tensor errors.
        if hasattr(tensor, 'Axx_err'):
            full_err[5*i + 0] = tensor.Axx_err
            full_err[5*i + 1] = tensor.Ayy_err
            full_err[5*i + 2] = tensor.Axy_err
            full_err[5*i + 3] = tensor.Axz_err
            full_err[5*i + 4] = tensor.Ayz_err

    # Return the data structures.
    return full_tensors, full_err, full_in_ref_frame


def opt_uses_align_data(align_id=None):
    """Determine if the PCS or RDC data for the given alignment ID is needed for optimisation.

    @keyword align_id:  The optional alignment ID string.
    @type align_id:     str
    @return:            True if alignment data is to be used for optimisation, False otherwise.
    @rtype:             bool
    """

    # No alignment IDs.
    if not hasattr(cdp, 'align_ids'):
        return False

    # Convert the align IDs to an array, or take all IDs.
    if align_id:
        align_ids = [align_id]
    else:
        align_ids = cdp.align_ids

    # Check the PCS and RDC.
    for align_id in align_ids:
        if opt_uses_pcs(align_id) or opt_uses_rdc(align_id):
            return True

    # No alignment data is used for optimisation.
    return False


def opt_uses_pcs(align_id):
    """Determine if the PCS data for the given alignment ID is needed for optimisation.

    @param align_id:    The alignment ID string.
    @type align_id:     str
    @return:            True if the PCS data is to be used for optimisation, False otherwise.
    @rtype:             bool
    """

    # No alignment IDs.
    if not hasattr(cdp, 'pcs_ids'):
        return False

    # No PCS data for the alignment.
    if align_id not in cdp.pcs_ids:
        return False

    # The PCS data is to be used for optimisation.
    return True


def opt_uses_rdc(align_id):
    """Determine if the RDC data for the given alignment ID is needed for optimisation.

    @param align_id:    The alignment ID string.
    @type align_id:     str
    @return:            True if the RDC data is to be used for optimisation, False otherwise.
    @rtype:             bool
    """

    # No alignment IDs.
    if not hasattr(cdp, 'rdc_ids'):
        return False

    # No RDC data for the alignment.
    if align_id not in cdp.rdc_ids:
        return False

    # The RDC data is to be used for optimisation.
    return True


def store_bc_data(A_5D_bc=None, pcs_theta=None, rdc_theta=None):
    """Store the back-calculated data.

    @keyword A_5D_bc:       The reduced back-calculated alignment tensors from the target function.
    @type A_5D_bc:          numpy float64 array
    @keyword pcs_theta:     The back calculated PCS values from the target function.
    @type pcs_theta:        numpy float64 array
    @keyword rdc_theta:     The back calculated RDC values from the target function.
    @type rdc_theta:        numpy float64 array
    """

    # Loop over the reduced tensors.
    for i, tensor in tensor_loop(red=True):
        # Store the values.
        tensor.set(param='Axx', value=A_5D_bc[5*i + 0])
        tensor.set(param='Ayy', value=A_5D_bc[5*i + 1])
        tensor.set(param='Axy', value=A_5D_bc[5*i + 2])
        tensor.set(param='Axz', value=A_5D_bc[5*i + 3])
        tensor.set(param='Ayz', value=A_5D_bc[5*i + 4])

    # The RDC data.
    for i in range(len(cdp.align_ids)):
        # The alignment ID.
        align_id = cdp.align_ids[i]

        # Data flags
        rdc_flag = False
        if hasattr(cdp, 'rdc_ids') and align_id in cdp.rdc_ids:
            rdc_flag = True
        pcs_flag = False
        if hasattr(cdp, 'pcs_ids') and align_id in cdp.pcs_ids:
            pcs_flag = True

        # Spin loop over the domain.
        pcs_index = 0
        for spin in spin_loop(domain_moving()):
            # Skip deselected spins.
            if not spin.select:
                continue

            # Spins with PCS data.
            if pcs_flag and hasattr(spin, 'pcs'):
                # Initialise the data structure.
                if not hasattr(spin, 'pcs_bc'):
                    spin.pcs_bc = {}

                # Store the back-calculated value (in ppm).
                spin.pcs_bc[align_id] = pcs_theta[i, pcs_index] * 1e6

                # Increment the index.
                pcs_index += 1

        # Interatomic data container loop.
        rdc_index = 0
        for interatom in interatomic_loop(domain_moving()):
            # RDC checks.
            if not check_rdcs(interatom):
                continue

            # Initialise the data structure.
            if not hasattr(interatom, 'rdc_bc'):
                interatom.rdc_bc = {}

            # Store the back-calculated value.
            interatom.rdc_bc[align_id] = rdc_theta[i, rdc_index]

            # Increment the index.
            rdc_index += 1


<<<<<<< HEAD
def target_fn_data_setup(sim_index=None, verbosity=1, scaling=True):
=======
def target_fn_setup(sim_index=None, verbosity=1, scaling_matrix=None):
>>>>>>> 933b2c22
    """Initialise the target function for optimisation or direct calculation.

    @keyword sim_index:         The index of the simulation to optimise.  This should be None if normal optimisation is desired.
    @type sim_index:            None or int
    @keyword verbosity:         The amount of information to print.  The higher the value, the greater the verbosity.
    @type verbosity:            int
    @keyword scaling_matrix:    The diagonal and square scaling matrices.
    @type scaling_matrix:       numpy rank-2, float64 array or None
    """

    # Assemble the parameter vector.
    param_vector = assemble_param_vector(sim_index=sim_index)

    # Determine the base data types (RDCs and/or PCSs).
    data_types = base_data_types()

    # Diagonal scaling.
    if scaling_matrix != None and len(param_vector):
        param_vector = dot(inv(scaling_matrix), param_vector)

    # Get the data structures for optimisation using the tensors as base data sets.
    full_tensors, full_tensor_err, full_in_ref_frame = minimise_setup_tensors(sim_index)

    # Get the data structures for optimisation using PCSs as base data sets.
    pcs, pcs_err, pcs_weight, temp, frq = None, None, None, None, None
    if 'pcs' in data_types:
        pcs, pcs_err, pcs_weight, temp, frq = minimise_setup_pcs(sim_index=sim_index)

    # Get the data structures for optimisation using RDCs as base data sets.
    rdcs, rdc_err, rdc_weight, rdc_vect, rdc_const, absolute_rdc = None, None, None, None, None, None
    if 'rdc' in data_types:
        rdcs, rdc_err, rdc_weight, rdc_vect, rdc_const, absolute_rdc = minimise_setup_rdcs(sim_index=sim_index)

    # Data checks.
    if pcs != None and not len(pcs):
        raise RelaxNoPCSError
    if rdcs != None and not len(rdcs):
        raise RelaxNoRDCError

    # Get the atomic_positions.
    atomic_pos, paramag_centre = None, None
    if 'pcs' in data_types or 'pre' in data_types:
        atomic_pos, paramag_centre = minimise_setup_atomic_pos(sim_index=sim_index)

    # The fixed pivot point.
    pivot = None
    if hasattr(cdp, 'pivot_x'):
        pivot = array([cdp.pivot_x, cdp.pivot_y, cdp.pivot_z])

    # Pivot optimisation.
    pivot_opt = True
    if pivot_fixed():
        pivot_opt = False

    # The number of integration points.
    if not hasattr(cdp, 'num_int_pts'):
        cdp.num_int_pts = 200000

    # The centre of mass of the moving domain - to use as the centroid for the average domain position rotation.
    ave_pos_pivot = pipe_centre_of_mass(atom_id=domain_moving(), verbosity=0)

    # The centre of mass, for use in the rotor models.
    com = None
    if cdp.model in [MODEL_ROTOR, MODEL_FREE_ROTOR, MODEL_DOUBLE_ROTOR]:
        # The centre of mass of all objects in the data pipe.
        com = pipe_centre_of_mass(verbosity=0)
        com = array(com, float64)

    # Information printout.
    if verbosity and sim_index == None:
        sys.stdout.write("\nThe average domain rotation centroid, taken as the CoM of the atoms defined as the moving domain, is:\n    %s\n" % list(ave_pos_pivot))
        if com != None:
            sys.stdout.write("The centre of mass reference coordinate for the rotor models is:\n    %s\n" % list(com))
        if cdp.model != MODEL_RIGID:
            sys.stdout.write("Numerical integration:  Quasi-random Sobol' sequence.\n")
            sys.stdout.write("Number of integration points:  %s\n" % cdp.num_int_pts)
        base_data = []
        if rdcs != None and len(rdcs):
            base_data.append("RDCs")
        if pcs != None and len(pcs):
            base_data.append("PCSs")
        sys.stdout.write("Base data: %s\n" % repr(base_data))
        sys.stdout.write("\n")

    # Return the data.
<<<<<<< HEAD
    return param_vector, full_tensors, full_in_ref_frame, rdcs, rdc_err, rdc_weight, rdc_vect, rdc_const, pcs, pcs_err, pcs_weight, atomic_pos, temp, frq, paramag_centre, com, ave_pos_pivot, pivot, pivot_opt


def unpack_opt_results(param_vector=None, func=None, iter_count=None, f_count=None, g_count=None, h_count=None, warning=None, scaling=False, scaling_matrix=None, sim_index=None):
    """Unpack and store the Frame Order optimisation results.

    @keyword param_vector:      The model-free parameter vector.
    @type param_vector:         numpy array
    @keyword func:              The optimised chi-squared value.
    @type func:                 float
    @keyword iter_count:        The number of optimisation steps required to find the minimum.
    @type iter_count:           int
    @keyword f_count:           The function count.
    @type f_count:              int
    @keyword g_count:           The gradient count.
    @type g_count:              int
    @keyword h_count:           The Hessian count.
    @type h_count:              int
    @keyword warning:           Any optimisation warnings.
    @type warning:              str or None
    @keyword scaling:           If True, diagonal scaling is enabled during optimisation to allow the problem to be better conditioned.
    @type scaling:              bool
    @keyword scaling_matrix:    The scaling matrix.
    @type scaling_matrix:       numpy rank-2 array
=======
    return target, param_vector


def unpack_opt_results(results, scaling_matrix=None, sim_index=None):
    """Unpack and store the Frame Order optimisation results.

    @param results:             The results tuple returned by the minfx generic_minimise() function.
    @type results:              tuple
    @keyword scaling_matrix:    The diagonal and square scaling matrices.
    @type scaling_matrix:       numpy rank-2, float64 array or None
>>>>>>> 933b2c22
    @keyword sim_index:         The index of the simulation to optimise.  This should be None for normal optimisation.
    @type sim_index:            None or int
     """

    # Catch infinite chi-squared values.
    if isInf(func):
        raise RelaxInfError('chi-squared')

    # Catch chi-squared values of NaN.
    if isNaN(func):
        raise RelaxNaNError('chi-squared')

    # Scaling.
    if scaling_matrix != None:
        param_vector = dot(scaling_matrix, param_vector)

    # The parameters to wrap.
    wrap = [
        'ave_pos_alpha',
        'ave_pos_beta',
        'ave_pos_gamma',
        'eigen_alpha',
        'eigen_beta',
        'eigen_gamma',
        'axis_theta',
        'axis_phi'
    ]

    # Monte Carlo simulation data structures.
    if sim_index != None:
        # Loop over the parameters.
        for i in range(len(cdp.params)):
            # Angle wrapping around the real value.
            if cdp.params[i] in wrap or cdp.params[i] == 'axis_alpha':
                val = getattr(cdp, cdp.params[i])
                param_vector[i] = wrap_angles(param_vector[i], val-pi, val+pi)

            # Store the value.
            obj = getattr(cdp, cdp.params[i]+'_sim')
            obj[sim_index] = param_vector[i]

            # Order parameter to angle conversion.
            if cdp.params[i] == 'cone_s1':
                cdp.cone_theta_sim[sim_index] = order_parameters.iso_cone_S_to_theta(param_vector[i])

        # Optimisation stats.
        cdp.chi2_sim[sim_index] = func
        cdp.iter_sim[sim_index] = iter_count
        cdp.f_count_sim[sim_index] = f_count
        cdp.g_count_sim[sim_index] = g_count
        cdp.h_count_sim[sim_index] = h_count
        cdp.warning_sim[sim_index] = warning

    # Normal data structures.
    else:
        # Loop over the parameters.
        for i in range(len(cdp.params)):
            # Angle wrapping.
            if cdp.params[i] in wrap:
                param_vector[i] = wrap_angles(param_vector[i], 0.0, 2.0*pi)
            if cdp.params[i] == 'axis_alpha':
                param_vector[i] = wrap_angles(param_vector[i], -pi, pi)

            # Store the value.
            setattr(cdp, cdp.params[i], param_vector[i])

            # Order parameter to angle conversion.
            if cdp.params[i] == 'cone_s1':
                cdp.cone_theta = order_parameters.iso_cone_S_to_theta(param_vector[i])

        # Optimisation stats.
        cdp.chi2 = func
        cdp.iter = iter_count
        cdp.f_count = f_count
        cdp.g_count = g_count
        cdp.h_count = h_count
        cdp.warning = warning



class Frame_order_grid_command(Slave_command):
    """Command class for relaxation dispersion optimisation on the slave processor."""

    def __init__(self, points=None, scaling_matrix=None, sim_index=None, model=None, param_vector=None, full_tensors=None, full_in_ref_frame=None, rdcs=None, rdc_err=None, rdc_weight=None, rdc_vect=None, rdc_const=None, pcs=None, pcs_err=None, pcs_weight=None, atomic_pos=None, temp=None, frq=None, paramag_centre=None, com=None, ave_pos_pivot=None, pivot=None, pivot_opt=None, num_int_pts=None, verbosity=None):
        """Initialise the base class, storing all the master data to be sent to the slave processor.

        This method is run on the master processor whereas the run() method is run on the slave processor.

        @keyword points:            The points of the grid search subdivision to search over.
        @type points:               numpy rank-2 array
        @keyword scaling_matrix:    The diagonal, square scaling matrix.
        @type scaling_matrix:       numpy diagonal matrix
        @keyword sim_index:         The index of the simulation to optimise.  This should be None if normal optimisation is desired.
        @type sim_index:            None or int
        @keyword model:             The name of the Frame Order model.
        @type model:                str
        @keyword param_vector:      The initial parameter values.
        @type param_vector:         numpy float64 array
        @keyword full_tensors:      An array of the {Axx, Ayy, Axy, Axz, Ayz} values for all full alignment tensors.  The format is [Axx1, Ayy1, Axy1, Axz1, Ayz1, Axx2, Ayy2, Axy2, Axz2, Ayz2, ..., Axxn, Ayyn, Axyn, Axzn, Ayzn].
        @type full_tensors:         numpy nx5D, rank-1 float64 array
        @keyword full_in_ref_frame: An array of flags specifying if the tensor in the reference frame is the full or reduced tensor.
        @type full_in_ref_frame:    numpy rank-1 array
        @keyword rdcs:              The RDC lists.  The first index must correspond to the different alignment media i and the second index to the spin systems j.
        @type rdcs:                 numpy rank-2 array
        @keyword rdc_err:           The RDC error lists.  The dimensions of this argument are the same as for 'rdcs'.
        @type rdc_err:              numpy rank-2 array
        @keyword rdc_weight:        The RDC weight lists.  The dimensions of this argument are the same as for 'rdcs'.
        @type rdc_weight:           numpy rank-2 array
        @keyword rdc_vect:          The unit XH vector lists corresponding to the RDC values.  The first index must correspond to the spin systems and the second index to the x, y, z elements.
        @type rdc_vect:             numpy rank-2 array
        @keyword rdc_const:         The dipolar constants for each RDC.  The indices correspond to the spin systems j.
        @type rdc_const:            numpy rank-1 array
        @keyword pcs:               The PCS lists.  The first index must correspond to the different alignment media i and the second index to the spin systems j.
        @type pcs:                  numpy rank-2 array
        @keyword pcs_err:           The PCS error lists.  The dimensions of this argument are the same as for 'pcs'.
        @type pcs_err:              numpy rank-2 array
        @keyword pcs_weight:        The PCS weight lists.  The dimensions of this argument are the same as for 'pcs'.
        @type pcs_weight:           numpy rank-2 array
        @keyword atomic_pos:        The atomic positions of all spins for the PCS and PRE data.  The first index is the spin systems j and the second is the structure or state c.
        @type atomic_pos:           numpy rank-3 array
        @keyword temp:              The temperature of each PCS data set.
        @type temp:                 numpy rank-1 array
        @keyword frq:               The frequency of each PCS data set.
        @type frq:                  numpy rank-1 array
        @keyword paramag_centre:    The paramagnetic centre position (or positions).
        @type paramag_centre:       numpy rank-1, 3D array or rank-2, Nx3 array
         @keyword com:               The centre of mass of the system.  This is used for defining the rotor model systems.
        @type com:                  numpy 3D rank-1 array
        @keyword ave_pos_pivot:     The pivot point to rotate all atoms about to the average domain position.  In most cases this will be the centre of mass of the moving domain.  This pivot is shifted by the translation vector.
        @type ave_pos_pivot:        numpy 3D rank-1 array
        @keyword pivot:             The pivot point for the ball-and-socket joint motion.  This is needed if PCS or PRE values are used.
        @type pivot:                numpy rank-1, 3D array or None
        @keyword pivot_opt:         A flag which if True will allow the pivot point of the motion to be optimised.
        @type pivot_opt:            bool
        @keyword num_int_pts:       The number of points to use for the numerical integration technique.
        @type num_int_pts:          int
        @keyword verbosity:         The verbosity level.  This is used by the result command returned to the master for printouts.
        @type verbosity:            int
        """

        # Store the arguments.
        self.points = points
        self.scaling_matrix = scaling_matrix
        self.model = model
        self.param_vector = param_vector
        self.full_tensors = full_tensors
        self.full_in_ref_frame = full_in_ref_frame
        self.rdcs = rdcs
        self.rdc_err = rdc_err
        self.rdc_weight = rdc_weight
        self.rdc_vect = rdc_vect
        self.rdc_const = rdc_const
        self.pcs = pcs
        self.pcs_err = pcs_err
        self.pcs_weight = pcs_weight
        self.atomic_pos = atomic_pos
        self.temp = temp
        self.frq = frq
        self.paramag_centre = paramag_centre
        self.com = com
        self.ave_pos_pivot = ave_pos_pivot
        self.pivot = pivot
        self.pivot_opt = pivot_opt
        self.num_int_pts = num_int_pts
        self.verbosity = verbosity


    def run(self, processor, completed):
        """Set up and perform the optimisation."""

        # Set up the optimisation target function class.
        target_fn = Frame_order(model=self.model, init_params=self.param_vector, full_tensors=self.full_tensors, full_in_ref_frame=self.full_in_ref_frame, rdcs=self.rdcs, rdc_errors=self.rdc_err, rdc_weights=self.rdc_weight, rdc_vect=self.rdc_vect, dip_const=self.rdc_const, pcs=self.pcs, pcs_errors=self.pcs_err, pcs_weights=self.pcs_weight, atomic_pos=self.atomic_pos, temp=self.temp, frq=self.frq, paramag_centre=self.paramag_centre, scaling_matrix=self.scaling_matrix, com=self.com, ave_pos_pivot=self.ave_pos_pivot, pivot=self.pivot, pivot_opt=self.pivot_opt, num_int_pts=self.num_int_pts)

        # Grid search.
        results = grid_point_array(func=target_fn.func, args=(), points=self.points, verbosity=self.verbosity)

        # Create the result command object on the slave to send back to the master.
        processor.return_object(Frame_order_result_command(processor=processor, memo_id=self.memo_id, results=results, A_5D_bc=target_fn.A_5D_bc, pcs_theta=target_fn.pcs_theta, rdc_theta=target_fn.rdc_theta, completed=completed))



class Frame_order_memo(Memo):
    """The frame order memo class."""

    def __init__(self, spins=None, spin_ids=None, sim_index=None, scaling_matrix=None, verbosity=None, scaling=False):
        """Initialise the relaxation dispersion memo class.

        This is used for handling the optimisation results returned from a slave processor.  It runs on the master processor and is used to store data which is passed to the slave processor and then passed back to the master via the results command.


        @keyword spins:             The list of spin data container for the cluster.  If this argument is supplied, then the spin_id argument will be ignored.
        @type spins:                list of SpinContainer instances
        @keyword spin_ids:          The spin ID strings for the cluster.
        @type spin_ids:             list of str
        @keyword sim_index:         The optional MC simulation index.
        @type sim_index:            int
        @keyword scaling_matrix:    The diagonal, square scaling matrix.
        @type scaling_matrix:       numpy diagonal matrix
        @keyword verbosity:         The verbosity level.  This is used by the result command returned to the master for printouts.
        @type verbosity:            int
        @keyword scaling:           If True, diagonal scaling is enabled during optimisation to allow the problem to be better conditioned.
        @type scaling:              bool
        """

        # Execute the base class __init__() method.
        super(Frame_order_memo, self).__init__()

        # Store the arguments.
        self.spins = spins
        self.spin_ids = spin_ids
        self.sim_index = sim_index
        self.scaling_matrix = scaling_matrix
        self.scaling = scaling



class Frame_order_minimise_command(Slave_command):
    """Command class for relaxation dispersion optimisation on the slave processor."""

    def __init__(self, min_algor=None, min_options=None, func_tol=None, grad_tol=None, max_iterations=None, scaling_matrix=None, constraints=False, sim_index=None, model=None, param_vector=None, full_tensors=None, full_in_ref_frame=None, rdcs=None, rdc_err=None, rdc_weight=None, rdc_vect=None, rdc_const=None, pcs=None, pcs_err=None, pcs_weight=None, atomic_pos=None, temp=None, frq=None, paramag_centre=None, com=None, ave_pos_pivot=None, pivot=None, pivot_opt=None, num_int_pts=None, verbosity=None):
        """Initialise the base class, storing all the master data to be sent to the slave processor.

        This method is run on the master processor whereas the run() method is run on the slave processor.

        @keyword min_algor:         The minimisation algorithm to use.
        @type min_algor:            str
        @keyword min_options:       An array of options to be used by the minimisation algorithm.
        @type min_options:          array of str
        @keyword func_tol:          The function tolerance which, when reached, terminates optimisation.  Setting this to None turns of the check.
        @type func_tol:             None or float
        @keyword grad_tol:          The gradient tolerance which, when reached, terminates optimisation.  Setting this to None turns of the check.
        @type grad_tol:             None or float
        @keyword max_iterations:    The maximum number of iterations for the algorithm.
        @type max_iterations:       int
        @keyword constraints:       If True, constraints are used during optimisation.
        @type constraints:          bool
        @keyword sim_index:         The index of the simulation to optimise.  This should be None if normal optimisation is desired.
        @type sim_index:            None or int
        @keyword model:             The name of the Frame Order model.
        @type model:                str
        @keyword param_vector:      The initial parameter values.
        @type param_vector:         numpy float64 array
        @keyword full_tensors:      An array of the {Axx, Ayy, Axy, Axz, Ayz} values for all full alignment tensors.  The format is [Axx1, Ayy1, Axy1, Axz1, Ayz1, Axx2, Ayy2, Axy2, Axz2, Ayz2, ..., Axxn, Ayyn, Axyn, Axzn, Ayzn].
        @type full_tensors:         numpy nx5D, rank-1 float64 array
        @keyword full_in_ref_frame: An array of flags specifying if the tensor in the reference frame is the full or reduced tensor.
        @type full_in_ref_frame:    numpy rank-1 array
        @keyword rdcs:              The RDC lists.  The first index must correspond to the different alignment media i and the second index to the spin systems j.
        @type rdcs:                 numpy rank-2 array
        @keyword rdc_err:           The RDC error lists.  The dimensions of this argument are the same as for 'rdcs'.
        @type rdc_err:              numpy rank-2 array
        @keyword rdc_weight:        The RDC weight lists.  The dimensions of this argument are the same as for 'rdcs'.
        @type rdc_weight:           numpy rank-2 array
        @keyword rdc_vect:          The unit XH vector lists corresponding to the RDC values.  The first index must correspond to the spin systems and the second index to the x, y, z elements.
        @type rdc_vect:             numpy rank-2 array
        @keyword rdc_const:         The dipolar constants for each RDC.  The indices correspond to the spin systems j.
        @type rdc_const:            numpy rank-1 array
        @keyword pcs:               The PCS lists.  The first index must correspond to the different alignment media i and the second index to the spin systems j.
        @type pcs:                  numpy rank-2 array
        @keyword pcs_err:           The PCS error lists.  The dimensions of this argument are the same as for 'pcs'.
        @type pcs_err:              numpy rank-2 array
        @keyword pcs_weight:        The PCS weight lists.  The dimensions of this argument are the same as for 'pcs'.
        @type pcs_weight:           numpy rank-2 array
        @keyword atomic_pos:        The atomic positions of all spins for the PCS and PRE data.  The first index is the spin systems j and the second is the structure or state c.
        @type atomic_pos:           numpy rank-3 array
        @keyword temp:              The temperature of each PCS data set.
        @type temp:                 numpy rank-1 array
        @keyword frq:               The frequency of each PCS data set.
        @type frq:                  numpy rank-1 array
        @keyword paramag_centre:    The paramagnetic centre position (or positions).
        @type paramag_centre:       numpy rank-1, 3D array or rank-2, Nx3 array
         @keyword com:               The centre of mass of the system.  This is used for defining the rotor model systems.
        @type com:                  numpy 3D rank-1 array
        @keyword ave_pos_pivot:     The pivot point to rotate all atoms about to the average domain position.  In most cases this will be the centre of mass of the moving domain.  This pivot is shifted by the translation vector.
        @type ave_pos_pivot:        numpy 3D rank-1 array
        @keyword pivot:             The pivot point for the ball-and-socket joint motion.  This is needed if PCS or PRE values are used.
        @type pivot:                numpy rank-1, 3D array or None
        @keyword pivot_opt:         A flag which if True will allow the pivot point of the motion to be optimised.
        @type pivot_opt:            bool
        @keyword num_int_pts:       The number of points to use for the numerical integration technique.
        @type num_int_pts:          int
        @keyword scaling_matrix:    The diagonal, square scaling matrix.
        @type scaling_matrix:       numpy diagonal matrix
        """

        # Store some arguments.
        self.min_algor = min_algor
        self.min_options = min_options
        self.func_tol = func_tol
        self.grad_tol = grad_tol
        self.max_iterations = max_iterations
        self.scaling_matrix = scaling_matrix
        self.model = model
        self.param_vector = param_vector
        self.full_tensors = full_tensors
        self.full_in_ref_frame = full_in_ref_frame
        self.rdcs = rdcs
        self.rdc_err = rdc_err
        self.rdc_weight = rdc_weight
        self.rdc_vect = rdc_vect
        self.rdc_const = rdc_const
        self.pcs = pcs
        self.pcs_err = pcs_err
        self.pcs_weight = pcs_weight
        self.atomic_pos = atomic_pos
        self.temp = temp
        self.frq = frq
        self.paramag_centre = paramag_centre
        self.com = com
        self.ave_pos_pivot = ave_pos_pivot
        self.pivot = pivot
        self.pivot_opt = pivot_opt
        self.num_int_pts = num_int_pts
        self.verbosity = verbosity

        # Linear constraints.
        self.A, self.b = None, None
        if constraints:
            # Obtain the constraints.
            self.A, self.b = linear_constraints(scaling_matrix=scaling_matrix)

            # Constraint flag set but no constraints present.
            if self.A == None:
                if verbosity:
                    warn(RelaxWarning("The '%s' model parameters are not constrained, turning the linear constraint algorithm off." % cdp.model))

                # Pop out the log barrier algorithm.
                if self.min_algor == 'Log barrier':
                    self.min_algor = self.min_options[0]
                    self.min_options = self.min_options[1:]


    def run(self, processor, completed):
        """Set up and perform the optimisation."""

        # Set up the optimisation target function class.
        target_fn = Frame_order(model=self.model, init_params=self.param_vector, full_tensors=self.full_tensors, full_in_ref_frame=self.full_in_ref_frame, rdcs=self.rdcs, rdc_errors=self.rdc_err, rdc_weights=self.rdc_weight, rdc_vect=self.rdc_vect, dip_const=self.rdc_const, pcs=self.pcs, pcs_errors=self.pcs_err, pcs_weights=self.pcs_weight, atomic_pos=self.atomic_pos, temp=self.temp, frq=self.frq, paramag_centre=self.paramag_centre, scaling_matrix=self.scaling_matrix, com=self.com, ave_pos_pivot=self.ave_pos_pivot, pivot=self.pivot, pivot_opt=self.pivot_opt, num_int_pts=self.num_int_pts)

        # Minimisation.
        results = generic_minimise(func=target_fn.func, args=(), x0=self.param_vector, min_algor=self.min_algor, min_options=self.min_options, func_tol=self.func_tol, grad_tol=self.grad_tol, maxiter=self.max_iterations, A=self.A, b=self.b, full_output=True, print_flag=self.verbosity)

        # Create the result command object on the slave to send back to the master.
        processor.return_object(Frame_order_result_command(processor=processor, memo_id=self.memo_id, results=results, A_5D_bc=target_fn.A_5D_bc, pcs_theta=target_fn.pcs_theta, rdc_theta=target_fn.rdc_theta, completed=completed))



class Frame_order_result_command(Result_command):
    """Class for processing the frame order results.

    This object will be sent from the slave back to the master to have its run() method executed.
    """

    def __init__(self, processor=None, memo_id=None, results=None, A_5D_bc=None, pcs_theta=None, rdc_theta=None, completed=False):
        """Set up the class, placing the minimisation results here.

        @keyword processor:     The processor object.
        @type processor:        multi.processor.Processor instance
        @keyword memo_id:       The memo identification string.
        @type memo_id:          str
        @keyword results:       The results as returned by minfx.
        @type results:          tuple
        @keyword A_5D_bc:       The reduced back-calculated alignment tensors from the target function.
        @type A_5D_bc:          numpy float64 array
        @keyword pcs_theta:     The back calculated PCS values from the target function.
        @type pcs_theta:        numpy float64 array
        @keyword rdc_theta:     The back calculated RDC values from the target function.
        @type rdc_theta:        numpy float64 array
        @keyword model:         The target function class instance which has been optimised.
        @type model:            class instance
        @keyword completed:     A flag which if True signals that the optimisation successfully completed.
        @type completed:        bool
        """

        # Execute the base class __init__() method.
        super(Frame_order_result_command, self).__init__(processor=processor, completed=completed)

        # Store the arguments.
        self.memo_id = memo_id
        self.results = results
        self.A_5D_bc = A_5D_bc
        self.pcs_theta = pcs_theta
        self.rdc_theta = rdc_theta


    def run(self, processor, memo):
        """Disassemble the frame order optimisation results.

        @param processor:   Unused!
        @type processor:    None
        @param memo:        The model-free memo.
        @type memo:         memo
        """

        # Printout.
        if memo.sim_index != None:
            print("Simulation %i" % (memo.sim_index+1))

        # Disassemble the results.
        if len(self.results) == 4:    # Grid search.
            param_vector, func, iter_count, warning = self.results
            f_count = iter_count
            g_count = 0.0
            h_count = 0.0
        else:
            param_vector, func, iter_count, f_count, g_count, h_count, warning = self.results

        # Check if the chi-squared value is lower - required for a parallelised grid search to work.
        if memo.sim_index == None:
            if hasattr(cdp, 'chi2') and cdp.chi2 != None:
                # No improvement, so exit the function.
                if func > cdp.chi2:
                    print("Discarding the optimisation results, the optimised chi-squared value is higher than the current value (%s > %s)." % (func, cdp.chi2))
                    return

                # New minimum.
                print("Storing the optimisation results, the optimised chi-squared value is lower than the current value (%s < %s)." % (func, cdp.chi2))

            # Just print something to avoid user confusion in parallelised grid searches.
            else:
                print("Storing the optimisation results, no optimised values currently exist.")

        # Unpack the results.
        unpack_opt_results(param_vector, func, iter_count, f_count, g_count, h_count, warning, memo.scaling, memo.scaling_matrix, memo.sim_index)

        # Store the back-calculated data.
        store_bc_data(A_5D_bc=self.A_5D_bc, pcs_theta=self.pcs_theta, rdc_theta=self.rdc_theta)<|MERGE_RESOLUTION|>--- conflicted
+++ resolved
@@ -44,17 +44,10 @@
 from pipe_control.mol_res_spin import return_spin, spin_loop
 from pipe_control.rdc import check_rdcs
 from pipe_control.structure.mass import pipe_centre_of_mass
-<<<<<<< HEAD
 from specific_analyses.frame_order.data import base_data_types, domain_moving, pivot_fixed, tensor_loop
-from specific_analyses.frame_order.parameters import assemble_param_vector, assemble_scaling_matrix, linear_constraints
+from specific_analyses.frame_order.parameters import assemble_param_vector, linear_constraints
 from specific_analyses.frame_order.variables import MODEL_DOUBLE_ROTOR, MODEL_FREE_ROTOR, MODEL_RIGID, MODEL_ROTOR
 from target_functions.frame_order import Frame_order
-=======
-from specific_analyses.frame_order.checks import check_ave_domain_setup
-from specific_analyses.frame_order.data import base_data_types, domain_moving, pivot_fixed, tensor_loop, translation_fixed
-from specific_analyses.frame_order.parameters import assemble_param_vector
-from target_functions import frame_order
->>>>>>> 933b2c22
 
 
 def grid_row(incs, lower, upper, dist_type=None, end_point=True):
@@ -622,11 +615,7 @@
             rdc_index += 1
 
 
-<<<<<<< HEAD
-def target_fn_data_setup(sim_index=None, verbosity=1, scaling=True):
-=======
-def target_fn_setup(sim_index=None, verbosity=1, scaling_matrix=None):
->>>>>>> 933b2c22
+def target_fn_data_setup(sim_index=None, verbosity=1, scaling_matrix=None):
     """Initialise the target function for optimisation or direct calculation.
 
     @keyword sim_index:         The index of the simulation to optimise.  This should be None if normal optimisation is desired.
@@ -712,11 +701,10 @@
         sys.stdout.write("\n")
 
     # Return the data.
-<<<<<<< HEAD
     return param_vector, full_tensors, full_in_ref_frame, rdcs, rdc_err, rdc_weight, rdc_vect, rdc_const, pcs, pcs_err, pcs_weight, atomic_pos, temp, frq, paramag_centre, com, ave_pos_pivot, pivot, pivot_opt
 
 
-def unpack_opt_results(param_vector=None, func=None, iter_count=None, f_count=None, g_count=None, h_count=None, warning=None, scaling=False, scaling_matrix=None, sim_index=None):
+def unpack_opt_results(param_vector=None, func=None, iter_count=None, f_count=None, g_count=None, h_count=None, warning=None, scaling_matrix=None, scaling_matrix=None, sim_index=None):
     """Unpack and store the Frame Order optimisation results.
 
     @keyword param_vector:      The model-free parameter vector.
@@ -733,22 +721,8 @@
     @type h_count:              int
     @keyword warning:           Any optimisation warnings.
     @type warning:              str or None
-    @keyword scaling:           If True, diagonal scaling is enabled during optimisation to allow the problem to be better conditioned.
-    @type scaling:              bool
-    @keyword scaling_matrix:    The scaling matrix.
-    @type scaling_matrix:       numpy rank-2 array
-=======
-    return target, param_vector
-
-
-def unpack_opt_results(results, scaling_matrix=None, sim_index=None):
-    """Unpack and store the Frame Order optimisation results.
-
-    @param results:             The results tuple returned by the minfx generic_minimise() function.
-    @type results:              tuple
     @keyword scaling_matrix:    The diagonal and square scaling matrices.
     @type scaling_matrix:       numpy rank-2, float64 array or None
->>>>>>> 933b2c22
     @keyword sim_index:         The index of the simulation to optimise.  This should be None for normal optimisation.
     @type sim_index:            None or int
      """
