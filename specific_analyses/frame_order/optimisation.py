###############################################################################
#                                                                             #
# Copyright (C) 2009-2015 Edward d'Auvergne                                   #
#                                                                             #
# This file is part of the program relax (http://www.nmr-relax.com).          #
#                                                                             #
# This program is free software: you can redistribute it and/or modify        #
# it under the terms of the GNU General Public License as published by        #
# the Free Software Foundation, either version 3 of the License, or           #
# (at your option) any later version.                                         #
#                                                                             #
# This program is distributed in the hope that it will be useful,             #
# but WITHOUT ANY WARRANTY; without even the implied warranty of              #
# MERCHANTABILITY or FITNESS FOR A PARTICULAR PURPOSE.  See the               #
# GNU General Public License for more details.                                #
#                                                                             #
# You should have received a copy of the GNU General Public License           #
# along with this program.  If not, see <http://www.gnu.org/licenses/>.       #
#                                                                             #
###############################################################################

# Module docstring.
"""Module for the optimisation of the frame order models."""

# Python module imports.
from math import cos, pi
from minfx.generic import generic_minimise
from minfx.grid import grid_point_array
from numpy import arccos, array, dot, float64, ndarray, ones, zeros
from numpy.linalg import inv, norm
from re import search
import sys
from warnings import warn

# relax module imports.
from lib.check_types import is_float
from lib.float import isNaN, isInf
from lib.errors import RelaxError, RelaxInfError, RelaxNaNError, RelaxNoPCSError, RelaxNoRDCError
from lib.frame_order.pseudo_ellipse import tmax_pseudo_ellipse_array
from lib.frame_order.variables import MODEL_DOUBLE_ROTOR, MODEL_FREE_ROTOR, MODEL_ISO_CONE, MODEL_ISO_CONE_FREE_ROTOR, MODEL_ISO_CONE_TORSIONLESS, MODEL_LIST_FREE_ROTORS, MODEL_LIST_PSEUDO_ELLIPSE, MODEL_PSEUDO_ELLIPSE, MODEL_PSEUDO_ELLIPSE_FREE_ROTOR, MODEL_PSEUDO_ELLIPSE_TORSIONLESS, MODEL_RIGID, MODEL_ROTOR
from lib.geometry.angles import wrap_angles
from lib.order import order_parameters
from lib.periodic_table import periodic_table
from lib.physical_constants import dipolar_constant
from lib.warnings import RelaxWarning
from multi import Memo, Result_command, Slave_command
from pipe_control.interatomic import interatomic_loop
from pipe_control.mol_res_spin import return_spin, spin_loop
from pipe_control.structure.mass import pipe_centre_of_mass
from specific_analyses.frame_order.checks import check_domain, check_model, check_parameters
from specific_analyses.frame_order.data import base_data_types, domain_moving, pivot_fixed, tensor_loop
<<<<<<< HEAD
from specific_analyses.frame_order.parameters import assemble_param_vector, assemble_scaling_matrix, linear_constraints
=======
from specific_analyses.frame_order.parameters import assemble_param_vector, linear_constraints
>>>>>>> 2aad8d01
from target_functions.frame_order import Frame_order, sobol_data


def count_sobol_points(target_fn=None, verbosity=1):
    """Count the number of Sobol' points for the current parameter values of the model.

    The count will be stored in the current data pipe and printed out.


    @keyword target_fn:     The pre-initialised frame order target function class.
    @type target_fn:        target_functions.frame_order.Frame_order instance
    @keyword verbosity:     If greater than 0, lots of information will be printed out.
    @type verbosity:        int
    """

    # Printout.
    if verbosity:
        print("\nSobol' quasi-random integration point counting for the current parameter values.")

    # Checks.
    if not check_model(escalate=1):
        return
    if not check_parameters(escalate=1):
        return
    if not check_domain(escalate=1):
        return

    # Handle the rigid model.
    if cdp.model == MODEL_RIGID:
        if verbosity:
            print("Sobol' quasi-random integration points are not used for the rigid frame order model.\n")
        return

    # Set up the target function, if required.
    if target_fn == None:
        # Set up the data structures for the target function.
        param_vector, full_tensors, full_in_ref_frame, rdcs, rdc_err, rdc_weight, rdc_vect, rdc_const, pcs, pcs_err, pcs_weight, atomic_pos, temp, frq, paramag_centre, com, ave_pos_pivot, pivot, pivot_opt = target_fn_data_setup(verbosity=0, unset_fail=True)

        # The numeric integration information.
        if not hasattr(cdp, 'quad_int'):
            cdp.quad_int = False
        sobol_max_points, sobol_oversample = None, None
        if hasattr(cdp, 'sobol_max_points'):
            sobol_max_points = cdp.sobol_max_points
            sobol_oversample = cdp.sobol_oversample

        # Set up the optimisation target function class.
        target_fn = Frame_order(model=cdp.model, init_params=param_vector, full_tensors=full_tensors, full_in_ref_frame=full_in_ref_frame, rdcs=rdcs, rdc_errors=rdc_err, rdc_weights=rdc_weight, rdc_vect=rdc_vect, dip_const=rdc_const, pcs=pcs, pcs_errors=pcs_err, pcs_weights=pcs_weight, atomic_pos=atomic_pos, temp=temp, frq=frq, paramag_centre=paramag_centre, scaling_matrix=None, com=com, ave_pos_pivot=ave_pos_pivot, pivot=pivot, pivot_opt=pivot_opt, sobol_max_points=sobol_max_points, sobol_oversample=sobol_oversample, quad_int=cdp.quad_int)

    # The Sobol' sequence dimensions.
    if cdp.model in [MODEL_ISO_CONE, MODEL_ISO_CONE_FREE_ROTOR, MODEL_PSEUDO_ELLIPSE, MODEL_PSEUDO_ELLIPSE_FREE_ROTOR]:
        dims = ['theta', 'phi', 'sigma']
    elif cdp.model in [MODEL_ISO_CONE_TORSIONLESS, MODEL_PSEUDO_ELLIPSE_TORSIONLESS]:
        dims = ['theta', 'phi']
    elif cdp.model in [MODEL_ROTOR, MODEL_FREE_ROTOR]:
        dims = ['sigma']
    elif cdp.model in [MODEL_DOUBLE_ROTOR]:
        dims = ['sigma', 'sigma2']

    # Unpack the points.
    theta, phi, sigma, sigma2 = None, None, None, None
    if dims == ['theta', 'phi', 'sigma']:
        theta, phi, sigma = sobol_data.sobol_angles
    elif dims == ['theta', 'phi']:
        theta, phi = sobol_data.sobol_angles
    elif dims == ['sigma']:
        sigma = sobol_data.sobol_angles[0]
    elif dims == ['sigma', 'sigma2']:
        sigma, sigma2 = sobol_data.sobol_angles

    # Pseudo-ellipse.
    pe = False
    if cdp.model in MODEL_LIST_PSEUDO_ELLIPSE:
        pe = True

        # Calculate theta_max.
        theta_max = tmax_pseudo_ellipse_array(phi, cdp.cone_theta_x, cdp.cone_theta_y)

    # The torsion angle.
    if cdp.model in MODEL_LIST_FREE_ROTORS:
        cone_sigma_max = pi
    elif 'sigma' in dims:
        cone_sigma_max = cdp.cone_sigma_max

    # The isotropic cone angle.
    if not pe and 'theta' in dims:
        cone_theta = cdp.cone_theta

    # Loop over the Sobol' points to count them.
    total_num = len(sobol_data.sobol_angles[0])
    count = 0
    for i in range(total_num):
        # Pseudo-elliptic cone opening angle.
        if pe and theta[i] > theta_max[i]:
            continue

        # Isotropic cones.
        if not pe and 'theta' in dims and theta[i] > cone_theta:
            continue

        # 1st torsion angle.
        if 'sigma' in dims and abs(sigma[i]) > cone_sigma_max:
            continue

        # 2nd torsion angle.
        if 'sigma2' in dims and abs(sigma2[i]) > cdp.cone_sigma_max_2:
            continue

        # Increment the point count.
        count += 1

        # Maximum reached.
        if count == cdp.sobol_max_points:
            break

    # Store the count.
    cdp.sobol_points_used = count

    # Printout.
    if verbosity:
        format = "    %-30s %20s\n"
        percent = "%s" % (float(count)/float(cdp.sobol_max_points)*100) + '%'
        sys.stdout.write(format % ("Maximum number of points:", cdp.sobol_max_points))
        sys.stdout.write(format % ("Oversampling factor:", cdp.sobol_oversample))
        sys.stdout.write(format % ("Total points:", total_num))
        sys.stdout.write(format % ("Used points:", count))
        sys.stdout.write(format % ("Percentage:", percent))
        sys.stdout.write('\n')


def grid_row(incs, lower, upper, dist_type=None, end_point=True):
    """Set up a row of the grid search for a given parameter.

    @param incs:        The number of increments.
    @type incs:         int
    @param lower:       The lower bounds.
    @type lower:        float
    @param upper:       The upper bounds.
    @type upper:        float
    @keyword dist_type: The spacing or distribution type between grid nodes.  If None, then a linear grid row is returned.  If 'acos', then an inverse cos distribution of points is returned (e.g. for uniform sampling in angular space).
    @type dist_type:    None or str
    @keyword end_point: A flag which if False will cause the end point to be removed.
    @type end_point:    bool
    @return:            The row of the grid.
    @rtype:             list of float
    """

    # Init.
    row = []

    # Linear grid.
    if dist_type == None:
        # Handle a single increment.
        if incs == 1:
            row.append((lower + upper) / 2.0)

        # Loop over the increments.
        else:
            for i in range(incs):
                row.append(lower + i * (upper - lower) / (incs - 1.0))

    # Inverse cos distribution.
    elif dist_type == 'acos':
        # Handle a single increment.
        if incs == 1:
            row.append((lower + upper) / 2.0)

        # Generate the increment values of v from cos(upper) to cos(lower).
        else:
            v = zeros(incs, float64)
            val = (cos(lower) - cos(upper)) / (incs - 1.0)
            for i in range(incs):
                v[-i-1] = cos(upper) + float(i) * val

            # Generate the distribution.
            row = arccos(v)

    # Remove the last point.
    if incs != 1 and not end_point:
        row = row[:-1]

    # Return the row (as a list).
    return list(row)


def minimise_setup_atomic_pos(sim_index=None, verbosity=1):
    """Set up the atomic position data structures for optimisation using PCSs and PREs as base data sets.

    @keyword sim_index: The index of the simulation to optimise.  This should be None if normal optimisation is desired.
    @type sim_index:    None or int
    @keyword verbosity: If set to 1 or higher, then printouts and warnings will be active.
    @type verbosity:    int
    @return:            The atomic positions (the first index is the spins, the second is the structures, and the third is the atomic coordinates) and the paramagnetic centre.
    @rtype:             numpy rank-3 array, numpy rank-1 array.
    """

    # Initialise.
    atomic_pos = []

    # Store the atomic positions.
    ave_warning_spin_ids = []
    ave_warning_num = None
    for spin, spin_id in spin_loop(selection=domain_moving(), return_id=True):
        # Skip deselected spins.
        if not spin.select:
            continue

        # Only use spins with alignment/paramagnetic data.
        if not hasattr(spin, 'pcs') and not hasattr(spin, 'pre'):
            continue

        # A single atomic position.
        if (isinstance(spin.pos, list) or isinstance(spin.pos, ndarray)) and len(spin.pos) == 3 and is_float(spin.pos[0]):
            atomic_pos.append(spin.pos)

        # Average multiple atomic positions.
        else:
            # First throw a warning to tell the user what is happening.
            if sim_index == None:
                ave_warning_spin_ids.append(spin_id)
                if ave_warning_num == None:
                    ave_warning_num = len(spin.pos)
                elif ave_warning_num != len(spin.pos):
                    ave_warning_num = 'multiple'

            # The average position.
            ave_pos = zeros(3, float64)
            count = 0
            for i in range(len(spin.pos)):
                if spin.pos[i] == None:
                    continue
                ave_pos += spin.pos[i]
                count += 1
            ave_pos = ave_pos / float(count)

            # Store.
            atomic_pos.append(ave_pos)

    # Give a warning about the atomic position averaging.
    if verbosity and ave_warning_num != 1 and len(ave_warning_spin_ids):
        warn(RelaxWarning("Averaging the %s atomic positions for the PCS for the spins %s." % (ave_warning_num, ave_warning_spin_ids)))

    # Convert to numpy objects.
    atomic_pos = array(atomic_pos, float64)

    # The paramagnetic centre.
    if not hasattr(cdp, 'paramagnetic_centre'):
        paramag_centre = zeros(3, float64)
    else:
        paramag_centre = array(cdp.paramagnetic_centre)

    # Return the data structures.
    return atomic_pos, paramag_centre


def minimise_setup_pcs(sim_index=None):
    """Set up the data structures for optimisation using PCSs as base data sets.

    @keyword sim_index: The index of the simulation to optimise.  This should be None if normal optimisation is desired.
    @type sim_index:    None or int
    @return:            The assembled data structures for using PCSs as the base data for optimisation.  These include:
                            - the PCS values.
                            - the unit vectors connecting the paramagnetic centre (the electron spin) to
                            - the PCS weight.
                            - the nuclear spin.
                            - the pseudocontact shift constants.
    @rtype:             tuple of (numpy rank-2 array, numpy rank-2 array, numpy rank-2 array, numpy rank-1 array, numpy rank-1 array)
    """

    # Data setup tests.
    if not hasattr(cdp, 'paramagnetic_centre'):
        raise RelaxError("The paramagnetic centre has not yet been specified.")
    if not hasattr(cdp, 'temperature'):
        raise RelaxError("The experimental temperatures have not been set.")
    if not hasattr(cdp, 'spectrometer_frq'):
        raise RelaxError("The spectrometer frequencies of the experiments have not been set.")

    # Initialise.
    pcs = []
    pcs_err = []
    pcs_weight = []
    temp = []
    frq = []

    # The PCS data.
    for i in range(len(cdp.align_ids)):
        # Alias the ID.
        align_id = cdp.align_ids[i]

        # Skip non-optimised data.
        if not opt_uses_align_data(align_id):
            continue

        # Append empty arrays to the PCS structures.
        pcs.append([])
        pcs_err.append([])
        pcs_weight.append([])

        # Get the temperature for the PCS constant.
        if align_id in cdp.temperature:
            temp.append(cdp.temperature[align_id])

        # The temperature must be given!
        else:
            raise RelaxError("The experimental temperature for the alignment ID '%s' has not been set." % align_id)

        # Get the spectrometer frequency in Tesla units for the PCS constant.
        if align_id in cdp.spectrometer_frq:
            frq.append(cdp.spectrometer_frq[align_id] * 2.0 * pi / periodic_table.gyromagnetic_ratio('1H'))

        # The frequency must be given!
        else:
            raise RelaxError("The spectrometer frequency for the alignment ID '%s' has not been set." % align_id)

        # Spin loop over the domain.
        j = 0
        for spin in spin_loop(selection=domain_moving()):
            # Skip deselected spins.
            if not spin.select:
                continue

            # Skip spins without PCS data.
            if not hasattr(spin, 'pcs'):
                continue

            # Append the PCSs to the list.
            if align_id in spin.pcs:
                if sim_index != None:
                    pcs[-1].append(spin.pcs_sim[align_id][sim_index])
                else:
                    pcs[-1].append(spin.pcs[align_id])
            else:
                pcs[-1].append(None)

            # Append the PCS errors.
            if hasattr(spin, 'pcs_err') and align_id in spin.pcs_err:
                pcs_err[-1].append(spin.pcs_err[align_id])
            else:
                pcs_err[-1].append(None)

            # Append the weight.
            if hasattr(spin, 'pcs_weight') and align_id in spin.pcs_weight:
                pcs_weight[-1].append(spin.pcs_weight[align_id])
            else:
                pcs_weight[-1].append(1.0)

            # Spin index.
            j = j + 1

    # Convert to numpy objects.
    pcs = array(pcs, float64)
    pcs_err = array(pcs_err, float64)
    pcs_weight = array(pcs_weight, float64)

    # Convert the PCS from ppm to no units.
    pcs = pcs * 1e-6
    pcs_err = pcs_err * 1e-6

    # Return the data structures.
    return pcs, pcs_err, pcs_weight, temp, frq


def minimise_setup_rdcs(sim_index=None):
    """Set up the data structures for optimisation using RDCs as base data sets.

    @keyword sim_index: The index of the simulation to optimise.  This should be None if normal optimisation is desired.
    @type sim_index:    None or int
    @return:            The assembled data structures for using RDCs as the base data for optimisation.  These include:
                            - rdc, the RDC values.
                            - rdc_err, the RDC errors.
                            - rdc_weight, the RDC weights.
                            - vectors, the interatomic vectors.
                            - rdc_const, the dipolar constants.
                            - absolute, the absolute value flags (as 1's and 0's).
    @rtype:             tuple of (numpy rank-2 array, numpy rank-2 array, numpy rank-2 array, numpy rank-3 array, numpy rank-2 array, numpy rank-2 array)
    """

    # Initialise.
    rdc = []
    rdc_err = []
    rdc_weight = []
    unit_vect = []
    rdc_const = []
    absolute = []

    # The unit vectors and RDC constants.
    for interatom in interatomic_loop(selection1=domain_moving()):
        # Get the spins.
        spin1 = return_spin(interatom.spin_id1)
        spin2 = return_spin(interatom.spin_id2)

        # A single unit vector.
        if interatom.vector.shape == (3,):
            unit_vect.append(interatom.vector)

        # Average multiple unit vectors.
        else:
            # First throw a warning to tell the user what is happening.
            if sim_index == None:
                warn(RelaxWarning("Averaging the %s unit vectors for the RDC for the spin pair '%s' and '%s'." % (len(interatom.vector), interatom.spin_id1, interatom.spin_id2)))

            # The average position.
            ave_vector = zeros(3, float64)
            for i in range(len(interatom.vector)):
                ave_vector += interatom.vector[i]

            # Store.
            unit_vect.append(ave_vector)

        # Normalise (to be sure).
        unit_vect[-1] = unit_vect[-1] / norm(unit_vect[-1])

        # Gyromagnetic ratios.
        g1 = periodic_table.gyromagnetic_ratio(spin1.isotope)
        g2 = periodic_table.gyromagnetic_ratio(spin2.isotope)

        # Calculate the RDC dipolar constant (in Hertz, and the 3 comes from the alignment tensor), and append it to the list.
        rdc_const.append(3.0/(2.0*pi) * dipolar_constant(g1, g2, interatom.r))

    # Fix the unit vector data structure.
    num = None
    for rdc_index in range(len(unit_vect)):
        # Number of vectors.
        if num == None:
            if unit_vect[rdc_index] != None:
                num = len(unit_vect[rdc_index])
            continue

        # Check.
        if unit_vect[rdc_index] != None and len(unit_vect[rdc_index]) != num:
            raise RelaxError("The number of interatomic vectors for all no match:\n%s" % unit_vect)

    # Missing unit vectors.
    if num == None:
        raise RelaxError("No interatomic vectors could be found.")

    # Update None entries.
    for i in range(len(unit_vect)):
        if unit_vect[i] == None:
            unit_vect[i] = [[None, None, None]]*num

    # The RDC data.
    for i in range(len(cdp.align_ids)):
        # Alias the ID.
        align_id = cdp.align_ids[i]

        # Skip non-optimised data.
        if not opt_uses_align_data(align_id):
            continue

        # Append empty arrays to the RDC structures.
        rdc.append([])
        rdc_err.append([])
        rdc_weight.append([])
        absolute.append([])

        # Interatom loop over the domain.
        for interatom in interatomic_loop(domain_moving(), skip_desel=True):
            # Get the spins.
            spin1 = return_spin(interatom.spin_id1)
            spin2 = return_spin(interatom.spin_id2)

            # Only use interatomic data containers with RDC and vector data.
            if not hasattr(interatom, 'rdc') or not hasattr(interatom, 'vector'):
                continue

            # Defaults of None.
            value = None
            error = None

            # Pseudo-atom set up.
            if (hasattr(spin1, 'members') or hasattr(spin2, 'members')) and align_id in interatom.rdc:
                raise RelaxError("Psuedo-atoms are currently not supported for the frame order analysis.")

            # Normal set up.
            elif align_id in interatom.rdc:
                # The RDC.
                if sim_index != None:
                    value = interatom.rdc_sim[align_id][sim_index]
                else:
                    value = interatom.rdc[align_id]

                # The error.
                if hasattr(interatom, 'rdc_err') and align_id in interatom.rdc_err:
                    error = interatom.rdc_err[align_id]

            # Append the RDCs to the list.
            rdc[-1].append(value)

            # Append the RDC errors.
            rdc_err[-1].append(error)

            # Append the weight.
            if hasattr(interatom, 'rdc_weight') and align_id in interatom.rdc_weight:
                rdc_weight[-1].append(interatom.rdc_weight[align_id])
            else:
                rdc_weight[-1].append(1.0)

            # Append the absolute value flag.
            if hasattr(interatom, 'absolute_rdc') and align_id in interatom.absolute_rdc:
                absolute[-1].append(interatom.absolute_rdc[align_id])
            else:
                absolute[-1].append(False)

    # Convert to numpy objects.
    rdc = array(rdc, float64)
    rdc_err = array(rdc_err, float64)
    rdc_weight = array(rdc_weight, float64)
    unit_vect = array(unit_vect, float64)
    rdc_const = array(rdc_const, float64)
    absolute = array(absolute, float64)

    # Return the data structures.
    return rdc, rdc_err, rdc_weight, unit_vect, rdc_const, absolute


def minimise_setup_tensors(sim_index=None):
    """Set up the data structures for optimisation using alignment tensors as base data sets.

    @keyword sim_index: The simulation index.  This should be None if normal optimisation is desired.
    @type sim_index:    None or int
    @return:            The assembled data structures for using alignment tensors as the base data for optimisation.  These include:
                            - full_tensors, the full tensors as concatenated arrays.
                            - full_err, the full tensor errors as concatenated arrays.
                            - full_in_ref_frame, the flags specifying if the tensor is the full or reduced tensor in the non-moving reference domain.
    @rtype:             tuple of 3 numpy nx5D, rank-1 arrays
    """

    # Checks.
    if not hasattr(cdp, 'ref_domain'):
        raise RelaxError("The reference non-moving domain has not been specified.")
    if not hasattr(cdp.align_tensors, 'reduction'):
        raise RelaxError("The tensor reductions have not been specified.")
    for i, tensor in tensor_loop():
        if not hasattr(tensor, 'domain'):
            raise RelaxError("The domain that the '%s' tensor is attached to has not been set" % tensor.name)

    # Initialise.
    n = len(cdp.align_tensors.reduction)
    full_tensors = zeros(n*5, float64)
    full_err = ones(n*5, float64) * 1e-5
    full_in_ref_frame = zeros(n, float64)

    # Loop over the full tensors.
    for i, tensor in tensor_loop(red=False):
        # The full tensor.
        full_tensors[5*i + 0] = tensor.Axx
        full_tensors[5*i + 1] = tensor.Ayy
        full_tensors[5*i + 2] = tensor.Axy
        full_tensors[5*i + 3] = tensor.Axz
        full_tensors[5*i + 4] = tensor.Ayz

        # The full tensor corresponds to the frame of reference.
        if cdp.ref_domain == tensor.domain:
            full_in_ref_frame[i] = 1

        # The full tensor errors.
        if hasattr(tensor, 'Axx_err'):
            full_err[5*i + 0] = tensor.Axx_err
            full_err[5*i + 1] = tensor.Ayy_err
            full_err[5*i + 2] = tensor.Axy_err
            full_err[5*i + 3] = tensor.Axz_err
            full_err[5*i + 4] = tensor.Ayz_err

    # Return the data structures.
    return full_tensors, full_err, full_in_ref_frame


def opt_uses_align_data(align_id=None):
    """Determine if the PCS or RDC data for the given alignment ID is needed for optimisation.

    @keyword align_id:  The optional alignment ID string.
    @type align_id:     str
    @return:            True if alignment data is to be used for optimisation, False otherwise.
    @rtype:             bool
    """

    # No alignment IDs.
    if not hasattr(cdp, 'align_ids'):
        return False

    # Convert the align IDs to an array, or take all IDs.
    if align_id:
        align_ids = [align_id]
    else:
        align_ids = cdp.align_ids

    # Check the PCS and RDC.
    for align_id in align_ids:
        if opt_uses_pcs(align_id) or opt_uses_rdc(align_id):
            return True

    # No alignment data is used for optimisation.
    return False


def opt_uses_pcs(align_id):
    """Determine if the PCS data for the given alignment ID is needed for optimisation.

    @param align_id:    The alignment ID string.
    @type align_id:     str
    @return:            True if the PCS data is to be used for optimisation, False otherwise.
    @rtype:             bool
    """

    # No alignment IDs.
    if not hasattr(cdp, 'pcs_ids'):
        return False

    # No PCS data for the alignment.
    if align_id not in cdp.pcs_ids:
        return False

    # The PCS data is to be used for optimisation.
    return True


def opt_uses_rdc(align_id):
    """Determine if the RDC data for the given alignment ID is needed for optimisation.

    @param align_id:    The alignment ID string.
    @type align_id:     str
    @return:            True if the RDC data is to be used for optimisation, False otherwise.
    @rtype:             bool
    """

    # No alignment IDs.
    if not hasattr(cdp, 'rdc_ids'):
        return False

    # No RDC data for the alignment.
    if align_id not in cdp.rdc_ids:
        return False

    # The RDC data is to be used for optimisation.
    return True


def store_bc_data(A_5D_bc=None, pcs_theta=None, rdc_theta=None):
    """Store the back-calculated data.

    @keyword A_5D_bc:       The reduced back-calculated alignment tensors from the target function.
    @type A_5D_bc:          numpy float64 array
    @keyword pcs_theta:     The back calculated PCS values from the target function.
    @type pcs_theta:        numpy float64 array
    @keyword rdc_theta:     The back calculated RDC values from the target function.
    @type rdc_theta:        numpy float64 array
    """

    # Loop over the reduced tensors.
    for i, tensor in tensor_loop(red=True):
        # Store the values.
        tensor.set(param='Axx', value=A_5D_bc[5*i + 0])
        tensor.set(param='Ayy', value=A_5D_bc[5*i + 1])
        tensor.set(param='Axy', value=A_5D_bc[5*i + 2])
        tensor.set(param='Axz', value=A_5D_bc[5*i + 3])
        tensor.set(param='Ayz', value=A_5D_bc[5*i + 4])

    # The RDC data.
    for i in range(len(cdp.align_ids)):
        # The alignment ID.
        align_id = cdp.align_ids[i]

        # Data flags
        rdc_flag = False
        if hasattr(cdp, 'rdc_ids') and align_id in cdp.rdc_ids:
            rdc_flag = True
        pcs_flag = False
        if hasattr(cdp, 'pcs_ids') and align_id in cdp.pcs_ids:
            pcs_flag = True

        # Spin loop over the domain.
        pcs_index = 0
        for spin in spin_loop(domain_moving()):
            # Skip deselected spins.
            if not spin.select:
                continue

            # Spins with PCS data.
            if pcs_flag and hasattr(spin, 'pcs'):
                # Initialise the data structure.
                if not hasattr(spin, 'pcs_bc'):
                    spin.pcs_bc = {}

                # Store the back-calculated value (in ppm).
                spin.pcs_bc[align_id] = pcs_theta[i, pcs_index] * 1e6

                # Increment the index.
                pcs_index += 1

        # Interatomic data container loop.
        rdc_index = 0
        for interatom in interatomic_loop(domain_moving(), skip_desel=True):
            # Initialise the data structure.
            if not hasattr(interatom, 'rdc_bc'):
                interatom.rdc_bc = {}

            # Store the back-calculated value.
            interatom.rdc_bc[align_id] = rdc_theta[i, rdc_index]

            # Increment the index.
            rdc_index += 1


def target_fn_data_setup(sim_index=None, verbosity=1, scaling_matrix=None, unset_fail=False):
    """Initialise the target function for optimisation or direct calculation.

    @keyword sim_index:         The index of the simulation to optimise.  This should be None if normal optimisation is desired.
    @type sim_index:            None or int
    @keyword verbosity:         The amount of information to print.  The higher the value, the greater the verbosity.
    @type verbosity:            int
    @keyword scaling_matrix:    The diagonal and square scaling matrices.
    @type scaling_matrix:       numpy rank-2, float64 array or None
    @keyword unset_fail:        A flag which if True will cause a RelaxError to be raised if the parameter is not set yet.
    @type unset_fail:           bool
    """

    # Model printout.
    if verbosity:
        print("Frame order model:  %s" % cdp.model)

    # Assemble the parameter vector.
    param_vector = assemble_param_vector(sim_index=sim_index, unset_fail=unset_fail)

    # Determine the base data types (RDCs and/or PCSs).
    data_types = base_data_types()

    # Diagonal scaling.
    if scaling_matrix != None and len(param_vector):
        param_vector = dot(inv(scaling_matrix), param_vector)

    # Get the data structures for optimisation using the tensors as base data sets.
    full_tensors, full_tensor_err, full_in_ref_frame = minimise_setup_tensors(sim_index)

    # Get the data structures for optimisation using PCSs as base data sets.
    pcs, pcs_err, pcs_weight, temp, frq = None, None, None, None, None
    if 'pcs' in data_types:
        pcs, pcs_err, pcs_weight, temp, frq = minimise_setup_pcs(sim_index=sim_index)

    # Get the data structures for optimisation using RDCs as base data sets.
    rdcs, rdc_err, rdc_weight, rdc_vect, rdc_const, absolute_rdc = None, None, None, None, None, None
    if 'rdc' in data_types:
        rdcs, rdc_err, rdc_weight, rdc_vect, rdc_const, absolute_rdc = minimise_setup_rdcs(sim_index=sim_index)

    # Data checks.
    if pcs != None and not len(pcs):
        raise RelaxNoPCSError
    if rdcs != None and not len(rdcs):
        raise RelaxNoRDCError

    # Get the atomic_positions.
    atomic_pos, paramag_centre = None, None
    if 'pcs' in data_types or 'pre' in data_types:
        atomic_pos, paramag_centre = minimise_setup_atomic_pos(sim_index=sim_index, verbosity=verbosity)

    # The fixed pivot point.
    pivot = None
    if hasattr(cdp, 'pivot_x'):
        pivot = array([cdp.pivot_x, cdp.pivot_y, cdp.pivot_z])

    # Pivot optimisation.
    pivot_opt = True
    if pivot_fixed():
        pivot_opt = False

    # The centre of mass of the moving domain - to use as the centroid for the average domain position rotation.
    ave_pos_pivot = pipe_centre_of_mass(atom_id=domain_moving(), verbosity=0)

    # The centre of mass, for use in the rotor models.
    com = None
    if cdp.model in [MODEL_ROTOR, MODEL_FREE_ROTOR, MODEL_DOUBLE_ROTOR]:
        # The centre of mass of all objects in the data pipe.
        com = pipe_centre_of_mass(verbosity=0)
        com = array(com, float64)

    # Information printout.
    if verbosity and sim_index == None:
        sys.stdout.write("\nThe average domain rotation centroid, taken as the CoM of the atoms defined as the moving domain, is:\n    %s\n" % list(ave_pos_pivot))
        if com != None:
            sys.stdout.write("The centre of mass reference coordinate for the rotor models is:\n    %s\n" % list(com))
        if cdp.model != MODEL_RIGID:
            if hasattr(cdp, 'quad_int') and cdp.quad_int:
                sys.stdout.write("Numerical PCS integration:  SciPy quadratic integration.\n")
            else:
                sys.stdout.write("Numerical PCS integration:  Quasi-random Sobol' sequence.\n")
        base_data = []
        if rdcs != None and len(rdcs):
            base_data.append("RDCs")
        if pcs != None and len(pcs):
            base_data.append("PCSs")
        sys.stdout.write("Base data: %s\n" % repr(base_data))
        sys.stdout.write("\n")

    # Return the data.
    return param_vector, full_tensors, full_in_ref_frame, rdcs, rdc_err, rdc_weight, rdc_vect, rdc_const, pcs, pcs_err, pcs_weight, atomic_pos, temp, frq, paramag_centre, com, ave_pos_pivot, pivot, pivot_opt


def unpack_opt_results(param_vector=None, func=None, iter_count=None, f_count=None, g_count=None, h_count=None, warning=None, scaling_matrix=None, sim_index=None):
    """Unpack and store the Frame Order optimisation results.

    @keyword param_vector:      The model-free parameter vector.
    @type param_vector:         numpy array
    @keyword func:              The optimised chi-squared value.
    @type func:                 float
    @keyword iter_count:        The number of optimisation steps required to find the minimum.
    @type iter_count:           int
    @keyword f_count:           The function count.
    @type f_count:              int
    @keyword g_count:           The gradient count.
    @type g_count:              int
    @keyword h_count:           The Hessian count.
    @type h_count:              int
    @keyword warning:           Any optimisation warnings.
    @type warning:              str or None
    @keyword scaling_matrix:    The diagonal and square scaling matrices.
    @type scaling_matrix:       numpy rank-2, float64 array or None
    @keyword sim_index:         The index of the simulation to optimise.  This should be None for normal optimisation.
    @type sim_index:            None or int
     """

    # Catch infinite chi-squared values.
    if isInf(func):
        raise RelaxInfError('chi-squared')

    # Catch chi-squared values of NaN.
    if isNaN(func):
        raise RelaxNaNError('chi-squared')

    # Scaling.
    if scaling_matrix != None:
        param_vector = dot(scaling_matrix, param_vector)

    # The parameters to wrap.
    wrap = [
        'ave_pos_alpha',
        'ave_pos_beta',
        'ave_pos_gamma',
        'eigen_alpha',
        'eigen_beta',
        'eigen_gamma',
        'axis_theta',
        'axis_phi'
    ]

    # Monte Carlo simulation data structures.
    if sim_index != None:
        # Loop over the parameters.
        for i in range(len(cdp.params)):
            # Angle wrapping around the real value.
            if cdp.params[i] in wrap or cdp.params[i] == 'axis_alpha':
                val = getattr(cdp, cdp.params[i])
                param_vector[i] = wrap_angles(param_vector[i], val-pi, val+pi)

            # Store the value.
            obj = getattr(cdp, cdp.params[i]+'_sim')
            obj[sim_index] = param_vector[i]

        # Optimisation stats.
        cdp.chi2_sim[sim_index] = func
        cdp.iter_sim[sim_index] = iter_count
        cdp.f_count_sim[sim_index] = f_count
        cdp.g_count_sim[sim_index] = g_count
        cdp.h_count_sim[sim_index] = h_count
        cdp.warning_sim[sim_index] = warning

    # Normal data structures.
    else:
        # Loop over the parameters.
        for i in range(len(cdp.params)):
            # Angle wrapping.
            if cdp.params[i] in wrap:
                param_vector[i] = wrap_angles(param_vector[i], 0.0, 2.0*pi)
            if cdp.params[i] == 'axis_alpha':
                param_vector[i] = wrap_angles(param_vector[i], -pi, pi)

            # Store the value.
            setattr(cdp, cdp.params[i], param_vector[i])

        # Optimisation stats.
        cdp.chi2 = func
        cdp.iter = iter_count
        cdp.f_count = f_count
        cdp.g_count = g_count
        cdp.h_count = h_count
        cdp.warning = warning



class Frame_order_grid_command(Slave_command):
    """Command class for relaxation dispersion optimisation on the slave processor."""

    def __init__(self, points=None, scaling_matrix=None, sim_index=None, model=None, param_vector=None, full_tensors=None, full_in_ref_frame=None, rdcs=None, rdc_err=None, rdc_weight=None, rdc_vect=None, rdc_const=None, pcs=None, pcs_err=None, pcs_weight=None, atomic_pos=None, temp=None, frq=None, paramag_centre=None, com=None, ave_pos_pivot=None, pivot=None, pivot_opt=None, sobol_max_points=None, sobol_oversample=None, verbosity=None, quad_int=False):
        """Initialise the base class, storing all the master data to be sent to the slave processor.

        This method is run on the master processor whereas the run() method is run on the slave processor.

        @keyword points:            The points of the grid search subdivision to search over.
        @type points:               numpy rank-2 array
        @keyword scaling_matrix:    The diagonal, square scaling matrix.
        @type scaling_matrix:       numpy diagonal matrix
        @keyword sim_index:         The index of the simulation to optimise.  This should be None if normal optimisation is desired.
        @type sim_index:            None or int
        @keyword model:             The name of the Frame Order model.
        @type model:                str
        @keyword param_vector:      The initial parameter values.
        @type param_vector:         numpy float64 array
        @keyword full_tensors:      An array of the {Axx, Ayy, Axy, Axz, Ayz} values for all full alignment tensors.  The format is [Axx1, Ayy1, Axy1, Axz1, Ayz1, Axx2, Ayy2, Axy2, Axz2, Ayz2, ..., Axxn, Ayyn, Axyn, Axzn, Ayzn].
        @type full_tensors:         numpy nx5D, rank-1 float64 array
        @keyword full_in_ref_frame: An array of flags specifying if the tensor in the reference frame is the full or reduced tensor.
        @type full_in_ref_frame:    numpy rank-1 array
        @keyword rdcs:              The RDC lists.  The first index must correspond to the different alignment media i and the second index to the spin systems j.
        @type rdcs:                 numpy rank-2 array
        @keyword rdc_err:           The RDC error lists.  The dimensions of this argument are the same as for 'rdcs'.
        @type rdc_err:              numpy rank-2 array
        @keyword rdc_weight:        The RDC weight lists.  The dimensions of this argument are the same as for 'rdcs'.
        @type rdc_weight:           numpy rank-2 array
        @keyword rdc_vect:          The unit XH vector lists corresponding to the RDC values.  The first index must correspond to the spin systems and the second index to the x, y, z elements.
        @type rdc_vect:             numpy rank-2 array
        @keyword rdc_const:         The dipolar constants for each RDC.  The indices correspond to the spin systems j.
        @type rdc_const:            numpy rank-1 array
        @keyword pcs:               The PCS lists.  The first index must correspond to the different alignment media i and the second index to the spin systems j.
        @type pcs:                  numpy rank-2 array
        @keyword pcs_err:           The PCS error lists.  The dimensions of this argument are the same as for 'pcs'.
        @type pcs_err:              numpy rank-2 array
        @keyword pcs_weight:        The PCS weight lists.  The dimensions of this argument are the same as for 'pcs'.
        @type pcs_weight:           numpy rank-2 array
        @keyword atomic_pos:        The atomic positions of all spins for the PCS and PRE data.  The first index is the spin systems j and the second is the structure or state c.
        @type atomic_pos:           numpy rank-3 array
        @keyword temp:              The temperature of each PCS data set.
        @type temp:                 numpy rank-1 array
        @keyword frq:               The frequency of each PCS data set.
        @type frq:                  numpy rank-1 array
        @keyword paramag_centre:    The paramagnetic centre position (or positions).
        @type paramag_centre:       numpy rank-1, 3D array or rank-2, Nx3 array
<<<<<<< HEAD
         @keyword com:               The centre of mass of the system.  This is used for defining the rotor model systems.
=======
        @keyword com:               The centre of mass of the system.  This is used for defining the rotor model systems.
>>>>>>> 2aad8d01
        @type com:                  numpy 3D rank-1 array
        @keyword ave_pos_pivot:     The pivot point to rotate all atoms about to the average domain position.  In most cases this will be the centre of mass of the moving domain.  This pivot is shifted by the translation vector.
        @type ave_pos_pivot:        numpy 3D rank-1 array
        @keyword pivot:             The pivot point for the ball-and-socket joint motion.  This is needed if PCS or PRE values are used.
        @type pivot:                numpy rank-1, 3D array or None
        @keyword pivot_opt:         A flag which if True will allow the pivot point of the motion to be optimised.
        @type pivot_opt:            bool
        @keyword sobol_max_points:  The maximum number of Sobol' points to use for the numerical PCS integration technique.
        @type sobol_max_points:     int
        @keyword sobol_oversample:  The oversampling factor Ov used for the total number of points N * Ov * 10**M, where N is the maximum number of Sobol' points and M is the number of dimensions or torsion-tilt angles for the system.
        @type sobol_oversample:     int
        @keyword verbosity:         The verbosity level.  This is used by the result command returned to the master for printouts.
        @type verbosity:            int
        @keyword quad_int:          A flag which if True will perform high precision numerical integration via the scipy.integrate quad(), dblquad() and tplquad() integration methods rather than the rough quasi-random numerical integration.
        @type quad_int:             bool
        """

        # Store the arguments.
        self.points = points
        self.scaling_matrix = scaling_matrix
        self.model = model
        self.param_vector = param_vector
        self.full_tensors = full_tensors
        self.full_in_ref_frame = full_in_ref_frame
        self.rdcs = rdcs
        self.rdc_err = rdc_err
        self.rdc_weight = rdc_weight
        self.rdc_vect = rdc_vect
        self.rdc_const = rdc_const
        self.pcs = pcs
        self.pcs_err = pcs_err
        self.pcs_weight = pcs_weight
        self.atomic_pos = atomic_pos
        self.temp = temp
        self.frq = frq
        self.paramag_centre = paramag_centre
        self.com = com
        self.ave_pos_pivot = ave_pos_pivot
        self.pivot = pivot
        self.pivot_opt = pivot_opt
        self.sobol_max_points = sobol_max_points
        self.sobol_oversample = sobol_oversample
        self.verbosity = verbosity
        self.quad_int = quad_int


    def run(self, processor, completed):
        """Set up and perform the optimisation."""

        # Set up the optimisation target function class.
        target_fn = Frame_order(model=self.model, init_params=self.param_vector, full_tensors=self.full_tensors, full_in_ref_frame=self.full_in_ref_frame, rdcs=self.rdcs, rdc_errors=self.rdc_err, rdc_weights=self.rdc_weight, rdc_vect=self.rdc_vect, dip_const=self.rdc_const, pcs=self.pcs, pcs_errors=self.pcs_err, pcs_weights=self.pcs_weight, atomic_pos=self.atomic_pos, temp=self.temp, frq=self.frq, paramag_centre=self.paramag_centre, scaling_matrix=self.scaling_matrix, com=self.com, ave_pos_pivot=self.ave_pos_pivot, pivot=self.pivot, pivot_opt=self.pivot_opt, sobol_max_points=self.sobol_max_points, sobol_oversample=self.sobol_oversample, quad_int=self.quad_int)

        # Grid search.
        results = grid_point_array(func=target_fn.func, args=(), points=self.points, verbosity=self.verbosity)

        # Create the result command object on the slave to send back to the master.
        processor.return_object(Frame_order_result_command(processor=processor, memo_id=self.memo_id, results=results, A_5D_bc=target_fn.A_5D_bc, pcs_theta=target_fn.pcs_theta, rdc_theta=target_fn.rdc_theta, completed=completed))



class Frame_order_memo(Memo):
    """The frame order memo class."""

    def __init__(self, spins=None, spin_ids=None, sim_index=None, scaling_matrix=None, verbosity=None):
        """Initialise the relaxation dispersion memo class.

        This is used for handling the optimisation results returned from a slave processor.  It runs on the master processor and is used to store data which is passed to the slave processor and then passed back to the master via the results command.


        @keyword spins:             The list of spin data container for the cluster.  If this argument is supplied, then the spin_id argument will be ignored.
        @type spins:                list of SpinContainer instances
        @keyword spin_ids:          The spin ID strings for the cluster.
        @type spin_ids:             list of str
        @keyword sim_index:         The optional MC simulation index.
        @type sim_index:            int
        @keyword scaling_matrix:    The diagonal, square scaling matrix.
        @type scaling_matrix:       numpy diagonal matrix
        @keyword verbosity:         The verbosity level.  This is used by the result command returned to the master for printouts.
        @type verbosity:            int
        """

        # Execute the base class __init__() method.
        super(Frame_order_memo, self).__init__()

        # Store the arguments.
        self.spins = spins
        self.spin_ids = spin_ids
        self.sim_index = sim_index
        self.scaling_matrix = scaling_matrix



class Frame_order_minimise_command(Slave_command):
    """Command class for relaxation dispersion optimisation on the slave processor."""

    def __init__(self, min_algor=None, min_options=None, func_tol=None, grad_tol=None, max_iterations=None, scaling_matrix=None, constraints=False, sim_index=None, model=None, param_vector=None, full_tensors=None, full_in_ref_frame=None, rdcs=None, rdc_err=None, rdc_weight=None, rdc_vect=None, rdc_const=None, pcs=None, pcs_err=None, pcs_weight=None, atomic_pos=None, temp=None, frq=None, paramag_centre=None, com=None, ave_pos_pivot=None, pivot=None, pivot_opt=None, sobol_max_points=None, sobol_oversample=None, verbosity=None, quad_int=False):
        """Initialise the base class, storing all the master data to be sent to the slave processor.

        This method is run on the master processor whereas the run() method is run on the slave processor.

        @keyword min_algor:         The minimisation algorithm to use.
        @type min_algor:            str
        @keyword min_options:       An array of options to be used by the minimisation algorithm.
        @type min_options:          array of str
        @keyword func_tol:          The function tolerance which, when reached, terminates optimisation.  Setting this to None turns of the check.
        @type func_tol:             None or float
        @keyword grad_tol:          The gradient tolerance which, when reached, terminates optimisation.  Setting this to None turns of the check.
        @type grad_tol:             None or float
        @keyword max_iterations:    The maximum number of iterations for the algorithm.
        @type max_iterations:       int
        @keyword constraints:       If True, constraints are used during optimisation.
        @type constraints:          bool
        @keyword sim_index:         The index of the simulation to optimise.  This should be None if normal optimisation is desired.
        @type sim_index:            None or int
        @keyword model:             The name of the Frame Order model.
        @type model:                str
        @keyword param_vector:      The initial parameter values.
        @type param_vector:         numpy float64 array
        @keyword full_tensors:      An array of the {Axx, Ayy, Axy, Axz, Ayz} values for all full alignment tensors.  The format is [Axx1, Ayy1, Axy1, Axz1, Ayz1, Axx2, Ayy2, Axy2, Axz2, Ayz2, ..., Axxn, Ayyn, Axyn, Axzn, Ayzn].
        @type full_tensors:         numpy nx5D, rank-1 float64 array
        @keyword full_in_ref_frame: An array of flags specifying if the tensor in the reference frame is the full or reduced tensor.
        @type full_in_ref_frame:    numpy rank-1 array
        @keyword rdcs:              The RDC lists.  The first index must correspond to the different alignment media i and the second index to the spin systems j.
        @type rdcs:                 numpy rank-2 array
        @keyword rdc_err:           The RDC error lists.  The dimensions of this argument are the same as for 'rdcs'.
        @type rdc_err:              numpy rank-2 array
        @keyword rdc_weight:        The RDC weight lists.  The dimensions of this argument are the same as for 'rdcs'.
        @type rdc_weight:           numpy rank-2 array
        @keyword rdc_vect:          The unit XH vector lists corresponding to the RDC values.  The first index must correspond to the spin systems and the second index to the x, y, z elements.
        @type rdc_vect:             numpy rank-2 array
        @keyword rdc_const:         The dipolar constants for each RDC.  The indices correspond to the spin systems j.
        @type rdc_const:            numpy rank-1 array
        @keyword pcs:               The PCS lists.  The first index must correspond to the different alignment media i and the second index to the spin systems j.
        @type pcs:                  numpy rank-2 array
        @keyword pcs_err:           The PCS error lists.  The dimensions of this argument are the same as for 'pcs'.
        @type pcs_err:              numpy rank-2 array
        @keyword pcs_weight:        The PCS weight lists.  The dimensions of this argument are the same as for 'pcs'.
        @type pcs_weight:           numpy rank-2 array
        @keyword atomic_pos:        The atomic positions of all spins for the PCS and PRE data.  The first index is the spin systems j and the second is the structure or state c.
        @type atomic_pos:           numpy rank-3 array
        @keyword temp:              The temperature of each PCS data set.
        @type temp:                 numpy rank-1 array
        @keyword frq:               The frequency of each PCS data set.
        @type frq:                  numpy rank-1 array
        @keyword paramag_centre:    The paramagnetic centre position (or positions).
        @type paramag_centre:       numpy rank-1, 3D array or rank-2, Nx3 array
<<<<<<< HEAD
         @keyword com:               The centre of mass of the system.  This is used for defining the rotor model systems.
=======
        @keyword com:               The centre of mass of the system.  This is used for defining the rotor model systems.
>>>>>>> 2aad8d01
        @type com:                  numpy 3D rank-1 array
        @keyword ave_pos_pivot:     The pivot point to rotate all atoms about to the average domain position.  In most cases this will be the centre of mass of the moving domain.  This pivot is shifted by the translation vector.
        @type ave_pos_pivot:        numpy 3D rank-1 array
        @keyword pivot:             The pivot point for the ball-and-socket joint motion.  This is needed if PCS or PRE values are used.
        @type pivot:                numpy rank-1, 3D array or None
        @keyword pivot_opt:         A flag which if True will allow the pivot point of the motion to be optimised.
        @type pivot_opt:            bool
        @keyword sobol_max_points:  The maximum number of Sobol' points to use for the numerical PCS integration technique.
        @type sobol_max_points:     int
        @keyword sobol_oversample:  The oversampling factor Ov used for the total number of points N * Ov * 10**M, where N is the maximum number of Sobol' points and M is the number of dimensions or torsion-tilt angles for the system.
        @type sobol_oversample:     int
        @keyword scaling_matrix:    The diagonal, square scaling matrix.
        @type scaling_matrix:       numpy diagonal matrix
        @keyword quad_int:          A flag which if True will perform high precision numerical integration via the scipy.integrate quad(), dblquad() and tplquad() integration methods rather than the rough quasi-random numerical integration.
        @type quad_int:             bool
        """

        # Store some arguments.
        self.min_algor = min_algor
        self.min_options = min_options
        self.func_tol = func_tol
        self.grad_tol = grad_tol
        self.max_iterations = max_iterations
        self.scaling_matrix = scaling_matrix
        self.model = model
        self.param_vector = param_vector
        self.full_tensors = full_tensors
        self.full_in_ref_frame = full_in_ref_frame
        self.rdcs = rdcs
        self.rdc_err = rdc_err
        self.rdc_weight = rdc_weight
        self.rdc_vect = rdc_vect
        self.rdc_const = rdc_const
        self.pcs = pcs
        self.pcs_err = pcs_err
        self.pcs_weight = pcs_weight
        self.atomic_pos = atomic_pos
        self.temp = temp
        self.frq = frq
        self.paramag_centre = paramag_centre
        self.com = com
        self.ave_pos_pivot = ave_pos_pivot
        self.pivot = pivot
        self.pivot_opt = pivot_opt
        self.sobol_max_points = sobol_max_points
        self.sobol_oversample = sobol_oversample
        self.verbosity = verbosity
        self.quad_int = quad_int

<<<<<<< HEAD
=======
        # Feedback on the number of integration points used (target function setup required).  This must be run here on the master and not in run() on the slave.
        target_fn = Frame_order(model=self.model, init_params=self.param_vector, full_tensors=self.full_tensors, full_in_ref_frame=self.full_in_ref_frame, rdcs=self.rdcs, rdc_errors=self.rdc_err, rdc_weights=self.rdc_weight, rdc_vect=self.rdc_vect, dip_const=self.rdc_const, pcs=self.pcs, pcs_errors=self.pcs_err, pcs_weights=self.pcs_weight, atomic_pos=self.atomic_pos, temp=self.temp, frq=self.frq, paramag_centre=self.paramag_centre, scaling_matrix=self.scaling_matrix, com=self.com, ave_pos_pivot=self.ave_pos_pivot, pivot=self.pivot, pivot_opt=self.pivot_opt, sobol_max_points=self.sobol_max_points, sobol_oversample=self.sobol_oversample, quad_int=self.quad_int)
        if not self.quad_int:
            count_sobol_points(target_fn=target_fn, verbosity=self.verbosity)

>>>>>>> 2aad8d01
        # Linear constraints.
        self.A, self.b = None, None
        if constraints:
            # Obtain the constraints.
            self.A, self.b = linear_constraints(scaling_matrix=scaling_matrix)

            # Constraint flag set but no constraints present.
            if self.A == None:
                if verbosity:
                    warn(RelaxWarning("The '%s' model parameters are not constrained, turning the linear constraint algorithm off." % cdp.model))

                # Pop out the log barrier algorithm.
                if self.min_algor == 'Log barrier':
                    self.min_algor = self.min_options[0]
                    self.min_options = self.min_options[1:]


    def run(self, processor, completed):
        """Set up and perform the optimisation."""

        # Set up the optimisation target function class.
        target_fn = Frame_order(model=self.model, init_params=self.param_vector, full_tensors=self.full_tensors, full_in_ref_frame=self.full_in_ref_frame, rdcs=self.rdcs, rdc_errors=self.rdc_err, rdc_weights=self.rdc_weight, rdc_vect=self.rdc_vect, dip_const=self.rdc_const, pcs=self.pcs, pcs_errors=self.pcs_err, pcs_weights=self.pcs_weight, atomic_pos=self.atomic_pos, temp=self.temp, frq=self.frq, paramag_centre=self.paramag_centre, scaling_matrix=self.scaling_matrix, com=self.com, ave_pos_pivot=self.ave_pos_pivot, pivot=self.pivot, pivot_opt=self.pivot_opt, sobol_max_points=self.sobol_max_points, sobol_oversample=self.sobol_oversample, quad_int=self.quad_int)

        # Minimisation.
        results = generic_minimise(func=target_fn.func, args=(), x0=self.param_vector, min_algor=self.min_algor, min_options=self.min_options, func_tol=self.func_tol, grad_tol=self.grad_tol, maxiter=self.max_iterations, A=self.A, b=self.b, full_output=True, print_flag=self.verbosity)

<<<<<<< HEAD
        # Feedback on the number of integration points used.
        if not self.quad_int:
            count_sobol_points(target_fn=target_fn, verbosity=self.verbosity)

=======
>>>>>>> 2aad8d01
        # Create the result command object on the slave to send back to the master.
        processor.return_object(Frame_order_result_command(processor=processor, memo_id=self.memo_id, results=results, A_5D_bc=target_fn.A_5D_bc, pcs_theta=target_fn.pcs_theta, rdc_theta=target_fn.rdc_theta, completed=completed))



class Frame_order_result_command(Result_command):
    """Class for processing the frame order results.

    This object will be sent from the slave back to the master to have its run() method executed.
    """

    def __init__(self, processor=None, memo_id=None, results=None, A_5D_bc=None, pcs_theta=None, rdc_theta=None, completed=False):
        """Set up the class, placing the minimisation results here.

        @keyword processor:     The processor object.
        @type processor:        multi.processor.Processor instance
        @keyword memo_id:       The memo identification string.
        @type memo_id:          str
        @keyword results:       The results as returned by minfx.
        @type results:          tuple
        @keyword A_5D_bc:       The reduced back-calculated alignment tensors from the target function.
        @type A_5D_bc:          numpy float64 array
        @keyword pcs_theta:     The back calculated PCS values from the target function.
        @type pcs_theta:        numpy float64 array
        @keyword rdc_theta:     The back calculated RDC values from the target function.
        @type rdc_theta:        numpy float64 array
        @keyword model:         The target function class instance which has been optimised.
        @type model:            class instance
        @keyword completed:     A flag which if True signals that the optimisation successfully completed.
        @type completed:        bool
        """

        # Execute the base class __init__() method.
        super(Frame_order_result_command, self).__init__(processor=processor, completed=completed)

        # Store the arguments.
        self.memo_id = memo_id
        self.results = results
        self.A_5D_bc = A_5D_bc
        self.pcs_theta = pcs_theta
        self.rdc_theta = rdc_theta


    def run(self, processor, memo):
        """Disassemble the frame order optimisation results.

        @param processor:   Unused!
        @type processor:    None
        @param memo:        The model-free memo.
        @type memo:         memo
        """

        # Printout.
        if memo.sim_index != None:
            print("Simulation %i" % (memo.sim_index+1))

        # Disassemble the results.
        if len(self.results) == 4:    # Grid search.
            param_vector, func, iter_count, warning = self.results
            f_count = iter_count
            g_count = 0.0
            h_count = 0.0
        else:
            param_vector, func, iter_count, f_count, g_count, h_count, warning = self.results

        # Check if the chi-squared value is lower - required for a parallelised grid search to work.
        if memo.sim_index == None:
            if hasattr(cdp, 'chi2') and cdp.chi2 != None:
                # No improvement, so exit the function.
                if func > cdp.chi2:
                    print("Discarding the optimisation results, the optimised chi-squared value is higher than the current value (%s > %s)." % (func, cdp.chi2))
                    return

                # New minimum.
                print("Storing the optimisation results, the optimised chi-squared value is lower than the current value (%s < %s)." % (func, cdp.chi2))

            # Just print something to avoid user confusion in parallelised grid searches.
            else:
                print("Storing the optimisation results, no optimised values currently exist.")

        # Unpack the results.
        unpack_opt_results(param_vector, func, iter_count, f_count, g_count, h_count, warning, memo.scaling_matrix, memo.sim_index)

        # Store the back-calculated data.
        store_bc_data(A_5D_bc=self.A_5D_bc, pcs_theta=self.pcs_theta, rdc_theta=self.rdc_theta)<|MERGE_RESOLUTION|>--- conflicted
+++ resolved
@@ -49,11 +49,7 @@
 from pipe_control.structure.mass import pipe_centre_of_mass
 from specific_analyses.frame_order.checks import check_domain, check_model, check_parameters
 from specific_analyses.frame_order.data import base_data_types, domain_moving, pivot_fixed, tensor_loop
-<<<<<<< HEAD
 from specific_analyses.frame_order.parameters import assemble_param_vector, assemble_scaling_matrix, linear_constraints
-=======
-from specific_analyses.frame_order.parameters import assemble_param_vector, linear_constraints
->>>>>>> 2aad8d01
 from target_functions.frame_order import Frame_order, sobol_data
 
 
@@ -988,11 +984,7 @@
         @type frq:                  numpy rank-1 array
         @keyword paramag_centre:    The paramagnetic centre position (or positions).
         @type paramag_centre:       numpy rank-1, 3D array or rank-2, Nx3 array
-<<<<<<< HEAD
-         @keyword com:               The centre of mass of the system.  This is used for defining the rotor model systems.
-=======
         @keyword com:               The centre of mass of the system.  This is used for defining the rotor model systems.
->>>>>>> 2aad8d01
         @type com:                  numpy 3D rank-1 array
         @keyword ave_pos_pivot:     The pivot point to rotate all atoms about to the average domain position.  In most cases this will be the centre of mass of the moving domain.  This pivot is shifted by the translation vector.
         @type ave_pos_pivot:        numpy 3D rank-1 array
@@ -1139,11 +1131,7 @@
         @type frq:                  numpy rank-1 array
         @keyword paramag_centre:    The paramagnetic centre position (or positions).
         @type paramag_centre:       numpy rank-1, 3D array or rank-2, Nx3 array
-<<<<<<< HEAD
-         @keyword com:               The centre of mass of the system.  This is used for defining the rotor model systems.
-=======
         @keyword com:               The centre of mass of the system.  This is used for defining the rotor model systems.
->>>>>>> 2aad8d01
         @type com:                  numpy 3D rank-1 array
         @keyword ave_pos_pivot:     The pivot point to rotate all atoms about to the average domain position.  In most cases this will be the centre of mass of the moving domain.  This pivot is shifted by the translation vector.
         @type ave_pos_pivot:        numpy 3D rank-1 array
@@ -1193,14 +1181,11 @@
         self.verbosity = verbosity
         self.quad_int = quad_int
 
-<<<<<<< HEAD
-=======
         # Feedback on the number of integration points used (target function setup required).  This must be run here on the master and not in run() on the slave.
         target_fn = Frame_order(model=self.model, init_params=self.param_vector, full_tensors=self.full_tensors, full_in_ref_frame=self.full_in_ref_frame, rdcs=self.rdcs, rdc_errors=self.rdc_err, rdc_weights=self.rdc_weight, rdc_vect=self.rdc_vect, dip_const=self.rdc_const, pcs=self.pcs, pcs_errors=self.pcs_err, pcs_weights=self.pcs_weight, atomic_pos=self.atomic_pos, temp=self.temp, frq=self.frq, paramag_centre=self.paramag_centre, scaling_matrix=self.scaling_matrix, com=self.com, ave_pos_pivot=self.ave_pos_pivot, pivot=self.pivot, pivot_opt=self.pivot_opt, sobol_max_points=self.sobol_max_points, sobol_oversample=self.sobol_oversample, quad_int=self.quad_int)
         if not self.quad_int:
             count_sobol_points(target_fn=target_fn, verbosity=self.verbosity)
 
->>>>>>> 2aad8d01
         # Linear constraints.
         self.A, self.b = None, None
         if constraints:
@@ -1227,13 +1212,6 @@
         # Minimisation.
         results = generic_minimise(func=target_fn.func, args=(), x0=self.param_vector, min_algor=self.min_algor, min_options=self.min_options, func_tol=self.func_tol, grad_tol=self.grad_tol, maxiter=self.max_iterations, A=self.A, b=self.b, full_output=True, print_flag=self.verbosity)
 
-<<<<<<< HEAD
-        # Feedback on the number of integration points used.
-        if not self.quad_int:
-            count_sobol_points(target_fn=target_fn, verbosity=self.verbosity)
-
-=======
->>>>>>> 2aad8d01
         # Create the result command object on the slave to send back to the master.
         processor.return_object(Frame_order_result_command(processor=processor, memo_id=self.memo_id, results=results, A_5D_bc=target_fn.A_5D_bc, pcs_theta=target_fn.pcs_theta, rdc_theta=target_fn.rdc_theta, completed=completed))
 
