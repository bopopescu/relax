--- conflicted
+++ resolved
@@ -105,7 +105,6 @@
 EXPONENT_ALL_ONES_BYTE_1 = 0x7F      
 ''' value of the first byte (byte 8) in the mantisaa of a ieee-754 double that 
 is all ones (0b11111110) '''
-<<<<<<< HEAD
 
 EXPONENT_ALL_ONES_BYTE_0 = 0xF << 4 
 ''' value of the second byte (byte 7) in the mantisaa of a ieee-754 double that 
@@ -638,556 +637,6 @@
     '''        
     return isInf(obj) and isPositive(obj)
 
-def isNegInf(obj):
-    ''' check to see if a python float is negative infinity 
-        
-        
-        obj -- float object to check for negative infinity
-        
-        returns -- True if object is a negative infinity 
-        
-        throws -- throws a TypeError if obj isn't a python float     
-    '''
-        
-    return isInf(obj) and not isPositive(obj)   
-    
-
-    
-
-
-=======
-
-EXPONENT_ALL_ONES_BYTE_0 = 0xF << 4 
-''' value of the second byte (byte 7) in the mantisaa of a ieee-754 double that 
-is all ones (0b00001111) '''
-
-
-MANTISSA_NIBBLE_MASK=0x0F
-''' mask to select the bits from the first nibble of  byte 7 of an ieee-754
-which is part of the mantissa (0b00001111)'''
-
-EXPONENT_NIBBLE_MASK=0xF0
-''' mask to select the bits from the second nibble of  byte 7 of an ieee-754
-which is part of the exponent (0b11110000)'''
-
-
-EXPONENT_SIGN_MASK= 0x7F   
-'''' mask to select only bits from byte 8 of an ieee-754 double that are 
-not part of the sign bit (0b11111110)'''
-
-''' classes of floating point numbers'''
-CLASS_POS_INF = 1
-CLASS_NEG_INF = 2
-CLASS_POS_NORMAL = 4
-CLASS_NEG_NORMAL = 8
-CLASS_POS_DENORMAL = 16
-CLASS_NEG_DENORMAL = 32
-CLASS_QUIET_NAN =  64
-CLASS_SIGNAL_NAN = 128
-CLASS_POS_ZERO =  256
-CLASS_NEG_ZERO = 512
-
-def isZero(float):
-    return isMantissaAllZeros(float) and isExpAllZeros(float)  
-                                            
-def getFloatClass(float):
-    ''' get the ieee-class (nan,inf etc) of apython float
-    
-        float  - python float object
-        
-        result - a ieee class value
-        throws - an exception if float is not a python float object
-    '''
-    
-    result = None
-    
-    # check finite 
-    if isFinite(float):
-         # check and store is positive
-         positive = isPositive(float)
-         if isZero(float):
-            if positive:
-                result = CLASS_POS_ZERO
-            else:
-                result = CLASS_NEG_ZERO
-         elif isDenormalised(float):
-            if positive:
-                result = CLASS_POS_DENORMAL
-            else:
-                result = CLASS_NEG_DENORMAL
-         else:
-            if positive:
-                result  = CLASS_POS_NORMAL
-            else:
-                result = CLASS_NEG_NORMAL
-    else:    
-        if isNaN(float):
-            # we don't currently test the type of nan signalling vs quiet
-            # so we always assume a quiet nan
-            result  = CLASS_QUIET_NAN
-        elif isPosInf(float):
-            result  = CLASS_POS_INF
-        elif isNegInf(float):
-            result  = CLASS_NEG_INF
-    return result
-        
-
-def packBytesAsPyFloat(bytes):
-    ''' pack 8 bytes into a python float 
-    
-        the function is endian aware and the data should be input in little 
-        endian format. Thus byte 8 contains the most significant bit of the 
-        exponent and the sign bit
-        
-        bytes -- 8 bytes to pack into a python (ieee 754 double) float
-        
-        returns -- a python float
-        
-        throws -- an Exception if bytes contains < 8 bytes
-                    type of exception not determined
-    '''
-    # pack bytes into binary string    
-    doubleString=pack('8B',*bytes)
-    
-    #change byte order to little endian by reversing string
-    if sys.byteorder == 'big':
-        doubleString = doubleString[::-1]
-    
-    # unpack binary string to a python float 
-    return unpack('d',doubleString)[0]
-
-
-NAN_BYTES = [0x00,0x00,0x00,0x00,0x00,0x00,0xF8,0x7F]
-''' bytes for an arbitary ieee-754 not a number (nan) in little endian format
-0b00000000 00000000 00000000 00000000 00000000 00000000 00011111 11111110 '''
-
-
-INF_BYTES = [0x00,0x00,0x00,0x00,0x00,0x00,0xF0,0x7F]
-''' bytes for ieee-754 positive infinity (inf) in little endian format
-0b00000000 00000000 00000000 00000000 00000000 00000000 00001111 11111110 '''
-
-
-nan = packBytesAsPyFloat(NAN_BYTES)
-''' one of a number of possible bit patterns used to represent an ieee-754 double
-as a python float. Do not use this value for comparisons of the form x==nan as it
-will fail on some platforms use function isNaN instead'''
-
-
-pos_inf = packBytesAsPyFloat(INF_BYTES)
-''' the value of a positive  ieee-754 double infinity as a python float '''
-
-
-neg_inf = -1 * pos_inf
-''' the value of a negative  ieee-754 double infinity as a python float'''
-
-
-def floatToBinaryString(obj):
-    ''' pack a python float into a binary string.
-        
-        This function assumes that the python type float it represents a 
-        64bit double of 8 bytes. This function reverses the resulting string if 
-        the current architecture is big endian.
-        
-        obj -- a python float to pack
-        
-        returns -- a string of 8 bytes
-        
-        throws --  throws a TypeError if the the input object isn't a python float
-                    
-    '''
-    if not isinstance(obj,float):
-        raise TypeError('the object recieved wasn\'t a float, type was: %s' % type(obj))
-    
-    # pack float into binary string
-    packed =pack('d',obj)
-    
-    #change byte order to little endian by reversing string
-    if sys.byteorder == 'big':
-        packed = packed[::-1]
-    
-    return packed
-        
-def floatAsByteArray(obj):
-    ''' unpack a python float as a list of 8 bytes
-        
-        This function assumes that the python type float it represents a 
-        64bit double of 8 bytes
-        
-        obj -- a python float to unpack
-        
-        returns -- a list of 8 bytes
-        
-        throws --  throws an exception if obj is not composed of 8 bytes
-                    
-    '''
-    #unpack bytes to a binary string (takes care of byte order)
-    binaryString = floatToBinaryString(obj)
-    
-    # convert the binary string to an array of 8 bytes
-    bytes = unpack('8B',binaryString)
-    
-    #convert bytes to a list for ease of editing
-    return list(bytes)
-    
-
-    
-def getSignBit(obj):
-    ''' get the sign bit from a python float
-        
-        obj -- a python float object
-        
-        returns -- the floats sign bit, this has the value 1 if the float is 
-                    negative otherwise 0 (positive)
-        
-        throws -- throws a TypeError if the the input object isn't a python float
-                    
-    ''' 
-    
-    # unpack float to bytes
-    unpacked = floatAsByteArray(obj) 
-    
-    # grab last byte and check if sign bit is set
-    return unpacked[7]  & SIGNBIT
-
-def isPositive(obj):
-    ''' test if a a pyhton float is positive
-        
-        obj -- a python float object
-        
-        returns -- True if the float is positive otherwise False
-        
-        throws -- throws a TypeError if the the input object isn't a python float
-                    
-    ''' 
-    
-    if getSignBit(obj):
-        return False
-    else:
-        return True
-        
-def isNegative(obj):
-    ''' test if a a pyhton float 64 bit ieee-74 double is negative
-        
-        obj -- a python float object
-        
-        returns -- True if the float is negative
-        
-        throws -- tthrows a TypeError if the the input object isn't a python float
-    ''' 
-    return not isPositive(obj)      
-
-
-
-def areUnordered(obj1,obj2):
-    ''' test to see if two python float  are unordered
-    
-        float comparison is unordered if either or both of the objects is 'not a 
-        number' (nan)
-        
-        obj1 -- a python float object
-        obj2 -- a python float object
-        
-        throws -- throws a TypeError if the the input objects aren't a python floats
-                    
-    '''
-    
-    # check to see if objects are nans
-    nanTest1 = isNaN(obj1)
-    nanTest2 = isNaN(obj2)
-    
-    # if either object is a nan we are unordered
-    if nanTest1 or nanTest2:
-        return True
-    else:
-        return False
-    
-
-def isFinite(obj):
-    ''' test to see if a python float is finite
-    
-        to be finite a number mustn't be a nan or + or - inf a result of True 
-        guarantees that the number is bounded by +- inf -inf < x < inf
-        
-        obj -- a python float object
-        
-        throws -- throws a TypeError if the the input object isn't a python float
-                    
-    '''
-    
-    result = True
-    if isNaN(obj):
-        result = False
-    if isInf(obj):
-        result =  False
-
-    
-    return result
-
-def copySign(fromNumber,toDouble):
-    ''' copy the sign bit from one python float  to another
-        
-        this function is class agnostic the sign bit can be copied freely between 
-        ordinarys floats nans and +/-inf
-        
-        fromDouble --  the python float to copy the sign bit from
-        toDouble --  the python float to copy the sign bit to
-        
-        throws -- throws a TypeError if toDouble isn't a python float or if
-                    fromNumber can't be converted to a float
-        
-    '''
-    
-    #convert first number to a float so as to use facilities
-    fromNumber = float(fromNumber)
-    
-    # check signs of numbers
-    fromIsPositive =  isPositive(fromNumber)
-    toIsPositive = isPositive(toDouble)
-    
-    # convert the float to an array of 8 bytes
-    toBytes = floatAsByteArray(toDouble)
-    
-    if  not toIsPositive  and  fromIsPositive:
-        # unset the sign bit of the number
-        toBytes[7] &= EXPONENT_SIGN_MASK
-        
-    elif toIsPositive and  not fromIsPositive:
-        # set the sign bit 
-        toBytes[7] = toBytes[7] + 0x80
-    
-    #repack bytes to float
-    return packBytesAsPyFloat(toBytes)
-    
-
-def isDenormalised(obj):
-    ''' check to see if a python float is denormalised
-    
-        denormalisation indicates that the number has no exponent set and all the 
-        precision is in the mantissa, this is an indication that the number is 
-        tending to towards underflow
-    
-        obj -- python float object to check
-        
-        result -- True if the number is denormalised
-        
-        throws -- throws a TypeError if toDouble isn't a python float or if
-                    obj isn't a float
-    '''
-    
-    result = True
-    # check to see if the exponent is all zeros (a denorm doesn't have a 
-    # finite exponent) Note we ignore the sign of the float
-    if not isExpAllZeros(obj):
-        result = False
- 
-        # check to see if this is zero (which is in some ways a special 
-        # class of denorm... but isn't counted in this case) 
-        # if it isn't zero it must be a 'general' denorm  
-        if isZero(obj):
-            result = False
-                
-    return result
-
-
-
-
-
-
-def getMantissaBytes(obj):
-    ''' get the 7 bytes that makeup the mantissa of float
-    
-        the mantissa is returned as the 7 bytes in the mantissa in little endian order
-        in the 7th byte the 2nd nibble of the byte is masked off as it contains 
-        part of the exponent. The second nibble of the 7th byte is therefore always 
-        has the value 0x0
-        
-        obj -- float object to extract the mantissa from
-        
-        returns -- a list of 7 bytes in little endian order
-        
-        throws -- throws a TypeError if obj isn't a python float 
-        
-    '''
-    
-    # unpack float to bytes
-    bytes = floatAsByteArray(obj)
-    
-    # mask out overlap from exponent
-    bytes[6] = bytes[6] & MANTISSA_NIBBLE_MASK
-    
-    # remove the exponent bytes that can be removed
-    return bytes[:7]
-
-def getExponentBytes(obj):
-    ''' get the 2 bytes that makeup the exponent of a float 
-    
-        the exponent is returned as the 2 bytes in the exponent in little endian order
-        in the 2nd byte the last bit is masked off as this is the sign bit. Ttherefore 
-        all values have the last bit set to zero. In the first byte the first nibble of
-        the byte is also masked off as it contains part of the mantissa and thus
-        always has the value 0x0. 
-        
-        obj -- float object to extract the exponent from
-        
-        returns -- a list of 2 bytes in little endian order
-        
-        throws -- throws a TypeError if obj isn't a python float        
-    '''
-    
-    # unpack float to bytes
-    bytes = floatAsByteArray(obj)
-    
-    # mask out the ovberlap with the mantissa
-    bytes[6] = bytes[6] & EXPONENT_NIBBLE_MASK
-    
-    # mask out the sign bit 
-    bytes[7] = bytes[7] & EXPONENT_SIGN_MASK
-    
-    # remove the mantissa bytes that can be removed
-    return bytes[6:] 
-
-
-
-
-def isExpAllZeros(obj):
-    ''' check if the bits of the exponent of a float is zero
-    
-        obj -- float object to check exponent for zero value
-        
-        returns -- True if the exponent is zero
-        
-        throws -- throws a TypeError if obj isn't a python float 
-    '''
-    result = True
-    
-    # get the exponent as a byte array porperly masked
-    expBytes = getExponentBytes(obj)
-    
-    # check to see if any of the bytes in the exponent are not zero
-    if expBytes[0] > 0 or  expBytes[1] > 0:
-        result = False
-        
-    return result
-
-def isMantissaAllZeros(obj):
-    ''' check if the bits of the mantissa of a float is zero
-
-    obj -- float object to check mantissa for zero value
-    
-    returns -- True if the mantissa is zero
-    
-    throws -- throws a TypeError if obj isn't a python float 
-    '''
-    result = True
-    
-    # get the mantissa as a byte array properly masked
-    mantissaBytes = getMantissaBytes(obj)
-    
-    # check if any of the mantissa bytes are greater than zero
-    for byte in mantissaBytes:
-        if byte != 0:
-            result = False 
-            break
-        
-    return result
-    
-def isExpAllOnes(obj):
-    ''' check if the bits of the exponent of a floatis all 1 bits
-    
-        obj -- float object to check exponent for 1 bits
-        
-        returns -- True if all the bits in the exponent are one
-        
-        throws -- throws a TypeError if obj isn't a python float 
-    '''    
-    
-    result = False
-    
-    # get the exponent as a byte array properly masked
-    expBytes = getExponentBytes(obj)
-    
-    # check against masks to see if all the correct bits are set  
-    if expBytes[0] == EXPONENT_ALL_ONES_BYTE_0 and  expBytes[1] == EXPONENT_ALL_ONES_BYTE_1:
-        result  =  True
-    
-    return result    
-
-def isNaN(obj):
-    ''' check to see if a python float is an ieee-754 double not a number (nan)
-        
-        obj -- float object to check for not a number
-        
-        returns -- True if object is not a number
-        
-        throws -- throws a TypeError if obj isn't a python float     
-    '''
-    
-    # bad result for code checking
-    result = None
-    
-    # check to see if exponent is all ones (excluding sign bit)
-    # if exponent is not all ones this can't be a NaN
-    if not isExpAllOnes(obj):
-        result =  False
-    else:
-        # get the mantissa as a byte array properly masked
-        manBytes = getMantissaBytes(obj)
-        
-        # check if any of the unmasked mantissa bytes are not zero
-        # to be a NaN the mantissa must be non zero
-        for byte in manBytes:
-            if byte > 0:
-                result = True
-                break
-        # todo NOT NEEDED, UNITTEST!!!!
-        # check to see if the mantissa nibble that overlaps with the 
-        #if (manBytes[6] & MANTISSA_NIBBLE_MASK) > 0:
-        #    result = True
-    return result
-
-def isInf(obj): 
-    ''' check to see if a python float is an infinity 
-        
-        the check returns true for either positive or negative infinities
-        
-        obj -- float object to check for infinity
-        
-        returns -- True if object is an infinity 
-        
-        throws -- throws a TypeError if obj isn't a python float     
-    '''    
-    # bad result for code checking
-    result = None
-    
-    # check to see if exponent is all ones (excluding sign bit)
-    # if exponent is not all ones this can't be a Inf    
-    if not isExpAllOnes(obj):
-        result =  False
-    else:
-        # get the mantissa as a byte array properly masked    
-        manBytes = getMantissaBytes(obj)
-        
-        for byte in manBytes:
-            #check if any of the unmasked mantissa bytes are zero
-            # to be a NaN the mantissa must be zero
-            if byte > 0:
-                result = False
-                break
-            result = True
-            
-    return result
-        
-def isPosInf(obj):
-    ''' check to see if a python float is positive infinity 
-                
-        obj -- float object to check for positive infinity
-        
-        returns -- True if object is a positive infinity 
-        
-        throws -- throws a TypeError if obj isn't a python float     
-    '''        
-    return isInf(obj) and isPositive(obj)
-
 
 def isNegInf(obj):
     ''' check to see if a python float is negative infinity 
@@ -1319,5 +768,4 @@
 #print "%-30s%-20.40g" % ("Pos NaN (B): ", PosNaN_B)
 #print "%-30s%-20.40g" % ("Neg NaN (B): ", NegNaN_B)
 #print "%-30s%-20.40g" % ("Pos NaN (C): ", PosNaN_C)
-#print "%-30s%-20.40g" % ("Neg NaN (C): ", NegNaN_C)
->>>>>>> e77aa65e
+#print "%-30s%-20.40g" % ("Neg NaN (C): ", NegNaN_C)