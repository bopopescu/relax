--- conflicted
+++ resolved
@@ -129,15 +129,9 @@
         # Run the interpreter for the prompt or script modes.
         if mode == 'prompt' or mode == 'script':
             # Run the interpreter.
-<<<<<<< HEAD
             self.interpreter = interpreter.Interpreter(self, intro_string)
             self.interpreter.run(self.script_file)
-            print 'exit'
-=======
-            self.interpreter = Interpreter(self)
-            self.interpreter.run()
-
->>>>>>> 2c5fda96
+
 
         elif mode == 'slave':
             self.interpreter = Interpreter(self)
