#! /usr/bin/env python

# Import the relax module.
import relax

<<<<<<< HEAD
# First of all, store the relax installation path before the site-packages mangle sys.path.
from status import Status; status = Status()
import sys
status.install_path = sys.path[0]

# Dependency checks.
import dep_check

# Python modules.
from optparse import Option, OptionParser
from os import F_OK, access, getpid, putenv
if dep_check.profile_module:
    import profile
import pstats
from re import match
from string import split, strip
import sys

# relax modules.
from info import Info_box
import generic_fns
if dep_check.wx_module:
    import gui
from prompt.gpl import gpl
from prompt import interpreter
import relax_errors
from relax_io import io_streams_log, io_streams_tee
import relax_warnings
from test_suite.test_suite_runner import Test_suite_runner
from version import version

# Modify the environmental variables.
putenv('PDBVIEWER', 'vmd')



class Relax:
    """The main relax class.

    This contains information about the running state, for example the mode of operation of relax,
    whether debugging is turned on, etc.
    """

    def __init__(self):
        """The top level class for initialising the program."""

        # Get and store the PID of this process.
        self.pid = getpid()

        # Setup the object containing the generic functions.
        self.generic = generic_fns

        # Process the command line arguments and determine the relax mode.
        mode, log_file, tee_file = self.arguments()

        # Set up the warning system.
        relax_warnings.setup(self.pedantic)

        # Show the version number and exit.
        if mode == 'version':
            print(('relax ' + version))
            sys.exit()

        # Show the relax info and exit.
        if mode == 'info':
            info = Info_box()
            print(info.sys_info())
            sys.exit()

        # Logging.
        if log_file:
            io_streams_log(log_file)

        # Tee.
        elif tee_file:
            io_streams_tee(tee_file)

        # Run the interpreter for the prompt or script modes.
        if mode == 'prompt' or mode == 'script':
            # Run the interpreter.
            self.interpreter = interpreter.Interpreter()
            self.interpreter.run(self.script_file)

        # Execute the relax GUI.
        elif mode == 'gui':
            # Dependency check.
            if not dep_check.wx_module:
                sys.stderr.write("Please install the wx Python module to access the relax GUI.\n\n")
                sys.exit()

            # Set the GUI flag in the status object.
            status.show_gui = True

            # Start the relax GUI wx application.
            app = gui.App(script=self.script_file)
            app.MainLoop()

        # Execute the relax test suite
        elif mode == 'test suite':
            # Load the interpreter and turn intros on.
            self.interpreter = interpreter.Interpreter(show_script=False, quit=False, raise_relax_error=True)
            self.interpreter.on()

            # Run the tests.
            runner = Test_suite_runner(self.tests)
            runner.run_all_tests()

        # Execute the relax system tests.
        elif mode == 'system tests':
            # Load the interpreter and turn intros on.
            self.interpreter = interpreter.Interpreter(show_script=False, quit=False, raise_relax_error=True)
            self.interpreter.on()

            # Run the tests.
            runner = Test_suite_runner(self.tests)
            runner.run_system_tests()

        # Execute the relax unit tests.
        elif mode == 'unit tests':
            # Run the tests.
            runner = Test_suite_runner(self.tests)
            runner.run_unit_tests()

        # Execute the relax GUI tests.
        elif mode == 'GUI tests':
            # Run the tests.
            runner = Test_suite_runner(self.tests)
            runner.run_gui_tests()

        # Test mode.
        elif mode == 'test':
            self.test_mode()

        # Licence mode.
        elif mode == 'licence':
            self.licence()

        # Unknown mode.
        else:
            raise relax_errors.RelaxError("The '%s' mode is unknown." % mode)


    def arguments(self):
        """Function for processing the command line arguments."""

        # Parser object.
        parser = RelaxParser(self, usage="usage: %prog [options] [script_file]")

        # Recognised command line options.
        parser.add_option('-d', '--debug', action='store_true', dest='debug', default=0, help='enable debugging output')
        parser.add_option('-l', '--log', action='store', type='string', dest='log', help='log relax output to the file LOG_FILE', metavar='LOG_FILE')
        parser.add_option('--licence', action='store_true', dest='licence', default=0, help='display the licence')
        parser.add_option('-t', '--tee', action='store', type='string', dest='tee', help='tee relax output to stdout and the file LOG_FILE', metavar='LOG_FILE')
        parser.add_option('-g', '--gui', action='store_true', dest='gui', default=0, help='launch the relax GUI')
        parser.add_option('-p', '--pedantic', action='store_true', dest='pedantic', default=0, help='escalate all warnings to errors')
        parser.add_option('--test', action='store_true', dest='test', default=0, help='run relax in test mode')
        parser.add_option('-x', '--test-suite', action='store_true', dest='test_suite', default=0, help='execute the relax test suite')
        parser.add_option('-s', '--system-tests', action='store_true', dest='system_tests', default=0, help='execute the relax system/functional tests (part of the test suite)')
        parser.add_option('-u', '--unit-tests', action='store_true', dest='unit_tests', default=0, help='execute the relax unit tests (part of the test suite)')
        parser.add_option('--gui-tests', action='store_true', dest='gui_tests', default=0, help='execute the relax GUI tests (part of the test suite)')
        parser.add_option('-i', '--info', action='store_true', dest='info', default=0, help='display information about this version of relax')
        parser.add_option('-v', '--version', action='store_true', dest='version', default=0, help='show the version number and exit')

        # Parse the options.
        (options, args) = parser.parse_args()

        # Debugging flag.
        if options.debug:
            status.debug = True

        # Pedantic flag.
        self.pedantic = False
        if options.pedantic:
            self.pedantic = True

        # Logging.
        if options.log:
            # Exclusive modes.
            if options.tee:
                parser.error("the logging and tee options cannot be set simultaneously")

            # The log file.
            log_file = options.log

            # Fail if the file already exists.
            if access(log_file, F_OK):
                parser.error("the log file " + repr(log_file) + " already exists")
        else:
            log_file = None

        # Tee.
        if options.tee:
            # Exclusive modes.
            if options.log:
                parser.error("the tee and logging options cannot be set simultaneously")

            # The tee file.
            tee_file = options.tee

            # Fail if the file already exists.
            if access(tee_file, F_OK):
                parser.error("the tee file " + repr(tee_file) + " already exists")
        else:
            tee_file = None

        # Test suite mode, therefore the args are the tests to run and not a script file.
        if options.test_suite or options.system_tests or options.unit_tests or options.gui_tests:
            self.tests = args

        # The argument is a script.
        else:
            # Number of positional arguments should only be 0 or 1.  1 should be the script file.
            if len(args) > 1:
                parser.error("incorrect number of arguments")

            # Script file.
            self.script_file = None
            if len(args) == 1:
                self.script_file = args[0]

                # Test if the script file exists.
                if not access(self.script_file, F_OK):
                    parser.error("the script file " + repr(self.script_file) + " does not exist")


        # Determine the relax mode and test for mutually exclusive modes.
        #################################################################

        # Show the version number.
        if options.version:
            mode = 'version'

        # Show the info about this relax version.
        elif options.info:
            mode = 'info'

        # Run the relax tests.
        elif options.test_suite or options.system_tests or options.unit_tests or options.gui_tests:
            # Exclusive modes.
            if options.test:
                parser.error("executing the relax test suite and running relax in test mode are mutually exclusive")
            elif options.licence:
                parser.error("executing the relax test suite and running relax in licence mode are mutually exclusive")

            # Set the mode.
            if options.test_suite:
                mode = 'test suite'
            elif options.system_tests:
                mode = 'system tests'
            elif options.unit_tests:
                mode = 'unit tests'
            elif options.gui_tests:
                mode = 'GUI tests'

            # Set the status flag.
            status.test_mode = True

        # Test mode.
        elif options.test:
            # Make sure no script is supplied.
            if self.script_file:
                parser.error("a script should not be supplied in test mode")

            # Exclusive modes.
            if options.test_suite or options.system_tests or options.unit_tests or options.gui_tests:
                parser.error("the relax test mode and executing the test suite are mutually exclusive")
            elif options.licence:
                parser.error("the relax modes test and licence are mutually exclusive")

            # Set the mode.
            mode = 'test'

        # Licence mode.
        elif options.licence:
            # Make sure no script is supplied.
            if self.script_file:
                parser.error("a script should not be supplied in test mode")

            # Exclusive modes.
            if options.test_suite or options.system_tests or options.unit_tests or options.gui_tests:
                parser.error("the relax licence mode and executing the test suite are mutually exclusive")
            elif options.test:
                parser.error("the relax modes licence and test are mutually exclusive")

            # Set the mode.
            mode = 'licence'

        # GUI.
        elif options.gui:
            # Exclusive models.
            if options.test_suite or options.system_tests or options.unit_tests or options.gui_tests:
                parser.error("the relax GUI mode and testing modes are mutually exclusive")
            elif options.licence:
                parser.error("the relax GUI mode and licence mode are mutually exclusive")

            # Missing wx module.
            if not dep_check.wx_module:
                parser.error("To use the GUI, the wx python module must be installed.")

            # Set the mode.
            mode = 'gui'

        # Script mode.
        elif self.script_file:
            mode = 'script'

        # Prompt mode (default).
        else:
            mode = 'prompt'

        # Return.
        return mode, log_file, tee_file


    def licence(self):
        """Function for displaying the licence."""

        help(gpl)


    def test_mode(self):
        """Relax test mode code."""

        # Don't actually do anything.
        return


class RelaxParser(OptionParser):
    def __init__(self, relax, usage=None, option_list=None, option_class=Option, version=None, conflict_handler="error", description=None, formatter=None, add_help_option=1, prog=None):
        """Subclassed OptionParser class with a replacement error function."""

        # Relax base class.
        self.relax = relax

        # Run the __init__ method of the OptionParser class.
        OptionParser.__init__(self, usage, option_list, option_class, version, conflict_handler, description, formatter, add_help_option, prog)


    def error(self, message):
        """Replacement error function."""

        # Usage message.
        self.print_usage(sys.stderr)

        # Raise a clean error.
        try:
            raise relax_errors.RelaxError(message)
        except relax_errors.AllRelaxErrors, instance:
            sys.stderr.write(instance.__str__())

        # Exit.
        sys.exit()


if __name__ == "__main__":
    # Change this flag to True for code profiling.
    profile_flag = False

    # Normal relax operation.
    if not profile_flag:
        Relax()

    # relax in profiling mode.
    else:
        def print_stats(stats, status=0):
            pstats.Stats(stats).sort_stats('cumulative', 'name').print_stats()

        # No profile module.
        if not dep_check.profile_module:
            sys.stderr.write("The profile module is not available, please install the Python development packages for profiling.\n\n")
            sys.exit()

        # Run relax in profiling mode.
        profile.Profile.print_stats = print_stats
        profile.run('Relax()')
=======
# Start relax.
relax.start()
>>>>>>> 21996d28
<|MERGE_RESOLUTION|>--- conflicted
+++ resolved
@@ -3,383 +3,5 @@
 # Import the relax module.
 import relax
 
-<<<<<<< HEAD
-# First of all, store the relax installation path before the site-packages mangle sys.path.
-from status import Status; status = Status()
-import sys
-status.install_path = sys.path[0]
-
-# Dependency checks.
-import dep_check
-
-# Python modules.
-from optparse import Option, OptionParser
-from os import F_OK, access, getpid, putenv
-if dep_check.profile_module:
-    import profile
-import pstats
-from re import match
-from string import split, strip
-import sys
-
-# relax modules.
-from info import Info_box
-import generic_fns
-if dep_check.wx_module:
-    import gui
-from prompt.gpl import gpl
-from prompt import interpreter
-import relax_errors
-from relax_io import io_streams_log, io_streams_tee
-import relax_warnings
-from test_suite.test_suite_runner import Test_suite_runner
-from version import version
-
-# Modify the environmental variables.
-putenv('PDBVIEWER', 'vmd')
-
-
-
-class Relax:
-    """The main relax class.
-
-    This contains information about the running state, for example the mode of operation of relax,
-    whether debugging is turned on, etc.
-    """
-
-    def __init__(self):
-        """The top level class for initialising the program."""
-
-        # Get and store the PID of this process.
-        self.pid = getpid()
-
-        # Setup the object containing the generic functions.
-        self.generic = generic_fns
-
-        # Process the command line arguments and determine the relax mode.
-        mode, log_file, tee_file = self.arguments()
-
-        # Set up the warning system.
-        relax_warnings.setup(self.pedantic)
-
-        # Show the version number and exit.
-        if mode == 'version':
-            print(('relax ' + version))
-            sys.exit()
-
-        # Show the relax info and exit.
-        if mode == 'info':
-            info = Info_box()
-            print(info.sys_info())
-            sys.exit()
-
-        # Logging.
-        if log_file:
-            io_streams_log(log_file)
-
-        # Tee.
-        elif tee_file:
-            io_streams_tee(tee_file)
-
-        # Run the interpreter for the prompt or script modes.
-        if mode == 'prompt' or mode == 'script':
-            # Run the interpreter.
-            self.interpreter = interpreter.Interpreter()
-            self.interpreter.run(self.script_file)
-
-        # Execute the relax GUI.
-        elif mode == 'gui':
-            # Dependency check.
-            if not dep_check.wx_module:
-                sys.stderr.write("Please install the wx Python module to access the relax GUI.\n\n")
-                sys.exit()
-
-            # Set the GUI flag in the status object.
-            status.show_gui = True
-
-            # Start the relax GUI wx application.
-            app = gui.App(script=self.script_file)
-            app.MainLoop()
-
-        # Execute the relax test suite
-        elif mode == 'test suite':
-            # Load the interpreter and turn intros on.
-            self.interpreter = interpreter.Interpreter(show_script=False, quit=False, raise_relax_error=True)
-            self.interpreter.on()
-
-            # Run the tests.
-            runner = Test_suite_runner(self.tests)
-            runner.run_all_tests()
-
-        # Execute the relax system tests.
-        elif mode == 'system tests':
-            # Load the interpreter and turn intros on.
-            self.interpreter = interpreter.Interpreter(show_script=False, quit=False, raise_relax_error=True)
-            self.interpreter.on()
-
-            # Run the tests.
-            runner = Test_suite_runner(self.tests)
-            runner.run_system_tests()
-
-        # Execute the relax unit tests.
-        elif mode == 'unit tests':
-            # Run the tests.
-            runner = Test_suite_runner(self.tests)
-            runner.run_unit_tests()
-
-        # Execute the relax GUI tests.
-        elif mode == 'GUI tests':
-            # Run the tests.
-            runner = Test_suite_runner(self.tests)
-            runner.run_gui_tests()
-
-        # Test mode.
-        elif mode == 'test':
-            self.test_mode()
-
-        # Licence mode.
-        elif mode == 'licence':
-            self.licence()
-
-        # Unknown mode.
-        else:
-            raise relax_errors.RelaxError("The '%s' mode is unknown." % mode)
-
-
-    def arguments(self):
-        """Function for processing the command line arguments."""
-
-        # Parser object.
-        parser = RelaxParser(self, usage="usage: %prog [options] [script_file]")
-
-        # Recognised command line options.
-        parser.add_option('-d', '--debug', action='store_true', dest='debug', default=0, help='enable debugging output')
-        parser.add_option('-l', '--log', action='store', type='string', dest='log', help='log relax output to the file LOG_FILE', metavar='LOG_FILE')
-        parser.add_option('--licence', action='store_true', dest='licence', default=0, help='display the licence')
-        parser.add_option('-t', '--tee', action='store', type='string', dest='tee', help='tee relax output to stdout and the file LOG_FILE', metavar='LOG_FILE')
-        parser.add_option('-g', '--gui', action='store_true', dest='gui', default=0, help='launch the relax GUI')
-        parser.add_option('-p', '--pedantic', action='store_true', dest='pedantic', default=0, help='escalate all warnings to errors')
-        parser.add_option('--test', action='store_true', dest='test', default=0, help='run relax in test mode')
-        parser.add_option('-x', '--test-suite', action='store_true', dest='test_suite', default=0, help='execute the relax test suite')
-        parser.add_option('-s', '--system-tests', action='store_true', dest='system_tests', default=0, help='execute the relax system/functional tests (part of the test suite)')
-        parser.add_option('-u', '--unit-tests', action='store_true', dest='unit_tests', default=0, help='execute the relax unit tests (part of the test suite)')
-        parser.add_option('--gui-tests', action='store_true', dest='gui_tests', default=0, help='execute the relax GUI tests (part of the test suite)')
-        parser.add_option('-i', '--info', action='store_true', dest='info', default=0, help='display information about this version of relax')
-        parser.add_option('-v', '--version', action='store_true', dest='version', default=0, help='show the version number and exit')
-
-        # Parse the options.
-        (options, args) = parser.parse_args()
-
-        # Debugging flag.
-        if options.debug:
-            status.debug = True
-
-        # Pedantic flag.
-        self.pedantic = False
-        if options.pedantic:
-            self.pedantic = True
-
-        # Logging.
-        if options.log:
-            # Exclusive modes.
-            if options.tee:
-                parser.error("the logging and tee options cannot be set simultaneously")
-
-            # The log file.
-            log_file = options.log
-
-            # Fail if the file already exists.
-            if access(log_file, F_OK):
-                parser.error("the log file " + repr(log_file) + " already exists")
-        else:
-            log_file = None
-
-        # Tee.
-        if options.tee:
-            # Exclusive modes.
-            if options.log:
-                parser.error("the tee and logging options cannot be set simultaneously")
-
-            # The tee file.
-            tee_file = options.tee
-
-            # Fail if the file already exists.
-            if access(tee_file, F_OK):
-                parser.error("the tee file " + repr(tee_file) + " already exists")
-        else:
-            tee_file = None
-
-        # Test suite mode, therefore the args are the tests to run and not a script file.
-        if options.test_suite or options.system_tests or options.unit_tests or options.gui_tests:
-            self.tests = args
-
-        # The argument is a script.
-        else:
-            # Number of positional arguments should only be 0 or 1.  1 should be the script file.
-            if len(args) > 1:
-                parser.error("incorrect number of arguments")
-
-            # Script file.
-            self.script_file = None
-            if len(args) == 1:
-                self.script_file = args[0]
-
-                # Test if the script file exists.
-                if not access(self.script_file, F_OK):
-                    parser.error("the script file " + repr(self.script_file) + " does not exist")
-
-
-        # Determine the relax mode and test for mutually exclusive modes.
-        #################################################################
-
-        # Show the version number.
-        if options.version:
-            mode = 'version'
-
-        # Show the info about this relax version.
-        elif options.info:
-            mode = 'info'
-
-        # Run the relax tests.
-        elif options.test_suite or options.system_tests or options.unit_tests or options.gui_tests:
-            # Exclusive modes.
-            if options.test:
-                parser.error("executing the relax test suite and running relax in test mode are mutually exclusive")
-            elif options.licence:
-                parser.error("executing the relax test suite and running relax in licence mode are mutually exclusive")
-
-            # Set the mode.
-            if options.test_suite:
-                mode = 'test suite'
-            elif options.system_tests:
-                mode = 'system tests'
-            elif options.unit_tests:
-                mode = 'unit tests'
-            elif options.gui_tests:
-                mode = 'GUI tests'
-
-            # Set the status flag.
-            status.test_mode = True
-
-        # Test mode.
-        elif options.test:
-            # Make sure no script is supplied.
-            if self.script_file:
-                parser.error("a script should not be supplied in test mode")
-
-            # Exclusive modes.
-            if options.test_suite or options.system_tests or options.unit_tests or options.gui_tests:
-                parser.error("the relax test mode and executing the test suite are mutually exclusive")
-            elif options.licence:
-                parser.error("the relax modes test and licence are mutually exclusive")
-
-            # Set the mode.
-            mode = 'test'
-
-        # Licence mode.
-        elif options.licence:
-            # Make sure no script is supplied.
-            if self.script_file:
-                parser.error("a script should not be supplied in test mode")
-
-            # Exclusive modes.
-            if options.test_suite or options.system_tests or options.unit_tests or options.gui_tests:
-                parser.error("the relax licence mode and executing the test suite are mutually exclusive")
-            elif options.test:
-                parser.error("the relax modes licence and test are mutually exclusive")
-
-            # Set the mode.
-            mode = 'licence'
-
-        # GUI.
-        elif options.gui:
-            # Exclusive models.
-            if options.test_suite or options.system_tests or options.unit_tests or options.gui_tests:
-                parser.error("the relax GUI mode and testing modes are mutually exclusive")
-            elif options.licence:
-                parser.error("the relax GUI mode and licence mode are mutually exclusive")
-
-            # Missing wx module.
-            if not dep_check.wx_module:
-                parser.error("To use the GUI, the wx python module must be installed.")
-
-            # Set the mode.
-            mode = 'gui'
-
-        # Script mode.
-        elif self.script_file:
-            mode = 'script'
-
-        # Prompt mode (default).
-        else:
-            mode = 'prompt'
-
-        # Return.
-        return mode, log_file, tee_file
-
-
-    def licence(self):
-        """Function for displaying the licence."""
-
-        help(gpl)
-
-
-    def test_mode(self):
-        """Relax test mode code."""
-
-        # Don't actually do anything.
-        return
-
-
-class RelaxParser(OptionParser):
-    def __init__(self, relax, usage=None, option_list=None, option_class=Option, version=None, conflict_handler="error", description=None, formatter=None, add_help_option=1, prog=None):
-        """Subclassed OptionParser class with a replacement error function."""
-
-        # Relax base class.
-        self.relax = relax
-
-        # Run the __init__ method of the OptionParser class.
-        OptionParser.__init__(self, usage, option_list, option_class, version, conflict_handler, description, formatter, add_help_option, prog)
-
-
-    def error(self, message):
-        """Replacement error function."""
-
-        # Usage message.
-        self.print_usage(sys.stderr)
-
-        # Raise a clean error.
-        try:
-            raise relax_errors.RelaxError(message)
-        except relax_errors.AllRelaxErrors, instance:
-            sys.stderr.write(instance.__str__())
-
-        # Exit.
-        sys.exit()
-
-
-if __name__ == "__main__":
-    # Change this flag to True for code profiling.
-    profile_flag = False
-
-    # Normal relax operation.
-    if not profile_flag:
-        Relax()
-
-    # relax in profiling mode.
-    else:
-        def print_stats(stats, status=0):
-            pstats.Stats(stats).sort_stats('cumulative', 'name').print_stats()
-
-        # No profile module.
-        if not dep_check.profile_module:
-            sys.stderr.write("The profile module is not available, please install the Python development packages for profiling.\n\n")
-            sys.exit()
-
-        # Run relax in profiling mode.
-        profile.Profile.print_stats = print_stats
-        profile.run('Relax()')
-=======
 # Start relax.
-relax.start()
->>>>>>> 21996d28
+relax.start()