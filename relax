#! /usr/bin/env python

###############################################################################
#                                                                             #
#                                    relax                                    #
#                                                                             #
#               Protein dynamics by NMR relaxation data analysis              #
#                                                                             #
#                             by Edward d'Auvergne                            #
#                                                                             #
###############################################################################
#                                                                             #
#                                   Licence                                   #
#                                                                             #
# relax, a program for relaxation data analysis.                              #
#                                                                             #
# Copyright (C) 2001-2006  Edward d'Auvergne                                  #
# Copyright (C) 2006-2009  the relax development team                         #
#                                                                             #
# This program is free software; you can redistribute it and/or modify        #
# it under the terms of the GNU General Public License as published by        #
# the Free Software Foundation; either version 2 of the License, or           #
# (at your option) any later version.                                         #
#                                                                             #
# This program is distributed in the hope that it will be useful,             #
# but WITHOUT ANY WARRANTY; without even the implied warranty of              #
# MERCHANTABILITY or FITNESS FOR A PARTICULAR PURPOSE.  See the               #
# GNU Library General Public License for more details.                        #
#                                                                             #
# You should have received a copy of the GNU General Public License           #
# along with this program; if not, write to the Free Software                 #
# Foundation, Inc., 59 Temple Place - Suite 330, Boston, MA 02111-1307, USA.  #
#                                                                             #
###############################################################################


# Dependency checks.
import dep_check

# Python modules.
from optparse import Option, OptionParser
from os import F_OK, access, getpid, putenv
import platform
import profile
import pstats
from re import match
from string import split, strip
import sys

# relax modules.
import generic_fns
from multi.processor import Application_callback, Processor
from prompt.gpl import gpl
from prompt import interpreter
import relax_errors
from relax_io import log, tee
import relax_warnings
from test_suite.test_suite_runner import Test_suite_runner
import version

sys.path.append(sys.path[0])
sys.path[0] = '.'
putenv('PDBVIEWER', 'vmd')


class Relax:
    """The main relax class.

    This contains information about the running state, for example the mode of operation of relax,
    whether debugging is turned on, etc.
    """

    def __init__(self):
        """The top level class for initialising the program."""

        # relax version number.
        self.version = version.version

        # Get and store the PID of this process.
        self.pid = getpid()

        # Store the operating system name.
        self.platform = platform.uname()[0]

        # Debugging flag (default is off).
        self.Debug = 0

        # Pedantic flag (default is off).
        self.Pedantic = 0

        # Set the program introduction string to nothing.
        self.intro_string = None

        # Setup the object containing the generic functions.
        self.generic = generic_fns

<<<<<<< HEAD
        # Place the debugging flag in a number of modules which don't have access to the 'self.relax' namespace.
=======
        # Process the command line arguments and determine the relax mode.
        mode, log_file, tee_file = self.arguments()

        # Place the debugging flag in a number of modules which don't have access to this class's namespace.
>>>>>>> 3e7ed871
        relax_errors.Debug = self.Debug
        relax_warnings.Debug = self.Debug
        interpreter.Debug = self.Debug

        # Set up the pedantic flag.
        relax_warnings.Pedantic = self.Pedantic

<<<<<<< HEAD
        # Place the class instance into the RelaxError and RelaxWarning modules as global variables.
        relax_errors.relax = self
        relax_warnings.relax = self


    def run(self):
        """Execute relax."""

=======
>>>>>>> 3e7ed871
        # Show the version number and exit.
        if self.mode == 'version':
            print 'relax ' + self.version
            sys.exit()

        # Logging.
        if self.log_file:
            log(self.log_file)

        # Tee.
        elif self.tee_file:
            tee(self.tee_file)

        # Create a string to pass to the interpreter to print.
        intro_string = self.get_intro_string()

        # Run the interpreter for the prompt or script modes.
        if self.mode == 'prompt' or self.mode == 'script':
            # Run the interpreter.
            self.interpreter = interpreter.Interpreter(self, intro_string)
            self.interpreter.run(self.script_file)

        # Execute the relax test suite
        elif self.mode == 'test suite':
            # Load the interpreter and turn intros on.
            self.interpreter = interpreter.Interpreter(self, show_script=False, quit=False, raise_relax_error=True)
            self.interpreter._on()

            # Run the tests.
            runner = Test_suite_runner(self)
            runner.run_all_tests()

        # Execute the relax system tests.
        elif self.mode == 'system tests':
            # Load the interpreter and turn intros on.
            self.interpreter = interpreter.Interpreter(self, show_script=False, quit=False, raise_relax_error=True)
            self.interpreter._on()

            # Run the tests.
            runner = Test_suite_runner(self)
            runner.run_system_tests()

        # Execute the relax unit tests.
        elif self.mode == 'unit tests':
            # Run the tests.
            runner = Test_suite_runner(self)
            runner.run_unit_tests()

        # Test mode.
        elif self.mode == 'test':
            self.test_mode()

        # Licence mode.
        elif self.mode == 'licence':
            self.licence()


    def arguments(self):
        """Process the command line arguments."""

        # Parser object.
        parser = RelaxParser(self, usage="usage: %prog [options] [script_file]")

        # Recognised command line options.
        parser.add_option('-d', '--debug', action='store_true', dest='debug', default=0, help='enable debugging output')
        parser.add_option('-l', '--log', action='store', type='string', dest='log', help='log relax output to the file LOG_FILE', metavar='LOG_FILE')
        parser.add_option('--licence', action='store_true', dest='licence', default=0, help='display the licence')
        parser.add_option('-t', '--tee', action='store', type='string', dest='tee', help='tee relax output to stdout and the file LOG_FILE', metavar='LOG_FILE')
        parser.add_option('-p', '--pedantic', action='store_true', dest='pedantic', default=0, help='escalate all warnings to errors')
        parser.add_option('--test', action='store_true', dest='test', default=0, help='run relax in test mode')
        parser.add_option('-x', '--test-suite', action='store_true', dest='test_suite', default=0, help='execute the relax test suite')
        parser.add_option('-s', '--system-tests', action='store_true', dest='system_tests', default=0, help='execute the relax system/functional tests (part of the test suite)')
        parser.add_option('-u', '--unit-tests', action='store_true', dest='unit_tests', default=0, help='execute the relax unit tests (part of the test suite)')
        parser.add_option('-v', '--version', action='store_true', dest='version', default=0, help='show the version number and exit')
        parser.add_option('-m', '--multi', action='store', type='string', dest='multiprocessor', default='uni', help='set multi processor method')
        parser.add_option('-n', '--processors', action='store', type='int', dest='n_processors', default=-1, help='set number of processors (may be ignored)')

        # Parse the options.
        (options, args) = parser.parse_args()

        # Debugging flag.
        if options.debug:
            self.Debug = 1

        # Pedantic flag.
        if options.pedantic:
            self.Pedantic = 1

        # Logging.
        if options.log:
            # Exclusive modes.
            if options.tee:
                parser.error("the logging and tee options cannot be set simultaneously")

            # The log file.
            self.log_file = options.log

            # Fail if the file already exists.
            if access(log_file, F_OK):
                parser.error("the log file " + `log_file` + " already exists")
        else:
            self.log_file = None

        # Tee.
        if options.tee:
            # Exclusive modes.
            if options.log:
                parser.error("the tee and logging options cannot be set simultaneously")

            # The tee file.
            self.tee_file = options.tee

            # Fail if the file already exists.
            if access(tee_file, F_OK):
                parser.error("the tee file " + `tee_file` + " already exists")
        else:
            self.tee_file = None

        # Number of positional arguements should only be 0 or 1.  1 should be the script file.
        if len(args) > 1:
            parser.error("incorrect number of arguments")

        # Script file.
        self.script_file = None
        if len(args) == 1:
            self.script_file = args[0]

            # Test if the script file exists.
            if not access(self.script_file, F_OK):
                parser.error("the script file " + `self.script_file` + " does not exist")

        # Set the multi-processor type and number.
        self.multiprocessor_type = options.multiprocessor
        self.n_processors = options.n_processors


        # Determine the relax mode and test for mutually exclusive modes.
        #################################################################

        # TODO: this should be a task.

        # Show the version number.
        if options.version:
            self.mode = 'version'

        # Run the relax tests.
        elif options.test_suite or options.system_tests or options.unit_tests:
            # Make sure no script is supplied.
            if self.script_file:
                parser.error("a script should not be supplied when executing the test suite")

            # Exclusive modes.
            if options.test:
                parser.error("executing the relax test suite and running relax in test mode are mutually exclusive")
            elif options.licence:
                parser.error("executing the relax test suite and running relax in licence mode are mutually exclusive")

            # Set the mode.
            if options.test_suite:
                self.mode = 'test suite'
            elif options.system_tests:
                self.mode = 'system tests'
            elif options.unit_tests:
                self.mode = 'unit tests'

        # Test mode.
        elif options.test:
            # Make sure no script is supplied.
            if self.script_file:
                parser.error("a script should not be supplied in test mode")

            # Exclusive modes.
            if options.test_suite or options.system_tests or options.unit_tests:
                parser.error("the relax test mode and executing the test suite are mutually exclusive")
            elif options.licence:
                parser.error("the relax modes test and licence are mutually exclusive")

            # Set the mode.
            self.mode = 'test'

        # Licence mode.
        elif options.licence:
            # Make sure no script is supplied.
            if self.script_file:
                parser.error("a script should not be supplied in test mode")

            # Exclusive modes.
            if options.test_suite or options.system_tests or options.unit_tests:
                parser.error("the relax licence mode and executing the test suite are mutually exclusive")
            elif options.test:
                parser.error("the relax modes licence and test are mutually exclusive")

            # Set the mode.
            self.mode = 'licence'

        # Script mode.
        elif self.script_file:
            self.mode = 'script'

        # Prompt mode (default).
        else:
            self.mode = 'prompt'


    def get_intro_string(self):
        """Create the program introduction.

        @return:    The program introduction string.
        @rtype:     str
        """

        # The width of the printout.
        if self.platform == 'Windows' or self.platform == 'Microsoft':
            width = 80
        else:
            width = 100

        # Some new lines.
        intro_string = '\n\n\n'

        # Program name and version.
        string = "relax " + self.version
        intro_string = intro_string + self.spacing(string, width) + '\n\n'

        # Program description.
        string = "Protein dynamics by NMR relaxation data analysis"
        intro_string = intro_string + self.spacing(string, width) + '\n\n'

        # Copyright printout.
        string = "Copyright (C) 2001-2006 Edward d'Auvergne"
        intro_string = intro_string + self.spacing(string, width) + '\n'
        string = "Copyright (C) 2006-2009 the relax development team"
        intro_string = intro_string + self.spacing(string, width) + '\n\n'

        # Program licence and help (80 characters wide).
        if width == 80:
            intro_string = intro_string + "This is free software which you are welcome to modify and redistribute under\n"
            intro_string = intro_string + "the conditions of the GNU General Public License (GPL).  This program,\n"
            intro_string = intro_string + "including all modules, is licensed under the GPL and comes with absolutely no\n"
            intro_string = intro_string + "warranty.  For details type 'GPL'.  Assistance in using this program can be\n"
            intro_string = intro_string + "accessed by typing 'help'.\n"

        # Program licence and help (100 characters wide).
        else:
            intro_string = intro_string + "This is free software which you are welcome to modify and redistribute under the conditions of the\n"
            intro_string = intro_string + "GNU General Public License (GPL).  This program, including all modules, is licensed under the GPL\n"
            intro_string = intro_string + "and comes with absolutely no warranty.  For details type 'GPL'.  Assistance in using this program\n"
            intro_string = intro_string + "can be accessed by typing 'help'.\n"

        # Import errors, if any.
        if not dep_check.C_module_exp_fn:
            intro_string = intro_string + "\n" + dep_check.C_module_exp_fn_mesg + "\n"

        # Multi processor string component.
        if not self.mode == 'prompt' or not self.multiprocessor_type == 'uni':
            intro_string  = intro_string  + '\nProcessor model:  %s\n' % self.processor.get_intro_string()

        # Return the string.
        return intro_string


    def licence(self):
        """Function for displaying the licence."""

        help(gpl)


    def spacing(self, string, width=100):
        """Function for formatting the string to be centred to 100 spaces."""

        # Calculate the number of spaces needed.
        spaces = (width - len(string)) / 2

        # The new string.
        string = spaces * ' ' + string

        # Return the new string.
        return string


    def test_mode(self):
        """Relax test mode code."""

        # Don't actually do anything.
        return


class RelaxParser(OptionParser):
    def __init__(self, relax, usage=None, option_list=None, option_class=Option, version=None, conflict_handler="error", description=None, formatter=None, add_help_option=1, prog=None):
        """Subclassed OptionParser class with a replacement error function."""

        # Relax base class.
        self.relax = relax

        # Run the __init__ method of the OptionParser class.
        OptionParser.__init__(self, usage, option_list, option_class, version, conflict_handler, description, formatter, add_help_option, prog)


    def error(self, message):
        """Replacement error function."""

        # Usage message.
        self.print_usage(sys.stderr)

        # Raise a clean error.
        try:
            raise relax_errors.RelaxError, message
        except relax_errors.AllRelaxErrors, instance:
            sys.stderr.write(instance.__str__())

        # Exit.
        sys.exit()


# FIXME: code shared with unit testing framework not changed from unit tests version
# replace unit test version with this

if __name__ == "__main__":
    # Change this flag to True for code profiling.
    profile_flag = False

    # No profiling.
    if not profile_flag:
        # Instantiate the main class.
        relax_instance = Relax()

        # Process the command line arguments.
        relax_instance.arguments()

        # Set up the multi-processor elements.
        callbacks = Application_callback(master=relax_instance)
        multi_processor = Processor.load_multiprocessor(relax_instance.multiprocessor_type, callbacks, processor_size=relax_instance.n_processors)
        relax_instance.processor = multi_processor

        # Execute relax in multi-processor mode (this includes the uni-processor for normal operation).
        multi_processor.run()

    # Profiling activated.
    else:
        def print_stats(stats, status=0):
<<<<<<< HEAD
            """Profile statistics printing function."""

            pstats.Stats(stats).sort_stats('time', 'name').print_stats()
=======
            pstats.Stats(stats).sort_stats('cumulative', 'name').print_stats()
>>>>>>> 3e7ed871


        #FIXME: profiling won't work with multi processors.
        profile.Profile.print_stats = print_stats
        profile.run('Relax()')<|MERGE_RESOLUTION|>--- conflicted
+++ resolved
@@ -94,14 +94,7 @@
         # Setup the object containing the generic functions.
         self.generic = generic_fns
 
-<<<<<<< HEAD
-        # Place the debugging flag in a number of modules which don't have access to the 'self.relax' namespace.
-=======
-        # Process the command line arguments and determine the relax mode.
-        mode, log_file, tee_file = self.arguments()
-
         # Place the debugging flag in a number of modules which don't have access to this class's namespace.
->>>>>>> 3e7ed871
         relax_errors.Debug = self.Debug
         relax_warnings.Debug = self.Debug
         interpreter.Debug = self.Debug
@@ -109,17 +102,10 @@
         # Set up the pedantic flag.
         relax_warnings.Pedantic = self.Pedantic
 
-<<<<<<< HEAD
-        # Place the class instance into the RelaxError and RelaxWarning modules as global variables.
-        relax_errors.relax = self
-        relax_warnings.relax = self
-
 
     def run(self):
         """Execute relax."""
 
-=======
->>>>>>> 3e7ed871
         # Show the version number and exit.
         if self.mode == 'version':
             print 'relax ' + self.version
@@ -460,13 +446,9 @@
     # Profiling activated.
     else:
         def print_stats(stats, status=0):
-<<<<<<< HEAD
             """Profile statistics printing function."""
 
             pstats.Stats(stats).sort_stats('time', 'name').print_stats()
-=======
-            pstats.Stats(stats).sort_stats('cumulative', 'name').print_stats()
->>>>>>> 3e7ed871
 
 
         #FIXME: profiling won't work with multi processors.
