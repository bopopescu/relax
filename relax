#! /usr/bin/env python

###############################################################################
#                                                                             #
#                                    relax                                    #
#                                                                             #
#               Protein dynamics by NMR relaxation data analysis              #
#                                                                             #
#                             by Edward d'Auvergne                            #
#                                                                             #
###############################################################################
#                                                                             #
#                                   Licence                                   #
#                                                                             #
# relax, a program for relaxation data analysis.                              #
#                                                                             #
# Copyright (C) 2001-2006  Edward d'Auvergne                                  #
# Copyright (C) 2006-2010  the relax development team                         #
#                                                                             #
# This program is free software; you can redistribute it and/or modify        #
# it under the terms of the GNU General Public License as published by        #
# the Free Software Foundation; either version 2 of the License, or           #
# (at your option) any later version.                                         #
#                                                                             #
# This program is distributed in the hope that it will be useful,             #
# but WITHOUT ANY WARRANTY; without even the implied warranty of              #
# MERCHANTABILITY or FITNESS FOR A PARTICULAR PURPOSE.  See the               #
# GNU Library General Public License for more details.                        #
#                                                                             #
# You should have received a copy of the GNU General Public License           #
# along with this program; if not, write to the Free Software                 #
# Foundation, Inc., 59 Temple Place - Suite 330, Boston, MA 02111-1307, USA.  #
#                                                                             #
###############################################################################

# First of all, store the relax installation path before the site-packages mangle sys.path.
import __main__
import sys
__main__.install_path = sys.path[0]

# Dependency checks.
import dep_check

# Python modules.
from optparse import Option, OptionParser
from os import F_OK, access, getpid, putenv
if dep_check.profile_module:
    import profile
import pstats
from re import match
from string import split, strip
import sys

# relax modules.
from info import Info_box
import generic_fns
from prompt.gpl import gpl
from prompt import interpreter
import relax_errors
from relax_io import io_streams_log, io_streams_tee
import relax_warnings
from test_suite.test_suite_runner import Test_suite_runner
from version import version

# Modify the environmental variables.
putenv('PDBVIEWER', 'vmd')



class Relax:
    """The main relax class.

    This contains information about the running state, for example the mode of operation of relax,
    whether debugging is turned on, etc.
    """

    def __init__(self):
        """The top level class for initialising the program."""

        # Get and store the PID of this process.
        self.pid = getpid()

        # Debugging flag (default is off).
        self.Debug = 0

        # Pedantic flag (default is off).
        self.Pedantic = 0

        # Setup the object containing the generic functions.
        self.generic = generic_fns

        # Process the command line arguments and determine the relax mode.
        mode, log_file, tee_file = self.arguments()

        # Place the debugging flag in a number of modules which don't have access to this class's namespace.
        relax_errors.Debug = self.Debug
        relax_warnings.Debug = self.Debug
        interpreter.Debug = self.Debug

        # Set up the pedantic flag.
        relax_warnings.Pedantic = self.Pedantic

        # Show the version number and exit.
        if mode == 'version':
            print(('relax ' + version))
            sys.exit()

        # Show the relax info and exit.
        if mode == 'info':
            info = Info_box()
            print(info.sys_info())
            sys.exit()

        # Logging.
        if log_file:
            io_streams_log(log_file)

        # Tee.
        elif tee_file:
            io_streams_tee(tee_file)

        # Run the interpreter for the prompt or script modes.
        if mode == 'prompt' or mode == 'script':
            # Run the interpreter.
            self.interpreter = interpreter.Interpreter()
            self.interpreter.run(self.script_file)

        # Execute the relax test suite
        elif mode == 'test suite':
            # Load the interpreter and turn intros on.
            self.interpreter = interpreter.Interpreter(show_script=False, quit=False, raise_relax_error=True)
            self.interpreter.on()

            # Run the tests.
            runner = Test_suite_runner(self.tests)
            runner.run_all_tests()

        # Execute the relax system tests.
        elif mode == 'system tests':
            # Load the interpreter and turn intros on.
            self.interpreter = interpreter.Interpreter(show_script=False, quit=False, raise_relax_error=True)
            self.interpreter.on()

            # Run the tests.
            runner = Test_suite_runner(self.tests)
            runner.run_system_tests()

        # Execute the relax unit tests.
        elif mode == 'unit tests':
            # Run the tests.
            runner = Test_suite_runner(self.tests)
            runner.run_unit_tests()

        # Test mode.
        elif mode == 'test':
            self.test_mode()

        # Licence mode.
        elif mode == 'licence':
            self.licence()


    def arguments(self):
        """Function for processing the command line arguments."""

        # Parser object.
        parser = RelaxParser(self, usage="usage: %prog [options] [script_file]")

        # Recognised command line options.
        parser.add_option('-d', '--debug', action='store_true', dest='debug', default=0, help='enable debugging output')
        parser.add_option('-l', '--log', action='store', type='string', dest='log', help='log relax output to the file LOG_FILE', metavar='LOG_FILE')
        parser.add_option('--licence', action='store_true', dest='licence', default=0, help='display the licence')
        parser.add_option('-t', '--tee', action='store', type='string', dest='tee', help='tee relax output to stdout and the file LOG_FILE', metavar='LOG_FILE')
        parser.add_option('-p', '--pedantic', action='store_true', dest='pedantic', default=0, help='escalate all warnings to errors')
        parser.add_option('--test', action='store_true', dest='test', default=0, help='run relax in test mode')
        parser.add_option('-x', '--test-suite', action='store_true', dest='test_suite', default=0, help='execute the relax test suite')
        parser.add_option('-s', '--system-tests', action='store_true', dest='system_tests', default=0, help='execute the relax system/functional tests (part of the test suite)')
        parser.add_option('-u', '--unit-tests', action='store_true', dest='unit_tests', default=0, help='execute the relax unit tests (part of the test suite)')
        parser.add_option('-i', '--info', action='store_true', dest='info', default=0, help='display information about this version of relax')
        parser.add_option('-v', '--version', action='store_true', dest='version', default=0, help='show the version number and exit')

        # Parse the options.
        (options, args) = parser.parse_args()

        # Debugging flag.
        if options.debug:
            self.Debug = 1

        # Pedantic flag.
        if options.pedantic:
            self.Pedantic = 1

        # Logging.
        if options.log:
            # Exclusive modes.
            if options.tee:
                parser.error("the logging and tee options cannot be set simultaneously")

            # The log file.
            log_file = options.log

            # Fail if the file already exists.
            if access(log_file, F_OK):
                parser.error("the log file " + repr(log_file) + " already exists")
        else:
            log_file = None

        # Tee.
        if options.tee:
            # Exclusive modes.
            if options.log:
                parser.error("the tee and logging options cannot be set simultaneously")

            # The tee file.
            tee_file = options.tee

            # Fail if the file already exists.
            if access(tee_file, F_OK):
                parser.error("the tee file " + repr(tee_file) + " already exists")
        else:
            tee_file = None

        # Test suite mode, therefore the args are the tests to run and not a script file.
        if options.test_suite or options.system_tests or options.unit_tests:
            self.tests = args

        # The argument is a script.
        else:
            # Number of positional arguments should only be 0 or 1.  1 should be the script file.
            if len(args) > 1:
                parser.error("incorrect number of arguments")

            # Script file.
            self.script_file = None
            if len(args) == 1:
                self.script_file = args[0]

                # Test if the script file exists.
                if not access(self.script_file, F_OK):
                    parser.error("the script file " + repr(self.script_file) + " does not exist")


        # Determine the relax mode and test for mutually exclusive modes.
        #################################################################

        # Show the version number.
        if options.version:
            mode = 'version'

        # Show the info about this relax version.
        elif options.info:
            mode = 'info'

        # Run the relax tests.
        elif options.test_suite or options.system_tests or options.unit_tests:
            # Exclusive modes.
            if options.test:
                parser.error("executing the relax test suite and running relax in test mode are mutually exclusive")
            elif options.licence:
                parser.error("executing the relax test suite and running relax in licence mode are mutually exclusive")

            # Set the mode.
            if options.test_suite:
                mode = 'test suite'
            elif options.system_tests:
                mode = 'system tests'
            elif options.unit_tests:
                mode = 'unit tests'

        # Test mode.
        elif options.test:
            # Make sure no script is supplied.
            if self.script_file:
                parser.error("a script should not be supplied in test mode")

            # Exclusive modes.
            if options.test_suite or options.system_tests or options.unit_tests:
                parser.error("the relax test mode and executing the test suite are mutually exclusive")
            elif options.licence:
                parser.error("the relax modes test and licence are mutually exclusive")

            # Set the mode.
            mode = 'test'

        # Licence mode.
        elif options.licence:
            # Make sure no script is supplied.
            if self.script_file:
                parser.error("a script should not be supplied in test mode")

            # Exclusive modes.
            if options.test_suite or options.system_tests or options.unit_tests:
                parser.error("the relax licence mode and executing the test suite are mutually exclusive")
            elif options.test:
                parser.error("the relax modes licence and test are mutually exclusive")

            # Set the mode.
            mode = 'licence'

        # Script mode.
        elif self.script_file:
            mode = 'script'

        # Prompt mode (default).
        else:
            mode = 'prompt'

        # Return.
        return mode, log_file, tee_file


<<<<<<< HEAD
    def get_intro_string(self):
        """Create the program introduction.

        @return:    The program introduction string.
        @rtype:     str
        """

        # The width of the printout.
        if self.platform == 'Windows' or self.platform == 'Microsoft':
            width = 80
        else:
            width = 100

        # Some new lines.
        intro_string = '\n\n\n'

        # Program name and version.
        string = "relax " + self.version
        intro_string = intro_string + self.spacing(string, width) + '\n\n'

        # Program description.
        string = "Protein dynamics by NMR relaxation data analysis"
        intro_string = intro_string + self.spacing(string, width) + '\n\n'

        # Copyright printout.
        string = "Copyright (C) 2001-2006 Edward d'Auvergne"
        intro_string = intro_string + self.spacing(string, width) + '\n'
        string = "Copyright (C) 2006-2009 the relax development team"
        intro_string = intro_string + self.spacing(string, width) + '\n\n'

        # Program licence and help (80 characters wide).
        if width == 80:
            intro_string = intro_string + "This is free software which you are welcome to modify and redistribute under\n"
            intro_string = intro_string + "the conditions of the GNU General Public License (GPL).  This program,\n"
            intro_string = intro_string + "including all modules, is licensed under the GPL and comes with absolutely no\n"
            intro_string = intro_string + "warranty.  For details type 'GPL'.  Assistance in using this program can be\n"
            intro_string = intro_string + "accessed by typing 'help'.\n"

        # Program licence and help (100 characters wide).
        else:
            intro_string = intro_string + "This is free software which you are welcome to modify and redistribute under the conditions of the\n"
            intro_string = intro_string + "GNU General Public License (GPL).  This program, including all modules, is licensed under the GPL\n"
            intro_string = intro_string + "and comes with absolutely no warranty.  For details type 'GPL'.  Assistance in using this program\n"
            intro_string = intro_string + "can be accessed by typing 'help'.\n"

        # ImportErrors, if any.
        if not dep_check.C_module_fit:
            intro_string = intro_string + "\n" + dep_check.C_module_fit_mesg + "\n"
        if not dep_check.C_module_disp:
            intro_string = intro_string + "\n" + dep_check.C_module_disp_mesg + "\n"

        # Return the string.
        return intro_string


=======
>>>>>>> 36b621f7
    def licence(self):
        """Function for displaying the licence."""

        help(gpl)


    def test_mode(self):
        """Relax test mode code."""

        # Don't actually do anything.
        return


class RelaxParser(OptionParser):
    def __init__(self, relax, usage=None, option_list=None, option_class=Option, version=None, conflict_handler="error", description=None, formatter=None, add_help_option=1, prog=None):
        """Subclassed OptionParser class with a replacement error function."""

        # Relax base class.
        self.relax = relax

        # Run the __init__ method of the OptionParser class.
        OptionParser.__init__(self, usage, option_list, option_class, version, conflict_handler, description, formatter, add_help_option, prog)


    def error(self, message):
        """Replacement error function."""

        # Usage message.
        self.print_usage(sys.stderr)

        # Raise a clean error.
        try:
            raise relax_errors.RelaxError(message)
        except relax_errors.AllRelaxErrors, instance:
            sys.stderr.write(instance.__str__())

        # Exit.
        sys.exit()


if __name__ == "__main__":
    # Change this flag to True for code profiling.
    profile_flag = False

    # Normal relax operation.
    if not profile_flag:
        Relax()

    # relax in profiling mode.
    else:
        def print_stats(stats, status=0):
            pstats.Stats(stats).sort_stats('cumulative', 'name').print_stats()

        # No profile module.
        if not dep_check.profile_module:
            sys.stderr.write("The profile module is not available, please install the Python development packages for profiling.\n\n")
            sys.exit()

        # Run relax in profiling mode.
        profile.Profile.print_stats = print_stats
        profile.run('Relax()')<|MERGE_RESOLUTION|>--- conflicted
+++ resolved
@@ -309,64 +309,6 @@
         return mode, log_file, tee_file
 
 
-<<<<<<< HEAD
-    def get_intro_string(self):
-        """Create the program introduction.
-
-        @return:    The program introduction string.
-        @rtype:     str
-        """
-
-        # The width of the printout.
-        if self.platform == 'Windows' or self.platform == 'Microsoft':
-            width = 80
-        else:
-            width = 100
-
-        # Some new lines.
-        intro_string = '\n\n\n'
-
-        # Program name and version.
-        string = "relax " + self.version
-        intro_string = intro_string + self.spacing(string, width) + '\n\n'
-
-        # Program description.
-        string = "Protein dynamics by NMR relaxation data analysis"
-        intro_string = intro_string + self.spacing(string, width) + '\n\n'
-
-        # Copyright printout.
-        string = "Copyright (C) 2001-2006 Edward d'Auvergne"
-        intro_string = intro_string + self.spacing(string, width) + '\n'
-        string = "Copyright (C) 2006-2009 the relax development team"
-        intro_string = intro_string + self.spacing(string, width) + '\n\n'
-
-        # Program licence and help (80 characters wide).
-        if width == 80:
-            intro_string = intro_string + "This is free software which you are welcome to modify and redistribute under\n"
-            intro_string = intro_string + "the conditions of the GNU General Public License (GPL).  This program,\n"
-            intro_string = intro_string + "including all modules, is licensed under the GPL and comes with absolutely no\n"
-            intro_string = intro_string + "warranty.  For details type 'GPL'.  Assistance in using this program can be\n"
-            intro_string = intro_string + "accessed by typing 'help'.\n"
-
-        # Program licence and help (100 characters wide).
-        else:
-            intro_string = intro_string + "This is free software which you are welcome to modify and redistribute under the conditions of the\n"
-            intro_string = intro_string + "GNU General Public License (GPL).  This program, including all modules, is licensed under the GPL\n"
-            intro_string = intro_string + "and comes with absolutely no warranty.  For details type 'GPL'.  Assistance in using this program\n"
-            intro_string = intro_string + "can be accessed by typing 'help'.\n"
-
-        # ImportErrors, if any.
-        if not dep_check.C_module_fit:
-            intro_string = intro_string + "\n" + dep_check.C_module_fit_mesg + "\n"
-        if not dep_check.C_module_disp:
-            intro_string = intro_string + "\n" + dep_check.C_module_disp_mesg + "\n"
-
-        # Return the string.
-        return intro_string
-
-
-=======
->>>>>>> 36b621f7
     def licence(self):
         """Function for displaying the licence."""
 
