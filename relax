#! /usr/bin/env python

###############################################################################
#                                                                             #
#                                    relax                                    #
#                                                                             #
#               Protein dynamics by NMR relaxation data analysis              #
#                                                                             #
#                             by Edward d'Auvergne                            #
#                                                                             #
###############################################################################
#                                                                             #
#                                   Licence                                   #
#                                                                             #
# relax, a program for relaxation data analysis.                              #
#                                                                             #
# Copyright (C) 2001-2006  Edward d'Auvergne                                  #
# Copyright (C) 2006-2008  the relax development team                         #
#                                                                             #
# This program is free software; you can redistribute it and/or modify        #
# it under the terms of the GNU General Public License as published by        #
# the Free Software Foundation; either version 2 of the License, or           #
# (at your option) any later version.                                         #
#                                                                             #
# This program is distributed in the hope that it will be useful,             #
# but WITHOUT ANY WARRANTY; without even the implied warranty of              #
# MERCHANTABILITY or FITNESS FOR A PARTICULAR PURPOSE.  See the               #
# GNU Library General Public License for more details.                        #
#                                                                             #
# You should have received a copy of the GNU General Public License           #
# along with this program; if not, write to the Free Software                 #
# Foundation, Inc., 59 Temple Place - Suite 330, Boston, MA 02111-1307, USA.  #
#                                                                             #
###############################################################################


# Dependency checks.
import dep_check

# Python modules.
from optparse import Option, OptionParser
from os import F_OK, access, getpid, putenv
import platform
import profile
import pstats
from re import match
from string import split, strip
import sys

# relax modules.
import generic_fns
from prompt.gpl import gpl
from prompt import interpreter
import relax_errors
from relax_io import log
import relax_warnings
from test_suite.test_suite_runner import Test_suite_runner
import version

sys.path.append(sys.path[0])
sys.path[0] = '.'
putenv('PDBVIEWER', 'vmd')


class Relax:
    def __init__(self):
        """The top level class for initialising the program."""

        # relax version number.
        self.version = version.version

        # Get and store the PID of this process.
        self.pid = getpid()

        # Store the operating system name.
        self.platform = platform.uname()[0]

        # Debugging flag (default is off).
<<<<<<< HEAD
        self.Debug = 0
=======
        __builtin__.Debug = 0

        # Pedantic flag (default is off).
        __builtin__.Pedantic = 0
>>>>>>> 673431ea

        # Pedantic flag (default is off).
        self.Pedantic = 0

        # Set the program introduction string to nothing.
        self.intro_string = None

        # Setup the object containing the generic functions.
        self.generic = generic_fns

        # Process the command line arguments and determine the relax mode.
        mode, log_file, tee_file = self.arguments()

        # Place the debugging flag in a number of modules which don't have access to the 'self.relax' namespace.
        relax_errors.Debug = self.Debug
        relax_warnings.Debug = self.Debug
        interpreter.Debug = self.Debug

        # Set up the pedantic flag.
        relax_warnings.Pedantic = self.Pedantic

        # Place the class instance into the RelaxError and RelaxWarning modules as global variables.
        relax_errors.relax = self
        relax_warnings.relax = self

<<<<<<< HEAD
=======
        # FIXME removed
        # Process the command line arguments and determine the relax mode.
        #mode, log_file, tee_file = self.arguments()

        # Initialise the warnings sytem.
        RelaxWarnings()
        __builtin__.warn = warn

    def run(self, mode):
>>>>>>> 673431ea
        # Show the version number and exit.
        if mode == 'version':
            print 'relax ' + self.version
            sys.exit()

        # Logging.
<<<<<<< HEAD
        if log_file:
            log(log_file)

        # Tee.
        elif tee_file:
            tee(tee_file)

        # Create a string to pass to the interpreter to print.
        intro_string = self.get_intro_string()
=======
        if self.log_file and mode != 'thread':
            self.IO.log(self.log_file)

        # Tee.
        elif self.tee_file and mode != 'thread':
            self.IO.tee(self.tee_file)
>>>>>>> 673431ea

        # Run the interpreter for the prompt or script modes.
        if mode == 'prompt' or mode == 'script':
            # Run the interpreter.
<<<<<<< HEAD
            self.interpreter = interpreter.Interpreter(self, intro_string)
            self.interpreter.run(self.script_file)
=======
            self.interpreter = Interpreter(self)
            self.interpreter.run()

        # Threading mode.
        elif mode == 'thread':
            # Print the PID prior to IO redirection, and then flush the buffer to send it to the parent.
            print self.pid
            sys.stdout.flush()

            # Logging (silent IO redirection).
            if self.log_file:
                self.IO.log(log_file, print_flag=0)

            # Tee (silent IO redirection).
            elif self.tee_file:
                self.IO.tee(tee_file, print_flag=0)

            # Execute the script.
            self.threading.execute()
>>>>>>> 673431ea

        # Execute the relax test suite
        elif mode == 'test suite':
            # Load the interpreter and turn intros on.
            self.interpreter = interpreter.Interpreter(self, show_script=False, quit=False, raise_relax_error=True)
            self.interpreter._on()

            # Run the tests.
            runner = Test_suite_runner(self)
            runner.run_all_tests()

        # Execute the relax system tests.
        elif mode == 'system tests':
            # Load the interpreter and turn intros on.
            self.interpreter = interpreter.Interpreter(self, show_script=False, quit=False, raise_relax_error=True)
            self.interpreter._on()

            # Run the tests.
            runner = Test_suite_runner(self)
            runner.run_system_tests()

        # Execute the relax unit tests.
        elif mode == 'unit tests':
            # Run the tests.
            runner = Test_suite_runner(self)
            runner.run_unit_tests()

        # Test mode.
        elif mode == 'test':
            self.test_mode()

        # Licence mode.
        elif mode == 'licence':
            self.licence()


    def arguments(self,args):
        """Function for processing the command line arguments."""

        # Parser object.
        parser = RelaxParser(self, usage="usage: %prog [options] [script_file]")

        # Recognised command line options.
        parser.add_option('-d', '--debug', action='store_true', dest='debug', default=0, help='enable debugging output')
        parser.add_option('-l', '--log', action='store', type='string', dest='log', help='log relax output to the file LOG_FILE', metavar='LOG_FILE')
        parser.add_option('--licence', action='store_true', dest='licence', default=0, help='display the licence')
        parser.add_option('-t', '--tee', action='store', type='string', dest='tee', help='tee relax output to stdout and the file LOG_FILE', metavar='LOG_FILE')
        parser.add_option('-p', '--pedantic', action='store_true', dest='pedantic', default=0, help='escalate all warnings to errors')
        parser.add_option('--test', action='store_true', dest='test', default=0, help='run relax in test mode')
<<<<<<< HEAD
        parser.add_option('-x', '--test-suite', action='store_true', dest='test_suite', default=0, help='execute the relax test suite')
        parser.add_option('-s', '--system-tests', action='store_true', dest='system_tests', default=0, help='execute the relax system/functional tests (part of the test suite)')
        parser.add_option('-u', '--unit-tests', action='store_true', dest='unit_tests', default=0, help='execute the relax unit tests (part of the test suite)')
=======
        parser.add_option('--test-suite', action='store_true', dest='test_suite', default=0, help='execute the relax test suite')
        parser.add_option('--unit-test', action='store_true', dest='unit_test', default=0, help='execute the relax unit tests (part of the test suite)')
# FIXME remove threading
# threading dprecated
#        parser.add_option('--thread', action='store_true', dest='thread', default=0, help='run relax in threading mode (this mode should not be invoked by a user)')
>>>>>>> 673431ea
        parser.add_option('-v', '--version', action='store_true', dest='version', default=0, help='show the version number and exit')
        parser.add_option('-m', '--multi', action='store', type='string', dest='multiprocessor', default='uni', help='set multi processor method')
        parser.add_option('-n', '--processors', action='store', type='int', dest='n_processors', default=1, help='set number of processors (may be ignored)')

        # Parse the options.
        (options, args) = parser.parse_args(args)

        # Debugging flag.
        if options.debug:
<<<<<<< HEAD
            self.Debug = 1
=======
            __builtin__.Debug = 1
>>>>>>> 673431ea

        # Pedantic flag.
        if options.pedantic:
            self.Pedantic = 1

        # Logging.
        if options.log:
            # Exclusive modes.
            if options.tee:
                parser.error("the logging and tee options cannot be set simultaneously")

            # The log file.
            self.log_file = options.log
        else:
            self.log_file = None

        # Tee.
        if options.tee:
            # Exclusive modes.
            if options.log:
                parser.error("the tee and logging options cannot be set simultaneously")

            # The tee file.
            self.tee_file = options.tee
        else:
            self.tee_file = None

        # Number of positional arguements should only be 0 or 1.  1 should be the script file.
        if len(args) > 1:
            parser.error("incorrect number of arguments")

        # Script file.
        self.script_file = None
        if len(args) == 1:
            self.script_file = args[0]

            # Test if the script file exists.
            if not access(self.script_file, F_OK):
                parser.error("the script file " + `self.script_file` + " does not exist")





        # Determine the relax mode and test for mutually exclusive modes.
        #################################################################

        # Show the version number.
        if options.version:
            mode = 'version'

        # Run the relax tests.
        elif options.test_suite or options.system_tests or options.unit_tests:
            # Make sure no script is supplied.
            if self.script_file:
                parser.error("a script should not be supplied when executing the test suite")

            # Exclusive modes.
            if options.test:
                parser.error("executing the relax test suite and running relax in test mode are mutually exclusive")
<<<<<<< HEAD
=======
# FIXME: delete
#            elif options.thread:
#                parser.error("executing the relax test suite and running relax in thread mode are mutually exclusive")
>>>>>>> 673431ea
            elif options.licence:
                parser.error("executing the relax test suite and running relax in licence mode are mutually exclusive")

            # Set the mode.
            if options.test_suite:
                mode = 'test suite'
            elif options.system_tests:
                mode = 'system tests'
            elif options.unit_tests:
                mode = 'unit tests'


        # Test mode.
        elif options.test:
            # Make sure no script is supplied.
            if self.script_file:
                parser.error("a script should not be supplied in test mode")

            # Exclusive modes.
            if options.test_suite or options.system_tests or options.unit_tests:
                parser.error("the relax test mode and executing the test suite are mutually exclusive")
<<<<<<< HEAD
=======
# FIXME delete
#            elif options.thread:
#                parser.error("the relax modes test and thread are mutually exclusive")
>>>>>>> 673431ea
            elif options.licence:
                parser.error("the relax modes test and licence are mutually exclusive")

            # Set the mode.
            mode = 'test'

<<<<<<< HEAD
=======
        # FIXME threading deprecated
        # Threaded mode.
#        elif options.thread:
#            # Make sure a script is supplied.
#            if not self.script_file:
#                parser.error("in threaded mode, a script is required")
#
#            # Exclusive modes.
#            if options.test:
#                parser.error("the relax modes thread and test are mutually exclusive")
#            elif options.licence:
#                parser.error("the relax modes thread and licence are mutually exclusive")
#
#            # Set the mode.
#            mode = 'thread'

>>>>>>> 673431ea
        # Licence mode.
        elif options.licence:
            # Make sure no script is supplied.
            if self.script_file:
                parser.error("a script should not be supplied in test mode")

            # Exclusive modes.
            if options.test_suite or options.system_tests or options.unit_tests:
                parser.error("the relax licence mode and executing the test suite are mutually exclusive")
            elif options.test:
                parser.error("the relax modes licence and test are mutually exclusive")
<<<<<<< HEAD
=======
# FIXME delete
#            elif options.thread:
#                parser.error("the relax modes licence and thread are mutually exclusive")
>>>>>>> 673431ea

            # Set the mode.
            mode = 'licence'

        # multi processor
        elif options.multiprocessor != 'uni':

            # Exclusive modes.
            if options.test_suite or options.unit_test:
                parser.error("the relax multi processor mode and executing the test suite are mutually exclusive")
            elif options.licence:
                parser.error("the relax multi processor multi processor and licence are mutually exclusive")

            self.multiprocessor_type = options.multiprocessor
            self.n_processors = options.n_processors

            mode='multi'

        # Script mode.
        elif self.script_file:
            #FIXME check for uniprocessor and n_processors
            self.multiprocessor_type = options.multiprocessor
            self.n_processors = options.n_processors
            mode = 'script'


        # Prompt mode (default).
        else:
            #FIXME check for uniprocessor and n_processors
            self.multiprocessor_type = options.multiprocessor
            self.n_processors = options.n_processors
            mode = 'prompt'

        # Return.
        return mode


    def get_intro_string(self):
        """Create the program introduction.

        @return:    The program introduction string.
        @rtype:     str
        """

        # The width of the printout.
        if self.platform == 'Windows' or self.platform == 'Microsoft':
            width = 80
        else:
            width = 100

        # Some new lines.
        intro_string = '\n\n\n'

        # Program name and version.
        string = "relax " + self.version
        intro_string = intro_string + self.spacing(string, width) + '\n\n'

        # Program description.
        string = "Protein dynamics by NMR relaxation data analysis"
        intro_string = intro_string + self.spacing(string, width) + '\n\n'

        # Copyright printout.
        string = "Copyright (C) 2001-2006 Edward d'Auvergne"
        intro_string = intro_string + self.spacing(string, width) + '\n'
        string = "Copyright (C) 2006-2008 the relax development team"
        intro_string = intro_string + self.spacing(string, width) + '\n\n'

        # Program licence and help (80 characters wide).
        if width == 80:
            intro_string = intro_string + "This is free software which you are welcome to modify and redistribute under\n"
            intro_string = intro_string + "the conditions of the GNU General Public License (GPL).  This program,\n"
            intro_string = intro_string + "including all modules, is licensed under the GPL and comes with absolutely no\n"
            intro_string = intro_string + "warranty.  For details type 'GPL'.  Assistance in using this program can be\n"
            intro_string = intro_string + "accessed by typing 'help'.\n"

        # Program licence and help (100 characters wide).
        else:
            intro_string = intro_string + "This is free software which you are welcome to modify and redistribute under the conditions of the\n"
            intro_string = intro_string + "GNU General Public License (GPL).  This program, including all modules, is licensed under the GPL\n"
            intro_string = intro_string + "and comes with absolutely no warranty.  For details type 'GPL'.  Assistance in using this program\n"
            intro_string = intro_string + "can be accessed by typing 'help'.\n"

        # ImportErrors, if any.
        if not dep_check.C_module_exp_fn:
            intro_string = intro_string + "\n" + dep_check.C_module_exp_fn_mesg + "\n"

        # Return the string.
        return intro_string


    def licence(self):
        """Function for displaying the licence."""

        help(gpl)


    def spacing(self, string, width=100):
        """Function for formatting the string to be centred to 100 spaces."""

        # Calculate the number of spaces needed.
        spaces = (width - len(string)) / 2

        # The new string.
        string = spaces * ' ' + string

        # Return the new string.
        return string


    def test_mode(self):
        """Relax test mode code."""

        # Don't actually do anything.
        return


class RelaxParser(OptionParser):
    def __init__(self, relax, usage=None, option_list=None, option_class=Option, version=None, conflict_handler="error", description=None, formatter=None, add_help_option=1, prog=None):
        """Subclassed OptionParser class with a replacement error function."""

        # Relax base class.
        self.relax = relax

        # Run the __init__ method of the OptionParser class.
        OptionParser.__init__(self, usage, option_list, option_class, version, conflict_handler, description, formatter, add_help_option, prog)


    def error(self, message):
        """Replacement error function."""

        # Usage message.
        self.print_usage(sys.stderr)

        # Raise a clean error.
        try:
            raise relax_errors.RelaxError, message
        except relax_errors.AllRelaxErrors, instance:
            sys.stderr.write(instance.__str__())

        # Exit.
        sys.exit()

# FIXME: code shared with unit testing framework not changed from unit tests version
# replace unit test version with this
def import_module(module_path, verbose=False):
    ''' import the python module named by module_path

        @type module_path: a string containing a dot separated module path
        @param module_path: a module path in python dot separated format
                            note: this currently doesn't support relative module
                            paths as defined by pep328 and python 2.5

        @type verbose: Boolean
        @param verbose: whether to report sucesses and failures for debugging

        @rtype:     list of class module instances or None
        @return:    the module path as a list of module instances or None
                    if the module path cannot be found in the python path

        '''

    module = None
    result = None

    try:
        module = __import__(module_path,globals(),  locals(), [])
        print 'loaded module %s' % module_path
    except Exception, e:
        if verbose:
            print 'failed to load module_path %s' % module_path
            print 'exception:',e


    if module != None:
        result = [module]
        components = module_path.split('.')
        for component in components[1:]:
            module = getattr(module, component)
            result.append(module)
    return result

#FIXME: mode not required should be an instance variable of relax?
def load_multiprocessor(mode,relax_instance):

    processor_name = relax_instance.multiprocessor_type + '_processor'
    class_name= processor_name[0].upper() + processor_name[1:]
    module_path = '.'.join(('multi',processor_name))


    modules = import_module(module_path)
    clazz =  getattr(modules[-1], class_name)
    object = clazz(mode,relax_instance)
    return object

if __name__ == "__main__":
    #import multi.uni_processor
    for elem in  sys.modules:
        if elem == 'multi.uni_processor':
            print 'found',elem
    # Change this flag to 1 for code profiling.
    profile_flag = 0

    if not profile_flag:
        relax_instance = Relax()
        mode=relax_instance.arguments(sys.argv[1:])
        multi_processor = load_multiprocessor(mode,relax_instance)
        multi_processor.run()

    else:
        def print_stats(stats, status=0):
            pstats.Stats(stats).sort_stats('time', 'name').print_stats()
        #FIXME: profiling won't work with multi processors.
        profile.Profile.print_stats = print_stats
        profile.run('Relax()')

<|MERGE_RESOLUTION|>--- conflicted
+++ resolved
@@ -76,14 +76,7 @@
         self.platform = platform.uname()[0]
 
         # Debugging flag (default is off).
-<<<<<<< HEAD
         self.Debug = 0
-=======
-        __builtin__.Debug = 0
-
-        # Pedantic flag (default is off).
-        __builtin__.Pedantic = 0
->>>>>>> 673431ea
 
         # Pedantic flag (default is off).
         self.Pedantic = 0
@@ -109,70 +102,29 @@
         relax_errors.relax = self
         relax_warnings.relax = self
 
-<<<<<<< HEAD
-=======
-        # FIXME removed
-        # Process the command line arguments and determine the relax mode.
-        #mode, log_file, tee_file = self.arguments()
-
-        # Initialise the warnings sytem.
-        RelaxWarnings()
-        __builtin__.warn = warn
 
     def run(self, mode):
->>>>>>> 673431ea
         # Show the version number and exit.
         if mode == 'version':
             print 'relax ' + self.version
             sys.exit()
 
         # Logging.
-<<<<<<< HEAD
-        if log_file:
-            log(log_file)
+        if self.log_file:
+            log(self.log_file)
 
         # Tee.
-        elif tee_file:
-            tee(tee_file)
+        elif self.tee_file:
+            tee(self.tee_file)
 
         # Create a string to pass to the interpreter to print.
         intro_string = self.get_intro_string()
-=======
-        if self.log_file and mode != 'thread':
-            self.IO.log(self.log_file)
-
-        # Tee.
-        elif self.tee_file and mode != 'thread':
-            self.IO.tee(self.tee_file)
->>>>>>> 673431ea
 
         # Run the interpreter for the prompt or script modes.
         if mode == 'prompt' or mode == 'script':
             # Run the interpreter.
-<<<<<<< HEAD
             self.interpreter = interpreter.Interpreter(self, intro_string)
             self.interpreter.run(self.script_file)
-=======
-            self.interpreter = Interpreter(self)
-            self.interpreter.run()
-
-        # Threading mode.
-        elif mode == 'thread':
-            # Print the PID prior to IO redirection, and then flush the buffer to send it to the parent.
-            print self.pid
-            sys.stdout.flush()
-
-            # Logging (silent IO redirection).
-            if self.log_file:
-                self.IO.log(log_file, print_flag=0)
-
-            # Tee (silent IO redirection).
-            elif self.tee_file:
-                self.IO.tee(tee_file, print_flag=0)
-
-            # Execute the script.
-            self.threading.execute()
->>>>>>> 673431ea
 
         # Execute the relax test suite
         elif mode == 'test suite':
@@ -222,17 +174,9 @@
         parser.add_option('-t', '--tee', action='store', type='string', dest='tee', help='tee relax output to stdout and the file LOG_FILE', metavar='LOG_FILE')
         parser.add_option('-p', '--pedantic', action='store_true', dest='pedantic', default=0, help='escalate all warnings to errors')
         parser.add_option('--test', action='store_true', dest='test', default=0, help='run relax in test mode')
-<<<<<<< HEAD
         parser.add_option('-x', '--test-suite', action='store_true', dest='test_suite', default=0, help='execute the relax test suite')
         parser.add_option('-s', '--system-tests', action='store_true', dest='system_tests', default=0, help='execute the relax system/functional tests (part of the test suite)')
         parser.add_option('-u', '--unit-tests', action='store_true', dest='unit_tests', default=0, help='execute the relax unit tests (part of the test suite)')
-=======
-        parser.add_option('--test-suite', action='store_true', dest='test_suite', default=0, help='execute the relax test suite')
-        parser.add_option('--unit-test', action='store_true', dest='unit_test', default=0, help='execute the relax unit tests (part of the test suite)')
-# FIXME remove threading
-# threading dprecated
-#        parser.add_option('--thread', action='store_true', dest='thread', default=0, help='run relax in threading mode (this mode should not be invoked by a user)')
->>>>>>> 673431ea
         parser.add_option('-v', '--version', action='store_true', dest='version', default=0, help='show the version number and exit')
         parser.add_option('-m', '--multi', action='store', type='string', dest='multiprocessor', default='uni', help='set multi processor method')
         parser.add_option('-n', '--processors', action='store', type='int', dest='n_processors', default=1, help='set number of processors (may be ignored)')
@@ -242,11 +186,7 @@
 
         # Debugging flag.
         if options.debug:
-<<<<<<< HEAD
             self.Debug = 1
-=======
-            __builtin__.Debug = 1
->>>>>>> 673431ea
 
         # Pedantic flag.
         if options.pedantic:
@@ -307,12 +247,6 @@
             # Exclusive modes.
             if options.test:
                 parser.error("executing the relax test suite and running relax in test mode are mutually exclusive")
-<<<<<<< HEAD
-=======
-# FIXME: delete
-#            elif options.thread:
-#                parser.error("executing the relax test suite and running relax in thread mode are mutually exclusive")
->>>>>>> 673431ea
             elif options.licence:
                 parser.error("executing the relax test suite and running relax in licence mode are mutually exclusive")
 
@@ -334,37 +268,12 @@
             # Exclusive modes.
             if options.test_suite or options.system_tests or options.unit_tests:
                 parser.error("the relax test mode and executing the test suite are mutually exclusive")
-<<<<<<< HEAD
-=======
-# FIXME delete
-#            elif options.thread:
-#                parser.error("the relax modes test and thread are mutually exclusive")
->>>>>>> 673431ea
             elif options.licence:
                 parser.error("the relax modes test and licence are mutually exclusive")
 
             # Set the mode.
             mode = 'test'
 
-<<<<<<< HEAD
-=======
-        # FIXME threading deprecated
-        # Threaded mode.
-#        elif options.thread:
-#            # Make sure a script is supplied.
-#            if not self.script_file:
-#                parser.error("in threaded mode, a script is required")
-#
-#            # Exclusive modes.
-#            if options.test:
-#                parser.error("the relax modes thread and test are mutually exclusive")
-#            elif options.licence:
-#                parser.error("the relax modes thread and licence are mutually exclusive")
-#
-#            # Set the mode.
-#            mode = 'thread'
-
->>>>>>> 673431ea
         # Licence mode.
         elif options.licence:
             # Make sure no script is supplied.
@@ -376,12 +285,6 @@
                 parser.error("the relax licence mode and executing the test suite are mutually exclusive")
             elif options.test:
                 parser.error("the relax modes licence and test are mutually exclusive")
-<<<<<<< HEAD
-=======
-# FIXME delete
-#            elif options.thread:
-#                parser.error("the relax modes licence and thread are mutually exclusive")
->>>>>>> 673431ea
 
             # Set the mode.
             mode = 'licence'
