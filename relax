#! /usr/bin/env python

###############################################################################
#                                                                             #
#                                    relax                                    #
#                                                                             #
#               Protein dynamics by NMR relaxation data analysis              #
#                                                                             #
#                             by Edward d'Auvergne                            #
#                                                                             #
###############################################################################
#                                                                             #
#                                   Licence                                   #
#                                                                             #
# relax, a program for relaxation data analysis.                              #
#                                                                             #
# Copyright (C) 2001-2006  Edward d'Auvergne                                  #
# Copyright (C) 2006-2009  the relax development team                         #
#                                                                             #
# This program is free software; you can redistribute it and/or modify        #
# it under the terms of the GNU General Public License as published by        #
# the Free Software Foundation; either version 2 of the License, or           #
# (at your option) any later version.                                         #
#                                                                             #
# This program is distributed in the hope that it will be useful,             #
# but WITHOUT ANY WARRANTY; without even the implied warranty of              #
# MERCHANTABILITY or FITNESS FOR A PARTICULAR PURPOSE.  See the               #
# GNU Library General Public License for more details.                        #
#                                                                             #
# You should have received a copy of the GNU General Public License           #
# along with this program; if not, write to the Free Software                 #
# Foundation, Inc., 59 Temple Place - Suite 330, Boston, MA 02111-1307, USA.  #
#                                                                             #
###############################################################################


# Dependency checks.
import dep_check

# Python modules.
from optparse import Option, OptionParser
from os import F_OK, access, getpid, putenv
import platform
if dep_check.profile_module:
    import profile
import pstats
from re import match
from string import split, strip
import sys

# relax modules.
import generic_fns
from multi.processor import Application_callback, Processor
from prompt.gpl import gpl
from prompt import interpreter
import relax_errors
from relax_io import log, tee
import relax_warnings
from test_suite.test_suite_runner import Test_suite_runner
import version

sys.path.append(sys.path[0])
sys.path[0] = '.'
putenv('PDBVIEWER', 'vmd')


class Relax:
    """The main relax class.

    This contains information about the running state, for example the mode of operation of relax,
    whether debugging is turned on, etc.
    """

    def __init__(self):
        """The top level class for initialising the program."""

        # relax version number.
        self.version = version.version

        # Get and store the PID of this process.
        self.pid = getpid()

        # Store the operating system name.
        self.platform = platform.uname()[0]

        # Debugging flag (default is off).
        self.Debug = 0

        # Pedantic flag (default is off).
        self.Pedantic = 0

        # Set the program introduction string to nothing.
        self.intro_string = None

        # Setup the object containing the generic functions.
        self.generic = generic_fns

        # Place the debugging flag in a number of modules which don't have access to this class's namespace.
        relax_errors.Debug = self.Debug
        relax_warnings.Debug = self.Debug
        interpreter.Debug = self.Debug

        # Set up the pedantic flag.
        relax_warnings.Pedantic = self.Pedantic


    def run(self):
        """Execute relax."""

        # Show the version number and exit.
<<<<<<< HEAD
        if self.mode == 'version':
            print('relax ' + self.version)
=======
        if mode == 'version':
            print(('relax ' + self.version))
>>>>>>> d321897b
            sys.exit()

        # Logging.
        if self.log_file:
            log(self.log_file)

        # Tee.
        elif self.tee_file:
            tee(self.tee_file)

        # Create a string to pass to the interpreter to print.
        intro_string = self.get_intro_string()

        # Run the interpreter for the prompt or script modes.
        if self.mode == 'prompt' or self.mode == 'script':
            # Run the interpreter.
            self.interpreter = interpreter.Interpreter(self, intro_string)
            self.interpreter.run(self.script_file)

        # Execute the relax test suite
        elif self.mode == 'test suite':
            # Load the interpreter and turn intros on.
            self.interpreter = interpreter.Interpreter(self, show_script=False, quit=False, raise_relax_error=True)
            self.interpreter._on()

            # Run the tests.
            runner = Test_suite_runner(self)
            runner.run_all_tests()

        # Execute the relax system tests.
        elif self.mode == 'system tests':
            # Load the interpreter and turn intros on.
            self.interpreter = interpreter.Interpreter(self, show_script=False, quit=False, raise_relax_error=True)
            self.interpreter._on()

            # Run the tests.
            runner = Test_suite_runner(self)
            runner.run_system_tests()

        # Execute the relax unit tests.
        elif self.mode == 'unit tests':
            # Run the tests.
            runner = Test_suite_runner(self)
            runner.run_unit_tests()

        # Test mode.
        elif self.mode == 'test':
            self.test_mode()

        # Licence mode.
        elif self.mode == 'licence':
            self.licence()


    def arguments(self):
        """Process the command line arguments."""

        # Parser object.
        parser = RelaxParser(self, usage="usage: %prog [options] [script_file]")

        # Recognised command line options.
        parser.add_option('-d', '--debug', action='store_true', dest='debug', default=0, help='enable debugging output')
        parser.add_option('-l', '--log', action='store', type='string', dest='log', help='log relax output to the file LOG_FILE', metavar='LOG_FILE')
        parser.add_option('--licence', action='store_true', dest='licence', default=0, help='display the licence')
        parser.add_option('-t', '--tee', action='store', type='string', dest='tee', help='tee relax output to stdout and the file LOG_FILE', metavar='LOG_FILE')
        parser.add_option('-p', '--pedantic', action='store_true', dest='pedantic', default=0, help='escalate all warnings to errors')
        parser.add_option('--test', action='store_true', dest='test', default=0, help='run relax in test mode')
        parser.add_option('-x', '--test-suite', action='store_true', dest='test_suite', default=0, help='execute the relax test suite')
        parser.add_option('-s', '--system-tests', action='store_true', dest='system_tests', default=0, help='execute the relax system/functional tests (part of the test suite)')
        parser.add_option('-u', '--unit-tests', action='store_true', dest='unit_tests', default=0, help='execute the relax unit tests (part of the test suite)')
        parser.add_option('-v', '--version', action='store_true', dest='version', default=0, help='show the version number and exit')
        parser.add_option('-m', '--multi', action='store', type='string', dest='multiprocessor', default='uni', help='set multi processor method')
        parser.add_option('-n', '--processors', action='store', type='int', dest='n_processors', default=-1, help='set number of processors (may be ignored)')

        # Parse the options.
        (options, args) = parser.parse_args()

        # Debugging flag.
        if options.debug:
            self.Debug = 1

        # Pedantic flag.
        if options.pedantic:
            self.Pedantic = 1

        # Logging.
        if options.log:
            # Exclusive modes.
            if options.tee:
                parser.error("the logging and tee options cannot be set simultaneously")

            # The log file.
            self.log_file = options.log

            # Fail if the file already exists.
            if access(log_file, F_OK):
                parser.error("the log file " + repr(log_file) + " already exists")
        else:
            self.log_file = None

        # Tee.
        if options.tee:
            # Exclusive modes.
            if options.log:
                parser.error("the tee and logging options cannot be set simultaneously")

            # The tee file.
            self.tee_file = options.tee

            # Fail if the file already exists.
            if access(tee_file, F_OK):
                parser.error("the tee file " + repr(tee_file) + " already exists")
        else:
            self.tee_file = None

        # Number of positional arguements should only be 0 or 1.  1 should be the script file.
        if len(args) > 1:
            parser.error("incorrect number of arguments")

        # Script file.
        self.script_file = None
        if len(args) == 1:
            self.script_file = args[0]

            # Test if the script file exists.
            if not access(self.script_file, F_OK):
                parser.error("the script file " + repr(self.script_file) + " does not exist")

        # Set the multi-processor type and number.
        self.multiprocessor_type = options.multiprocessor
        self.n_processors = options.n_processors


        # Determine the relax mode and test for mutually exclusive modes.
        #################################################################

        # TODO: this should be a task.

        # Show the version number.
        if options.version:
            self.mode = 'version'

        # Run the relax tests.
        elif options.test_suite or options.system_tests or options.unit_tests:
            # Make sure no script is supplied.
            if self.script_file:
                parser.error("a script should not be supplied when executing the test suite")

            # Exclusive modes.
            if options.test:
                parser.error("executing the relax test suite and running relax in test mode are mutually exclusive")
            elif options.licence:
                parser.error("executing the relax test suite and running relax in licence mode are mutually exclusive")

            # Set the mode.
            if options.test_suite:
                self.mode = 'test suite'
            elif options.system_tests:
                self.mode = 'system tests'
            elif options.unit_tests:
                self.mode = 'unit tests'

        # Test mode.
        elif options.test:
            # Make sure no script is supplied.
            if self.script_file:
                parser.error("a script should not be supplied in test mode")

            # Exclusive modes.
            if options.test_suite or options.system_tests or options.unit_tests:
                parser.error("the relax test mode and executing the test suite are mutually exclusive")
            elif options.licence:
                parser.error("the relax modes test and licence are mutually exclusive")

            # Set the mode.
            self.mode = 'test'

        # Licence mode.
        elif options.licence:
            # Make sure no script is supplied.
            if self.script_file:
                parser.error("a script should not be supplied in test mode")

            # Exclusive modes.
            if options.test_suite or options.system_tests or options.unit_tests:
                parser.error("the relax licence mode and executing the test suite are mutually exclusive")
            elif options.test:
                parser.error("the relax modes licence and test are mutually exclusive")

            # Set the mode.
            self.mode = 'licence'

        # Script mode.
        elif self.script_file:
            self.mode = 'script'

        # Prompt mode (default).
        else:
            self.mode = 'prompt'


    def get_intro_string(self):
        """Create the program introduction.

        @return:    The program introduction string.
        @rtype:     str
        """

        # The width of the printout.
        if self.platform == 'Windows' or self.platform == 'Microsoft':
            width = 80
        else:
            width = 100

        # Some new lines.
        intro_string = '\n\n\n'

        # Program name and version.
        string = "relax " + self.version
        intro_string = intro_string + self.spacing(string, width) + '\n\n'

        # Program description.
        string = "Protein dynamics by NMR relaxation data analysis"
        intro_string = intro_string + self.spacing(string, width) + '\n\n'

        # Copyright printout.
        string = "Copyright (C) 2001-2006 Edward d'Auvergne"
        intro_string = intro_string + self.spacing(string, width) + '\n'
        string = "Copyright (C) 2006-2009 the relax development team"
        intro_string = intro_string + self.spacing(string, width) + '\n\n'

        # Program licence and help (80 characters wide).
        if width == 80:
            intro_string = intro_string + "This is free software which you are welcome to modify and redistribute under\n"
            intro_string = intro_string + "the conditions of the GNU General Public License (GPL).  This program,\n"
            intro_string = intro_string + "including all modules, is licensed under the GPL and comes with absolutely no\n"
            intro_string = intro_string + "warranty.  For details type 'GPL'.  Assistance in using this program can be\n"
            intro_string = intro_string + "accessed by typing 'help'.\n"

        # Program licence and help (100 characters wide).
        else:
            intro_string = intro_string + "This is free software which you are welcome to modify and redistribute under the conditions of the\n"
            intro_string = intro_string + "GNU General Public License (GPL).  This program, including all modules, is licensed under the GPL\n"
            intro_string = intro_string + "and comes with absolutely no warranty.  For details type 'GPL'.  Assistance in using this program\n"
            intro_string = intro_string + "can be accessed by typing 'help'.\n"

        # Import errors, if any.
        if not dep_check.C_module_exp_fn:
            intro_string = intro_string + "\n" + dep_check.C_module_exp_fn_mesg + "\n"

        # Multi processor string component.
        if not self.mode == 'prompt' or not self.multiprocessor_type == 'uni':
            intro_string  = intro_string  + '\nProcessor model:  %s\n' % self.processor.get_intro_string()

        # Return the string.
        return intro_string


    def licence(self):
        """Function for displaying the licence."""

        help(gpl)


    def spacing(self, string, width=100):
        """Function for formatting the string to be centred to 100 spaces."""

        # Calculate the number of spaces needed.
        spaces = (width - len(string)) / 2

        # The new string.
        string = spaces * ' ' + string

        # Return the new string.
        return string


    def test_mode(self):
        """Relax test mode code."""

        # Don't actually do anything.
        return


class RelaxParser(OptionParser):
    def __init__(self, relax, usage=None, option_list=None, option_class=Option, version=None, conflict_handler="error", description=None, formatter=None, add_help_option=1, prog=None):
        """Subclassed OptionParser class with a replacement error function."""

        # Relax base class.
        self.relax = relax

        # Run the __init__ method of the OptionParser class.
        OptionParser.__init__(self, usage, option_list, option_class, version, conflict_handler, description, formatter, add_help_option, prog)


    def error(self, message):
        """Replacement error function."""

        # Usage message.
        self.print_usage(sys.stderr)

        # Raise a clean error.
        try:
            raise relax_errors.RelaxError(message)
        except relax_errors.AllRelaxErrors, instance:
            sys.stderr.write(instance.__str__())

        # Exit.
        sys.exit()


# FIXME: code shared with unit testing framework not changed from unit tests version
# replace unit test version with this

if __name__ == "__main__":
    # Change this flag to True for code profiling.
    profile_flag = False

<<<<<<< HEAD
    # No profiling.
    if not profile_flag:
        # Instantiate the main class.
        relax_instance = Relax()

        # Process the command line arguments.
        relax_instance.arguments()

        # Set up the multi-processor elements.
        callbacks = Application_callback(master=relax_instance)
        multi_processor = Processor.load_multiprocessor(relax_instance.multiprocessor_type, callbacks, processor_size=relax_instance.n_processors)
        relax_instance.processor = multi_processor

        # Execute relax in multi-processor mode (this includes the uni-processor for normal operation).
        multi_processor.run()

    # Profiling activated.
=======
    # Normal relax operation.
    if not profile_flag:
        Relax()

    # relax in profiling mode.
>>>>>>> d321897b
    else:
        def print_stats(stats, status=0):
            """Profile statistics printing function."""

            pstats.Stats(stats).sort_stats('time', 'name').print_stats()


<<<<<<< HEAD
        #FIXME: profiling won't work with multi processors.
=======
        # No profile module.
        if not dep_check.profile_module:
            sys.stderr.write("The profile module is not available, please install the Python development packages for profiling.\n\n")
            sys.exit()

        # Run relax in profiling mode.
>>>>>>> d321897b
        profile.Profile.print_stats = print_stats
        profile.run('Relax()')<|MERGE_RESOLUTION|>--- conflicted
+++ resolved
@@ -108,13 +108,8 @@
         """Execute relax."""
 
         # Show the version number and exit.
-<<<<<<< HEAD
         if self.mode == 'version':
-            print('relax ' + self.version)
-=======
-        if mode == 'version':
             print(('relax ' + self.version))
->>>>>>> d321897b
             sys.exit()
 
         # Logging.
@@ -433,8 +428,7 @@
     # Change this flag to True for code profiling.
     profile_flag = False
 
-<<<<<<< HEAD
-    # No profiling.
+    # Normal relax operation.
     if not profile_flag:
         # Instantiate the main class.
         relax_instance = Relax()
@@ -450,30 +444,18 @@
         # Execute relax in multi-processor mode (this includes the uni-processor for normal operation).
         multi_processor.run()
 
-    # Profiling activated.
-=======
-    # Normal relax operation.
-    if not profile_flag:
-        Relax()
-
     # relax in profiling mode.
->>>>>>> d321897b
     else:
         def print_stats(stats, status=0):
-            """Profile statistics printing function."""
-
-            pstats.Stats(stats).sort_stats('time', 'name').print_stats()
-
-
-<<<<<<< HEAD
-        #FIXME: profiling won't work with multi processors.
-=======
+            pstats.Stats(stats).sort_stats('cumulative', 'name').print_stats()
+
         # No profile module.
         if not dep_check.profile_module:
             sys.stderr.write("The profile module is not available, please install the Python development packages for profiling.\n\n")
             sys.exit()
 
+        #FIXME: profiling won't work with multi processors.
+
         # Run relax in profiling mode.
->>>>>>> d321897b
         profile.Profile.print_stats = print_stats
         profile.run('Relax()')