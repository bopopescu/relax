###############################################################################
#                                                                             #
# Copyright (C) 2007-2009 Edward d'Auvergne                                   #
#                                                                             #
# This file is part of the program relax.                                     #
#                                                                             #
# relax is free software; you can redistribute it and/or modify               #
# it under the terms of the GNU General Public License as published by        #
# the Free Software Foundation; either version 2 of the License, or           #
# (at your option) any later version.                                         #
#                                                                             #
# relax is distributed in the hope that it will be useful,                    #
# but WITHOUT ANY WARRANTY; without even the implied warranty of              #
# MERCHANTABILITY or FITNESS FOR A PARTICULAR PURPOSE.  See the               #
# GNU General Public License for more details.                                #
#                                                                             #
# You should have received a copy of the GNU General Public License           #
# along with relax; if not, write to the Free Software                        #
# Foundation, Inc., 59 Temple Place, Suite 330, Boston, MA  02111-1307  USA   #
#                                                                             #
###############################################################################

# Module docstring.
"""The model-free specific code."""


# The available modules.
__all__ = [ 'bmrb',
            'main',
            'mf_minimise',
            'molmol',
            'results'
]

# relax module imports.
from bmrb import Bmrb
from main import Model_free_main
from mf_minimise import Mf_minimise
from molmol import Molmol
from results import Results
from specific_fns.api_base import API_base
from specific_fns.api_common import API_common


<<<<<<< HEAD
class Model_free(Model_free_main, Mf_minimise, Molmol, Results, Bmrb, API_base):
    """Parent class containing all the model-free specific functions."""
=======
class Model_free(Model_free_main, Mf_minimise, Molmol, Results, API_base, API_common):
    """Parent class containing all the model-free specific functions."""

    def __init__(self):
        """Initialise the class by placing API_common methods into the API."""

        # Place methods into the API.
        self.base_data_loop = self._base_data_loop_spin
        self.return_error = self._return_error_relax_data
        self.return_value = self._return_value_general
        self.test_grid_ops = self._test_grid_ops_general
>>>>>>> 9f90e9e4
<|MERGE_RESOLUTION|>--- conflicted
+++ resolved
@@ -42,11 +42,7 @@
 from specific_fns.api_common import API_common
 
 
-<<<<<<< HEAD
-class Model_free(Model_free_main, Mf_minimise, Molmol, Results, Bmrb, API_base):
-    """Parent class containing all the model-free specific functions."""
-=======
-class Model_free(Model_free_main, Mf_minimise, Molmol, Results, API_base, API_common):
+class Model_free(Model_free_main, Mf_minimise, Molmol, Results, Bmrb, API_base, API_common):
     """Parent class containing all the model-free specific functions."""
 
     def __init__(self):
@@ -56,5 +52,4 @@
         self.base_data_loop = self._base_data_loop_spin
         self.return_error = self._return_error_relax_data
         self.return_value = self._return_value_general
-        self.test_grid_ops = self._test_grid_ops_general
->>>>>>> 9f90e9e4
+        self.test_grid_ops = self._test_grid_ops_general