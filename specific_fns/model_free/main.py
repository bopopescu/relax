--- conflicted
+++ resolved
@@ -1345,9 +1345,6 @@
         return names
 
 
-<<<<<<< HEAD
-    default_value_doc = ["Model-free default values", """
-=======
     def data_type(self, param=None):
         """Return the type of data, as a string, that the parameter should be.
 
@@ -1392,11 +1389,7 @@
             return types[param]
 
 
-    default_value_doc = """
-        Model-free default values
-        ~~~~~~~~~~~~~~~~~~~~~~~~~
-
->>>>>>> c850452a
+    default_value_doc = ["Model-free default values", """
         _______________________________________________________________________________________
         |                                       |                    |                        |
         | Data type                             | Object name        | Value                  |
