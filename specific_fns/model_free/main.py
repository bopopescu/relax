--- conflicted
+++ resolved
@@ -764,103 +764,7 @@
     def _model_map(self, model):
         """Return the equation name and parameter list corresponding to the given model.
 
-<<<<<<< HEAD
-        @param model:       The name of the model.
-        @type model:        str
-        @param equation:    The equation type to use.  The 3 allowed types are:  'mf_orig' for the
-                            original model-free equations with parameters {S2, te}; 'mf_ext' for the
-                            extended model-free equations with parameters {S2f, tf, S2, ts}; and
-                            'mf_ext2' for the extended model-free equations with parameters {S2f,
-                            tf, S2s, ts}.
-        @type equation:     str
-        @param params:      A list of the parameters to include in the model.  The allowed parameter
-                            names includes those for the equation type as well as chemical exchange
-                            'Rex', the bond length 'r', and the chemical shift anisotropy 'CSA'.
-        @type params:       list of str
-        @param spin_id:     The spin identification string.
-        @type spin_id:      str
-        """
-
-        # Test that no diffusion tensor exists if local tm is a parameter in the model.
-        if params:
-            for param in params:
-                if param == 'local_tm' and hasattr(pipes.get_pipe(), 'diff_tensor'):
-                    raise RelaxTensorError('diffusion')
-
-        # Loop over the sequence.
-        for spin in spin_loop(spin_id):
-            # Initialise the data structures (if needed).
-            self.data_init(spin)
-
-            # Model-free model, equation, and parameter types.
-            spin.model = model
-            spin.equation = equation
-            spin.params = params
-
-
-    def _remove_tm(self, spin_id=None):
-        """Remove local tm from the set of model-free parameters for the given spins.
-
-        @param spin_id: The spin identification string.
-        @type spin_id:  str or None
-        """
-
-        # Test if the current data pipe exists.
-        pipes.test()
-
-        # Test if the pipe type is 'mf'.
-        function_type = pipes.get_type()
-        if function_type != 'mf':
-            raise RelaxFuncSetupError(specific_fns.get_string(function_type))
-
-        # Test if sequence data is loaded.
-        if not exists_mol_res_spin_data():
-            raise RelaxNoSequenceError
-
-        # Loop over the spins.
-        for spin in spin_loop(spin_id):
-            # Skip deselected spins.
-            if not spin.select:
-                continue
-
-            # Test if a local tm parameter exists.
-            if not hasattr(spin, 'params') or not 'local_tm' in spin.params:
-                continue
-
-            # Remove tm.
-            spin.params.remove('local_tm')
-
-            # Model name.
-            if match('^tm', spin.model):
-                spin.model = spin.model[1:]
-
-            # Delete the local tm variable.
-            del spin.local_tm
-
-            # Set all the minimisation stats to None.
-            spin.chi2 = None
-            spin.iter = None
-            spin.f_count = None
-            spin.g_count = None
-            spin.h_count = None
-            spin.warning = None
-
-        # Set the global minimisation stats to None.
-        cdp.chi2 = None
-        cdp.iter = None
-        cdp.f_count = None
-        cdp.g_count = None
-        cdp.h_count = None
-        cdp.warning = None
-
-
-    def _select_model(self, model=None, spin_id=None):
-        """Function for the selection of a preset model-free model.
-
-        @param model:   The name of the model.
-=======
         @param model:   The model-free model.
->>>>>>> 55cb9af6
         @type model:    str
         @return:        The equation type (either 'mf_orig' or 'mf_ext') and the model-free parameter list corresponding to the model.
         @rtype:         str, list
