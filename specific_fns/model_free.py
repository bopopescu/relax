###############################################################################
#                                                                             #
# Copyright (C) 2003-2006 Edward d'Auvergne                                   #
#                                                                             #
# This file is part of the program relax.                                     #
#                                                                             #
# relax is free software; you can redistribute it and/or modify               #
# it under the terms of the GNU General Public License as published by        #
# the Free Software Foundation; either version 2 of the License, or           #
# (at your option) any later version.                                         #
#                                                                             #
# relax is distributed in the hope that it will be useful,                    #
# but WITHOUT ANY WARRANTY; without even the implied warranty of              #
# MERCHANTABILITY or FITNESS FOR A PARTICULAR PURPOSE.  See the               #
# GNU General Public License for more details.                                #
#                                                                             #
# You should have received a copy of the GNU General Public License           #
# along with relax; if not, write to the Free Software                        #
# Foundation, Inc., 59 Temple Place, Suite 330, Boston, MA  02111-1307  USA   #
#                                                                             #
###############################################################################

from copy import deepcopy
from LinearAlgebra import inverse
from math import pi
from Numeric import Float64, array, identity, matrixmultiply, ones, transpose, zeros
from re import match, search
from string import replace, split
import sys

from base_class import Common_functions
from maths_fns.mf import Mf
from minimise.generic import generic_minimise
from float import isNaN,isInf 


class Model_free(Common_functions):
    def __init__(self, relax):
        """Class containing functions specific to model-free analysis."""

        self.relax = relax

        # Class containing the Molmol specific functions.
        self.molmol = Molmol(self.relax)


    def are_mf_params_set(self, index=None):
        """Function for testing if the model-free parameter values are set."""

        # Alias the data structure.
        data = self.relax.data.res[self.run][index]

        # Unselected residue.
        if data.select == 0:
            return

        # Loop over the model-free parameters.
        for j in xrange(len(data.params)):
            # Local tm.
            if data.params[j] == 'local_tm' and data.local_tm == None:
                return data.params[j]

            # S2.
            elif data.params[j] == 'S2' and data.s2 == None:
                return data.params[j]

            # S2f.
            elif data.params[j] == 'S2f' and data.s2f == None:
                return data.params[j]

            # S2s.
            elif data.params[j] == 'S2s' and data.s2s == None:
                return data.params[j]

            # te.
            elif data.params[j] == 'te' and data.te == None:
                return data.params[j]

            # tf.
            elif data.params[j] == 'tf' and data.tf == None:
                return data.params[j]

            # ts.
            elif data.params[j] == 'ts' and data.ts == None:
                return data.params[j]

            # Rex.
            elif data.params[j] == 'Rex' and data.rex == None:
                return data.params[j]

            # r.
            elif data.params[j] == 'r' and data.r == None:
                return data.params[j]

            # CSA.
            elif data.params[j] == 'CSA' and data.csa == None:
                return data.params[j]


    def assemble_param_names(self, index=None):
        """Function for assembling various pieces of data into a Numeric parameter array."""

        # Initialise.
        self.param_names = []

        # Diffusion tensor parameters.
        if self.param_set == 'diff' or self.param_set == 'all':
            # Spherical diffusion.
            if self.relax.data.diff[self.run].type == 'sphere':
                self.param_names.append('tm')

            # Spheroidal diffusion.
            elif self.relax.data.diff[self.run].type == 'spheroid':
                self.param_names.append('tm')
                self.param_names.append('Da')
                self.param_names.append('theta')
                self.param_names.append('phi')

            # Ellipsoidal diffusion.
            elif self.relax.data.diff[self.run].type == 'ellipsoid':
                self.param_names.append('tm')
                self.param_names.append('Da')
                self.param_names.append('Dr')
                self.param_names.append('alpha')
                self.param_names.append('beta')
                self.param_names.append('gamma')

        # Model-free parameters (residue specific parameters).
        if self.param_set != 'diff':
            for i in xrange(len(self.relax.data.res[self.run])):
                # Only add parameters for a single residue if index has a value.
                if index != None and i != index:
                    continue

                # Skip unselected residues.
                if not self.relax.data.res[self.run][i].select:
                    continue

                # Loop over the model-free parameters and add the names.
                for j in xrange(len(self.relax.data.res[self.run][i].params)):
                    self.param_names.append(self.relax.data.res[self.run][i].params[j])


    def assemble_param_vector(self, index=None, sim_index=None, param_set=None):
        """Function for assembling various pieces of data into a Numeric parameter array."""

        # Initialise.
        param_vector = []
        if param_set == None:
            param_set = self.param_set

        # Monte Carlo diffusion tensor parameters.
        if sim_index != None and (param_set == 'diff' or param_set == 'all'):
            # Spherical diffusion.
            if self.relax.data.diff[self.run].type == 'sphere':
                param_vector.append(self.relax.data.diff[self.run].tm_sim[sim_index])

            # Spheroidal diffusion.
            elif self.relax.data.diff[self.run].type == 'spheroid':
                param_vector.append(self.relax.data.diff[self.run].tm_sim[sim_index])
                param_vector.append(self.relax.data.diff[self.run].Da_sim[sim_index])
                param_vector.append(self.relax.data.diff[self.run].theta_sim[sim_index])
                param_vector.append(self.relax.data.diff[self.run].phi_sim[sim_index])

            # Ellipsoidal diffusion.
            elif self.relax.data.diff[self.run].type == 'ellipsoid':
                param_vector.append(self.relax.data.diff[self.run].tm_sim[sim_index])
                param_vector.append(self.relax.data.diff[self.run].Da_sim[sim_index])
                param_vector.append(self.relax.data.diff[self.run].Dr_sim[sim_index])
                param_vector.append(self.relax.data.diff[self.run].alpha_sim[sim_index])
                param_vector.append(self.relax.data.diff[self.run].beta_sim[sim_index])
                param_vector.append(self.relax.data.diff[self.run].gamma_sim[sim_index])

        # Diffusion tensor parameters.
        elif param_set == 'diff' or param_set == 'all':
            # Spherical diffusion.
            if self.relax.data.diff[self.run].type == 'sphere':
                param_vector.append(self.relax.data.diff[self.run].tm)

            # Spheroidal diffusion.
            elif self.relax.data.diff[self.run].type == 'spheroid':
                param_vector.append(self.relax.data.diff[self.run].tm)
                param_vector.append(self.relax.data.diff[self.run].Da)
                param_vector.append(self.relax.data.diff[self.run].theta)
                param_vector.append(self.relax.data.diff[self.run].phi)

            # Ellipsoidal diffusion.
            elif self.relax.data.diff[self.run].type == 'ellipsoid':
                param_vector.append(self.relax.data.diff[self.run].tm)
                param_vector.append(self.relax.data.diff[self.run].Da)
                param_vector.append(self.relax.data.diff[self.run].Dr)
                param_vector.append(self.relax.data.diff[self.run].alpha)
                param_vector.append(self.relax.data.diff[self.run].beta)
                param_vector.append(self.relax.data.diff[self.run].gamma)

        # Model-free parameters (residue specific parameters).
        if param_set != 'diff':
            for i in xrange(len(self.relax.data.res[self.run])):
                # Skip unselected residues.
                if not self.relax.data.res[self.run][i].select:
                    continue

                # Only add parameters for a single residue if index has a value.
                if (param_set == 'mf' or param_set == 'local_tm') and index != None and i != index:
                    continue

                # Loop over the model-free parameters.
                for j in xrange(len(self.relax.data.res[self.run][i].params)):
                    # local tm.
                    if self.relax.data.res[self.run][i].params[j] == 'local_tm':
                        if self.relax.data.res[self.run][i].local_tm == None:
                            param_vector.append(0.0)
                        elif sim_index != None:
                            param_vector.append(self.relax.data.res[self.run][i].local_tm_sim[sim_index])
                        else:
                            param_vector.append(self.relax.data.res[self.run][i].local_tm)

                    # S2.
                    elif self.relax.data.res[self.run][i].params[j] == 'S2':
                        if self.relax.data.res[self.run][i].s2 == None:
                            param_vector.append(0.0)
                        elif sim_index != None:
                            param_vector.append(self.relax.data.res[self.run][i].s2_sim[sim_index])
                        else:
                            param_vector.append(self.relax.data.res[self.run][i].s2)

                    # S2f.
                    elif self.relax.data.res[self.run][i].params[j] == 'S2f':
                        if self.relax.data.res[self.run][i].s2f == None:
                            param_vector.append(0.0)
                        elif sim_index != None:
                            param_vector.append(self.relax.data.res[self.run][i].s2f_sim[sim_index])
                        else:
                            param_vector.append(self.relax.data.res[self.run][i].s2f)

                    # S2s.
                    elif self.relax.data.res[self.run][i].params[j] == 'S2s':
                        if self.relax.data.res[self.run][i].s2s == None:
                            param_vector.append(0.0)
                        elif sim_index != None:
                            param_vector.append(self.relax.data.res[self.run][i].s2s_sim[sim_index])
                        else:
                            param_vector.append(self.relax.data.res[self.run][i].s2s)

                    # te.
                    elif self.relax.data.res[self.run][i].params[j] == 'te':
                        if self.relax.data.res[self.run][i].te == None:
                            param_vector.append(0.0)
                        elif sim_index != None:
                            param_vector.append(self.relax.data.res[self.run][i].te_sim[sim_index])
                        else:
                            param_vector.append(self.relax.data.res[self.run][i].te)

                    # tf.
                    elif self.relax.data.res[self.run][i].params[j] == 'tf':
                        if self.relax.data.res[self.run][i].tf == None:
                            param_vector.append(0.0)
                        elif sim_index != None:
                            param_vector.append(self.relax.data.res[self.run][i].tf_sim[sim_index])
                        else:
                            param_vector.append(self.relax.data.res[self.run][i].tf)

                    # ts.
                    elif self.relax.data.res[self.run][i].params[j] == 'ts':
                        if self.relax.data.res[self.run][i].ts == None:
                            param_vector.append(0.0)
                        elif sim_index != None:
                            param_vector.append(self.relax.data.res[self.run][i].ts_sim[sim_index])
                        else:
                            param_vector.append(self.relax.data.res[self.run][i].ts)

                    # Rex.
                    elif self.relax.data.res[self.run][i].params[j] == 'Rex':
                        if self.relax.data.res[self.run][i].rex == None:
                            param_vector.append(0.0)
                        elif sim_index != None:
                            param_vector.append(self.relax.data.res[self.run][i].rex_sim[sim_index])
                        else:
                            param_vector.append(self.relax.data.res[self.run][i].rex)

                    # r.
                    elif self.relax.data.res[self.run][i].params[j] == 'r':
                        if self.relax.data.res[self.run][i].r == None:
                            param_vector.append(0.0)
                        elif sim_index != None:
                            param_vector.append(self.relax.data.res[self.run][i].r_sim[sim_index])
                        else:
                            param_vector.append(self.relax.data.res[self.run][i].r)

                    # CSA.
                    elif self.relax.data.res[self.run][i].params[j] == 'CSA':
                        if self.relax.data.res[self.run][i].csa == None:
                            param_vector.append(0.0)
                        elif sim_index != None:
                            param_vector.append(self.relax.data.res[self.run][i].csa_sim[sim_index])
                        else:
                            param_vector.append(self.relax.data.res[self.run][i].csa)

                    # Unknown parameter.
                    else:
                        raise RelaxError, "Unknown parameter."

        # Return a Numeric array.
        return array(param_vector, Float64)


    def assemble_scaling_matrix(self, index=None, scaling=1):
        """Function for creating the scaling matrix."""

        # Initialise.
        if len(self.param_vector) == 0:
            self.scaling_matrix = zeros((0, 0), Float64)
        else:
            self.scaling_matrix = identity(len(self.param_vector), Float64)
        i = 0

        # No diagonal scaling.
        if not scaling:
            return

        # tm, te, tf, and ts (must all be the same for diagonal scaling!).
        ti_scaling = 1e-12

        # Diffusion tensor parameters.
        if self.param_set == 'diff' or self.param_set == 'all':
            # Spherical diffusion.
            if self.relax.data.diff[self.run].type == 'sphere':
                # tm.
                self.scaling_matrix[i, i] = ti_scaling

                # Increment i.
                i = i + 1

            # Spheroidal diffusion.
            elif self.relax.data.diff[self.run].type == 'spheroid':
                # tm, Da, theta, phi
                self.scaling_matrix[i, i] = ti_scaling
                self.scaling_matrix[i+1, i+1] = 1e7
                self.scaling_matrix[i+2, i+2] = 1.0
                self.scaling_matrix[i+3, i+3] = 1.0

                # Increment i.
                i = i + 4

            # Ellipsoidal diffusion.
            elif self.relax.data.diff[self.run].type == 'ellipsoid':
                # tm, Da, Dr, alpha, beta, gamma.
                self.scaling_matrix[i, i] = ti_scaling
                self.scaling_matrix[i+1, i+1] = 1e7
                self.scaling_matrix[i+2, i+2] = 1.0
                self.scaling_matrix[i+3, i+3] = 1.0
                self.scaling_matrix[i+4, i+4] = 1.0
                self.scaling_matrix[i+5, i+5] = 1.0

                # Increment i.
                i = i + 6

        # Model-free parameters.
        if self.param_set != 'diff':
            # Loop over all residues.
            for j in xrange(len(self.relax.data.res[self.run])):
                # Skip unselected residues.
                if not self.relax.data.res[self.run][j].select:
                    continue

                # Only add parameters for a single residue if index has a value.
                if index != None and j != index:
                    continue

                # Loop over the model-free parameters.
                for k in xrange(len(self.relax.data.res[self.run][j].params)):
                    # Local tm, te, tf, and ts (must all be the same for diagonal scaling!).
                    if self.relax.data.res[self.run][j].params[k] == 'local_tm' or search('^t', self.relax.data.res[self.run][j].params[k]):
                        self.scaling_matrix[i, i] = ti_scaling

                    # Rex.
                    elif self.relax.data.res[self.run][j].params[k] == 'Rex':
                        self.scaling_matrix[i, i] = 1.0 / (2.0 * pi * self.relax.data.res[self.run][j].frq[0]) ** 2

                    # Bond length.
                    elif self.relax.data.res[self.run][j].params[k] == 'r':
                        self.scaling_matrix[i, i] = 1e-10

                    # CSA.
                    elif self.relax.data.res[self.run][j].params[k] == 'CSA':
                        self.scaling_matrix[i, i] = 1e-4

                    # Increment i.
                    i = i + 1


    def back_calc(self, run=None, index=None, ri_label=None, frq_label=None, frq=None):
        """Back-calculation of relaxation data from the model-free parameter values."""

        # Run argument.
        self.run = run

        # Get the relaxation value from the minimise function.
        value = self.minimise(run=self.run, min_algor='back_calc', min_options=(index, ri_label, frq_label, frq))

        # Return the relaxation value.
        return value


    def calculate(self, run=None, res_num=None, print_flag=1, sim_index=None):
        """Calculation of the model-free chi-squared value."""

        # Arguments.
        self.run = run
        self.print_flag = print_flag

        # Test if the sequence data for self.run is loaded.
        if not self.relax.data.res.has_key(self.run):
            raise RelaxNoSequenceError, self.run

        # The residue index.
        index = None
        if res_num != None:
            # Loop over the sequence.
            for i in xrange(len(self.relax.data.res[self.run])):
                # Found the residue.
                if self.relax.data.res[self.run][i].num == res_num:
                    index = i
                    break

            # Can't find the residue.
            if index == None:
                raise RelaxNoResError, res_num

        # Determine the parameter set type.
        self.param_set = self.determine_param_set_type()

        # Test if diffusion tensor data for the run exists.
        if self.param_set != 'local_tm' and not self.relax.data.diff.has_key(self.run):
            raise RelaxNoTensorError, self.run

        # Test if the PDB file has been loaded.
        if self.param_set != 'local_tm' and self.relax.data.diff[self.run].type != 'sphere' and not self.relax.data.pdb.has_key(self.run):
            raise RelaxNoPdbError, self.run

        # Test if the nucleus type has been set.
        if not hasattr(self.relax.data, 'gx'):
            raise RelaxNucleusError

        # Loop over the residues.
        for i in xrange(len(self.relax.data.res[self.run])):
            # Alias the data structure.
            data = self.relax.data.res[self.run][i]

            # Skip unselected residues.
            if not data.select:
                continue

            # Single residue.
            if index != None and index != i:
                continue

            # Test if the model-free model has been setup.
            if not data.model:
                raise RelaxNoModelError, self.run

            # Test if unit vectors exist.
            if self.param_set != 'local_tm' and self.relax.data.diff[self.run].type != 'sphere' and not hasattr(data, 'xh_vect'):
                raise RelaxNoVectorsError, self.run

            # Test if the model-free parameter values exist.
            unset_param = self.are_mf_params_set(i)
            if unset_param != None:
                raise RelaxNoValueError, unset_param

            # Test if the CSA value has been set.
            if not hasattr(data, 'csa') or data.csa == None:
                raise RelaxNoValueError, "CSA"

            # Test if the bond length value has been set.
            if not hasattr(data, 'r') or data.r == None:
                raise RelaxNoValueError, "bond length"

            # Skip residues where there is no data or errors.
            if not hasattr(data, 'relax_data') or not hasattr(data, 'relax_error'):
                continue

            # Make sure that the errors are strictly positive numbers.
            for j in xrange(len(data.relax_error)):
                if data.relax_error[j] == 0.0:
                    raise RelaxError, "Zero error for residue '" + `data.num` + " " + data.name + "', calculation not possible."
                elif data.relax_error[j] < 0.0:
                    raise RelaxError, "Negative error for residue '" + `data.num` + " " + data.name + "', calculation not possible."

            # Create the initial parameter vector.
            self.param_vector = self.assemble_param_vector(index=i, sim_index=sim_index)

            # Repackage the data.
            if sim_index == None:
                relax_data = [data.relax_data]
                r = [data.r]
                csa = [data.csa]
            else:
                relax_data = [data.relax_sim_data[sim_index]]
                r = [data.r_sim[sim_index]]
                csa = [data.csa_sim[sim_index]]

            # Vectors.
            if self.param_set != 'local_tm' and self.relax.data.diff[self.run].type != 'sphere':
                xh_unit_vectors = [data.xh_vect]
            else:
                xh_unit_vectors = [None]

            # Count the number of model-free parameters for the residue index.
            num_params = [len(data.params)]

            # Repackage the parameter values for minimising just the diffusion tensor parameters.
            param_values = [self.assemble_param_vector(param_set='mf')]

            # Convert to Numeric arrays.
            relax_data = [array(data.relax_data, Float64)]
            relax_error = [array(data.relax_error, Float64)]

            # Package the diffusion tensor parameters.
            if self.param_set == 'local_tm':
                diff_params = [self.relax.data.res[self.run][i].local_tm]
                diff_type = 'sphere'
            else:
                # Alias.
                diff_data = self.relax.data.diff[self.run]

                # Diff type.
                diff_type = diff_data.type

                # Spherical diffusion.
                if diff_type == 'sphere':
                    diff_params = [diff_data.tm]

                # Spheroidal diffusion.
                elif diff_type == 'spheroid':
                    diff_params = [diff_data.tm, diff_data.Da, diff_data.theta, diff_data.phi]

                # Ellipsoidal diffusion.
                elif diff_type == 'ellipsoid':
                    diff_params = [diff_data.tm, diff_data.Da, diff_data.Dr, diff_data.alpha, diff_data.beta, diff_data.gamma]

            # Initialise the model-free function.
            self.mf = Mf(init_params=self.param_vector, param_set='mf', diff_type=diff_type, diff_params=diff_params, num_res=1, equations=[data.equation], param_types=[data.params], param_values=param_values, relax_data=relax_data, errors=relax_error, bond_length=r, csa=csa, num_frq=[data.num_frq], frq=[data.frq], num_ri=[data.num_ri], remap_table=[data.remap_table], noe_r1_table=[data.noe_r1_table], ri_labels=[data.ri_labels], gx=self.relax.data.gx, gh=self.relax.data.gh, g_ratio=self.relax.data.g_ratio, h_bar=self.relax.data.h_bar, mu0=self.relax.data.mu0, num_params=num_params, vectors=xh_unit_vectors)

            # Chi-squared calculation.
            try:
                chi2 = self.mf.func(self.param_vector)
            except OverflowError:
                chi2 = 1e200

            # Global chi-squared value.
            if self.param_set == 'all' or self.param_set == 'diff':
                self.relax.data.chi2[self.run] = self.relax.data.chi2[self.run] + chi2
            else:
                self.relax.data.res[self.run][i].chi2 = chi2


    def copy(self, run1=None, run2=None, sim=None):
        """Function for copying all model-free data from run1 to run2."""

        # Test if run1 exists.
        if not run1 in self.relax.data.run_names:
            raise RelaxNoRunError, run1

        # Test if run2 exists.
        if not run2 in self.relax.data.run_names:
            raise RelaxNoRunError, run2

        # Test if the run type of run1 is set to 'mf'.
        function_type = self.relax.data.run_types[self.relax.data.run_names.index(run1)]
        if function_type != 'mf':
            raise RelaxFuncSetupError, self.relax.specific_setup.get_string(function_type)

        # Test if the run type of run2 is set to 'mf'.
        function_type = self.relax.data.run_types[self.relax.data.run_names.index(run2)]
        if function_type != 'mf':
            raise RelaxFuncSetupError, self.relax.specific_setup.get_string(function_type)

        # Test if the sequence data for run1 is loaded.
        if not self.relax.data.res.has_key(run1):
            raise RelaxNoSequenceError, run1

        # Test if the sequence data for run2 is loaded.
        if not self.relax.data.res.has_key(run2):
            raise RelaxNoSequenceError, run2

        # Get all data structure names.
        names = self.data_names()

        # Copy the data.
        for i in xrange(len(self.relax.data.res[run1])):
            # Remap the data structure 'self.relax.data.res[run1][i]'.
            data1 = self.relax.data.res[run1][i]
            data2 = self.relax.data.res[run2][i]

            # Loop through the data structure names.
            for name in names:
                # All data.
                if not sim:
                    # Skip the data structure if it does not exist.
                    if not hasattr(data1, name):
                        continue

                    # Copy the data structure.
                    setattr(data2, name, deepcopy(getattr(data1, name)))

                # Copy just the simulation data for the simulation 'sim'.
                else:
                    # Sim data name
                    name = name + '_sim'

                    # Skip the data structure if it does not exist in both runs.
                    if not hasattr(data1, name) or not hasattr(data2, name):
                        continue

                    # Get the objects.
                    object1 = getattr(data1, name)
                    object2 = getattr(data2, name)

                    # Copy the data.
                    object2[sim] = object1[sim]


    def create_mc_data(self, run, i):
        """Function for creating the Monte Carlo Ri data."""

        # Arguments
        self.run = run

        # Initialise the data data structure.
        data = []

        # Test if the model is set.
        if not hasattr(self.relax.data.res[self.run][i], 'model') or not self.relax.data.res[self.run][i].model:
            raise RelaxNoModelError, self.run

        # Loop over the relaxation data.
        for j in xrange(len(self.relax.data.res[run][i].relax_data)):
            # Back calculate the value.
            value = self.back_calc(run=run, index=i, ri_label=self.relax.data.res[run][i].ri_labels[j], frq_label=self.relax.data.res[run][i].frq_labels[self.relax.data.res[run][i].remap_table[j]], frq=self.relax.data.res[run][i].frq[self.relax.data.res[run][i].remap_table[j]])

            # Append the value.
            data.append(value)

        # Return the data.
        return data


    def create_model(self, run=None, model=None, equation=None, params=None, res_num=None):
        """Function to create a model-free model."""

        # Run argument.
        self.run = run

        # Test if the run exists.
        if not self.run in self.relax.data.run_names:
            raise RelaxNoRunError, self.run

        # Test if the run type is set to 'mf'.
        function_type = self.relax.data.run_types[self.relax.data.run_names.index(self.run)]
        if function_type != 'mf':
            raise RelaxFuncSetupError, self.relax.specific_setup.get_string(function_type)

        # Test if sequence data is loaded.
        if not self.relax.data.res.has_key(self.run):
            raise RelaxNoSequenceError, self.run

        # Check the validity of the model-free equation type.
        valid_types = ['mf_orig', 'mf_ext', 'mf_ext2']
        if not equation in valid_types:
            raise RelaxError, "The model-free equation type argument " + `equation` + " is invalid and should be one of " + `valid_types` + "."

        # Check the validity of the parameter array.
        s2, te, s2f, tf, s2s, ts, rex, csa, r = 0, 0, 0, 0, 0, 0, 0, 0, 0
        for i in xrange(len(params)):
            # Invalid parameter flag.
            invalid_param = 0

            # S2.
            if params[i] == 'S2':
                # Does the array contain more than one instance of S2.
                if s2:
                    invalid_param = 1
                s2 = 1

                # Does the array contain S2s.
                s2s_flag = 0
                for j in xrange(len(params)):
                    if params[j] == 'S2s':
                        s2s_flag = 1
                if s2s_flag:
                    invalid_param = 1

            # te.
            elif params[i] == 'te':
                # Does the array contain more than one instance of te and has the extended model-free formula been selected.
                if equation == 'mf_ext' or te:
                    invalid_param = 1
                te = 1

                # Does the array contain the parameter S2.
                s2_flag = 0
                for j in xrange(len(params)):
                    if params[j] == 'S2':
                        s2_flag = 1
                if not s2_flag:
                    invalid_param = 1

            # S2f.
            elif params[i] == 'S2f':
                # Does the array contain more than one instance of S2f and has the original model-free formula been selected.
                if equation == 'mf_orig' or s2f:
                    invalid_param = 1
                s2f = 1

            # S2s.
            elif params[i] == 'S2s':
                # Does the array contain more than one instance of S2s and has the original model-free formula been selected.
                if equation == 'mf_orig' or s2s:
                    invalid_param = 1
                s2s = 1

            # tf.
            elif params[i] == 'tf':
                # Does the array contain more than one instance of tf and has the original model-free formula been selected.
                if equation == 'mf_orig' or tf:
                    invalid_param = 1
                tf = 1

                # Does the array contain the parameter S2f.
                s2f_flag = 0
                for j in xrange(len(params)):
                    if params[j] == 'S2f':
                        s2f_flag = 1
                if not s2f_flag:
                    invalid_param = 1

            # ts.
            elif params[i] == 'ts':
                # Does the array contain more than one instance of ts and has the original model-free formula been selected.
                if equation == 'mf_orig' or ts:
                    invalid_param = 1
                ts = 1

                # Does the array contain the parameter S2 or S2s.
                flag = 0
                for j in xrange(len(params)):
                    if params[j] == 'S2' or params[j] == 'S2f':
                        flag = 1
                if not flag:
                    invalid_param = 1

            # Rex.
            elif params[i] == 'Rex':
                if rex:
                    invalid_param = 1
                rex = 1

            # Bond length.
            elif params[i] == 'r':
                if r:
                    invalid_param = 1
                r = 1

            # CSA.
            elif params[i] == 'CSA':
                if csa:
                    invalid_param = 1
                csa = 1

            # Unknown parameter.
            else:
                raise RelaxError, "The parameter " + params[i] + " is not supported."

            # The invalid parameter flag is set.
            if invalid_param:
                raise RelaxError, "The parameter array " + `params` + " contains an invalid combination of parameters."

        # Set up the model.
        self.model_setup(run, model, equation, params, res_num)


    def data_init(self, data):
        """Function for initialising the data structures."""

        # Get the data names.
        data_names = self.data_names()

        # Loop over the data structure names.
        for name in data_names:
            # Data structures which are initially empty arrays.
            list_data = [ 'params' ]
            if name in list_data:
                init_data = []

            # Data structures which are initially None.
            none_data = [ 'equation',
                          'model',
                          's2',
                          's2f',
                          's2s',
                          'local_tm',
                          'te',
                          'tf',
                          'ts',
                          'rex',
                          'r',
                          'csa',
                          'chi2',
                          'iter',
                          'f_count',
                          'g_count',
                          'h_count',
                          'warning' ]
            if name in none_data:
                init_data = None

            # If the name is not in 'data', add it.
            if not hasattr(data, name):
                setattr(data, name, init_data)


    def data_names(self, set='all'):
        """Function for returning a list of names of data structures.

        Description
        ~~~~~~~~~~~

        The names are as follows:

        model:  The model-free model name.

        equation:  The model-free equation type.

        params:  An array of the model-free parameter names associated with the model.

        s2:  S2.

        s2f:  S2f.

        s2s:  S2s.

        local_tm:  local tm.

        te:  te.

        tf:  tf.

        ts:  ts.

        rex:  Rex.

        r:  Bond length.

        csa:  CSA value.

        chi2:  Chi-squared value.

        iter:  Iterations.

        f_count:  Function count.

        g_count:  Gradient count.

        h_count:  Hessian count.

        warning:  Minimisation warning.
        """

        # Initialise.
        names = []

        # Generic.
        if set == 'all' or set == 'generic':
            names.append('model')
            names.append('equation')
            names.append('params')

        # Parameters.
        if set == 'all' or set == 'params':
            names.append('s2')
            names.append('s2f')
            names.append('s2s')
            names.append('local_tm')
            names.append('te')
            names.append('tf')
            names.append('ts')
            names.append('rex')
            names.append('r')
            names.append('csa')

        # Minimisation statistics.
        if set == 'all' or set == 'min':
            names.append('chi2')
            names.append('iter')
            names.append('f_count')
            names.append('g_count')
            names.append('h_count')
            names.append('warning')

        return names


    def default_value(self, param):
        """
        Model-free default values
        ~~~~~~~~~~~~~~~~~~~~~~~~~

        _______________________________________________________________________________________
        |                                       |                    |                        |
        | Data type                             | Object name        | Value                  |
        |_______________________________________|____________________|________________________|
        |                                       |                    |                        |
        | Local tm                              | 'local_tm'         | 10 * 1e-9              |
        |                                       |                    |                        |
        | Order parameters S2, S2f, and S2s     | 's2', 's2f', 's2s' | 0.8                    |
        |                                       |                    |                        |
        | Correlation time te                   | 'te'               | 100 * 1e-12            |
        |                                       |                    |                        |
        | Correlation time tf                   | 'tf'               | 10 * 1e-12             |
        |                                       |                    |                        |
        | Correlation time ts                   | 'ts'               | 1000 * 1e-12           |
        |                                       |                    |                        |
        | Chemical exchange relaxation          | 'rex'              | 0.0                    |
        |                                       |                    |                        |
        | Bond length                           | 'r'                | 1.02 * 1e-10           |
        |                                       |                    |                        |
        | CSA                                   | 'csa'              | -170 * 1e-6            |
        |_______________________________________|____________________|________________________|

        """

        # Local tm.
        if param == 'local_tm':
            return 10.0 * 1e-9

        # {S2, S2f, S2s}.
        elif search('^S2', param):
            return 0.8

        # te.
        elif param == 'te':
            return 100.0 * 1e-12

        # tf.
        elif param == 'tf':
            return 10.0 * 1e-12

        # ts.
        elif param == 'ts':
            return 1000.0 * 1e-12

        # Rex.
        elif param == 'Rex':
            return 0.0

        # Bond length.
        elif param == 'r':
            return 1.02 * 1e-10

        # CSA.
        elif param == 'CSA':
            return -170 * 1e-6


    def delete(self, run):
        """Function for deleting all model-free data."""

        # Arguments.
        self.run = run

        # Test if the run exists.
        if not self.run in self.relax.data.run_names:
            raise RelaxNoRunError, self.run

        # Test if the run type is set to 'mf'.
        function_type = self.relax.data.run_types[self.relax.data.run_names.index(self.run)]
        if function_type != 'mf':
            raise RelaxFuncSetupError, self.relax.specific_setup.get_string(function_type)

        # Test if the sequence data is loaded.
        if not self.relax.data.res.has_key(self.run):
            raise RelaxNoSequenceError, self.run

        # Get all data structure names.
        names = self.data_names()

        # Loop over the sequence.
        for i in xrange(len(self.relax.data.res[self.run])):
            # Remap the data structure 'self.relax.data.res[self.run][i]'.
            data = self.relax.data.res[self.run][i]

            # Loop through the data structure names.
            for name in names:
                # Skip the data structure if it does not exist.
                if not hasattr(data, name):
                    continue

                # Delete the data.
                delattr(data, name)

        # Clean up the runs.
        self.relax.generic.runs.eliminate_unused_runs()


    def determine_param_set_type(self, run=None):
        """Determine the type of parameter set."""

        # Run name.
        if run:
            self.run = run

        # Test if sequence data is loaded.
        if not self.relax.data.res.has_key(self.run):
            raise RelaxNoSequenceError, self.run

        # If there is a local tm, fail if not all residues have a local tm parameter.
        local_tm = 0
        for i in xrange(len(self.relax.data.res[self.run])):
            # Skip unselected residues.
            # This code causes a bug after model elimination if the model has been eliminated (select = 0).
            #if not self.relax.data.res[self.run][i].select:
            #    continue

            # No params.
            if not hasattr(self.relax.data.res[self.run][i], 'params'):
                continue

            # Local tm.
            if local_tm == 0 and 'local_tm' in self.relax.data.res[self.run][i].params:
                local_tm = 1

            # Inconsistencies.
            elif local_tm == 1 and not 'local_tm' in self.relax.data.res[self.run][i].params:
                raise RelaxError, "All residues must either have a local tm parameter or not."

        # Check if any model-free parameters are allowed to vary.
        mf_all_fixed = 1
        for i in xrange(len(self.relax.data.res[self.run])):
            # Skip unselected residues.
            # This code causes a bug after model elimination if the model has been eliminated (select = 0).
            #if not self.relax.data.res[self.run][i].select:
            #    continue

            # Test the fixed flag.
            if not hasattr(self.relax.data.res[self.run][i], 'fixed'):
                mf_all_fixed = 0
                break
            if not self.relax.data.res[self.run][i].fixed:
                mf_all_fixed = 0
                break

        # Local tm.
        if local_tm:
            return 'local_tm'

        # Test if the diffusion tensor data is loaded.
        if not self.relax.data.diff.has_key(self.run):
            raise RelaxNoTensorError, self.run

        # 'diff' parameter set.
        if mf_all_fixed:
            # All parameters fixed.
            if self.relax.data.diff[self.run].fixed:
                raise RelaxError, "All parameters are fixed."

            return 'diff'

        # 'mf' parameter set.
        if self.relax.data.diff[self.run].fixed:
            return 'mf'

        # 'all' parameter set.
        else:
            return 'all'


    def disassemble_param_vector(self, index=None, sim_index=None):
        """Function for disassembling the parameter vector."""

        # Initialise.
        param_index = 0

        # Diffusion tensor parameters of the Monte Carlo simulations.
        if sim_index != None and (self.param_set == 'diff' or self.param_set == 'all'):
            # Spherical diffusion.
            if self.relax.data.diff[self.run].type == 'sphere':
                # Sim values.
                self.relax.data.diff[self.run].tm_sim[sim_index] = self.param_vector[0]

                # Parameter index.
                param_index = param_index + 1

            # Spheroidal diffusion.
            elif self.relax.data.diff[self.run].type == 'spheroid':
                # Sim values.
                self.relax.data.diff[self.run].tm_sim[sim_index] = self.param_vector[0]
                self.relax.data.diff[self.run].Da_sim[sim_index] = self.param_vector[1]
                self.relax.data.diff[self.run].theta_sim[sim_index] = self.param_vector[2]
                self.relax.data.diff[self.run].phi_sim[sim_index] = self.param_vector[3]
                self.relax.generic.diffusion_tensor.fold_angles(run=self.run, sim_index=sim_index)

                # Parameter index.
                param_index = param_index + 4

            # Ellipsoidal diffusion.
            elif self.relax.data.diff[self.run].type == 'ellipsoid':
                # Sim values.
                self.relax.data.diff[self.run].tm_sim[sim_index] = self.param_vector[0]
                self.relax.data.diff[self.run].Da_sim[sim_index] = self.param_vector[1]
                self.relax.data.diff[self.run].Dr_sim[sim_index] = self.param_vector[2]
                self.relax.data.diff[self.run].alpha_sim[sim_index] = self.param_vector[3]
                self.relax.data.diff[self.run].beta_sim[sim_index] = self.param_vector[4]
                self.relax.data.diff[self.run].gamma_sim[sim_index] = self.param_vector[5]
                self.relax.generic.diffusion_tensor.fold_angles(run=self.run, sim_index=sim_index)

                # Parameter index.
                param_index = param_index + 6

        # Diffusion tensor parameters.
        elif self.param_set == 'diff' or self.param_set == 'all':
            # Spherical diffusion.
            if self.relax.data.diff[self.run].type == 'sphere':
                # Values.
                self.relax.data.diff[self.run].tm = self.param_vector[0]

                # Parameter index.
                param_index = param_index + 1

            # Spheroidal diffusion.
            elif self.relax.data.diff[self.run].type == 'spheroid':
                # Values.
                self.relax.data.diff[self.run].tm = self.param_vector[0]
                self.relax.data.diff[self.run].Da = self.param_vector[1]
                self.relax.data.diff[self.run].theta = self.param_vector[2]
                self.relax.data.diff[self.run].phi = self.param_vector[3]
                self.relax.generic.diffusion_tensor.fold_angles(run=self.run)

                # Parameter index.
                param_index = param_index + 4

            # Ellipsoidal diffusion.
            elif self.relax.data.diff[self.run].type == 'ellipsoid':
                # Values.
                self.relax.data.diff[self.run].tm = self.param_vector[0]
                self.relax.data.diff[self.run].Da = self.param_vector[1]
                self.relax.data.diff[self.run].Dr = self.param_vector[2]
                self.relax.data.diff[self.run].alpha = self.param_vector[3]
                self.relax.data.diff[self.run].beta = self.param_vector[4]
                self.relax.data.diff[self.run].gamma = self.param_vector[5]
                self.relax.generic.diffusion_tensor.fold_angles(run=self.run)

                # Parameter index.
                param_index = param_index + 6

        # Model-free parameters.
        if self.param_set != 'diff':
            # Loop over all residues.
            for i in xrange(len(self.relax.data.res[self.run])):
                # Remap the residue data structure.
                data = self.relax.data.res[self.run][i]

                # Skip unselected residues.
                if not data.select:
                    continue

                # Only add parameters for a single residue if index has a value.
                if index != None and i != index:
                    continue

                # Loop over the model-free parameters.
                for j in xrange(len(data.params)):
                    # Local tm.
                    if data.params[j] == 'local_tm':
                        if sim_index == None:
                            data.local_tm = self.param_vector[param_index]
                        else:
                            data.local_tm_sim[sim_index] = self.param_vector[param_index]

                    # S2.
                    elif data.params[j] == 'S2':
                        if sim_index == None:
                            data.s2 = self.param_vector[param_index]
                        else:
                            data.s2_sim[sim_index] = self.param_vector[param_index]

                    # S2f.
                    elif data.params[j] == 'S2f':
                        if sim_index == None:
                            data.s2f = self.param_vector[param_index]
                        else:
                            data.s2f_sim[sim_index] = self.param_vector[param_index]

                    # S2s.
                    elif data.params[j] == 'S2s':
                        if sim_index == None:
                            data.s2s = self.param_vector[param_index]
                        else:
                            data.s2s_sim[sim_index] = self.param_vector[param_index]

                    # te.
                    elif data.params[j] == 'te':
                        if sim_index == None:
                            data.te = self.param_vector[param_index]
                        else:
                            data.te_sim[sim_index] = self.param_vector[param_index]

                    # tf.
                    elif data.params[j] == 'tf':
                        if sim_index == None:
                            data.tf = self.param_vector[param_index]
                        else:
                            data.tf_sim[sim_index] = self.param_vector[param_index]

                    # ts.
                    elif data.params[j] == 'ts':
                        if sim_index == None:
                            data.ts = self.param_vector[param_index]
                        else:
                            data.ts_sim[sim_index] = self.param_vector[param_index]

                    # Rex.
                    elif data.params[j] == 'Rex':
                        if sim_index == None:
                            data.rex = self.param_vector[param_index]
                        else:
                            data.rex_sim[sim_index] = self.param_vector[param_index]

                    # r.
                    elif data.params[j] == 'r':
                        if sim_index == None:
                            data.r = self.param_vector[param_index]
                        else:
                            data.r_sim[sim_index] = self.param_vector[param_index]

                    # CSA.
                    elif data.params[j] == 'CSA':
                        if sim_index == None:
                            data.csa = self.param_vector[param_index]
                        else:
                            data.csa_sim[sim_index] = self.param_vector[param_index]

                    # Unknown parameter.
                    else:
                        raise RelaxError, "Unknown parameter."

                    # Increment the parameter index.
                    param_index = param_index + 1

        # Calculate all order parameters after unpacking the vector.
        if self.param_set != 'diff':
            # Loop over all residues.
            for i in xrange(len(self.relax.data.res[self.run])):
                # Remap the residue data structure.
                data = self.relax.data.res[self.run][i]

                # Skip unselected residues.
                if not data.select:
                    continue

                # Only add parameters for a single residue if index has a value.
                if index != None and i != index:
                    continue

                # Normal values.
                if sim_index == None:
                    # S2.
                    if 'S2' not in data.params and 'S2f' in data.params and 'S2s' in data.params:
                        data.s2 = data.s2f * data.s2s

                    # S2f.
                    if 'S2f' not in data.params and 'S2' in data.params and 'S2s' in data.params:
                        if data.s2s == 0.0:
                            data.s2f = 1e99
                        else:
                            data.s2f = data.s2 / data.s2s

                    # S2s.
                    if 'S2s' not in data.params and 'S2' in data.params and 'S2f' in data.params:
                        if data.s2f == 0.0:
                            data.s2s = 1e99
                        else:
                            data.s2s = data.s2 / data.s2f

                # Simulation values.
                else:
                    # S2.
                    if 'S2' not in data.params and 'S2f' in data.params and 'S2s' in data.params:
                        data.s2_sim[sim_index] = data.s2f_sim[sim_index] * data.s2s_sim[sim_index]

                    # S2f.
                    if 'S2f' not in data.params and 'S2' in data.params and 'S2s' in data.params:
                        if data.s2s_sim[sim_index] == 0.0:
                            data.s2f_sim[sim_index] = 1e99
                        else:
                            data.s2f_sim[sim_index] = data.s2_sim[sim_index] / data.s2s_sim[sim_index]

                    # S2s.
                    if 'S2s' not in data.params and 'S2' in data.params and 'S2f' in data.params:
                        if data.s2f_sim[sim_index] == 0.0:
                            data.s2s_sim[sim_index] = 1e99
                        else:
                            data.s2s_sim[sim_index] = data.s2_sim[sim_index] / data.s2f_sim[sim_index]


    def duplicate_data(self, new_run=None, old_run=None, instance=None, global_stats=0):
        """Function for duplicating data."""

        # self.run for determining the parameter set.
        self.run = old_run

        # Duplicate all non-residue specific data.
        for data_name in dir(self.relax.data):
            # Skip 'res'.
            if data_name == 'res':
                continue

            # Get the object.
            data = getattr(self.relax.data, data_name)

            # Skip the data if it is not a dictionary (or equivalent).
            if not hasattr(data, 'has_key'):
                continue

            # Skip the data if it doesn't contain the key 'old_run'.
            if not data.has_key(old_run):
                continue

            # If the dictionary already contains the key 'new_run', but the data is different, raise an error (skip PDB and diffusion data).
            if data_name != 'pdb' and data_name != 'diff' and data.has_key(new_run) and data[old_run] != data[new_run]:
                raise RelaxError, "The data between run " + `new_run` + " and run " + `old_run` + " is not consistent."

            # Skip the data if it contains the key 'new_run'.
            if data.has_key(new_run):
                continue

            # Duplicate the data.
            data[new_run] = deepcopy(data[old_run])

        # Determine the parameter set type.
        self.param_set = self.determine_param_set_type()

        # Sequence specific data.
        if self.param_set == 'mf' or (self.param_set == 'local_tm' and not global_stats):
            # Create the sequence data if it does not exist.
            if not self.relax.data.res.has_key(new_run) or not len(self.relax.data.res[new_run]):
                # Add the new run to 'self.relax.data.res'.
                self.relax.data.res.add_list(new_run)

                # Fill the array 'self.relax.data.res[new_run]' with empty data containers and place sequence data into the array.
                for i in xrange(len(self.relax.data.res[old_run])):
                    # Append a data container.
                    self.relax.data.res[new_run].add_item()

                    # Insert the data.
                    self.relax.data.res[new_run][i].num = self.relax.data.res[old_run][i].num
                    self.relax.data.res[new_run][i].name = self.relax.data.res[old_run][i].name
                    self.relax.data.res[new_run][i].select = self.relax.data.res[old_run][i].select

            # Duplicate the residue specific data.
            self.relax.data.res[new_run][instance] = deepcopy(self.relax.data.res[old_run][instance])

        # Other data types.
        else:
            # Duplicate the residue specific data.
            self.relax.data.res[new_run] = deepcopy(self.relax.data.res[old_run])


    def eliminate(self, name, value, run, i, args):
        """
        Local tm model elimination rule
        ~~~~~~~~~~~~~~~~~~~~~~~~~~~~~~~

        The local tm, in some cases, may exceed the value expected for a global correlation time.
        Generally the tm value will be stuck at the upper limit defined for the parameter.  These
        models are eliminated using the rule:

            tm >= c

        The default value of c is 50 ns, although this can be overridden by supplying the value (in
        seconds) as the first element of the args tuple.


        Internal correlation times {te, tf, ts} model elimination rules
        ~~~~~~~~~~~~~~~~~~~~~~~~~~~~~~~~~~~~~~~~~~~~~~~~~~~~~~~~~~~~~~~

        These parameters may experience the same problem as the local tm in that the model fails and
        the parameter value is stuck at the upper limit.  These parameters are constrained using the
        formula (te, tf, ts <= 2tm).  These failed models are eliminated using the rule:

            te, tf, ts >= c . tm

        The default value of c is 1.5.  Because of round-off errors and the constraint algorithm,
        setting c to 2 will result in no models being eliminated as the minimised parameters will
        always be less than 2tm.  The value can be changed by supplying the value as the second
        element of the tuple.


        Arguments
        ~~~~~~~~~

        The 'args' argument must be a tuple of length 2, the elements of which must be numbers.  For
        example, to eliminate models which have a local tm value greater than 25 ns and models with
        internal correlation times greater than 1.5 times tm, set 'args' to (25 * 1e-9, 1.5).
        """

        # Default values.
        c1 = 50.0 * 1e-9
        c2 = 1.5

        # Depack the arguments.
        if args != None:
            c1, c2 = args

        # Get the tm value.
        if self.param_set == 'local_tm':
            tm = self.relax.data.res[run][i].local_tm
        else:
            tm = self.relax.data.diff[run].tm

        # Local tm.
        if name == 'local_tm' and value >= c1:
            print "The local tm parameter of " + `value` + " is greater than " + `c1` + ", eliminating spin system " + `self.relax.data.res[run][i].num` + " " + self.relax.data.res[run][i].name + " of the run " + `run`
            return 1

        # Internal correlation times.
        if match('t[efs]', name) and value >= c2 * tm:
            print "The " + name + " value of " + `value` + " is greater than " + `c2 * tm` + ", eliminating spin system " + `self.relax.data.res[run][i].num` + " " + self.relax.data.res[run][i].name + " of the run " + `run`
            return 1

        # Accept model.
        return 0


    def get_param_names(self, run, i):
        """Function for returning a vector of parameter names."""

        # Arguments
        self.run = run

        # Skip residues where there is no data or errors.
        if not hasattr(self.relax.data.res[self.run][i], 'relax_data') or not hasattr(self.relax.data.res[self.run][i], 'relax_error'):
            return

        # Test if the model-free model has been setup.
        for j in xrange(len(self.relax.data.res[self.run])):
            # Skip unselected residues.
            if not self.relax.data.res[self.run][j].select:
                continue

            # Not setup.
            if not self.relax.data.res[self.run][j].model:
                raise RelaxNoModelError, self.run

        # Determine the parameter set type.
        self.param_set = self.determine_param_set_type()

        # Residue index.
        if self.param_set == 'mf' or self.param_set == 'local_tm':
            index = i
        else:
            index = None

        # Assemble the parameter names.
        self.assemble_param_names(index=index)

        # Return the parameter names.
        return self.param_names


    def get_param_values(self, run, i, sim_index=None):
        """Function for returning a vector of parameter values."""

        # Arguments
        self.run = run

        # Skip residues where there is no data or errors.
        if not hasattr(self.relax.data.res[self.run][i], 'relax_data') or not hasattr(self.relax.data.res[self.run][i], 'relax_error'):
            return

        # Test if the model-free model has been setup.
        for j in xrange(len(self.relax.data.res[self.run])):
            # Skip unselected residues.
            if not self.relax.data.res[self.run][j].select:
                continue

            # Not setup.
            if not self.relax.data.res[self.run][j].model:
                raise RelaxNoModelError, self.run

        # Determine the parameter set type.
        self.param_set = self.determine_param_set_type()

        # Residue index.
        if self.param_set == 'mf' or self.param_set == 'local_tm':
            index = i
        else:
            index = None

        # Assemble the parameter values.
        self.param_vector = self.assemble_param_vector(index=index, sim_index=sim_index)

        # Return the parameter names.
        return self.param_vector


    def grid_search(self, run, lower, upper, inc, constraints, print_flag, sim_index=None):
        """The grid search function."""

        # Arguments.
        self.lower = lower
        self.upper = upper
        self.inc = inc

        # Minimisation.
        self.minimise(run=run, min_algor='grid', constraints=constraints, print_flag=print_flag, sim_index=sim_index)


    def grid_search_setup(self, index=None):
        """The grid search setup function."""

        # The length of the parameter array.
        n = len(self.param_vector)

        # Make sure that the length of the parameter array is > 0.
        if n == 0:
            print "Cannot run a grid search on a model with zero parameters, skipping the grid search."

        # Lower bounds.
        if self.lower != None:
            if len(self.lower) != n:
                raise RelaxLenError, ('lower bounds', n)

        # Upper bounds.
        if self.upper != None:
            if len(self.upper) != n:
                raise RelaxLenError, ('upper bounds', n)

        # Increment.
        if type(self.inc) == list:
            if len(self.inc) != n:
                raise RelaxLenError, ('increment', n)
            inc = self.inc
        elif type(self.inc) == int:
            temp = []
            for j in xrange(n):
                temp.append(self.inc)
            inc = temp

        # Minimisation options initialisation.
        min_options = []
        m = 0

        # Minimisation options for diffusion tensor parameters.
        if self.param_set == 'diff' or self.param_set == 'all':
            # Spherical diffusion {tm}.
            if self.relax.data.diff[self.run].type == 'sphere':
                min_options.append([inc[0], 1.0 * 1e-9, 12.0 * 1e-9])
                m = m + 1

            # Spheroidal diffusion {tm, Da, theta, phi}.
            if self.relax.data.diff[self.run].type == 'spheroid':
                min_options.append([inc[0], 1.0 * 1e-9, 12.0 * 1e-9])
                if self.relax.data.diff[self.run].spheroid_type == 'prolate':
                    min_options.append([inc[1], 0.0, 1e7])
                elif self.relax.data.diff[self.run].spheroid_type == 'oblate':
                    min_options.append([inc[1], -1e7, 0.0])
                else:
                    min_options.append([inc[1], -1e7, 1e7])
                min_options.append([inc[2], 0.0, pi])
                min_options.append([inc[3], 0.0, pi])
                m = m + 4

            # Ellipsoidal diffusion {tm, Da, Dr, alpha, beta, gamma}.
            elif self.relax.data.diff[self.run].type == 'ellipsoid':
                min_options.append([inc[0], 1.0 * 1e-9, 12.0 * 1e-9])
                min_options.append([inc[1], 0.0, 1e7])
                min_options.append([inc[2], 0.0, 1.0])
                min_options.append([inc[3], 0.0, pi])
                min_options.append([inc[4], 0.0, pi])
                min_options.append([inc[5], 0.0, pi])
                m = m + 6

        # Model-free parameters (residue specific parameters).
        if self.param_set != 'diff':
            for i in xrange(len(self.relax.data.res[self.run])):
                # Skip unselected residues.
                if not self.relax.data.res[self.run][i].select:
                    continue

                # Only add parameters for a single residue if index has a value.
                if index != None and i != index:
                    continue

                # Loop over the model-free parameters.
                for j in xrange(len(self.relax.data.res[self.run][i].params)):
                    # Local tm.
                    if self.relax.data.res[self.run][i].params[j] == 'local_tm':
                        min_options.append([inc[m], 1.0 * 1e-9, 12.0 * 1e-9])

                    # {S2, S2f, S2s}.
                    elif match('S2', self.relax.data.res[self.run][i].params[j]):
                        min_options.append([inc[m], 0.0, 1.0])

                    # {te, tf, ts}.
                    elif match('t', self.relax.data.res[self.run][i].params[j]):
                        min_options.append([inc[m], 0.0, 500.0 * 1e-12])

                    # Rex.
                    elif self.relax.data.res[self.run][i].params[j] == 'Rex':
                        min_options.append([inc[m], 0.0, 5.0 / (2.0 * pi * self.relax.data.res[self.run][i].frq[0])**2])

                    # Bond length.
                    elif self.relax.data.res[self.run][i].params[j] == 'r':
                        min_options.append([inc[m], 1.0 * 1e-10, 1.05 * 1e-10])

                    # CSA.
                    elif self.relax.data.res[self.run][i].params[j] == 'CSA':
                        min_options.append([inc[m], -120 * 1e-6, -200 * 1e-6])

                    # Unknown option.
                    else:
                        raise RelaxError, "Unknown model-free parameter."

                    # Increment m.
                    m = m + 1

        # Set the lower and upper bounds if these are supplied.
        if self.lower != None:
            for j in xrange(n):
                if self.lower[j] != None:
                    min_options[j][1] = self.lower[j]
        if self.upper != None:
            for j in xrange(n):
                if self.upper[j] != None:
                    min_options[j][2] = self.upper[j]

        # Test if the grid is too large.
        self.grid_size = 1
        for i in xrange(len(min_options)):
            self.grid_size = self.grid_size * min_options[i][0]
        if type(self.grid_size) == long:
            raise RelaxError, "A grid search of size " + `self.grid_size` + " is too large."

        # Diagonal scaling of minimisation options.
        for j in xrange(len(min_options)):
            min_options[j][1] = min_options[j][1] / self.scaling_matrix[j, j]
            min_options[j][2] = min_options[j][2] / self.scaling_matrix[j, j]

        return min_options


    def linear_constraints(self, index=None):
        """Function for setting up the model-free linear constraint matrices A and b.

        Standard notation
        ~~~~~~~~~~~~~~~~~

        The order parameter constraints are:

            0 <= S2 <= 1
            0 <= S2f <= 1
            0 <= S2s <= 1

        By substituting the formula S2 = S2f.S2s into the above inequalities, the additional two
        inequalities can be derived:

            S2 <= S2f
            S2 <= S2s

        Correlation time constraints are:

            te >= 0
            tf >= 0
            ts >= 0

            tf <= ts

            te, tf, ts <= 2 * tm

        Additional constraints used include:

            Rex >= 0
            0.9e-10 <= r <= 2e-10
            -300e-6 <= CSA <= 0


        Rearranged notation
        ~~~~~~~~~~~~~~~~~~~
        The above ineqality constraints can be rearranged into:

            S2 >= 0
            -S2 >= -1
            S2f >= 0
            -S2f >= -1
            S2s >= 0
            -S2s >= -1
            S2f - S2 >= 0
            S2s - S2 >= 0
            te >= 0
            tf >= 0
            ts >= 0
            ts - tf >= 0
            Rex >= 0
            r >= 0.9e-10
            -r >= -2e-10
            CSA >= -300e-6
            -CSA >= 0


        Matrix notation
        ~~~~~~~~~~~~~~~

        In the notation A.x >= b, where A is an matrix of coefficients, x is an array of parameter
        values, and b is a vector of scalars, these inequality constraints are:

            | 1  0  0  0  0  0  0  0  0 |                  |    0    |
            |                           |                  |         |
            |-1  0  0  0  0  0  0  0  0 |                  |   -1    |
            |                           |                  |         |
            | 0  1  0  0  0  0  0  0  0 |                  |    0    |
            |                           |                  |         |
            | 0 -1  0  0  0  0  0  0  0 |                  |   -1    |
            |                           |                  |         |
            | 0  0  1  0  0  0  0  0  0 |     | S2  |      |    0    |
            |                           |     |     |      |         |
            | 0  0 -1  0  0  0  0  0  0 |     | S2f |      |   -1    |
            |                           |     |     |      |         |
            |-1  1  0  0  0  0  0  0  0 |     | S2s |      |    0    |
            |                           |     |     |      |         |
            |-1  0  1  0  0  0  0  0  0 |     | te  |      |    0    |
            |                           |     |     |      |         |
            | 0  0  0  1  0  0  0  0  0 |  .  | tf  |  >=  |    0    |
            |                           |     |     |      |         |
            | 0  0  0  0  1  0  0  0  0 |     | ts  |      |    0    |
            |                           |     |     |      |         |
            | 0  0  0  0  0  1  0  0  0 |     | Rex |      |    0    |
            |                           |     |     |      |         |
            | 0  0  0  0 -1  1  0  0  0 |     |  r  |      |    0    |
            |                           |     |     |      |         |
            | 0  0  0  0  0  0  1  0  0 |     | CSA |      |    0    |
            |                           |                  |         |
            | 0  0  0  0  0  0  0  1  0 |                  | 0.9e-10 |
            |                           |                  |         |
            | 0  0  0  0  0  0  0 -1  0 |                  | -2e-10  |
            |                           |                  |         |
            | 0  0  0  0  0  0  0  0  1 |                  | -300e-6 |
            |                           |                  |         |
            | 0  0  0  0  0  0  0  0 -1 |                  |    0    |

        """

        # Upper limit flag for correlation times.
        upper_time_limit = 1

        # Initialisation (0..j..m).
        A = []
        b = []
        n = len(self.param_vector)
        zero_array = zeros(n, Float64)
        i = 0
        j = 0

        # Diffusion tensor parameters.
        if self.param_set != 'mf' and self.relax.data.diff.has_key(self.run):
            # Spherical diffusion.
            if self.relax.data.diff[self.run].type == 'sphere':
                # 0 <= tm <= 200 ns.
                A.append(zero_array * 0.0)
                A.append(zero_array * 0.0)
                A[j][i] = 1.0
                A[j+1][i] = -1.0
                b.append(0.0 / self.scaling_matrix[i, i])
                b.append(-200.0 * 1e-9 / self.scaling_matrix[i, i])
                i = i + 1
                j = j + 2

            # Spheroidal diffusion.
            elif self.relax.data.diff[self.run].type == 'spheroid':
                # 0 <= tm <= 200 ns.
                A.append(zero_array * 0.0)
                A.append(zero_array * 0.0)
                A[j][i] = 1.0
                A[j+1][i] = -1.0
                b.append(0.0 / self.scaling_matrix[i, i])
                b.append(-200.0 * 1e-9 / self.scaling_matrix[i, i])
                i = i + 1
                j = j + 2

                # Prolate diffusion, Da >= 0.
                if self.relax.data.diff[self.run].spheroid_type == 'prolate':
                    A.append(zero_array * 0.0)
                    A[j][i] = 1.0
                    b.append(0.0 / self.scaling_matrix[i, i])
                    i = i + 1
                    j = j + 1

                    # Add two to i for the theta and phi parameters.
                    i = i + 2

                # Oblate diffusion, Da <= 0.
                elif self.relax.data.diff[self.run].spheroid_type == 'oblate':
                    A.append(zero_array * 0.0)
                    A[j][i] = -1.0
                    b.append(0.0 / self.scaling_matrix[i, i])
                    i = i + 1
                    j = j + 1

                    # Add two to i for the theta and phi parameters.
                    i = i + 2

                else:
                    # Add three to i for the Da, theta and phi parameters.
                    i = i + 3

            # Ellipsoidal diffusion.
            elif self.relax.data.diff[self.run].type == 'ellipsoid':
                # 0 <= tm <= 200 ns.
                A.append(zero_array * 0.0)
                A.append(zero_array * 0.0)
                A[j][i] = 1.0
                A[j+1][i] = -1.0
                b.append(0.0 / self.scaling_matrix[i, i])
                b.append(-200.0 * 1e-9 / self.scaling_matrix[i, i])
                i = i + 1
                j = j + 2

                # Da >= 0.
                A.append(zero_array * 0.0)
                A[j][i] = 1.0
                b.append(0.0 / self.scaling_matrix[i, i])
                i = i + 1
                j = j + 1

                # 0 <= Dr <= 1.
                A.append(zero_array * 0.0)
                A.append(zero_array * 0.0)
                A[j][i] = 1.0
                A[j+1][i] = -1.0
                b.append(0.0 / self.scaling_matrix[i, i])
                b.append(-1.0 / self.scaling_matrix[i, i])
                i = i + 1
                j = j + 2

                # Add three to i for the alpha, beta, and gamma parameters.
                i = i + 3

        # Model-free parameters.
        if self.param_set != 'diff':
            # Loop over all residues.
            for k in xrange(len(self.relax.data.res[self.run])):
                # Skip unselected residues.
                if not self.relax.data.res[self.run][k].select:
                    continue

                # Only add parameters for a single residue if index has a value.
                if index != None and k != index:
                    continue

                # Save current value of i.
                old_i = i

                # Loop over the model-free parameters.
                for l in xrange(len(self.relax.data.res[self.run][k].params)):
                    # Local tm.
                    if self.relax.data.res[self.run][k].params[l] == 'local_tm':
                        if upper_time_limit:
                            # 0 <= tm <= 200 ns.
                            A.append(zero_array * 0.0)
                            A.append(zero_array * 0.0)
                            A[j][i] = 1.0
                            A[j+1][i] = -1.0
                            b.append(0.0 / self.scaling_matrix[i, i])
                            b.append(-200.0 * 1e-9 / self.scaling_matrix[i, i])
                            j = j + 2
                        else:
                            # 0 <= tm.
                            A.append(zero_array * 0.0)
                            A[j][i] = 1.0
                            b.append(0.0 / self.scaling_matrix[i, i])
                            j = j + 1

                    # Order parameters {S2, S2f, S2s}.
                    elif match('S2', self.relax.data.res[self.run][k].params[l]):
                        # 0 <= S2 <= 1.
                        A.append(zero_array * 0.0)
                        A.append(zero_array * 0.0)
                        A[j][i] = 1.0
                        A[j+1][i] = -1.0
                        b.append(0.0 / self.scaling_matrix[i, i])
                        b.append(-1.0 / self.scaling_matrix[i, i])
                        j = j + 2

                        # S2 <= S2f and S2 <= S2s.
                        if self.relax.data.res[self.run][k].params[l] == 'S2':
                            for m in xrange(len(self.relax.data.res[self.run][k].params)):
                                if self.relax.data.res[self.run][k].params[m] == 'S2f' or self.relax.data.res[self.run][k].params[m] == 'S2s':
                                    A.append(zero_array * 0.0)
                                    A[j][i] = -1.0
                                    A[j][old_i+m] = 1.0
                                    b.append(0.0)
                                    j = j + 1

                    # Correlation times {te, tf, ts}.
                    elif match('t[efs]', self.relax.data.res[self.run][k].params[l]):
                        # te, tf, ts >= 0.
                        A.append(zero_array * 0.0)
                        A[j][i] = 1.0
                        b.append(0.0 / self.scaling_matrix[i, i])
                        j = j + 1

                        # tf <= ts.
                        if self.relax.data.res[self.run][k].params[l] == 'ts':
                            for m in xrange(len(self.relax.data.res[self.run][k].params)):
                                if self.relax.data.res[self.run][k].params[m] == 'tf':
                                    A.append(zero_array * 0.0)
                                    A[j][i] = 1.0
                                    A[j][old_i+m] = -1.0
                                    b.append(0.0)
                                    j = j + 1

                        # te, tf, ts <= 2 * tm.  (tf not needed because tf <= ts).
                        if upper_time_limit:
                            if not self.relax.data.res[self.run][k].params[l] == 'tf':
                                if self.param_set == 'mf':
                                    A.append(zero_array * 0.0)
                                    A[j][i] = -1.0
                                    b.append(-2.0 * self.relax.data.diff[self.run].tm / self.scaling_matrix[i, i])
                                else:
                                    A.append(zero_array * 0.0)
                                    A[j][0] = 2.0
                                    A[j][i] = -1.0
                                    b.append(0.0)

                                j = j + 1

                    # Rex.
                    elif self.relax.data.res[self.run][k].params[l] == 'Rex':
                        A.append(zero_array * 0.0)
                        A[j][i] = 1.0
                        b.append(0.0 / self.scaling_matrix[i, i])
                        j = j + 1

                    # Bond length.
                    elif self.relax.data.res[self.run][k].params[l] == 'r':
                        # 0.9e-10 <= r <= 2e-10.
                        A.append(zero_array * 0.0)
                        A.append(zero_array * 0.0)
                        A[j][i] = 1.0
                        A[j+1][i] = -1.0
                        b.append(0.9e-10 / self.scaling_matrix[i, i])
                        b.append(-2e-10 / self.scaling_matrix[i, i])
                        j = j + 2

                    # CSA.
                    elif self.relax.data.res[self.run][k].params[l] == 'CSA':
                        # -300e-6 <= CSA <= 0.
                        A.append(zero_array * 0.0)
                        A.append(zero_array * 0.0)
                        A[j][i] = 1.0
                        A[j+1][i] = -1.0
                        b.append(-300e-6 / self.scaling_matrix[i, i])
                        b.append(0.0 / self.scaling_matrix[i, i])
                        j = j + 2

                    # Increment i.
                    i = i + 1

        # Convert to Numeric data structures.
        A = array(A, Float64)
        b = array(b, Float64)

        return A, b


    def map_bounds(self, run, param):
        """The function for creating bounds for the mapping function."""

        # Arguments.
        self.run = run

        # {S2, S2f, S2s}.
        if search('^s2', param):
            return [0, 1]

        # {local tm, te, tf, ts}.
        elif search('^t', param) or param == 'local_tm':
            return [0, 1e-8]

        # Rex.
        elif param == 'rex':
            return [0, 30.0 / (2.0 * pi * self.relax.data.frq[self.run][0])**2]

        # Bond length.
        elif param == 'r':
            return [1.0 * 1e-10, 1.1 * 1e-10]

        # CSA.
        elif param == 'csa':
            return [-100 * 1e-6, -300 * 1e-6]


    def minimise(self, run=None, min_algor=None, min_options=None, func_tol=None, grad_tol=None, max_iterations=None, constraints=0, scaling=1, print_flag=0, sim_index=None):
        """Model-free minimisation.

        Three types of parameter sets exist for which minimisation is different.  These are:
            'mf' - Model-free parameters for single residues.
            'diff' - Diffusion tensor parameters.
            'all' - All model-free and all diffusion tensor parameters.
        """

        # Arguments.
        self.run = run
        self.print_flag = print_flag

        # Test if the sequence data for self.run is loaded.
        if not self.relax.data.res.has_key(self.run):
            raise RelaxNoSequenceError, self.run

        # Test if the model-free model has been setup.
        for i in xrange(len(self.relax.data.res[self.run])):
            # Skip unselected residues.
            if not self.relax.data.res[self.run][i].select:
                continue

            # Not setup.
            if not self.relax.data.res[self.run][i].model:
                raise RelaxNoModelError, self.run

        # Determine the parameter set type.
        self.param_set = self.determine_param_set_type()

        # Parameter set for the back-calculate function.
        if min_algor == 'back_calc' and self.param_set != 'local_tm':
            self.param_set = 'mf'

        # Test if diffusion tensor data for the run exists.
        if self.param_set != 'local_tm' and not self.relax.data.diff.has_key(self.run):
            raise RelaxNoTensorError, self.run

        # Tests for the PDB file and unit vectors.
        if self.param_set != 'local_tm' and self.relax.data.diff[self.run].type != 'sphere':
            # Test if the PDB file has been loaded.
            if not self.relax.data.pdb.has_key(self.run):
                raise RelaxNoPdbError, self.run

            # Test if unit vectors exist.
            for i in xrange(len(self.relax.data.res[self.run])):
                # Skip unselected residues.
                if not self.relax.data.res[self.run][i].select:
                    continue

                # Unit vector.
                if not hasattr(self.relax.data.res[self.run][i], 'xh_vect'):
                    raise RelaxNoVectorsError, self.run

        # Test if the nucleus type has been set.
        if not hasattr(self.relax.data, 'gx'):
            raise RelaxNucleusError

        # Test if the model-free parameter values are set for minimising diffusion tensor parameters by themselves.
        if self.param_set == 'diff':
            # Loop over the sequence.
            for i in xrange(len(self.relax.data.res[self.run])):
                unset_param = self.are_mf_params_set(i)
                if unset_param != None:
                    raise RelaxNoValueError, unset_param

        # Print out.
        if self.print_flag >= 1:
            if self.param_set == 'mf':
                print "Only the model-free parameters for single residues will be used."
            elif self.param_set == 'local_mf':
                print "Only a local tm value together with the model-free parameters for single residues will be used."
            elif self.param_set == 'diff':
                print "Only diffusion tensor parameters will be used."
            elif self.param_set == 'all':
                print "The diffusion tensor parameters together with the model-free parameters for all residues will be used."

        # Count the total number of residues and test if the CSA and bond length values have been set.
        num_res = 0
        for i in xrange(len(self.relax.data.res[self.run])):
            # Skip unselected residues.
            if not self.relax.data.res[self.run][i].select:
                continue

            # CSA value.
            if not hasattr(self.relax.data.res[self.run][i], 'csa') or self.relax.data.res[self.run][i].csa == None:
                raise RelaxNoValueError, "CSA"

            # Bond length value.
            if not hasattr(self.relax.data.res[self.run][i], 'r') or self.relax.data.res[self.run][i].r == None:
                raise RelaxNoValueError, "bond length"

            # Increment the number of residues.
            num_res = num_res + 1

        # Number of residues, minimisation instances, and data sets for each parameter set type.
        if self.param_set == 'mf' or self.param_set == 'local_tm':
            num_instances = len(self.relax.data.res[self.run])
            num_data_sets = 1
            num_res = 1
        elif self.param_set == 'diff' or self.param_set == 'all':
            num_instances = 1
            num_data_sets = len(self.relax.data.res[self.run])

        # Number of residues, minimisation instances, and data sets for the back-calculate function.
        if min_algor == 'back_calc':
            num_instances = 1
            num_data_sets = 0
            num_res = 1


        # Loop over the minimisation instances.
        #######################################
        
        for i in xrange(num_instances):
            # Set the residue index.
            if min_algor == 'back_calc':
                index = min_options[0]
            else:
                index = i

            # The residue index for the global models.
            if self.param_set == 'diff' or self.param_set == 'all':
                index = None

            # Individual residue stuff.
            if (self.param_set == 'mf' or self.param_set == 'local_tm') and not min_algor == 'back_calc':
                # Skip unselected residues.
                if not self.relax.data.res[self.run][i].select:
                    continue

                # Skip residues where there is no data or errors.
                if not hasattr(self.relax.data.res[self.run][i], 'relax_data') or not hasattr(self.relax.data.res[self.run][i], 'relax_error'):
                    continue

            # Parameter vector and diagonal scaling.
            if min_algor == 'back_calc':
                # Create the initial parameter vector.
                self.param_vector = self.assemble_param_vector(index=index)

                # Diagonal scaling.
                self.scaling_matrix = None

            else:
                # Create the initial parameter vector.
                self.param_vector = self.assemble_param_vector(index=index, sim_index=sim_index)

                # Diagonal scaling.
                self.assemble_scaling_matrix(index=index, scaling=scaling)
                if self.scaling_matrix:
                    self.param_vector = matrixmultiply(inverse(self.scaling_matrix), self.param_vector)

            # Get the grid search minimisation options.
            if match('^[Gg]rid', min_algor):
                min_options = self.grid_search_setup(index=index)

            # Scaling of values for the set function.
            if match('^[Ss]et', min_algor):
                min_options = matrixmultiply(inverse(self.scaling_matrix), min_options)

            # Linear constraints.
            if constraints:
                A, b = self.linear_constraints(index=index)

            # Print out.
            if self.print_flag >= 1:
                # Individual residue stuff.
                if self.param_set == 'mf' or self.param_set == 'local_tm':
                    if self.print_flag >= 2:
                        print "\n\n"
                    string = "Fitting to residue: " + `self.relax.data.res[self.run][index].num` + " " + self.relax.data.res[self.run][index].name
                    print "\n\n" + string
                    print len(string) * '~'
                if match('^[Gg]rid', min_algor):
                    print "Unconstrained grid search size: " + `self.grid_size` + " (constraints may decrease this size).\n"

            # Initialise the iteration counter and function, gradient, and Hessian call counters.
            self.iter_count = 0
            self.f_count = 0
            self.g_count = 0
            self.h_count = 0

            # Initialise the data structures for the model-free function.
            relax_data = []
            relax_error = []
            equations = []
            param_types = []
            param_values = None
            r = []
            csa = []
            num_frq = []
            frq = []
            num_ri = []
            remap_table = []
            noe_r1_table = []
            ri_labels = []
            num_params = []
            xh_unit_vectors = []
            if self.param_set == 'local_tm':
                mf_params = []
            elif self.param_set == 'diff':
                param_values = []

            # Set up the data for the back_calc function.
            if min_algor == 'back_calc':
                # The data.
                relax_data = [0.0]
                relax_error = [0.000001]
                equations = [self.relax.data.res[self.run][index].equation]
                param_types = [self.relax.data.res[self.run][index].params]
                r = [self.relax.data.res[self.run][index].r]
                csa = [self.relax.data.res[self.run][index].csa]
                num_frq = [1]
                frq = [[min_options[3]]]
                num_ri = [1]
                remap_table = [[0]]
                noe_r1_table = [[None]]
                ri_labels = [[min_options[1]]]
                if self.param_set != 'local_tm' and self.relax.data.diff[self.run].type != 'sphere':
                    xh_unit_vectors = [self.relax.data.res[self.run][index].xh_vect]
                else:
                    xh_unit_vectors = [None]

                # Count the number of model-free parameters for the residue index.
                num_params = [len(self.relax.data.res[self.run][index].params)]

            # Loop over the number of data sets.
            for j in xrange(num_data_sets):
                # Set the sequence index.
                if self.param_set == 'mf' or self.param_set == 'local_tm':
                    seq_index = i
                else:
                    seq_index = j

                # Alias the data structure.
                data = self.relax.data.res[self.run][seq_index]

                # Skip unselected residues.
                if not data.select:
                    continue

                # Skip residues where there is no data or errors.
                if not hasattr(data, 'relax_data') or not hasattr(data, 'relax_error'):
                    continue

                # Make sure that the errors are strictly positive numbers.
                for k in xrange(len(data.relax_error)):
                    if data.relax_error[k] == 0.0:
                        raise RelaxError, "Zero error for residue '" + `data.num` + " " + data.name + "', minimisation not possible."
                    elif data.relax_error[k] < 0.0:
                        raise RelaxError, "Negative error for residue '" + `data.num` + " " + data.name + "', minimisation not possible."

                # Repackage the data.
                if sim_index == None:
                    relax_data.append(data.relax_data)
                else:
                    relax_data.append(data.relax_sim_data[sim_index])
                relax_error.append(data.relax_error)
                equations.append(data.equation)
                param_types.append(data.params)
                num_frq.append(data.num_frq)
                frq.append(data.frq)
                num_ri.append(data.num_ri)
                remap_table.append(data.remap_table)
                noe_r1_table.append(data.noe_r1_table)
                ri_labels.append(data.ri_labels)
                if sim_index == None or self.param_set == 'diff':
                    r.append(data.r)
                    csa.append(data.csa)
                else:
                    r.append(data.r_sim[sim_index])
                    csa.append(data.csa_sim[sim_index])

                # Model-free parameter values.
                if self.param_set == 'local_tm':
                    pass

                # Vectors.
                if self.param_set != 'local_tm' and self.relax.data.diff[self.run].type != 'sphere':
                    xh_unit_vectors.append(data.xh_vect)
                else:
                    xh_unit_vectors.append(None)

                # Count the number of model-free parameters for the residue index.
                num_params.append(len(data.params))

                # Repackage the parameter values for minimising just the diffusion tensor parameters.
                if self.param_set == 'diff':
                    param_values.append(self.assemble_param_vector(param_set='mf'))

            # Convert to Numeric arrays.
            for k in xrange(len(relax_data)):
                relax_data[k] = array(relax_data[k], Float64)
                relax_error[k] = array(relax_error[k], Float64)

            # Diffusion tensor type.
            if self.param_set == 'local_tm':
                diff_type = 'sphere'
            else:
                diff_type = self.relax.data.diff[self.run].type

            # Package the diffusion tensor parameters.
            diff_params = None
            if self.param_set == 'mf':
                # Alias.
                data = self.relax.data.diff[self.run]

                # Spherical diffusion.
                if diff_type == 'sphere':
                    diff_params = [data.tm]

                # Spheroidal diffusion.
                elif diff_type == 'spheroid':
                    diff_params = [data.tm, data.Da, data.theta, data.phi]

                # Ellipsoidal diffusion.
                elif diff_type == 'ellipsoid':
                    diff_params = [data.tm, data.Da, data.Dr, data.alpha, data.beta, data.gamma]
            elif min_algor == 'back_calc' and self.param_set == 'local_tm':
                # Spherical diffusion.
                diff_params = [self.relax.data.res[self.run][index].local_tm]



            # Initialise the function to minimise.
            ######################################

            self.mf = Mf(init_params=self.param_vector, param_set=self.param_set, diff_type=diff_type, diff_params=diff_params, scaling_matrix=self.scaling_matrix, num_res=num_res, equations=equations, param_types=param_types, param_values=param_values, relax_data=relax_data, errors=relax_error, bond_length=r, csa=csa, num_frq=num_frq, frq=frq, num_ri=num_ri, remap_table=remap_table, noe_r1_table=noe_r1_table, ri_labels=ri_labels, gx=self.relax.data.gx, gh=self.relax.data.gh, g_ratio=self.relax.data.g_ratio, h_bar=self.relax.data.h_bar, mu0=self.relax.data.mu0, num_params=num_params, vectors=xh_unit_vectors)


            # Setup the minimisation algorithm when constraints are present.
            ################################################################

            if constraints and not match('^[Gg]rid', min_algor):
                algor = min_options[0]
            else:
                algor = min_algor


            # Levenberg-Marquardt minimisation.
            ###################################

            if match('[Ll][Mm]$', algor) or match('[Ll]evenburg-[Mm]arquardt$', algor):
                # Total number of ri.
                number_ri = 0
                for k in xrange(len(relax_error)):
                    number_ri = number_ri + len(relax_error[k])

                # Reconstruct the error data structure.
                lm_error = zeros(number_ri, Float64)
                index = 0
                for k in xrange(len(relax_error)):
                    lm_error[index:index+len(relax_error[k])] = relax_error[k]
                    index = index + len(relax_error[k])

                min_options = min_options + (self.mf.lm_dri, lm_error)


            # Back-calculation.
            ###################

            if min_algor == 'back_calc':
                return self.mf.calc_ri()


            # Minimisation.
            ###############

            if constraints:
                results = generic_minimise(func=self.mf.func, dfunc=self.mf.dfunc, d2func=self.mf.d2func, args=(), x0=self.param_vector, min_algor=min_algor, min_options=min_options, func_tol=func_tol, grad_tol=grad_tol, maxiter=max_iterations, A=A, b=b, full_output=1, print_flag=print_flag)
            else:
                results = generic_minimise(func=self.mf.func, dfunc=self.mf.dfunc, d2func=self.mf.d2func, args=(), x0=self.param_vector, min_algor=min_algor, min_options=min_options, func_tol=func_tol, grad_tol=grad_tol, maxiter=max_iterations, full_output=1, print_flag=print_flag)
            if results == None:
                return
            self.param_vector, self.func, iter, fc, gc, hc, self.warning = results
            self.iter_count = self.iter_count + iter
            self.f_count = self.f_count + fc
            self.g_count = self.g_count + gc
            self.h_count = self.h_count + hc

            # Catch infinite chi-squared values.
            if isInf(self.func):
                raise RelaxInfError, 'chi-squared'

            # Catch chi-squared values of NaN.
            if isNaN(self.func):
                raise RelaxNaNError, 'chi-squared'

            # Scaling.
            if scaling:
                self.param_vector = matrixmultiply(self.scaling_matrix, self.param_vector)

            # Disassemble the parameter vector.
            self.disassemble_param_vector(index=index, sim_index=sim_index)

            # Monte Carlo minimisation statistics.
            if sim_index != None:
                # Sequence specific minimisation statistics.
                if self.param_set == 'mf' or self.param_set == 'local_tm':
                    # Chi-squared statistic.
                    self.relax.data.res[self.run][i].chi2_sim[sim_index] = self.func

                    # Iterations.
                    self.relax.data.res[self.run][i].iter_sim[sim_index] = self.iter_count

                    # Function evaluations.
                    self.relax.data.res[self.run][i].f_count_sim[sim_index] = self.f_count

                    # Gradient evaluations.
                    self.relax.data.res[self.run][i].g_count_sim[sim_index] = self.g_count

                    # Hessian evaluations.
                    self.relax.data.res[self.run][i].h_count_sim[sim_index] = self.h_count

                    # Warning.
                    self.relax.data.res[self.run][i].warning_sim[sim_index] = self.warning

                # Global minimisation statistics.
                elif self.param_set == 'diff' or self.param_set == 'all':
                    # Chi-squared statistic.
                    self.relax.data.chi2_sim[self.run][sim_index] = self.func

                    # Iterations.
                    self.relax.data.iter_sim[self.run][sim_index] = self.iter_count

                    # Function evaluations.
                    self.relax.data.f_count_sim[self.run][sim_index] = self.f_count

                    # Gradient evaluations.
                    self.relax.data.g_count_sim[self.run][sim_index] = self.g_count

                    # Hessian evaluations.
                    self.relax.data.h_count_sim[self.run][sim_index] = self.h_count

                    # Warning.
                    self.relax.data.warning_sim[self.run][sim_index] = self.warning

            # Normal statistics.
            else:
                # Sequence specific minimisation statistics.
                if self.param_set == 'mf' or self.param_set == 'local_tm':
                    # Chi-squared statistic.
                    self.relax.data.res[self.run][i].chi2 = self.func

                    # Iterations.
                    self.relax.data.res[self.run][i].iter = self.iter_count

                    # Function evaluations.
                    self.relax.data.res[self.run][i].f_count = self.f_count

                    # Gradient evaluations.
                    self.relax.data.res[self.run][i].g_count = self.g_count

                    # Hessian evaluations.
                    self.relax.data.res[self.run][i].h_count = self.h_count

                    # Warning.
                    self.relax.data.res[self.run][i].warning = self.warning

                # Global minimisation statistics.
                elif self.param_set == 'diff' or self.param_set == 'all':
                    # Chi-squared statistic.
                    self.relax.data.chi2[self.run] = self.func

                    # Iterations.
                    self.relax.data.iter[self.run] = self.iter_count

                    # Function evaluations.
                    self.relax.data.f_count[self.run] = self.f_count

                    # Gradient evaluations.
                    self.relax.data.g_count[self.run] = self.g_count

                    # Hessian evaluations.
                    self.relax.data.h_count[self.run] = self.h_count

                    # Warning.
                    self.relax.data.warning[self.run] = self.warning


    def model_setup(self, run=None, model=None, equation=None, params=None, res_num=None):
        """Function for updating various data structures depending on the model selected."""

        # Test that no diffusion tensor exists for the run if local tm is a parameter in the model.
        for param in params:
            if param == 'local_tm' and self.relax.data.diff.has_key(run):
                raise RelaxTensorError, run

        # Loop over the sequence.
        for i in xrange(len(self.relax.data.res[run])):
            # If res_num is set, then skip all other residues.
            if res_num != None and res_num != self.relax.data.res[run][i].num:
                continue

            # Initialise the data structures (if needed).
            self.data_init(self.relax.data.res[run][i])

            # Model-free model, equation, and parameter types.
            self.relax.data.res[run][i].model = model
            self.relax.data.res[run][i].equation = equation
            self.relax.data.res[run][i].params = params


    def model_statistics(self, run=None, instance=None, global_stats=None):
        """Function for returning k, n, and chi2.

        k - number of parameters.
        n - number of data points.
        chi2 - the chi-squared value.
        """

        # Arguments.
        self.run = run

        # Determine if local or global statistics will be returned.
        if global_stats == None:
            global_stats = 1
            for i in xrange(len(self.relax.data.res[self.run])):
                if hasattr(self.relax.data.res[self.run][i], 'chi2') and self.relax.data.res[self.run][i].chi2 != None:
                    global_stats = 0
                    break

        # Determine the parameter set type.
        self.param_set = self.determine_param_set_type()

        # Statistics for a single residue.
        if not global_stats:
            # Skip unselected residues.
            if not self.relax.data.res[self.run][instance].select:
                return None, None, None

            # Missing data sets.
            if not hasattr(self.relax.data.res[self.run][instance], 'relax_data'):
                return None, None, None

            # Count the number of parameters.
            self.param_vector = self.assemble_param_vector(index=instance)
            k = len(self.param_vector)

            # Count the number of data points.
            n = len(self.relax.data.res[self.run][instance].relax_data)

            # The chi2 value.
            chi2 = self.relax.data.res[self.run][instance].chi2

        # Global stats.
        elif global_stats:
            # Count the number of parameters.
            self.param_vector = self.assemble_param_vector()
            k = len(self.param_vector)

            # Count the number of data points.
            n = 0
            chi2 = 0
            for i in xrange(len(self.relax.data.res[self.run])):
                # Skip unselected residues.
                if not self.relax.data.res[self.run][i].select:
                    continue

                # Skip residues with no relaxation data.
                if not hasattr(self.relax.data.res[self.run][i], 'relax_data') or not len(self.relax.data.res[self.run][i].relax_data):
                    continue

                n = n + len(self.relax.data.res[self.run][i].relax_data)

                # Local tm models.
                if self.param_set == 'local_tm':
                    chi2 = chi2 + self.relax.data.res[self.run][i].chi2

            # The chi2 value.
            if self.param_set != 'local_tm':
                chi2 = self.relax.data.chi2[self.run]

        # Return the data.
        return k, n, chi2


    def num_instances(self, run=None):
        """Function for returning the number of instances."""

        # Arguments.
        self.run = run

        # Test if sequence data is loaded.
        if not self.relax.data.res.has_key(self.run):
            return 0

        # Determine the parameter set type.
        self.param_set = self.determine_param_set_type()

        # Sequence specific data.
        if self.param_set == 'mf' or self.param_set == 'local_tm':
            return len(self.relax.data.res[self.run])

        # Other data.
        elif self.param_set == 'diff' or self.param_set == 'all':
            return 1

        # Should not be here.
        else:
            raise RelaxFault


    def overfit_deselect(self, run):
        """Function for deselecting residues without sufficient data to support minimisation"""

        # Test sequence data exists.
        if not self.relax.data.res.has_key(run):
            raise RelaxNoSequenceError, run

        # Loop over residue data:
        for residue in self.relax.data.res[run]:
            # Skip unselected data:
            if not residue.select:
                continue

            # Check for data structure.
            if not hasattr(residue, 'relax_data'):
                residue.select = 0
                continue

            # Require 3 or more data points
            if len(residue.relax_data) < 3:
                residue.select = 0
                continue

            # Require at least as many data points as params to prevent over-fitting
            if hasattr(residue, 'params'):
                if len(residue.params) > len(residue.relax_data):
                    residue.select = 0
                    continue

            # Test for structural data if required
            if hasattr(self.relax.data, 'diff') and self.relax.data.diff.has_key(run):
                if self.relax.data.diff[run].type == 'spheroid' or self.relax.data.diff[run].type == 'ellipsoid':
                    if not hasattr(residue, 'xh_vect'):
                        residue.select = 0
                        continue


    def read_columnar_col_numbers(self, header):
        """Function for sorting the column numbers from the columnar formatted results file."""

        # Initialise the hash.
        self.col = {}

        # Loop over the columns.
        for i in xrange(len(header)):
            # Residue info.
            if header[i] == 'Num':
                self.col['num'] = i
            elif header[i] == 'Name':
                self.col['name'] = i
            elif header[i] == 'Selected':
                self.col['select'] = i
            elif header[i] == 'Data_set':
                self.col['data_set'] = i
            elif header[i] == 'Nucleus':
                self.col['nucleus'] = i
            elif header[i] == 'Model':
                self.col['model'] = i
            elif header[i] == 'Equation':
                self.col['eqi'] = i
            elif header[i] == 'Params':
                self.col['params'] = i
            elif header[i] == 'Param_set':
                self.col['param_set'] = i

            # Parameters.
            elif header[i] == 'S2':
                self.col['s2'] = i
            elif header[i] == 'S2f':
                self.col['s2f'] = i
            elif header[i] == 'S2s':
                self.col['s2s'] = i
            elif search('^Local_tm', header[i]):
                self.col['local_tm'] = i
            elif search('^te', header[i]):
                self.col['te'] = i
            elif search('^tf', header[i]):
                self.col['tf'] = i
            elif search('^ts', header[i]):
                self.col['ts'] = i
            elif search('^Rex', header[i]):
                self.col['rex'] = i
            elif search('^Bond_length', header[i]):
                self.col['r'] = i
            elif search('^CSA', header[i]):
                self.col['csa'] = i

            # Minimisation info.
            elif header[i] == 'Chi-squared':
                self.col['chi2'] = i
            elif header[i] == 'Iter':
                self.col['iter'] = i
            elif header[i] == 'f_count':
                self.col['f_count'] = i
            elif header[i] == 'g_count':
                self.col['g_count'] = i
            elif header[i] == 'h_count':
                self.col['h_count'] = i
            elif header[i] == 'Warning':
                self.col['warn'] = i

            # Diffusion tensor.
            elif header[i] == 'Diff_type':
                self.col['diff_type'] = i
            elif header[i] == 'tm_(s)':
                self.col['tm'] = i
            elif header[i] == 'Da_(1/s)':
                self.col['da'] = i
            elif header[i] == 'theta_(deg)':
                self.col['theta'] = i
            elif header[i] == 'phi_(deg)':
                self.col['phi'] = i
            elif header[i] == 'Da_(1/s)':
                self.col['da'] = i
            elif header[i] == 'Dr_(1/s)':
                self.col['dr'] = i
            elif header[i] == 'alpha_(deg)':
                self.col['alpha'] = i
            elif header[i] == 'beta_(deg)':
                self.col['beta'] = i
            elif header[i] == 'gamma_(deg)':
                self.col['gamma'] = i

            # PDB and XH vector.
            elif header[i] == 'PDB':
                self.col['pdb'] = i
            elif header[i] == 'PDB_model':
                self.col['pdb_model'] = i
            elif header[i] == 'PDB_heteronuc':
                self.col['pdb_heteronuc'] = i
            elif header[i] == 'PDB_proton':
                self.col['pdb_proton'] = i
            elif header[i] == 'XH_vector':
                self.col['xh_vect'] = i

            # Relaxation data.
            elif header[i] == 'Ri_labels':
                self.col['ri_labels'] = i
            elif header[i] == 'Remap_table':
                self.col['remap_table'] = i
            elif header[i] == 'Frq_labels':
                self.col['frq_labels'] = i
            elif header[i] == 'Frequencies':
                self.col['frq'] = i


    def read_columnar_diff_tensor(self):
        """Function for setting up the diffusion tensor from the columnar formatted results file."""

        # The diffusion tensor type.
        diff_type = self.file_line[self.col['diff_type']]
        if diff_type == 'None':
            diff_type = None

        # Sphere.
        if diff_type == 'sphere':
            # Convert the parameters to floating point numbers.
            try:
                tm = float(self.file_line[self.col['tm']])
            except ValueError:
                # Errors or simulation values set to None.
                if self.data_set != 'value' and self.file_line[self.col['tm']] == 'None':
                    return

                # Genuine error.
                raise RelaxError, "The diffusion tensor parameters are not numbers."

            # Values.
            if self.data_set == 'value':
                diff_params = tm

            # Errors.
            elif self.data_set == 'error':
                self.relax.data.diff[self.run].tm_err = tm

            # Simulation values.
            else:
                # Create the data structure if it doesn't exist.
                if not hasattr(self.relax.data.diff[self.run], 'tm_sim'):
                    self.relax.data.diff[self.run].tm_sim = []

                # Append the value.
                self.relax.data.diff[self.run].tm_sim.append(tm)


        # Spheroid.
        elif diff_type == 'spheroid' or diff_type == 'oblate' or diff_type == 'prolate':
            # Convert the parameters to floating point numbers.
            try:
                tm = float(self.file_line[self.col['tm']])
                Da = float(self.file_line[self.col['da']])
                theta = float(self.file_line[self.col['theta']]) / 360.0 * 2.0 * pi
                phi = float(self.file_line[self.col['phi']]) / 360.0 * 2.0 * pi
            except ValueError:
                # Errors or simulation values set to None.
                if self.data_set != 'value' and self.file_line[self.col['tm']] == 'None':
                    return

                # Genuine error.
                raise RelaxError, "The diffusion tensor parameters are not numbers."

            # Values.
            if self.data_set == 'value':
                diff_params = [tm, Da, theta, phi]

            # Errors.
            elif self.data_set == 'error':
                self.relax.data.diff[self.run].tm_err = tm
                self.relax.data.diff[self.run].Da_err = Da
                self.relax.data.diff[self.run].theta_err = theta
                self.relax.data.diff[self.run].phi_err = phi

            # Simulation values.
            else:
                # Create the data structure if it doesn't exist.
                if not hasattr(self.relax.data.diff[self.run], 'tm_sim'):
                    self.relax.data.diff[self.run].tm_sim = []
                if not hasattr(self.relax.data.diff[self.run], 'Da_sim'):
                    self.relax.data.diff[self.run].Da_sim = []
                if not hasattr(self.relax.data.diff[self.run], 'theta_sim'):
                    self.relax.data.diff[self.run].theta_sim = []
                if not hasattr(self.relax.data.diff[self.run], 'phi_sim'):
                    self.relax.data.diff[self.run].phi_sim = []

                # Append the value.
                self.relax.data.diff[self.run].tm_sim.append(tm)
                self.relax.data.diff[self.run].Da_sim.append(Da)
                self.relax.data.diff[self.run].theta_sim.append(theta)
                self.relax.data.diff[self.run].phi_sim.append(phi)


        # Ellipsoid.
        elif diff_type == 'ellipsoid':
            # Convert the parameters to floating point numbers.
            try:
                tm = float(self.file_line[self.col['tm']])
                Da = float(self.file_line[self.col['da']])
                Dr = float(self.file_line[self.col['dr']])
                alpha = float(self.file_line[self.col['alpha']]) / 360.0 * 2.0 * pi
                beta = float(self.file_line[self.col['beta']]) / 360.0 * 2.0 * pi
                gamma = float(self.file_line[self.col['gamma']]) / 360.0 * 2.0 * pi
            except ValueError:
                # Errors or simulation values set to None.
                if self.data_set != 'value' and self.file_line[self.col['tm']] == 'None':
                    return

                # Genuine error.
                raise RelaxError, "The diffusion tensor parameters are not numbers."

            # Values.
            if self.data_set == 'value':
                diff_params = [tm, Da, Dr, alpha, beta, gamma]

            # Errors.
            elif self.data_set == 'error':
                self.relax.data.diff[self.run].tm_err = tm
                self.relax.data.diff[self.run].Da_err = Da
                self.relax.data.diff[self.run].Dr_err = Dr
                self.relax.data.diff[self.run].alpha_err = alpha
                self.relax.data.diff[self.run].beta_err = beta
                self.relax.data.diff[self.run].gamma_err = gamma

            # Simulation values.
            else:
                # Create the data structure if it doesn't exist.
                if not hasattr(self.relax.data.diff[self.run], 'tm_sim'):
                    self.relax.data.diff[self.run].tm_sim = []
                if not hasattr(self.relax.data.diff[self.run], 'Da_sim'):
                    self.relax.data.diff[self.run].Da_sim = []
                if not hasattr(self.relax.data.diff[self.run], 'Dr_sim'):
                    self.relax.data.diff[self.run].Dr_sim = []
                if not hasattr(self.relax.data.diff[self.run], 'alpha_sim'):
                    self.relax.data.diff[self.run].alpha_sim = []
                if not hasattr(self.relax.data.diff[self.run], 'beta_sim'):
                    self.relax.data.diff[self.run].beta_sim = []
                if not hasattr(self.relax.data.diff[self.run], 'gamma_sim'):
                    self.relax.data.diff[self.run].gamma_sim = []

                # Append the value.
                self.relax.data.diff[self.run].tm_sim.append(tm)
                self.relax.data.diff[self.run].Da_sim.append(Da)
                self.relax.data.diff[self.run].Dr_sim.append(Dr)
                self.relax.data.diff[self.run].alpha_sim.append(alpha)
                self.relax.data.diff[self.run].beta_sim.append(beta)
                self.relax.data.diff[self.run].gamma_sim.append(gamma)


        # Set the diffusion tensor.
        if self.data_set == 'value' and diff_type:
            # Sort out the spheroid type.
            spheroid_type = None
            if diff_type == 'oblate' or diff_type == 'prolate':
                spheroid_type = diff_type

            # Set the diffusion tensor.
            self.relax.generic.diffusion_tensor.init(run=self.run, params=diff_params, angle_units='rad', spheroid_type=spheroid_type)


    def read_columnar_find_index(self):
        """Function for generating the sequence and or returning the residue index."""

        # Residue number and name.
        try:
            self.res_num = int(self.file_line[self.col['num']])
        except ValueError:
            raise RelaxError, "The residue number " + self.file_line[self.col['num']] + " is not an integer."
        self.res_name = self.file_line[self.col['name']]

        # Find the residue index.
        res_index = None
        for j in xrange(len(self.relax.data.res[self.run])):
            if self.relax.data.res[self.run][j].num == self.res_num and self.relax.data.res[self.run][j].name == self.res_name:
                res_index = j
                break
        if res_index == None:
            raise RelaxError, "Residue " + `self.res_num` + " " + self.res_name + " cannot be found in the sequence."

        # Return the index.
        return res_index


    def read_columnar_model_free_data(self):
        """Function for reading the model-free data."""

        # Reassign data structure.
        data = self.relax.data.res[self.run][self.res_index]

        # Set up the model-free models.
        if self.data_set == 'value':
            # Get the model-free model.
            model = self.file_line[self.col['model']]

            # Get the model-free equation.
            equation = self.file_line[self.col['eqi']]

            # Get the model-free parameters.
            params = eval(self.file_line[self.col['params']])

            # Fix for the 1.2 relax versions whereby the parameter 'tm' was renamed to 'local_tm' (which occurred in version 1.2.5).
            for i in xrange(len(params)):
                if params[i] == 'tm':
                    params[i] = 'local_tm'

            # Set up the model-free model.
            if model and equation:
                self.model_setup(self.run, model=model, equation=equation, params=params, res_num=self.res_num)

        # Values.
        if self.data_set == 'value':
            # S2.
            try:
                data.s2 = float(self.file_line[self.col['s2']]) * self.return_conversion_factor('s2')
            except ValueError:
                data.s2 = None

            # S2f.
            try:
                data.s2f = float(self.file_line[self.col['s2f']]) * self.return_conversion_factor('s2f')
            except ValueError:
                data.s2f = None

            # S2s.
            try:
                data.s2s = float(self.file_line[self.col['s2s']]) * self.return_conversion_factor('s2s')
            except ValueError:
                data.s2s = None

            # Local tm.
            try:
                data.local_tm = float(self.file_line[self.col['local_tm']]) * self.return_conversion_factor('local_tm')
            except ValueError:
                data.local_tm = None

            # te.
            try:
                data.te = float(self.file_line[self.col['te']]) * self.return_conversion_factor('te')
            except ValueError:
                data.te = None

            # tf.
            try:
                data.tf = float(self.file_line[self.col['tf']]) * self.return_conversion_factor('tf')
            except ValueError:
                data.tf = None

            # ts.
            try:
                data.ts = float(self.file_line[self.col['ts']]) * self.return_conversion_factor('ts')
            except ValueError:
                data.ts = None

            # Rex.
            try:
                data.rex = float(self.file_line[self.col['rex']]) * self.return_conversion_factor('rex')
            except ValueError:
                data.rex = None

            # Bond length.
            try:
                data.r = float(self.file_line[self.col['r']]) * self.return_conversion_factor('r')
            except ValueError:
                data.r = None

            # CSA.
            try:
                data.csa = float(self.file_line[self.col['csa']]) * self.return_conversion_factor('csa')
            except ValueError:
                data.csa = None

            # Minimisation details (global minimisation results).
            if self.param_set == 'diff' or self.param_set == 'all':
                self.relax.data.chi2[self.run] = eval(self.file_line[self.col['chi2']])
                self.relax.data.iter[self.run] = eval(self.file_line[self.col['iter']])
                self.relax.data.f_count[self.run] = eval(self.file_line[self.col['f_count']])
                self.relax.data.g_count[self.run] = eval(self.file_line[self.col['g_count']])
                self.relax.data.h_count[self.run] = eval(self.file_line[self.col['h_count']])
                if self.file_line[self.col['warn']] == 'None':
                    self.relax.data.warning[self.run] = None
                else:
                    self.relax.data.warning[self.run] = replace(self.file_line[self.col['warn']], '_', ' ')

            # Minimisation details (individual residue results).
            else:
                data.chi2 = eval(self.file_line[self.col['chi2']])
                data.iter = eval(self.file_line[self.col['iter']])
                data.f_count = eval(self.file_line[self.col['f_count']])
                data.g_count = eval(self.file_line[self.col['g_count']])
                data.h_count = eval(self.file_line[self.col['h_count']])
                if self.file_line[self.col['warn']] == 'None':
                    data.warning = None
                else:
                    data.warning = replace(self.file_line[self.col['warn']], '_', ' ')

        # Errors.
        if self.data_set == 'error':
            # S2.
            try:
                data.s2_err = float(self.file_line[self.col['s2']]) * self.return_conversion_factor('s2')
            except ValueError:
                data.s2_err = None

            # S2f.
            try:
                data.s2f_err = float(self.file_line[self.col['s2f']]) * self.return_conversion_factor('s2f')
            except ValueError:
                data.s2f_err = None

            # S2s.
            try:
                data.s2s_err = float(self.file_line[self.col['s2s']]) * self.return_conversion_factor('s2s')
            except ValueError:
                data.s2s_err = None

            # Local tm.
            try:
                data.local_tm_err = float(self.file_line[self.col['local_tm']]) * self.return_conversion_factor('local_tm')
            except ValueError:
                data.local_tm_err = None

            # te.
            try:
                data.te_err = float(self.file_line[self.col['te']]) * self.return_conversion_factor('te')
            except ValueError:
                data.te_err = None

            # tf.
            try:
                data.tf_err = float(self.file_line[self.col['tf']]) * self.return_conversion_factor('tf')
            except ValueError:
                data.tf_err = None

            # ts.
            try:
                data.ts_err = float(self.file_line[self.col['ts']]) * self.return_conversion_factor('ts')
            except ValueError:
                data.ts_err = None

            # Rex.
            try:
                data.rex_err = float(self.file_line[self.col['rex']]) * self.return_conversion_factor('rex')
            except ValueError:
                data.rex_err = None

            # Bond length.
            try:
                data.r_err = float(self.file_line[self.col['r']]) * self.return_conversion_factor('r')
            except ValueError:
                data.r_err = None

            # CSA.
            try:
                data.csa_err = float(self.file_line[self.col['csa']]) * self.return_conversion_factor('csa')
            except ValueError:
                data.csa_err = None


        # Construct the simulation data structures.
        if self.data_set == 'sim_0':
            # Get the parameter object names.
            param_names = self.data_names(set='params')

            # Get the minimisation statistic object names.
            min_names = self.data_names(set='min')

            # Loop over all the parameter names.
            for object_name in param_names:
                # Name for the simulation object.
                sim_object_name = object_name + '_sim'

                # Create the simulation object.
                setattr(data, sim_object_name, [])

            # Loop over all the minimisation object names.
            for object_name in min_names:
                # Name for the simulation object.
                sim_object_name = object_name + '_sim'

                # Create the simulation object.
                if self.param_set == 'diff' or self.param_set == 'all':
                    setattr(self.relax.data, sim_object_name, {})
                    object = getattr(self.relax.data, sim_object_name)
                    object[self.run] = []
                else:
                    setattr(data, sim_object_name, [])

        # Simulations.
        if self.data_set != 'value' and self.data_set != 'error':
            # S2.
            try:
                data.s2_sim.append(float(self.file_line[self.col['s2']]) * self.return_conversion_factor('s2'))
            except ValueError:
                data.s2_sim.append(None)

            # S2f.
            try:
                data.s2f_sim.append(float(self.file_line[self.col['s2f']]) * self.return_conversion_factor('s2f'))
            except ValueError:
                data.s2f_sim.append(None)

            # S2s.
            try:
                data.s2s_sim.append(float(self.file_line[self.col['s2s']]) * self.return_conversion_factor('s2s'))
            except ValueError:
                data.s2s_sim.append(None)

            # Local tm.
            try:
                data.local_tm_sim.append(float(self.file_line[self.col['local_tm']]) * self.return_conversion_factor('local_tm'))
            except ValueError:
                data.local_tm_sim.append(None)

            # te.
            try:
                data.te_sim.append(float(self.file_line[self.col['te']]) * self.return_conversion_factor('te'))
            except ValueError:
                data.te_sim.append(None)

            # tf.
            try:
                data.tf_sim.append(float(self.file_line[self.col['tf']]) * self.return_conversion_factor('tf'))
            except ValueError:
                data.tf_sim.append(None)

            # ts.
            try:
                data.ts_sim.append(float(self.file_line[self.col['ts']]) * self.return_conversion_factor('ts'))
            except ValueError:
                data.ts_sim.append(None)

            # Rex.
            try:
                data.rex_sim.append(float(self.file_line[self.col['rex']]) * self.return_conversion_factor('rex'))
            except ValueError:
                data.rex_sim.append(None)

            # Bond length.
            try:
                data.r_sim.append(float(self.file_line[self.col['r']]) * self.return_conversion_factor('r'))
            except ValueError:
                data.r_sim.append(None)

            # CSA.
            try:
                data.csa_sim.append(float(self.file_line[self.col['csa']]) * self.return_conversion_factor('csa'))
            except ValueError:
                data.csa_sim.append(None)

            # Minimisation details (global minimisation results).
            if self.param_set == 'diff' or self.param_set == 'all':
                self.relax.data.chi2_sim[self.run].append(eval(self.file_line[self.col['chi2']]))
                self.relax.data.iter_sim[self.run].append(eval(self.file_line[self.col['iter']]))
                self.relax.data.f_count_sim[self.run].append(eval(self.file_line[self.col['f_count']]))
                self.relax.data.g_count_sim[self.run].append(eval(self.file_line[self.col['g_count']]))
                self.relax.data.h_count_sim[self.run].append(eval(self.file_line[self.col['h_count']]))
                if self.file_line[self.col['warn']] == 'None':
                    self.relax.data.warning_sim[self.run].append(None)
                else:
                    self.relax.data.warning_sim[self.run].append(replace(self.file_line[self.col['warn']], '_', ' '))

            # Minimisation details (individual residue results).
            else:
                data.chi2_sim.append(eval(self.file_line[self.col['chi2']]))
                data.iter_sim.append(eval(self.file_line[self.col['iter']]))
                data.f_count_sim.append(eval(self.file_line[self.col['f_count']]))
                data.g_count_sim.append(eval(self.file_line[self.col['g_count']]))
                data.h_count_sim.append(eval(self.file_line[self.col['h_count']]))
                if self.file_line[self.col['warn']] == 'None':
                    data.warning_sim.append(None)
                else:
                    data.warning_sim.append(replace(self.file_line[self.col['warn']], '_', ' '))


    def read_columnar_param_set(self):
        """Function for reading the parameter set."""

        # Extract the parameter set if it exists, otherwise return.
        if self.file_line[self.col['param_set']] != 'None':
            self.param_set = self.file_line[self.col['param_set']]
        else:
            return

        # Local tm and model-free only parameter sets.
        if self.param_set == 'local_tm' or self.param_set == 'mf':
            diff_fixed = 1
            res_fixed = 0

        # Diffusion tensor parameter set.
        elif self.param_set == 'diff':
            diff_fixed = 0
            res_fixed = 1

        # 'all' parameter set.
        elif self.param_set == 'all':
            diff_fixed = 0
            res_fixed = 0

        # No parameter set.
        elif self.param_set == 'None':
            self.param_set = None
            diff_fixed = None
            res_fixed = None

        # Set the diffusion tensor fixed flag.
        if self.param_set != 'local_tm' and diff_fixed != None:
            self.relax.data.diff[self.run].fixed = diff_fixed

        # Set the residue specific fixed flag.
        for i in xrange(len(self.relax.data.res[self.run])):
            if res_fixed != None:
                self.relax.data.res[self.run][i].fixed = res_fixed


    def read_columnar_pdb(self, print_flag=1):
        """Function for reading the PDB file."""

        # File name.
        pdb = self.file_line[self.col['pdb']]

        # PDB model.
        pdb_model = eval(self.file_line[self.col['pdb_model']])

        # Heteronucleus.
        if self.col.has_key('pdb_heteronuc'):
            pdb_heteronuc = self.file_line[self.col['pdb_heteronuc']]

        # Proton.
        if self.col.has_key('pdb_proton'):
            pdb_proton = self.file_line[self.col['pdb_proton']]

        # Load the PDB.
        if not pdb == 'None':
            self.relax.generic.pdb.load(run=self.run, file=pdb, model=pdb_model, heteronuc=pdb_heteronuc, proton=pdb_proton, calc_vectors=0, fail=0, print_flag=print_flag)
            return 1
        else:
            return 0


    def read_columnar_relax_data(self):
        """Function for reading the relaxation data."""

        # Skip the error 'data_set'.
        if self.data_set == 'error':
            return

        # Relaxation data structures.
        self.ri_labels = eval(self.file_line[self.col['ri_labels']])
        self.remap_table = eval(self.file_line[self.col['remap_table']])
        self.frq_labels = eval(self.file_line[self.col['frq_labels']])
        self.frq = eval(self.file_line[self.col['frq']])

        # No relaxation data.
        if not self.ri_labels:
            return

        # Initialise the value and error arrays.
        values = []
        errors = []

        # Loop over the relaxation data of the residue.
        for i in xrange(len(self.ri_labels)):
            # Determine the data and error columns for this relaxation data set.
            data_col = self.col['frq'] + i + 1
            error_col = self.col['frq'] + len(self.ri_labels) + i + 1

            # Append the value and error.
            values.append(eval(self.file_line[data_col]))
            errors.append(eval(self.file_line[error_col]))

        # Simulations.
        sim = 0
        if self.data_set != 'value' and self.data_set != 'error':
            sim = 1

        # Add the relaxation data.
        self.relax.specific.relax_data.add_residue(run=self.run, res_index=self.res_index, ri_labels=self.ri_labels, remap_table=self.remap_table, frq_labels=self.frq_labels, frq=self.frq, values=values, errors=errors, sim=sim)


    def read_columnar_results(self, run, file_data, print_flag=1):
        """Function for reading the results file."""

        # Arguments.
        self.run = run

        # Extract and remove the header.
        header = file_data[0]
        file_data = file_data[1:]

        # Sort the column numbers.
        self.read_columnar_col_numbers(header)

        # Test the file.
        if len(self.col) < 2:
            raise RelaxInvalidDataError

        # Initialise some data structures and flags.
        nucleus_set = 0
        sim_num = None
        sims = []
        all_select_sim = []
        diff_data_set = 0
        diff_error_set = 0
        diff_sim_set = None
        self.param_set = None
        pdb = 0
        pdb_model = None
        pdb_heteronuc = None
        pdb_proton = None
        self.ri_labels = None

        # Generate the sequence.
        for self.file_line in file_data:
            # The data set.
            self.data_set = self.file_line[self.col['data_set']]

            # Stop creating the sequence once the data_set is no longer 'value'.
            if self.data_set != 'value':
                break

            # Sequence.
            self.read_columnar_sequence()


        # Loop over the lines of the file data.
        for self.file_line in file_data:
            # The data set.
            self.data_set = self.file_line[self.col['data_set']]

            # Find the residue index.
            self.res_index = self.read_columnar_find_index()

            # Reassign data structure.
            data = self.relax.data.res[self.run][self.res_index]

            # Backwards compatibility for the reading of the results file from versions 1.2.0 to 1.2.9.
            if len(self.file_line) == 3:
                continue

            # Set the nucleus type.
            if not nucleus_set:
                if self.file_line[self.col['nucleus']] != 'None':
                    self.relax.generic.nuclei.set_values(self.file_line[self.col['nucleus']])
                    nucleus_set = 1

            # Simulation number.
            if self.data_set != 'value' and self.data_set != 'error':
                # Extract the number from the self.data_set string.
                sim_num = split(self.data_set, '_')
                try:
                    sim_num = int(sim_num[1])
                except:
                    raise RelaxError, "The simulation number '%s' is invalid." % sim_num

                # A new simulation number.
                if sim_num not in sims:
                    # Update the sims array and append an empty array to the selected sims array.
                    sims.append(sim_num)
                    all_select_sim.append([])

                # Selected simulations.
                all_select_sim[-1].append(int(self.file_line[self.col['select']]))

            # Diffusion tensor data.
            if self.data_set == 'value' and not diff_data_set:
                self.read_columnar_diff_tensor()
                diff_data_set = 1

            # Diffusion tensor errors.
            elif self.data_set == 'error' and not diff_error_set:
                self.read_columnar_diff_tensor()
                diff_error_set = 1

            # Diffusion tensor simulation data.
            elif self.data_set != 'value' and self.data_set != 'error' and sim_num != diff_sim_set:
                self.read_columnar_diff_tensor()
                diff_sim_set = sim_num

            # Parameter set.
            if self.param_set == None:
                self.read_columnar_param_set()

            # PDB.
            if not pdb:
                if self.read_columnar_pdb(print_flag):
                    pdb = 1

            # XH vector, heteronucleus, and proton.
            if self.data_set == 'value':
                self.read_columnar_xh_vect()

            # Relaxation data.
            self.read_columnar_relax_data()

            # Model-free data.
            self.read_columnar_model_free_data()

        # Set up the simulations.
        if len(sims):
            # Convert the selected simulation array of arrays into a Numeric matrix and transpose it.
            all_select_sim = transpose(array(all_select_sim))

            # Set up the Monte Carlo simulations.
            self.relax.generic.monte_carlo.setup(self.run, number=len(sims), all_select_sim=all_select_sim)

            # Turn the simulation state to off!
            self.relax.data.sim_state[self.run] = 0


    def read_columnar_sequence(self):
        """Function for generating the sequence."""

        # Residue number and name.
        try:
            res_num = int(self.file_line[self.col['num']])
        except ValueError:
            raise RelaxError, "The residue number " + self.file_line[self.col['num']] + " is not an integer."
        res_name = self.file_line[self.col['name']]

        # Generate the sequence.
        self.relax.generic.sequence.add(self.run, res_num, res_name, select=int(self.file_line[self.col['select']]))


    def read_columnar_xh_vect(self):
        """Function for reading the XH unit vectors."""

        # The vector.
        xh_vect = eval(self.file_line[self.col['xh_vect']])
        if xh_vect:
            # Numeric array format.
            try:
                xh_vect = array(xh_vect, Float64)
            except:
                raise RelaxError, "The XH unit vector " + self.file_line[self.col['xh_vect']] + " is invalid."

            # Set the vector.
            self.relax.generic.pdb.set_vector(run=self.run, res=self.res_index, xh_vect=xh_vect)

        # The heteronucleus and proton names.
        self.relax.data.res[self.run][self.res_index].heteronuc = self.file_line[self.col['pdb_heteronuc']]
        self.relax.data.res[self.run][self.res_index].proton = self.file_line[self.col['pdb_proton']]


    def remove_tm(self, run, res_num):
        """Function for removing the local tm parameter from the model-free parameters."""

        # Arguments.
        self.run = run

        # Test if the run exists.
        if not self.run in self.relax.data.run_names:
            raise RelaxNoRunError, self.run

        # Test if the run type is set to 'mf'.
        function_type = self.relax.data.run_types[self.relax.data.run_names.index(self.run)]
        if function_type != 'mf':
            raise RelaxFuncSetupError, self.relax.specific_setup.get_string(function_type)

        # Test if sequence data is loaded.
        if not self.relax.data.res.has_key(self.run):
            raise RelaxNoSequenceError, self.run

        # Loop over the sequence.
        for i in xrange(len(self.relax.data.res[self.run])):
            # Remap the data structure.
            data = self.relax.data.res[self.run][i]

            # Skip unselected residues.
            if not data.select:
                continue

            # If res_num is set, then skip all other residues.
            if res_num != None and res_num != data.num:
                continue

            # Test if a local tm parameter exists.
            if not hasattr(data, 'params') or not 'local_tm' in data.params:
                continue

            # Remove tm.
            data.params.remove('local_tm')

            # Model name.
            if match('^tm', data.model):
                data.model = data.model[1:]

            # Set the local tm value to None.
            data.local_tm = None

            # Set all the minimisation details to None.
            data.chi2 = None
            data.iter = None
            data.f_count = None
            data.g_count = None
            data.h_count = None
            data.warning = None

        # Set the global minimisation details to None.
        self.relax.data.chi2[self.run] = None
        self.relax.data.iter[self.run] = None
        self.relax.data.f_count[self.run] = None
        self.relax.data.g_count[self.run] = None
        self.relax.data.h_count[self.run] = None
        self.relax.data.warning[self.run] = None


    def return_conversion_factor(self, param):
        """Function for returning the factor of conversion between different parameter units.

        For example, the internal representation of te is in seconds, whereas the external
        representation is in picoseconds, therefore this function will return 1e-12 for te.
        """

        # Get the object name.
        object_name = self.return_data_name(param)

        # tm (nanoseconds).
        if object_name == 'tm' or object_name == 'local_tm':
            return 1e-9

        # te, tf, and ts (picoseconds).
        elif object_name in ['te', 'tf', 'ts']:
            return 1e-12

        # Rex (value at 1st field strength).
        elif object_name == 'rex':
            return 1.0 / (2.0 * pi * self.relax.data.frq[self.run][0])**2

        # Bond length (Angstrom).
        elif object_name == 'r':
            return 1e-10

        # CSA (ppm).
        elif object_name == 'csa':
            return 1e-6

        # No conversion factor.
        else:
            return 1.0


    def return_data_name(self, name):
        """
        Model-free data type string matching patterns
        ~~~~~~~~~~~~~~~~~~~~~~~~~~~~~~~~~~~~~~~~~~~~~

        ____________________________________________________________________________________________
        |                        |              |                                                  |
        | Data type              | Object name  | Patterns                                         |
        |________________________|______________|__________________________________________________|
        |                        |              |                                                  |
        | Local tm               | 'local_tm'   | '[Ll]ocal[ -_]tm'                                |
        |                        |              |                                                  |
        | Order parameter S2     | 's2'         | '^[Ss]2$'                                        |
        |                        |              |                                                  |
        | Order parameter S2f    | 's2f'        | '^[Ss]2f$'                                       |
        |                        |              |                                                  |
        | Order parameter S2s    | 's2s'        | '^[Ss]2s$'                                       |
        |                        |              |                                                  |
        | Correlation time te    | 'te'         | '^te$'                                           |
        |                        |              |                                                  |
        | Correlation time tf    | 'tf'         | '^tf$'                                           |
        |                        |              |                                                  |
        | Correlation time ts    | 'ts'         | '^ts$'                                           |
        |                        |              |                                                  |
        | Chemical exchange      | 'rex'        | '^[Rr]ex$' or '[Cc]emical[ -_][Ee]xchange'       |
        |                        |              |                                                  |
        | Bond length            | 'r'          | '^r$' or '[Bb]ond[ -_][Ll]ength'                 |
        |                        |              |                                                  |
        | CSA                    | 'csa'        | '^[Cc][Ss][Aa]$'                                 |
        |________________________|______________|__________________________________________________|

        """

        # Local tm.
        if search('[Ll]ocal[ -_]tm', name):
            return 'local_tm'

        # Order parameter S2.
        if search('^[Ss]2$', name):
            return 's2'

        # Order parameter S2f.
        if search('^[Ss]2f$', name):
            return 's2f'

        # Order parameter S2s.
        if search('^[Ss]2s$', name):
            return 's2s'

        # Correlation time te.
        if search('^te$', name):
            return 'te'

        # Correlation time tf.
        if search('^tf$', name):
            return 'tf'

        # Correlation time ts.
        if search('^ts$', name):
            return 'ts'

        # Rex.
        if search('^[Rr]ex$', name) or search('[Cc]emical[ -_][Ee]xchange', name):
            return 'rex'

        # Bond length.
        if search('^r$', name) or search('[Bb]ond[ -_][Ll]ength', name):
            return 'r'

        # CSA.
        if search('^[Cc][Ss][Aa]$', name):
            return 'csa'


    def return_grace_string(self, param):
        """Function for returning the Grace string representing the parameter for axis labelling."""

        # Get the object name.
        object_name = self.return_data_name(param)

        # Local tm.
        if object_name == 'tm' or object_name == 'local_tm':
            return '\\xt\\f{}\\sm'

        # Order parameter S2.
        elif object_name == 's2':
            return '\\qS\\v{0.4}\\z{0.71}2\\Q'

        # Order parameter S2f.
        elif object_name == 's2f':
            return '\\qS\\sf\\N\\h{-0.2}\\v{0.4}\\z{0.71}2\\Q'

        # Order parameter S2s.
        elif object_name == 's2s':
            return '\\qS\\ss\\N\\h{-0.2}\\v{0.4}\\z{0.71}2\\Q'

        # Correlation time te.
        elif object_name == 'te':
            return '\\xt\\f{}\\se'

        # Correlation time tf.
        elif object_name == 'tf':
            return '\\xt\\f{}\\sf'

        # Correlation time ts.
        elif object_name == 'ts':
            return '\\xt\\f{}\\ss'

        # Rex.
        elif object_name == 'rex':
            return '\\qR\\sex\\Q'

        # Bond length.
        elif object_name == 'r':
            return 'Bond length'

        # CSA.
        elif object_name == 'csa':
            return '\\qCSA\\Q'


    def return_units(self, param):
        """Function for returning a string representing the parameters units.

        For example, the internal representation of te is in seconds, whereas the external
        representation is in picoseconds, therefore this function will return the string
        'picoseconds' for te.
        """

        # Get the object name.
        object_name = self.return_data_name(param)

        # tm (nanoseconds).
        if object_name == 'tm' or object_name == 'local_tm':
            return 'ns'

        # te, tf, and ts (picoseconds).
        elif object_name in ['te', 'tf', 'ts']:
            return 'ps'

        # Rex (value at 1st field strength).
        elif object_name == 'rex':
            return self.relax.data.frq_labels[self.run][0] + ' MHz'

        # Bond length (Angstrom).
        elif object_name == 'r':
            return 'Angstrom'

        # CSA (ppm).
        elif object_name == 'csa':
            return 'ppm'


    def select_model(self, run=None, model=None, res_num=None):
        """Function for the selection of a preset model-free model."""

        # Arguments.
        self.run = run

        # Test if the run exists.
        if not self.run in self.relax.data.run_names:
            raise RelaxNoRunError, self.run

        # Test if the run type is set to 'mf'.
        function_type = self.relax.data.run_types[self.relax.data.run_names.index(self.run)]
        if function_type != 'mf':
            raise RelaxFuncSetupError, self.relax.specific_setup.get_string(function_type)

        # Test if sequence data is loaded.
        if not self.relax.data.res.has_key(self.run):
            raise RelaxNoSequenceError, self.run


        # Preset models.
        ################

        # Block 1.
        if model == 'm0':
            equation = 'mf_orig'
            params = []
        elif model == 'm1':
            equation = 'mf_orig'
            params = ['S2']
        elif model == 'm2':
            equation = 'mf_orig'
            params = ['S2', 'te']
        elif model == 'm3':
            equation = 'mf_orig'
            params = ['S2', 'Rex']
        elif model == 'm4':
            equation = 'mf_orig'
            params = ['S2', 'te', 'Rex']
        elif model == 'm5':
            equation = 'mf_ext'
            params = ['S2f', 'S2', 'ts']
        elif model == 'm6':
            equation = 'mf_ext'
            params = ['S2f', 'tf', 'S2', 'ts']
        elif model == 'm7':
            equation = 'mf_ext'
            params = ['S2f', 'S2', 'ts', 'Rex']
        elif model == 'm8':
            equation = 'mf_ext'
            params = ['S2f', 'tf', 'S2', 'ts', 'Rex']
        elif model == 'm9':
            equation = 'mf_orig'
            params = ['Rex']

        # Block 2.
        elif model == 'm10':
            equation = 'mf_orig'
            params = ['CSA']
        elif model == 'm11':
            equation = 'mf_orig'
            params = ['CSA', 'S2']
        elif model == 'm12':
            equation = 'mf_orig'
            params = ['CSA', 'S2', 'te']
        elif model == 'm13':
            equation = 'mf_orig'
            params = ['CSA', 'S2', 'Rex']
        elif model == 'm14':
            equation = 'mf_orig'
            params = ['CSA', 'S2', 'te', 'Rex']
        elif model == 'm15':
            equation = 'mf_ext'
            params = ['CSA', 'S2f', 'S2', 'ts']
        elif model == 'm16':
            equation = 'mf_ext'
            params = ['CSA', 'S2f', 'tf', 'S2', 'ts']
        elif model == 'm17':
            equation = 'mf_ext'
            params = ['CSA', 'S2f', 'S2', 'ts', 'Rex']
        elif model == 'm18':
            equation = 'mf_ext'
            params = ['CSA', 'S2f', 'tf', 'S2', 'ts', 'Rex']
        elif model == 'm19':
            equation = 'mf_orig'
            params = ['CSA', 'Rex']

        # Block 3.
        elif model == 'm20':
            equation = 'mf_orig'
            params = ['r']
        elif model == 'm21':
            equation = 'mf_orig'
            params = ['r', 'S2']
        elif model == 'm22':
            equation = 'mf_orig'
            params = ['r', 'S2', 'te']
        elif model == 'm23':
            equation = 'mf_orig'
            params = ['r', 'S2', 'Rex']
        elif model == 'm24':
            equation = 'mf_orig'
            params = ['r', 'S2', 'te', 'Rex']
        elif model == 'm25':
            equation = 'mf_ext'
            params = ['r', 'S2f', 'S2', 'ts']
        elif model == 'm26':
            equation = 'mf_ext'
            params = ['r', 'S2f', 'tf', 'S2', 'ts']
        elif model == 'm27':
            equation = 'mf_ext'
            params = ['r', 'S2f', 'S2', 'ts', 'Rex']
        elif model == 'm28':
            equation = 'mf_ext'
            params = ['r', 'S2f', 'tf', 'S2', 'ts', 'Rex']
        elif model == 'm29':
            equation = 'mf_orig'
            params = ['r', 'Rex']

        # Block 4.
        elif model == 'm30':
            equation = 'mf_orig'
            params = ['r', 'CSA']
        elif model == 'm31':
            equation = 'mf_orig'
            params = ['r', 'CSA', 'S2']
        elif model == 'm32':
            equation = 'mf_orig'
            params = ['r', 'CSA', 'S2', 'te']
        elif model == 'm33':
            equation = 'mf_orig'
            params = ['r', 'CSA', 'S2', 'Rex']
        elif model == 'm34':
            equation = 'mf_orig'
            params = ['r', 'CSA', 'S2', 'te', 'Rex']
        elif model == 'm35':
            equation = 'mf_ext'
            params = ['r', 'CSA', 'S2f', 'S2', 'ts']
        elif model == 'm36':
            equation = 'mf_ext'
            params = ['r', 'CSA', 'S2f', 'tf', 'S2', 'ts']
        elif model == 'm37':
            equation = 'mf_ext'
            params = ['r', 'CSA', 'S2f', 'S2', 'ts', 'Rex']
        elif model == 'm38':
            equation = 'mf_ext'
            params = ['r', 'CSA', 'S2f', 'tf', 'S2', 'ts', 'Rex']
        elif model == 'm39':
            equation = 'mf_orig'
            params = ['r', 'CSA', 'Rex']


        # Preset models with local correlation time.
        ############################################

        # Block 1.
        elif model == 'tm0':
            equation = 'mf_orig'
            params = ['local_tm']
        elif model == 'tm1':
            equation = 'mf_orig'
            params = ['local_tm', 'S2']
        elif model == 'tm2':
            equation = 'mf_orig'
            params = ['local_tm', 'S2', 'te']
        elif model == 'tm3':
            equation = 'mf_orig'
            params = ['local_tm', 'S2', 'Rex']
        elif model == 'tm4':
            equation = 'mf_orig'
            params = ['local_tm', 'S2', 'te', 'Rex']
        elif model == 'tm5':
            equation = 'mf_ext'
            params = ['local_tm', 'S2f', 'S2', 'ts']
        elif model == 'tm6':
            equation = 'mf_ext'
            params = ['local_tm', 'S2f', 'tf', 'S2', 'ts']
        elif model == 'tm7':
            equation = 'mf_ext'
            params = ['local_tm', 'S2f', 'S2', 'ts', 'Rex']
        elif model == 'tm8':
            equation = 'mf_ext'
            params = ['local_tm', 'S2f', 'tf', 'S2', 'ts', 'Rex']
        elif model == 'tm9':
            equation = 'mf_orig'
            params = ['local_tm', 'Rex']

        # Block 2.
        elif model == 'tm10':
            equation = 'mf_orig'
            params = ['local_tm', 'CSA']
        elif model == 'tm11':
            equation = 'mf_orig'
            params = ['local_tm', 'CSA', 'S2']
        elif model == 'tm12':
            equation = 'mf_orig'
            params = ['local_tm', 'CSA', 'S2', 'te']
        elif model == 'tm13':
            equation = 'mf_orig'
            params = ['local_tm', 'CSA', 'S2', 'Rex']
        elif model == 'tm14':
            equation = 'mf_orig'
            params = ['local_tm', 'CSA', 'S2', 'te', 'Rex']
        elif model == 'tm15':
            equation = 'mf_ext'
            params = ['local_tm', 'CSA', 'S2f', 'S2', 'ts']
        elif model == 'tm16':
            equation = 'mf_ext'
            params = ['local_tm', 'CSA', 'S2f', 'tf', 'S2', 'ts']
        elif model == 'tm17':
            equation = 'mf_ext'
            params = ['local_tm', 'CSA', 'S2f', 'S2', 'ts', 'Rex']
        elif model == 'tm18':
            equation = 'mf_ext'
            params = ['local_tm', 'CSA', 'S2f', 'tf', 'S2', 'ts', 'Rex']
        elif model == 'tm19':
            equation = 'mf_orig'
            params = ['local_tm', 'CSA', 'Rex']

        # Block 3.
        elif model == 'tm20':
            equation = 'mf_orig'
            params = ['local_tm', 'r']
        elif model == 'tm21':
            equation = 'mf_orig'
            params = ['local_tm', 'r', 'S2']
        elif model == 'tm22':
            equation = 'mf_orig'
            params = ['local_tm', 'r', 'S2', 'te']
        elif model == 'tm23':
            equation = 'mf_orig'
            params = ['local_tm', 'r', 'S2', 'Rex']
        elif model == 'tm24':
            equation = 'mf_orig'
            params = ['local_tm', 'r', 'S2', 'te', 'Rex']
        elif model == 'tm25':
            equation = 'mf_ext'
            params = ['local_tm', 'r', 'S2f', 'S2', 'ts']
        elif model == 'tm26':
            equation = 'mf_ext'
            params = ['local_tm', 'r', 'S2f', 'tf', 'S2', 'ts']
        elif model == 'tm27':
            equation = 'mf_ext'
            params = ['local_tm', 'r', 'S2f', 'S2', 'ts', 'Rex']
        elif model == 'tm28':
            equation = 'mf_ext'
            params = ['local_tm', 'r', 'S2f', 'tf', 'S2', 'ts', 'Rex']
        elif model == 'tm29':
            equation = 'mf_orig'
            params = ['local_tm', 'r', 'Rex']

        # Block 4.
        elif model == 'tm30':
            equation = 'mf_orig'
            params = ['local_tm', 'r', 'CSA']
        elif model == 'tm31':
            equation = 'mf_orig'
            params = ['local_tm', 'r', 'CSA', 'S2']
        elif model == 'tm32':
            equation = 'mf_orig'
            params = ['local_tm', 'r', 'CSA', 'S2', 'te']
        elif model == 'tm33':
            equation = 'mf_orig'
            params = ['local_tm', 'r', 'CSA', 'S2', 'Rex']
        elif model == 'tm34':
            equation = 'mf_orig'
            params = ['local_tm', 'r', 'CSA', 'S2', 'te', 'Rex']
        elif model == 'tm35':
            equation = 'mf_ext'
            params = ['local_tm', 'r', 'CSA', 'S2f', 'S2', 'ts']
        elif model == 'tm36':
            equation = 'mf_ext'
            params = ['local_tm', 'r', 'CSA', 'S2f', 'tf', 'S2', 'ts']
        elif model == 'tm37':
            equation = 'mf_ext'
            params = ['local_tm', 'r', 'CSA', 'S2f', 'S2', 'ts', 'Rex']
        elif model == 'tm38':
            equation = 'mf_ext'
            params = ['local_tm', 'r', 'CSA', 'S2f', 'tf', 'S2', 'ts', 'Rex']
        elif model == 'tm39':
            equation = 'mf_orig'
            params = ['local_tm', 'r', 'CSA', 'Rex']

        # Invalid model.
        else:
            raise RelaxError, "The model '" + model + "' is invalid."

        # Set up the model.
        self.model_setup(self.run, model, equation, params, res_num)


    def set_doc(self):
        """
        Model-free set details
        ~~~~~~~~~~~~~~~~~~~~~~

        Setting a parameter value may have no effect depending on which model-free model is chosen,
        for example if S2f values and S2s values are set but the run corresponds to model-free model
        'm4' then, because these data values are not parameters of the model, they will have no
        effect.

        Note that the Rex values are scaled quadratically with field strength and should be supplied
        as a field strength independent value.  Use the following formula to get the correct value:

            value = Rex / (2.0 * pi * frequency) ** 2

        where:
            Rex is the chemical exchange value for the current frequency.
            pi is in the namespace of relax, ie just type 'pi'.
            frequency is the proton frequency corresponding to the data.
        """


    def set_error(self, run, instance, index, error):
        """Function for setting parameter errors."""

        # Arguments.
        self.run = run

        # Parameter increment counter.
        inc = 0

        # Get the parameter object names.
        param_names = self.data_names(set='params')


        # Diffusion tensor parameter errors.
        ####################################

        if self.param_set == 'diff' or self.param_set == 'all':
            # Spherical diffusion.
            if self.relax.data.diff[self.run].type == 'sphere':
                # Return the parameter array.
                if index == 0:
                    self.relax.data.diff[self.run].tm_err = error

                # Increment.
                inc = inc + 1

            # Spheroidal diffusion.
            elif self.relax.data.diff[self.run].type == 'spheroid':
                # Return the parameter array.
                if index == 0:
                    self.relax.data.diff[self.run].tm_err = error
                elif index == 1:
                    self.relax.data.diff[self.run].Da_err = error
                elif index == 2:
                    self.relax.data.diff[self.run].theta_err = error
                elif index == 3:
                    self.relax.data.diff[self.run].phi_err = error

                # Increment.
                inc = inc + 4

            # Ellipsoidal diffusion.
            elif self.relax.data.diff[self.run].type == 'ellipsoid':
                # Return the parameter array.
                if index == 0:
                    self.relax.data.diff[self.run].tm_err = error
                elif index == 1:
                    self.relax.data.diff[self.run].Da_err = error
                elif index == 2:
                    self.relax.data.diff[self.run].Dr_err = error
                elif index == 3:
                    self.relax.data.diff[self.run].alpha_err = error
                elif index == 4:
                    self.relax.data.diff[self.run].beta_err = error
                elif index == 5:
                    self.relax.data.diff[self.run].gamma_err = error

                # Increment.
                inc = inc + 6


        # Model-free parameter errors for the parameter set 'all'.
        ##########################################################

        if self.param_set == 'all':
            # Loop over the sequence.
            for i in xrange(len(self.relax.data.res[self.run])):
                # Skip unselected residues.
                if not self.relax.data.res[self.run][i].select:
                    continue

                # Loop over the residue specific parameters.
                for param in param_names:
                    # Return the parameter array.
                    if index == inc:
                        setattr(self.relax.data.res[self.run][i], param + "_err", error)

                    # Increment.
                    inc = inc + 1


        # Model-free parameters for the parameter sets 'mf' and 'local_tm'.
        ###################################################################

        if self.param_set == 'mf' or self.param_set == 'local_tm':
            # Skip unselected residues.
            if not self.relax.data.res[self.run][instance].select:
                return

            # Loop over the residue specific parameters.
            for param in param_names:
                # Return the parameter array.
                if index == inc:
                    setattr(self.relax.data.res[self.run][instance], param + "_err", error)

                # Increment.
                inc = inc + 1


    def set_selected_sim(self, run, instance, select_sim):
        """Function for returning the array of selected simulation flags."""

        # Arguments.
        self.run = run

        # Determine the parameter set type.
        self.param_set = self.determine_param_set_type()

        # Single instance.
        if self.param_set == 'all' or self.param_set == 'diff':
            if not hasattr(self.relax.data, 'select_sim'):
                self.relax.data.select_sim = {}
            self.relax.data.select_sim[self.run] = select_sim

        # Multiple instances.
        else:
            self.relax.data.res[self.run][instance].select_sim = select_sim


    def set_update(self, run, param, index):
        """Function to update the other model-free parameters."""

        # Alias the residue specific data structure.
        data = self.relax.data.res[self.run][index]

        # S2f parameter.
        if param == 'S2f':
            # Update S2 if S2s exists.
            if hasattr(data, 's2s') and data.s2s != None:
                data.s2 = data.s2f * data.s2s


        # S2s parameter.
        if param == 'S2s':
            # Update S2 if S2f exists.
            if hasattr(data, 's2f') and data.s2f != None:
                data.s2 = data.s2f * data.s2s


    def sim_init_values(self, run):
        """Function for initialising Monte Carlo parameter values."""

        # Arguments.
        self.run = run

        # Determine the parameter set type.
        self.param_set = self.determine_param_set_type()

        # Get the parameter object names.
        param_names = self.data_names(set='params')

        # Get the minimisation statistic object names.
        min_names = self.data_names(set='min')

        # List of diffusion tensor parameters.
        if self.param_set == 'diff' or self.param_set == 'all':
            # Spherical diffusion.
            if self.relax.data.diff[self.run].type == 'sphere':
                diff_params = ['tm']

            # Spheroidal diffusion.
            elif self.relax.data.diff[self.run].type == 'spheroid':
                diff_params = ['tm', 'Da', 'theta', 'phi']

            # Ellipsoidal diffusion.
            elif self.relax.data.diff[self.run].type == 'ellipsoid':
                diff_params = ['tm', 'Da', 'Dr', 'alpha', 'beta', 'gamma']


        # Test if Monte Carlo parameter values have already been set.
        #############################################################

        # Diffusion tensor parameters and non residue specific minimisation statistics.
        if self.param_set == 'diff' or self.param_set == 'all':
            # Loop over the parameters.
            for object_name in diff_params:
                # Name for the simulation object.
                sim_object_name = object_name + '_sim'

                # Test if the simulation object already exists.
                if hasattr(self.relax.data.diff[self.run], sim_object_name):
                    raise RelaxError, "Monte Carlo parameter values have already been set."

            # Loop over the minimisation stats objects.
            for object_name in min_names:
                # Name for the simulation object.
                sim_object_name = object_name + '_sim'

                # Test if the simulation object already exists.
                if hasattr(self.relax.data, sim_object_name):
                    raise RelaxError, "Monte Carlo parameter values have already been set."

        # Residue specific parameters.
        if self.param_set != 'diff':
            for i in xrange(len(self.relax.data.res[self.run])):
                # Skip unselected residues.
                if not self.relax.data.res[self.run][i].select:
                    continue

                # Loop over all the parameter names.
                for object_name in param_names:
                    # Name for the simulation object.
                    sim_object_name = object_name + '_sim'

                    # Test if the simulation object already exists.
                    if hasattr(self.relax.data.res[self.run][i], sim_object_name):
                        raise RelaxError, "Monte Carlo parameter values have already been set."


        # Set the Monte Carlo parameter values.
        #######################################

        # Loop over the global minimisation stats objects.
        for object_name in min_names:
            # Name for the simulation object.
            sim_object_name = object_name + '_sim'

            # Create the simulation object.
            setattr(self.relax.data, sim_object_name, {})

            # Get the simulation object.
            sim_object = getattr(self.relax.data, sim_object_name)

            # Add the run.
            sim_object[self.run] = []

            # Loop over the simulations.
            for j in xrange(self.relax.data.sim_number[self.run]):
                # Get the object.
                object = getattr(self.relax.data, object_name)

                # Test if the object has the key self.run.
                if not object.has_key(self.run):
                    continue

                # Copy and append the data.
                sim_object[self.run].append(deepcopy(object[self.run]))

        # Diffusion tensor parameters and non residue specific minimisation statistics.
        if self.param_set == 'diff' or self.param_set == 'all':
            # Loop over the parameters.
            for object_name in diff_params:
                # Name for the simulation object.
                sim_object_name = object_name + '_sim'

                # Create the simulation object.
                setattr(self.relax.data.diff[self.run], sim_object_name, [])

                # Get the simulation object.
                sim_object = getattr(self.relax.data.diff[self.run], sim_object_name)

                # Loop over the simulations.
                for j in xrange(self.relax.data.sim_number[self.run]):
                    # Copy and append the data.
                    sim_object.append(deepcopy(getattr(self.relax.data.diff[self.run], object_name)))

        # Residue specific parameters.
        if self.param_set != 'diff':
            for i in xrange(len(self.relax.data.res[self.run])):
                # Skip unselected residues.
                if not self.relax.data.res[self.run][i].select:
                    continue

                # Loop over all the data names.
                for object_name in param_names:
                    # Name for the simulation object.
                    sim_object_name = object_name + '_sim'

                    # Create the simulation object.
                    setattr(self.relax.data.res[self.run][i], sim_object_name, [])

                    # Get the simulation object.
                    sim_object = getattr(self.relax.data.res[self.run][i], sim_object_name)

                    # Loop over the simulations.
                    for j in xrange(self.relax.data.sim_number[self.run]):
                        # Copy and append the data.
                        sim_object.append(deepcopy(getattr(self.relax.data.res[self.run][i], object_name)))

                # Loop over all the minimisation object names.
                for object_name in min_names:
                    # Name for the simulation object.
                    sim_object_name = object_name + '_sim'

                    # Create the simulation object.
                    setattr(self.relax.data.res[self.run][i], sim_object_name, [])

                    # Get the simulation object.
                    sim_object = getattr(self.relax.data.res[self.run][i], sim_object_name)

                    # Loop over the simulations.
                    for j in xrange(self.relax.data.sim_number[self.run]):
                        # Copy and append the data.
                        sim_object.append(deepcopy(getattr(self.relax.data.res[self.run][i], object_name)))


    def sim_pack_data(self, run, i, sim_data):
        """Function for packing Monte Carlo simulation data."""

        # Test if the simulation data already exists.
        if hasattr(self.relax.data.res[run][i], 'relax_sim_data'):
            raise RelaxError, "Monte Carlo simulation data already exists."

        # Create the data structure.
        self.relax.data.res[run][i].relax_sim_data = sim_data


    def sim_return_chi2(self, run, instance):
        """Function for returning the array of simulation chi-squared values."""

        # Arguments.
        self.run = run

        # Determine the parameter set type.
        self.param_set = self.determine_param_set_type()

        # Single instance.
        if self.param_set == 'all' or self.param_set == 'diff':
            return self.relax.data.chi2_sim[self.run]

        # Multiple instances.
        else:
            return self.relax.data.res[self.run][instance].chi2_sim


    def sim_return_param(self, run, instance, index):
        """Function for returning the array of simulation parameter values."""

        # Arguments.
        self.run = run

        # Parameter increment counter.
        inc = 0

        # Get the parameter object names.
        param_names = self.data_names(set='params')


        # Diffusion tensor parameters.
        ##############################

        if self.param_set == 'diff' or self.param_set == 'all':
            # Spherical diffusion.
            if self.relax.data.diff[self.run].type == 'sphere':
                # Return the parameter array.
                if index == 0:
                    return self.relax.data.diff[self.run].tm_sim

                # Increment.
                inc = inc + 1

            # Spheroidal diffusion.
            elif self.relax.data.diff[self.run].type == 'spheroid':
                # Return the parameter array.
                if index == 0:
                    return self.relax.data.diff[self.run].tm_sim
                elif index == 1:
                    return self.relax.data.diff[self.run].Da_sim
                elif index == 2:
                    return self.relax.data.diff[self.run].theta_sim
                elif index == 3:
                    return self.relax.data.diff[self.run].phi_sim

                # Increment.
                inc = inc + 4

            # Ellipsoidal diffusion.
            elif self.relax.data.diff[self.run].type == 'ellipsoid':
                # Return the parameter array.
                if index == 0:
                    return self.relax.data.diff[self.run].tm_sim
                elif index == 1:
                    return self.relax.data.diff[self.run].Da_sim
                elif index == 2:
                    return self.relax.data.diff[self.run].Dr_sim
                elif index == 3:
                    return self.relax.data.diff[self.run].alpha_sim
                elif index == 4:
                    return self.relax.data.diff[self.run].beta_sim
                elif index == 5:
                    return self.relax.data.diff[self.run].gamma_sim

                # Increment.
                inc = inc + 6


        # Model-free parameters for the parameter set 'all'.
        ####################################################

        if self.param_set == 'all':
            # Loop over the sequence.
            for i in xrange(len(self.relax.data.res[self.run])):
                # Skip unselected residues.
                if not self.relax.data.res[self.run][i].select:
                    continue

                # Loop over the residue specific parameters.
                for param in param_names:
                    # Return the parameter array.
                    if index == inc:
                        return getattr(self.relax.data.res[self.run][i], param + "_sim")

                    # Increment.
                    inc = inc + 1


        # Model-free parameters for the parameter sets 'mf' and 'local_tm'.
        ###################################################################

        if self.param_set == 'mf' or self.param_set == 'local_tm':
            # Skip unselected residues.
            if not self.relax.data.res[self.run][instance].select:
                return

            # Loop over the residue specific parameters.
            for param in param_names:
                # Return the parameter array.
                if index == inc:
                    return getattr(self.relax.data.res[self.run][instance], param + "_sim")

                # Increment.
                inc = inc + 1


    def sim_return_selected(self, run, instance):
        """Function for returning the array of selected simulation flags."""

        # Arguments.
        self.run = run

        # Determine the parameter set type.
        self.param_set = self.determine_param_set_type()

        # Single instance.
        if self.param_set == 'all' or self.param_set == 'diff':
            return self.relax.data.select_sim[self.run]

        # Multiple instances.
        else:
            return self.relax.data.res[self.run][instance].select_sim


    def skip_function(self, run=None, instance=None, min_instances=None, num_instances=None):
        """Function for skiping certain data."""

        # Arguments.
        self.run = run

        # Determine the parameter set type.
        self.param_set = self.determine_param_set_type()

        # All residues.
        combine = 0
        if min_instances == 1 and min_instances != num_instances:
            combine = 1

        # Sequence specific data.
        if (self.param_set == 'mf' or self.param_set == 'local_tm') and not combine and not self.relax.data.res[self.run][instance].select:
            return 1

        # Don't skip.
        return 0


    def unselect(self, run, i, sim_index=None):
        """Function for unselecting models or simulations."""

        # Arguments.
        self.run = run

        # Determine the parameter set type.
        self.param_set = self.determine_param_set_type()

        # Simulation unselect.
        if sim_index != None:
            # Single instance.
            if self.param_set == 'mf' or self.param_set == 'local_tm':
                self.relax.data.res[self.run][i].select_sim[sim_index] = 0

            # Multiple instances.
            else:
                self.relax.data.select_sim[self.run][sim_index] = 0

        # Residue unselect.
        else:
            # Single residue.
            if self.param_set == 'mf' or self.param_set == 'local_tm':
                self.relax.data.res[self.run][i].select = 0


    def write_columnar_line(self, file=None, num=None, name=None, select=None, select_sim=None, data_set=None, nucleus=None, model=None, equation=None, params=None, param_set=None, s2=None, s2f=None, s2s=None, local_tm=None, te=None, tf=None, ts=None, rex=None, r=None, csa=None, chi2=None, i=None, f=None, g=None, h=None, warn=None, diff_type=None, diff_params=None, pdb=None, pdb_model=None, pdb_heteronuc=None, pdb_proton=None, xh_vect=None, ri_labels=None, remap_table=None, frq_labels=None, frq=None, ri=None, ri_error=None):
        """Function for printing a single line of the columnar formatted results."""

        # Residue number and name.
        file.write("%-4s %-5s " % (num, name))

        # Selected flag.
        if select_sim != None:
            file.write("%-9s " % select_sim)
        else:
            file.write("%-9s " % select)

        # Data set.
        file.write("%-9s " % data_set)

        # Nucleus.
        file.write("%-7s " % nucleus)

        # Model details.
        file.write("%-5s %-9s %-35s " % (model, equation, params))

        # Parameter set.
        file.write("%-10s " % param_set)

        # Parameters.
        file.write("%-25s " % s2)
        file.write("%-25s " % s2f)
        file.write("%-25s " % s2s)
        file.write("%-25s " % local_tm)
        file.write("%-25s " % te)
        file.write("%-25s " % tf)
        file.write("%-25s " % ts)
        file.write("%-25s " % rex)
        file.write("%-25s " % r)
        file.write("%-25s " % csa)

        # Minimisation results.
        file.write("%-25s %-8s %-8s %-8s %-8s %-45s " % (chi2, i, f, g, h, warn))

        # Diffusion parameters.
        file.write("%-10s " % diff_type)
        if diff_params:
            for i in xrange(len(diff_params)):
                file.write("%-25s " % diff_params[i])

        # PDB.
        file.write("%-40s " % pdb)
        file.write("%-10s " % pdb_model)
        file.write("%-15s " % pdb_heteronuc)
        file.write("%-15s " % pdb_proton)

        # XH unit vector.
        file.write("%-70s " % xh_vect)

        # Relaxation data setup.
        if ri_labels:
            file.write("%-40s " % ri_labels)
            file.write("%-25s " % remap_table)
            file.write("%-25s " % frq_labels)
            file.write("%-30s " % frq)

        # Relaxation data.
        if ri:
            for i in xrange(len(ri)):
                if ri[i] == None:
                    file.write("%-25s " % 'None')
                else:
                    file.write("%-25s " % ri[i])

        # Relaxation errors.
        if ri_error:
            for i in xrange(len(ri_error)):
                if ri_error[i] == None:
                    file.write("%-25s " % 'None')
                else:
                    file.write("%-25s " % ri_error[i])

        # End of the line.
        file.write("\n")


    def write_columnar_results(self, file, run):
        """Function for printing the results into a file."""

        # Arguments.
        self.run = run

        # Determine the parameter set type.
        self.param_set = self.determine_param_set_type()


        # Header.
        #########

        # Diffusion parameters.
        diff_params = None
        if self.param_set != 'local_tm' and hasattr(self.relax.data, 'diff') and self.relax.data.diff.has_key(self.run):
            # Sphere.
            if self.relax.data.diff[self.run].type == 'sphere':
                diff_params = ['tm_(s)']

            # Spheroid.
            elif self.relax.data.diff[self.run].type == 'spheroid':
                diff_params = ['tm_(s)', 'Da_(1/s)', 'theta_(deg)', 'phi_(deg)']

            # Ellipsoid.
            elif self.relax.data.diff[self.run].type == 'ellipsoid':
                diff_params = ['tm_(s)', 'Da_(1/s)', 'Dr_(1/s)', 'alpha_(deg)', 'beta_(deg)', 'gamma_(deg)']

        # Relaxation data and errors.
        ri = []
        ri_error = []
        if hasattr(self.relax.data, 'num_ri'):
            for i in xrange(self.relax.data.num_ri[self.run]):
                ri.append('Ri_(' + self.relax.data.ri_labels[self.run][i] + "_" + self.relax.data.frq_labels[self.run][self.relax.data.remap_table[self.run][i]] + ")")
                ri_error.append('Ri_error_(' + self.relax.data.ri_labels[self.run][i] + "_" + self.relax.data.frq_labels[self.run][self.relax.data.remap_table[self.run][i]] + ")")

        # Write the header line.
        self.write_columnar_line(file=file, num='Num', name='Name', select='Selected', data_set='Data_set', nucleus='Nucleus', model='Model', equation='Equation', params='Params', param_set='Param_set', s2='S2', s2f='S2f', s2s='S2s', local_tm='Local_tm_(' + self.return_units('local_tm') + ')', te='te_(' + self.return_units('te') + ')', tf='tf_(' + self.return_units('tf') + ')', ts='ts_(' + self.return_units('ts') + ')', rex='Rex_(' + replace(self.return_units('rex'), ' ', '_') + ')', r='Bond_length_(' + self.return_units('r') + ')', csa='CSA_(' + self.return_units('csa') + ')', chi2='Chi-squared', i='Iter', f='f_count', g='g_count', h='h_count', warn='Warning', diff_type='Diff_type', diff_params=diff_params, pdb='PDB', pdb_model='PDB_model', pdb_heteronuc='PDB_heteronuc', pdb_proton='PDB_proton', xh_vect='XH_vector', ri_labels='Ri_labels', remap_table='Remap_table', frq_labels='Frq_labels', frq='Frequencies', ri=ri, ri_error=ri_error)


        # Values.
        #########

        # Nucleus.
        nucleus = self.relax.generic.nuclei.find_nucleus()

        # Diffusion parameters.
        diff_type = None
        diff_params = None
        if self.param_set != 'local_tm' and hasattr(self.relax.data, 'diff') and self.relax.data.diff.has_key(self.run):
            # Sphere.
            if self.relax.data.diff[self.run].type == 'sphere':
                diff_type = 'sphere'
                diff_params = [`self.relax.data.diff[self.run].tm`]

            # Spheroid.
            elif self.relax.data.diff[self.run].type == 'spheroid':
                diff_type = self.relax.data.diff[self.run].spheroid_type
                if diff_type == None:
                    diff_type = 'spheroid'
                diff_params = [`self.relax.data.diff[self.run].tm`, `self.relax.data.diff[self.run].Da`, `self.relax.data.diff[self.run].theta * 360 / (2.0 * pi)`, `self.relax.data.diff[self.run].phi * 360 / (2.0 * pi)`]

            # Ellipsoid.
            elif self.relax.data.diff[self.run].type == 'ellipsoid':
                diff_type = 'ellipsoid'
                diff_params = [`self.relax.data.diff[self.run].tm`, `self.relax.data.diff[self.run].Da`, `self.relax.data.diff[self.run].Dr`, `self.relax.data.diff[self.run].alpha * 360 / (2.0 * pi)`, `self.relax.data.diff[self.run].beta * 360 / (2.0 * pi)`, `self.relax.data.diff[self.run].gamma * 360 / (2.0 * pi)`]

        # PDB.
        pdb = None
        pdb_model = None
        pdb_heteronuc = None
        pdb_proton = None
        if self.relax.data.pdb.has_key(self.run):
            pdb = self.relax.data.pdb[self.run].file_name
            pdb_model = self.relax.data.pdb[self.run].model
            pdb_heteronuc = self.relax.data.pdb[self.run].heteronuc
            pdb_proton = self.relax.data.pdb[self.run].proton

        # Relaxation data setup.
        try:
            ri_labels = replace(`self.relax.data.ri_labels[self.run]`, ' ', '')
            remap_table = replace(`self.relax.data.remap_table[self.run]`, ' ', '')
            frq_labels = replace(`self.relax.data.frq_labels[self.run]`, ' ', '')
            frq = replace(`self.relax.data.frq[self.run]`, ' ', '')
        except AttributeError:
            ri_labels = `None`
            remap_table = `None`
            frq_labels = `None`
            frq = `None`

        # Loop over the sequence.
        for i in xrange(len(self.relax.data.res[self.run])):
            # Reassign data structure.
            data = self.relax.data.res[self.run][i]

            # Model details.
            model = None
            if hasattr(data, 'model'):
                model = data.model

            equation = None
            if hasattr(data, 'equation'):
                equation = data.equation

            params = None
            if hasattr(data, 'params'):
                params = replace(`data.params`, ' ', '')

            # S2.
            s2 = None
            if hasattr(data, 's2') and data.s2 != None:
                s2 = data.s2 / self.return_conversion_factor('s2')
            s2 = `s2`

            # S2f.
            s2f = None
            if hasattr(data, 's2f') and data.s2f != None:
                s2f = data.s2f / self.return_conversion_factor('s2f')
            s2f = `s2f`

            # S2s.
            s2s = None
            if hasattr(data, 's2s') and data.s2s != None:
                s2s = data.s2s / self.return_conversion_factor('s2s')
            s2s = `s2s`

            # Local tm.
            local_tm = None
            if hasattr(data, 'local_tm') and data.local_tm != None:
                local_tm = data.local_tm / self.return_conversion_factor('local_tm')
            local_tm = `local_tm`

            # te.
            te = None
            if hasattr(data, 'te') and data.te != None:
                te = data.te / self.return_conversion_factor('te')
            te = `te`

            # tf.
            tf = None
            if hasattr(data, 'tf') and data.tf != None:
                tf = data.tf / self.return_conversion_factor('tf')
            tf = `tf`

            # ts.
            ts = None
            if hasattr(data, 'ts') and data.ts != None:
                ts = data.ts / self.return_conversion_factor('ts')
            ts = `ts`

            # Rex.
            rex = None
            if hasattr(data, 'rex') and data.rex != None:
                rex = data.rex / self.return_conversion_factor('rex')
            rex = `rex`

            # Bond length.
            r = None
            if hasattr(data, 'r') and data.r != None:
                r = data.r / self.return_conversion_factor('r')
            r = `r`

            # CSA.
            csa = None
            if hasattr(data, 'csa') and data.csa != None:
                csa = data.csa / self.return_conversion_factor('csa')
            csa = `csa`

            # Minimisation details.
            try:
                # Global minimisation results.
                if self.param_set == 'diff' or self.param_set == 'all':
                    chi2 = `self.relax.data.chi2[self.run]`
                    iter = self.relax.data.iter[self.run]
                    f = self.relax.data.f_count[self.run]
                    g = self.relax.data.g_count[self.run]
                    h = self.relax.data.h_count[self.run]
                    if type(self.relax.data.warning[self.run]) == str:
                        warn = replace(self.relax.data.warning[self.run], ' ', '_')
                    else:
                        warn = self.relax.data.warning[self.run]

                # Individual residue results.
                else:
                    chi2 = `data.chi2`
                    iter = data.iter
                    f = data.f_count
                    g = data.g_count
                    h = data.h_count
                    if type(data.warning) == str:
                        warn = replace(data.warning, ' ', '_')
                    else:
                        warn = data.warning

            # No minimisation details.
            except:
                chi2 = None
                iter = None
                f = None
                g = None
                h = None
                warn = None

            # XH vector.
            xh_vect = None
            if hasattr(data, 'xh_vect'):
                xh_vect = replace(`data.xh_vect.tolist()`, ' ', '')

            # Heteronucleus and proton names.
            heteronuc = None
            proton = None
            if hasattr(data, 'heteronuc'):
                heteronuc = data.heteronuc
                proton = data.proton

            # Relaxation data and errors.
            ri = []
            ri_error = []
            if hasattr(self.relax.data, 'num_ri'):
                for i in xrange(self.relax.data.num_ri[self.run]):
                    try:
                        # Find the residue specific data corresponding to i.
                        index = None
                        for j in xrange(data.num_ri):
                            if data.ri_labels[j] == self.relax.data.ri_labels[self.run][i] and data.frq_labels[data.remap_table[j]] == self.relax.data.frq_labels[self.run][self.relax.data.remap_table[self.run][i]]:
                                index = j

                        # Data exists for this data type.
                        ri.append(`data.relax_data[index]`)
                        ri_error.append(`data.relax_error[index]`)

                    # No data exists for this data type.
                    except:
                        ri.append(None)
                        ri_error.append(None)

            # Write the line.
<<<<<<< HEAD
            self.write_columnar_line(file=file, num=data.num, name=data.name, select=data.select, data_set='value', nucleus=nucleus, model=model, equation=equation, params=params, param_set=self.param_set, s2=s2, s2f=s2f, s2s=s2s, local_tm=local_tm, te=te, tf=tf, ts=ts, rex=rex, r=r, csa=csa, chi2=chi2, i=iter, f=f, g=g, h=h, warn=warn, diff_type=diff_type, diff_params=diff_params, pdb=pdb, pdb_model=pdb_model, pdb_heteronuc=pdb_heteronuc, pdb_proton=pdb_proton, xh_vect=xh_vect, ri_labels=ri_labels, remap_table=remap_table, frq_labels=frq_labels, frq=frq, ri=ri, ri_error=ri_error)
=======
            self.write_columnar_line(file=file, num=data.num, name=data.name, select=data.select, data_set='value', nucleus=nucleus, model=model, equation=equation, params=params, param_set=self.param_set, s2=s2, s2f=s2f, s2s=s2s, local_tm=local_tm, te=te, tf=tf, ts=ts, rex=rex, r=r, csa=csa, chi2=chi2, i=iter, f=f, g=g, h=h, warn=warn, diff_type=diff_type, diff_params=diff_params, pdb=pdb, pdb_model=pdb_model, pdb_heteronuc=heteronuc, pdb_proton=proton, xh_vect=xh_vect, ri_labels=ri_labels, remap_table=remap_table, frq_labels=frq_labels, frq=frq, ri=ri, ri_error=ri_error)
>>>>>>> 5cb05189


        # Errors.
        #########

        # Only invoke this section if errors exist.
        if self.has_errors():
            # Diffusion parameters.
            diff_params = None
            if self.param_set != 'local_tm' and hasattr(self.relax.data, 'diff') and self.relax.data.diff.has_key(self.run):
                # Sphere.
                if self.relax.data.diff[self.run].type == 'sphere':
                    diff_params = [None]

                # Spheroid.
                elif self.relax.data.diff[self.run].type == 'spheroid':
                    diff_params = [None, None, None, None]

                # Ellipsoid.
                elif self.relax.data.diff[self.run].type == 'ellipsoid':
                    diff_params = [None, None, None, None, None, None]

                # Diffusion parameter errors.
                if self.param_set == 'diff' or self.param_set == 'all':
                    # Sphere.
                    if self.relax.data.diff[self.run].type == 'sphere' and hasattr(self.relax.data.diff[self.run], 'tm_err'):
                        diff_params = [`self.relax.data.diff[self.run].tm_err`]

                    # Spheroid.
                    elif self.relax.data.diff[self.run].type == 'spheroid' and hasattr(self.relax.data.diff[self.run], 'tm_err'):
                        diff_params = [`self.relax.data.diff[self.run].tm_err`, `self.relax.data.diff[self.run].Da_err`, `self.relax.data.diff[self.run].theta_err * 360 / (2.0 * pi)`, `self.relax.data.diff[self.run].phi_err * 360 / (2.0 * pi)`]

                    # Ellipsoid.
                    elif self.relax.data.diff[self.run].type == 'ellipsoid' and hasattr(self.relax.data.diff[self.run], 'tm_err'):
                        diff_params = [`self.relax.data.diff[self.run].tm_err`, `self.relax.data.diff[self.run].Da_err`, `self.relax.data.diff[self.run].Dr_err`, `self.relax.data.diff[self.run].alpha_err * 360 / (2.0 * pi)`, `self.relax.data.diff[self.run].beta_err * 360 / (2.0 * pi)`, `self.relax.data.diff[self.run].gamma_err * 360 / (2.0 * pi)`]

            # Loop over the sequence.
            for i in xrange(len(self.relax.data.res[self.run])):
                # Reassign data structure.
                data = self.relax.data.res[self.run][i]

                # Model details.
                model = None
                if hasattr(data, 'model'):
                    model = data.model

                equation = None
                if hasattr(data, 'equation'):
                    equation = data.equation

                params = None
                if hasattr(data, 'params'):
                    params = replace(`data.params`, ' ', '')

                # S2.
                s2 = None
                if hasattr(data, 's2_err') and data.s2_err != None:
                    s2 = data.s2_err / self.return_conversion_factor('s2')
                s2 = `s2`

                # S2f.
                s2f = None
                if hasattr(data, 's2f_err') and data.s2f_err != None:
                    s2f = data.s2f_err / self.return_conversion_factor('s2f')
                s2f = `s2f`

                # S2s.
                s2s = None
                if hasattr(data, 's2s_err') and data.s2s_err != None:
                    s2s = data.s2s_err / self.return_conversion_factor('s2s')
                s2s = `s2s`

                # Local tm.
                local_tm = None
                if hasattr(data, 'local_tm_err') and data.local_tm_err != None:
                    local_tm = data.local_tm_err / self.return_conversion_factor('local_tm')
                local_tm = `local_tm`

                # te.
                te = None
                if hasattr(data, 'te_err') and data.te_err != None:
                    te = data.te_err / self.return_conversion_factor('te')
                te = `te`

                # tf.
                tf = None
                if hasattr(data, 'tf_err') and data.tf_err != None:
                    tf = data.tf_err / self.return_conversion_factor('tf')
                tf = `tf`

                # ts.
                ts = None
                if hasattr(data, 'ts_err') and data.ts_err != None:
                    ts = data.ts_err / self.return_conversion_factor('ts')
                ts = `ts`

                # Rex.
                rex = None
                if hasattr(data, 'rex_err') and data.rex_err != None:
                    rex = data.rex_err / self.return_conversion_factor('rex')
                rex = `rex`

                # Bond length.
                r = None
                if hasattr(data, 'r_err') and data.r_err != None:
                    r = data.r_err / self.return_conversion_factor('r')
                r = `r`

                # CSA.
                csa = None
                if hasattr(data, 'csa_err') and data.csa_err != None:
                    csa = data.csa_err / self.return_conversion_factor('csa')
                csa = `csa`

                # Relaxation data and errors.
                ri = []
                ri_error = []
                for i in xrange(self.relax.data.num_ri[self.run]):
                    ri.append(None)
                    ri_error.append(None)

                # XH vector.
                xh_vect = None
                if hasattr(data, 'xh_vect'):
                    xh_vect = replace(`data.xh_vect.tolist()`, ' ', '')

                # Write the line.
                self.write_columnar_line(file=file, num=data.num, name=data.name, select=data.select, data_set='error', nucleus=nucleus, model=model, equation=equation, params=params, param_set=self.param_set, s2=s2, s2f=s2f, s2s=s2s, local_tm=local_tm, te=te, tf=tf, ts=ts, rex=rex, r=r, csa=csa, diff_type=diff_type, diff_params=diff_params, pdb=pdb, pdb_model=pdb_model, pdb_heteronuc=heteronuc, pdb_proton=proton, xh_vect=xh_vect, ri_labels=ri_labels, remap_table=remap_table, frq_labels=frq_labels, frq=frq, ri=ri, ri_error=ri_error)


        # Simulation values.
        ####################

        # Only invoke this section if simulations have been setup.
        if hasattr(self.relax.data, 'sim_state') and self.relax.data.sim_state[self.run]:
            # Loop over the simulations.
            for i in xrange(self.relax.data.sim_number[self.run]):
                # Diffusion parameters.
                diff_params = None
                if self.param_set != 'local_tm' and hasattr(self.relax.data, 'diff') and self.relax.data.diff.has_key(self.run):
                    # Diffusion parameter simulation values.
                    if self.param_set == 'diff' or self.param_set == 'all':
                        # Sphere.
                        if self.relax.data.diff[self.run].type == 'sphere':
                            diff_params = [`self.relax.data.diff[self.run].tm_sim[i]`]

                        # Spheroid.
                        elif self.relax.data.diff[self.run].type == 'spheroid':
                            diff_params = [`self.relax.data.diff[self.run].tm_sim[i]`, `self.relax.data.diff[self.run].Da_sim[i]`, `self.relax.data.diff[self.run].theta_sim[i] * 360 / (2.0 * pi)`, `self.relax.data.diff[self.run].phi_sim[i] * 360 / (2.0 * pi)`]

                        # Ellipsoid.
                        elif self.relax.data.diff[self.run].type == 'ellipsoid':
                            diff_params = [`self.relax.data.diff[self.run].tm_sim[i]`, `self.relax.data.diff[self.run].Da_sim[i]`, `self.relax.data.diff[self.run].Dr_sim[i]`, `self.relax.data.diff[self.run].alpha_sim[i] * 360 / (2.0 * pi)`, `self.relax.data.diff[self.run].beta_sim[i] * 360 / (2.0 * pi)`, `self.relax.data.diff[self.run].gamma_sim[i] * 360 / (2.0 * pi)`]

                    # No simulation values.
                    else:
                        # Sphere.
                        if self.relax.data.diff[self.run].type == 'sphere':
                            diff_params = [None]

                        # Spheroid.
                        elif self.relax.data.diff[self.run].type == 'spheroid':
                            diff_params = [None, None, None, None]

                        # Ellipsoid.
                        elif self.relax.data.diff[self.run].type == 'ellipsoid':
                            diff_params = [None, None, None, None, None, None]

                # Loop over the sequence.
                for j in xrange(len(self.relax.data.res[self.run])):
                    # Reassign data structure.
                    data = self.relax.data.res[self.run][j]

                    # Model details.
                    model = None
                    if hasattr(data, 'model'):
                        model = data.model

                    equation = None
                    if hasattr(data, 'equation'):
                        equation = data.equation

                    params = None
                    if hasattr(data, 'params'):
                        params = replace(`data.params`, ' ', '')

                    # Selected simulation.
                    if self.param_set == 'diff' or self.param_set == 'all':
                        select_sim = self.relax.data.select_sim[self.run][i]
                    else:
                        select_sim = data.select_sim[i]

                    # S2.
                    s2 = None
                    if hasattr(data, 's2_sim') and data.s2_sim[i] != None:
                        s2 = data.s2_sim[i] / self.return_conversion_factor('s2')
                    s2 = `s2`

                    # S2f.
                    s2f = None
                    if hasattr(data, 's2f_sim') and data.s2f_sim[i] != None:
                        s2f = data.s2f_sim[i] / self.return_conversion_factor('s2f')
                    s2f = `s2f`

                    # S2s.
                    s2s = None
                    if hasattr(data, 's2s_sim') and data.s2s_sim[i] != None:
                        s2s = data.s2s_sim[i] / self.return_conversion_factor('s2s')
                    s2s = `s2s`

                    # Local tm.
                    local_tm = None
                    if hasattr(data, 'local_tm_sim') and data.local_tm_sim[i] != None:
                        local_tm = data.local_tm_sim[i] / self.return_conversion_factor('local_tm')
                    local_tm = `local_tm`

                    # te.
                    te = None
                    if hasattr(data, 'te_sim') and data.te_sim[i] != None:
                        te = data.te_sim[i] / self.return_conversion_factor('te')
                    te = `te`

                    # tf.
                    tf = None
                    if hasattr(data, 'tf_sim') and data.tf_sim[i] != None:
                        tf = data.tf_sim[i] / self.return_conversion_factor('tf')
                    tf = `tf`

                    # ts.
                    ts = None
                    if hasattr(data, 'ts_sim') and data.ts_sim[i] != None:
                        ts = data.ts_sim[i] / self.return_conversion_factor('ts')
                    ts = `ts`

                    # Rex.
                    rex = None
                    if hasattr(data, 'rex_sim') and data.rex_sim[i] != None:
                        rex = data.rex_sim[i] / self.return_conversion_factor('rex')
                    rex = `rex`

                    # Bond length.
                    r = None
                    if hasattr(data, 'r_sim') and data.r_sim[i] != None:
                        r = data.r_sim[i] / self.return_conversion_factor('r')
                    r = `r`

                    # CSA.
                    csa = None
                    if hasattr(data, 'csa_sim') and data.csa_sim[i] != None:
                        csa = data.csa_sim[i] / self.return_conversion_factor('csa')
                    csa = `csa`

                    # Minimisation details.
                    try:
                        # Global minimisation results.
                        if self.param_set == 'diff' or self.param_set == 'all':
                            chi2 = `self.relax.data.chi2_sim[self.run][i]`
                            iter = self.relax.data.iter_sim[self.run][i]
                            f = self.relax.data.f_count_sim[self.run][i]
                            g = self.relax.data.g_count_sim[self.run][i]
                            h = self.relax.data.h_count_sim[self.run][i]
                            if type(self.relax.data.warning_sim[self.run][i]) == str:
                                warn = replace(self.relax.data.warning_sim[self.run][i], ' ', '_')
                            else:
                                warn = self.relax.data.warning_sim[self.run][i]

                        # Individual residue results.
                        else:
                            chi2 = `data.chi2_sim[i]`
                            iter = data.iter_sim[i]
                            f = data.f_count_sim[i]
                            g = data.g_count_sim[i]
                            h = data.h_count_sim[i]
                            if type(data.warning_sim[i]) == str:
                                warn = replace(data.warning_sim[i], ' ', '_')
                            else:
                                warn = data.warning_sim[i]

                    # No minimisation details.
                    except AttributeError:
                        chi2 = None
                        iter = None
                        f = None
                        g = None
                        h = None
                        warn = None

                    # Relaxation data and errors.
                    ri = []
                    ri_error = []
                    for k in xrange(self.relax.data.num_ri[self.run]):
                        # Find the residue specific data corresponding to k.
                        index = None
                        for l in xrange(data.num_ri):
                            if data.ri_labels[l] == self.relax.data.ri_labels[self.run][k] and data.frq_labels[data.remap_table[l]] == self.relax.data.frq_labels[self.run][self.relax.data.remap_table[self.run][k]]:
                                index = l

                        # Data exists for this data type.
                        try:
                            ri.append(`data.relax_sim_data[i][index]`)
                            ri_error.append(`data.relax_error[index]`)
                        except:
                            ri.append(None)
                            ri_error.append(None)

                    # XH vector.
                    xh_vect = None
                    if hasattr(data, 'xh_vect'):
                        xh_vect = replace(`data.xh_vect.tolist()`, ' ', '')

                    # Write the line.
                    self.write_columnar_line(file=file, num=data.num, name=data.name, select=data.select, select_sim=select_sim, data_set='sim_'+`i`, nucleus=nucleus, model=model, equation=equation, params=params, param_set=self.param_set, s2=s2, s2f=s2f, s2s=s2s, local_tm=local_tm, te=te, tf=tf, ts=ts, rex=rex, r=r, csa=csa, chi2=chi2, i=iter, f=f, g=g, h=h, warn=warn, diff_type=diff_type, diff_params=diff_params, pdb=pdb, pdb_model=pdb_model, pdb_heteronuc=heteronuc, pdb_proton=proton, xh_vect=xh_vect, ri_labels=ri_labels, remap_table=remap_table, frq_labels=frq_labels, frq=frq, ri=ri, ri_error=ri_error)






##############################
# Molmol specific functions. #
##############################

class Molmol:
    def __init__(self, relax):
        """Class containing the Molmol specific functions."""

        self.relax = relax


    def classic(self, data_type, colour_start, colour_end, colour_list):
        """
        Classic style
        ~~~~~~~~~~~~~

        Creator:  Edward d'Auvergne

        Argument string:  "classic"

        Description:  The classic style draws the backbone of the protein in the Molmol 'neon'
        style.  Rather than colouring the amino acids to which the NH bond belongs, the three
        covalent bonds of the peptide bond from Ca to Ca in which the NH bond is located are
        coloured.  Deselected residues are shown as black lines.

        Supported data types:
        ____________________________________________________________________________________________
        |                |             |                                                           |
        | Data type      | String      | Description                                               |
        |________________|_____________|___________________________________________________________|
        |                |             |                                                           |
        | S2.            | 'S2'        | The standard model-free order parameter, equal to S2f.S2s |
        |                |             | for the two timescale models.  The default colour         |
        |                |             | gradient starts at 'yellow' and ends at 'red'.            |
        |                |             |                                                           |
        | S2f.           | 'S2f'       | The order parameter of the faster of two internal         |
        |                |             | motions.  Residues which are described by model-free      |
        |                |             | models m1 to m4, the single timescale models, are         |
        |                |             | illustrated as white neon bonds.  The default colour      |
        |                |             | gradient is the same as that for the S2 data type.        |
        |                |             |                                                           |
        | S2s.           | 'S2s'       | The order parameter of the slower of two internal         |
        |                |             | motions.  This functions exactly as S2f except that S2s   |
        |                |             | is plotted instead.                                       |
        |                |             |                                                           |
        | Amplitude of   | 'amp_fast'  | Model independent display of the amplite of fast motions. |
        | fast motions.  |             | For residues described by model-free models m5 to m8, the |
        |                |             | value plotted is that of S2f.  However, for residues      |
        |                |             | described by models m1 to m4, what is shown is dependent  |
        |                |             | on the timescale of the motions.  This is because these   |
        |                |             | single timescale models can, at times, be perfect         |
        |                |             | approximations to the more complex two timescale models.  |
        |                |             | Hence if te is less than 200 ps, S2 is plotted. Otherwise |
        |                |             | the peptide bond is coloured white.  The default colour   |
        |                |             | gradient  is the same as that for S2.                     |
        |                |             |                                                           |
        | Amplitude of   | 'amp_slow'  | Model independent display of the amplite of slow motions, |
        | slow motions.  |             | arbitrarily defined as motions slower than 200 ps.  For   |
        |                |             | residues described by model-free models m5 to m8, the     |
        |                |             | order parameter S2 is plotted if ts > 200 ps.  For models |
        |                |             | m1 to m4, S2 is plotted if te > 200 ps.  The default      |
        |                |             | colour gradient is the same as that for S2.               |
        |                |             |                                                           |
        | te.            | 'te'        | The correlation time, te.  The default colour gradient    |
        |                |             | starts at 'turquoise' and ends at 'blue'.                 |
        |                |             |                                                           |
        | tf.            | 'tf'        | The correlation time, tf.  The default colour gradient is |
        |                |             | the same as that of te.                                   |
        |                |             |                                                           |
        | ts.            | 'ts'        | The correlation time, ts.  The default colour gradient    |
        |                |             | starts at 'blue' and ends at 'black'.                     |
        |                |             |                                                           |
        | Timescale of   | 'time_fast' | Model independent display of the timescale of fast        |
        | fast motions   |             | motions.  For models m5 to m8, only the parameter tf is   |
        |                |             | plotted.  For models m2 and m4, the parameter te is       |
        |                |             | plotted only if it is less than 200 ps.  All other        |
        |                |             | residues are assumed to have a correlation time of zero.  |
        |                |             | The default colour gradient is the same as that of te.    |
        |                |             |                                                           |
        | Timescale of   | 'time_slow' | Model independent display of the timescale of slow        |
        | slow motions   |             | motions.  For models m5 to m8, only the parameter ts is   |
        |                |             | plotted.  For models m2 and m4, the parameter te is       |
        |                |             | plotted only if it is greater than 200 ps.  All other     |
        |                |             | residues are coloured white.  The default colour gradient |
        |                |             | is the same as that of ts.                                |
        |                |             |                                                           |
        | Chemical       | 'Rex'       | The chemical exchange, Rex.  Residues which experience no |
        | exchange       |             | chemical exchange are coloured white.  The default colour |
        |                |             | gradient starts at 'yellow' and finishes at 'red'.        |
        |________________|_____________|___________________________________________________________|
        """

        # Generate the macro header.
        ############################

        self.classic_header()


        # S2.
        #####

        if data_type == 'S2':
            # Loop over the sequence.
            for residue in self.relax.data.res[self.run]:
                # Skip unselected residues.
                if not residue.select:
                    continue

                # Skip residues which don't have an S2 value.
                if not hasattr(residue, 's2') or residue.s2 == None:
                    continue

                # S2 width and colour.
                self.classic_order_param(residue, residue.s2, colour_start, colour_end, colour_list)


        # S2f.
        ######

        elif data_type == 'S2f':
            # Loop over the sequence.
            for residue in self.relax.data.res[self.run]:
                # Skip unselected residues.
                if not residue.select:
                    continue

                # Colour residues which don't have an S2f value white.
                if not hasattr(residue, 's2f') or residue.s2f == None:
                    self.classic_colour(res_num=residue.num, width=0.3, rgb_array=[1, 1, 1])

                # S2f width and colour.
                else:
                    self.classic_order_param(residue, residue.s2f, colour_start, colour_end, colour_list)


        # S2s.
        ######

        elif data_type == 'S2s':
            # Loop over the sequence.
            for residue in self.relax.data.res[self.run]:
                # Skip unselected residues.
                if not residue.select:
                    continue

                # Colour residues which don't have an S2s value white.
                if not hasattr(residue, 's2s') or residue.s2s == None:
                    self.classic_colour(res_num=residue.num, width=0.3, rgb_array=[1, 1, 1])

                # S2s width and colour.
                else:
                    self.classic_order_param(residue, residue.s2s, colour_start, colour_end, colour_list)


        # Amplitude of fast motions.
        ############################

        elif data_type == 'amp_fast':
            # Loop over the sequence.
            for residue in self.relax.data.res[self.run]:
                # Skip unselected residues.
                if not residue.select:
                    continue

                # The model.
                if search('tm[0-9]', residue.model):
                    model = residue.model[1:]
                else:
                    model = residue.model

                # S2f width and colour (for models m5 to m8).
                if hasattr(residue, 's2f') and residue.s2f != None:
                    self.classic_order_param(residue, residue.s2f, colour_start, colour_end, colour_list)

                # S2 width and colour (for models m1 and m3).
                elif model == 'm1' or model == 'm3':
                    self.classic_order_param(residue, residue.s2, colour_start, colour_end, colour_list)

                # S2 width and colour (for models m2 and m4 when te <= 200 ps).
                elif (model == 'm2' or model == 'm4') and residue.te <= 200e-12:
                    self.classic_order_param(residue, residue.s2, colour_start, colour_end, colour_list)

                # White bonds (for models m2 and m4 when te > 200 ps).
                elif (model == 'm2' or model == 'm4') and residue.te > 200e-12:
                    self.classic_colour(res_num=residue.num, width=0.3, rgb_array=[1, 1, 1])

                # Catch errors.
                else:
                    raise RelaxFault


        # Amplitude of slow motions.
        ############################

        elif data_type == 'amp_slow':
            # Loop over the sequence.
            for residue in self.relax.data.res[self.run]:
                # Skip unselected residues.
                if not residue.select:
                    continue

                # The model.
                if search('tm[0-9]', residue.model):
                    model = residue.model[1:]
                else:
                    model = residue.model

                # S2 width and colour (for models m5 to m8).
                if hasattr(residue, 'ts') and residue.ts != None:
                    self.classic_order_param(residue, residue.s2, colour_start, colour_end, colour_list)

                # S2 width and colour (for models m2 and m4 when te > 200 ps).
                elif (model == 'm2' or model == 'm4') and residue.te > 200 * 1e-12:
                    self.classic_order_param(residue, residue.s2, colour_start, colour_end, colour_list)

                # White bonds for fast motions.
                else:
                    self.classic_colour(res_num=residue.num, width=0.3, rgb_array=[1, 1, 1])

        # te.
        #####

        elif data_type == 'te':
            # Loop over the sequence.
            for residue in self.relax.data.res[self.run]:
                # Skip unselected residues.
                if not residue.select:
                    continue

                # Skip residues which don't have a te value.
                if not hasattr(residue, 'te') or residue.te == None:
                    continue

                # te width and colour.
                self.classic_correlation_time(residue, residue.te, colour_start, colour_end, colour_list)


        # tf.
        #####

        elif data_type == 'tf':
            # Loop over the sequence.
            for residue in self.relax.data.res[self.run]:
                # Skip unselected residues.
                if not residue.select:
                    continue

                # Skip residues which don't have a tf value.
                if not hasattr(residue, 'tf') or residue.tf == None:
                    continue

                # tf width and colour.
                self.classic_correlation_time(residue, residue.tf, colour_start, colour_end, colour_list)


        # ts.
        #####

        elif data_type == 'ts':
            # Loop over the sequence.
            for residue in self.relax.data.res[self.run]:
                # Skip unselected residues.
                if not residue.select:
                    continue

                # Skip residues which don't have a ts value.
                if not hasattr(residue, 'ts') or residue.ts == None:
                    continue

                # The default start and end colours.
                if colour_start == None:
                    colour_start = 'blue'
                if colour_end == None:
                    colour_end = 'black'

                # ts width and colour.
                self.classic_correlation_time(residue, residue.ts / 10.0, colour_start, colour_end, colour_list)


        # Timescale of fast motions.
        ############################

        elif data_type == 'time_fast':
            # Loop over the sequence.
            for residue in self.relax.data.res[self.run]:
                # Skip unselected residues.
                if not residue.select:
                    continue

                # The model.
                if search('tm[0-9]', residue.model):
                    model = residue.model[1:]
                else:
                    model = residue.model

                # tf width and colour (for models m5 to m8).
                if hasattr(residue, 'tf') and residue.tf != None:
                    self.classic_correlation_time(residue, residue.tf, colour_start, colour_end, colour_list)

                # te width and colour (for models m2 and m4 when te <= 200 ps).
                elif (model == 'm2' or model == 'm4') and residue.te <= 200e-12:
                    self.classic_correlation_time(residue, residue.te, colour_start, colour_end, colour_list)

                # All other residues are assumed to have a fast correlation time of zero (statistically zero, not real zero!).
                # Colour these bonds white.
                else:
                    self.classic_colour(res_num=residue.num, width=0.3, rgb_array=[1, 1, 1])


        # Timescale of slow motions.
        ############################

        elif data_type == 'time_slow':
            # Loop over the sequence.
            for residue in self.relax.data.res[self.run]:
                # Skip unselected residues.
                if not residue.select:
                    continue

                # The model.
                if search('tm[0-9]', residue.model):
                    model = residue.model[1:]
                else:
                    model = residue.model

                # The default start and end colours.
                if colour_start == None:
                    colour_start = 'blue'
                if colour_end == None:
                    colour_end = 'black'

                # ts width and colour (for models m5 to m8).
                if hasattr(residue, 'ts') and residue.ts != None:
                    self.classic_correlation_time(residue, residue.ts / 10.0, colour_start, colour_end, colour_list)

                # te width and colour (for models m2 and m4 when te > 200 ps).
                elif (model == 'm2' or model == 'm4') and residue.te > 200e-12:
                    self.classic_correlation_time(residue, residue.te / 10.0, colour_start, colour_end, colour_list)

                # White bonds for the rest.
                else:
                    self.classic_colour(res_num=residue.num, width=0.3, rgb_array=[1, 1, 1])


        # Rex.
        ######

        elif data_type == 'Rex':
            # Loop over the sequence.
            for residue in self.relax.data.res[self.run]:
                # Skip unselected residues.
                if not residue.select:
                    continue

                # Residues which chemical exchange.
                if hasattr(residue, 'rex') and residue.rex != None:
                    self.classic_rex(residue, residue.rex, colour_start, colour_end, colour_list)

                # White bonds for the rest.
                else:
                    self.classic_colour(res_num=residue.num, width=0.3, rgb_array=[1, 1, 1])


        # Unknown data type.
        ####################

        else:
            raise RelaxUnknownDataTypeError, data_type


    def classic_colour(self, res_num=None, width=None, rgb_array=None):
        """Colour the given peptide bond."""

        # Ca to C bond.
        self.commands.append("SelectBond 'atom1.name = \"CA\"  & atom2.name = \"C\" & res.num = " + `res_num-1` + "'")
        self.commands.append("StyleBond neon")
        self.commands.append("RadiusBond " + `width`)
        self.commands.append("ColorBond " + `rgb_array[0]` + " " + `rgb_array[1]` + " " + `rgb_array[2]`)

        # C to N bond.
        self.commands.append("SelectBond 'atom1.name = \"C\"  & atom2.name = \"N\" & res.num = " + `res_num-1` + "'")
        self.commands.append("StyleBond neon")
        self.commands.append("RadiusBond " + `width`)
        self.commands.append("ColorBond " + `rgb_array[0]` + " " + `rgb_array[1]` + " " + `rgb_array[2]`)

        # N to Ca bond.
        self.commands.append("SelectBond 'atom1.name = \"N\"  & atom2.name = \"CA\" & res.num = " + `res_num` + "'")
        self.commands.append("StyleBond neon")
        self.commands.append("RadiusBond " + `width`)
        self.commands.append("ColorBond " + `rgb_array[0]` + " " + `rgb_array[1]` + " " + `rgb_array[2]`)

        # Blank line.
        self.commands.append("")


    def classic_correlation_time(self, residue, te, colour_start, colour_end, colour_list):
        """Function for generating the bond width and colours for correlation times."""

        # The te value in picoseconds.
        te = te * 1e12

        # The bond width (aiming for a width range of 2 to 0 for te values of 0 to 10 ns).
        width = 2.0 - 200.0 / (te + 100.0)

        # Catch invalid widths.
        if width <= 0.0:
            width = 0.001

        # Colour value (hyperbolic).
        colour_value = 1.0 / (te / 100.0 + 1.0)

        # Catch invalid colours.
        if colour_value < 0.0:
            colour_value = 0.0
        elif colour_value > 1.0:
            colour_value = 1.0

        # Default colours.
        if colour_start == None:
            colour_start = 'turquoise'
        if colour_end == None:
            colour_end = 'blue'

        # Get the RGB colour array (swap the colours because of the inverted hyperbolic colour value).
        rgb_array = self.relax.colour.linear_gradient(colour_value, colour_end, colour_start, colour_list)

        # Colour the peptide bond.
        self.classic_colour(residue.num, width, rgb_array)


    def classic_header(self):
        """Create the header for the molmol macro."""

        # Hide all bonds.
        self.commands.append("SelectBond ''")
        self.commands.append("StyleBond invisible")

        # Show the backbone bonds as lines.
        self.commands.append("SelectBond 'bb'")
        self.commands.append("StyleBond line")

        # Colour the backbone black.
        self.commands.append("ColorBond 0 0 0")


    def classic_order_param(self, residue, s2, colour_start, colour_end, colour_list):
        """Function for generating the bond width and colours for order parameters."""

        # The bond width (aiming for a width range of 2 to 0 for S2 values of 0.0 to 1.0).
        if s2 <= 0.0:
            width = 2.0
        else:
            width = 2.0 * (1.0 - s2**2)

        # Catch invalid widths.
        if width <= 0.0:
            width = 0.001

        # Colour value (quartic).
        colour_value = s2 ** 4

        # Catch invalid colours.
        if colour_value < 0.0:
            colour_value = 0.0
        elif colour_value > 1.0:
            colour_value = 1.0

        # Default colours.
        if colour_start == None:
            colour_start = 'red'
        if colour_end == None:
            colour_end = 'yellow'

        # Get the RGB colour array.
        rgb_array = self.relax.colour.linear_gradient(colour_value, colour_start, colour_end, colour_list)

        # Colour the peptide bond.
        self.classic_colour(residue.num, width, rgb_array)


    def classic_rex(self, residue, rex, colour_start, colour_end, colour_list):
        """Function for generating the bond width and colours for correlation times."""

        # The Rex value at the first field strength.
        rex = rex * (2.0 * pi * self.relax.data.frq[self.run][0])**2

        # The bond width (aiming for a width range of 2 to 0 for Rex values of 0 to 25 s^-1).
        width = 2.0 - 2.0 / (rex/5.0 + 1.0)

        # Catch invalid widths.
        if width <= 0.0:
            width = 0.001

        # Colour value (hyperbolic).
        colour_value = 1.0 / (rex + 1.0)

        # Catch invalid colours.
        if colour_value < 0.0:
            colour_value = 0.0
        elif colour_value > 1.0:
            colour_value = 1.0

        # Default colours.
        if colour_start == None:
            colour_start = 'yellow'
        if colour_end == None:
            colour_end = 'red'

        # Get the RGB colour array (swap the colours because of the inverted hyperbolic colour value).
        rgb_array = self.relax.colour.linear_gradient(colour_value, colour_end, colour_start, colour_list)

        # Colour the peptide bond.
        self.classic_colour(residue.num, width, rgb_array)


    def macro(self, run, data_type, style, colour_start, colour_end, colour_list):
        """Create and return an array of Molmol macros of the model-free parameters."""

        # Arguments.
        self.run = run

        # Initialise.
        self.commands = []

        # The classic style.
        if style == 'classic':
            self.classic(data_type, colour_start, colour_end, colour_list)

        # Unknown style.
        else:
            raise RelaxStyleError, style

        # Return the command array.
        return self.commands<|MERGE_RESOLUTION|>--- conflicted
+++ resolved
@@ -4827,13 +4827,6 @@
             if hasattr(data, 'xh_vect'):
                 xh_vect = replace(`data.xh_vect.tolist()`, ' ', '')
 
-            # Heteronucleus and proton names.
-            heteronuc = None
-            proton = None
-            if hasattr(data, 'heteronuc'):
-                heteronuc = data.heteronuc
-                proton = data.proton
-
             # Relaxation data and errors.
             ri = []
             ri_error = []
@@ -4856,11 +4849,7 @@
                         ri_error.append(None)
 
             # Write the line.
-<<<<<<< HEAD
             self.write_columnar_line(file=file, num=data.num, name=data.name, select=data.select, data_set='value', nucleus=nucleus, model=model, equation=equation, params=params, param_set=self.param_set, s2=s2, s2f=s2f, s2s=s2s, local_tm=local_tm, te=te, tf=tf, ts=ts, rex=rex, r=r, csa=csa, chi2=chi2, i=iter, f=f, g=g, h=h, warn=warn, diff_type=diff_type, diff_params=diff_params, pdb=pdb, pdb_model=pdb_model, pdb_heteronuc=pdb_heteronuc, pdb_proton=pdb_proton, xh_vect=xh_vect, ri_labels=ri_labels, remap_table=remap_table, frq_labels=frq_labels, frq=frq, ri=ri, ri_error=ri_error)
-=======
-            self.write_columnar_line(file=file, num=data.num, name=data.name, select=data.select, data_set='value', nucleus=nucleus, model=model, equation=equation, params=params, param_set=self.param_set, s2=s2, s2f=s2f, s2s=s2s, local_tm=local_tm, te=te, tf=tf, ts=ts, rex=rex, r=r, csa=csa, chi2=chi2, i=iter, f=f, g=g, h=h, warn=warn, diff_type=diff_type, diff_params=diff_params, pdb=pdb, pdb_model=pdb_model, pdb_heteronuc=heteronuc, pdb_proton=proton, xh_vect=xh_vect, ri_labels=ri_labels, remap_table=remap_table, frq_labels=frq_labels, frq=frq, ri=ri, ri_error=ri_error)
->>>>>>> 5cb05189
 
 
         # Errors.
@@ -4988,7 +4977,7 @@
                     xh_vect = replace(`data.xh_vect.tolist()`, ' ', '')
 
                 # Write the line.
-                self.write_columnar_line(file=file, num=data.num, name=data.name, select=data.select, data_set='error', nucleus=nucleus, model=model, equation=equation, params=params, param_set=self.param_set, s2=s2, s2f=s2f, s2s=s2s, local_tm=local_tm, te=te, tf=tf, ts=ts, rex=rex, r=r, csa=csa, diff_type=diff_type, diff_params=diff_params, pdb=pdb, pdb_model=pdb_model, pdb_heteronuc=heteronuc, pdb_proton=proton, xh_vect=xh_vect, ri_labels=ri_labels, remap_table=remap_table, frq_labels=frq_labels, frq=frq, ri=ri, ri_error=ri_error)
+                self.write_columnar_line(file=file, num=data.num, name=data.name, select=data.select, data_set='error', nucleus=nucleus, model=model, equation=equation, params=params, param_set=self.param_set, s2=s2, s2f=s2f, s2s=s2s, local_tm=local_tm, te=te, tf=tf, ts=ts, rex=rex, r=r, csa=csa, diff_type=diff_type, diff_params=diff_params, pdb=pdb, pdb_model=pdb_model, pdb_heteronuc=data.heteronuc, pdb_proton=data.proton, xh_vect=xh_vect, ri_labels=ri_labels, remap_table=remap_table, frq_labels=frq_labels, frq=frq, ri=ri, ri_error=ri_error)
 
 
         # Simulation values.
@@ -5172,7 +5161,7 @@
                         xh_vect = replace(`data.xh_vect.tolist()`, ' ', '')
 
                     # Write the line.
-                    self.write_columnar_line(file=file, num=data.num, name=data.name, select=data.select, select_sim=select_sim, data_set='sim_'+`i`, nucleus=nucleus, model=model, equation=equation, params=params, param_set=self.param_set, s2=s2, s2f=s2f, s2s=s2s, local_tm=local_tm, te=te, tf=tf, ts=ts, rex=rex, r=r, csa=csa, chi2=chi2, i=iter, f=f, g=g, h=h, warn=warn, diff_type=diff_type, diff_params=diff_params, pdb=pdb, pdb_model=pdb_model, pdb_heteronuc=heteronuc, pdb_proton=proton, xh_vect=xh_vect, ri_labels=ri_labels, remap_table=remap_table, frq_labels=frq_labels, frq=frq, ri=ri, ri_error=ri_error)
+                    self.write_columnar_line(file=file, num=data.num, name=data.name, select=data.select, select_sim=select_sim, data_set='sim_'+`i`, nucleus=nucleus, model=model, equation=equation, params=params, param_set=self.param_set, s2=s2, s2f=s2f, s2s=s2s, local_tm=local_tm, te=te, tf=tf, ts=ts, rex=rex, r=r, csa=csa, chi2=chi2, i=iter, f=f, g=g, h=h, warn=warn, diff_type=diff_type, diff_params=diff_params, pdb=pdb, pdb_model=pdb_model, pdb_heteronuc=data.heteronuc, pdb_proton=data.proton, xh_vect=xh_vect, ri_labels=ri_labels, remap_table=remap_table, frq_labels=frq_labels, frq=frq, ri=ri, ri_error=ri_error)
 
 
 
