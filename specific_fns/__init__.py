--- conflicted
+++ resolved
@@ -24,285 +24,11 @@
 """This package consists of modules which are specific to the type of the data pipe."""
 
 
-<<<<<<< HEAD
-
-# relax module imports.
-from specific_fns.hybrid import Hybrid
-from specific_fns.jw_mapping import Jw_mapping
-from specific_fns.model_free import Model_free
-from specific_fns.n_state_model import N_state_model
-from specific_fns.noe import Noe
-from specific_fns.relax_fit import Relax_fit
-from relax_errors import RelaxError, RelaxFuncSetupError
-
-
-=======
->>>>>>> 24ef9d86
 # The available modules.
 __all__ = [ 'base_class',
             'hybrid',
             'jw_mapping',
             'model_free',
-            'n_state_model',
             'noe',
             'relax_data',
-<<<<<<< HEAD
-            'relax_fit']
-
-# Instantiate all classes.
-hybrid_obj = Hybrid()
-jw_mapping_obj = Jw_mapping()
-model_free_obj = Model_free()
-noe_obj = Noe()
-n_state_model_obj = N_state_model()
-relax_fit_obj = Relax_fit()
-
-
-# The function for returning the requested specific function.
-def get_specific_fn(eqi, function_type, raise_error=1):
-    """The function for returning the requested specific function."""
-
-    # Initialise.
-    function = None
-
-    # Get the class instance corresponding to function_type.
-    inst = get_instance(function_type)
-
-    # Attempt to retrieve the function.
-    try:
-        # Back-calculate function.
-        if eqi == 'back_calc':
-            function = inst.back_calc
-
-        # Calculate function.
-        if eqi == 'calculate':
-            function = inst.calculate
-
-        # Copy function.
-        if eqi == 'copy':
-            function = inst.copy
-
-        # Create Monte Carlo data function.
-        if eqi == 'create_mc_data':
-            function = inst.create_mc_data
-
-        # Data structure initialisation function.
-        if eqi == 'data_init':
-            function = inst.data_init
-
-        # Default parameter value returning function.
-        if eqi == 'default_value':
-            function = inst.default_value
-
-        # Duplicate data function.
-        if eqi == 'duplicate_data':
-            function = inst.duplicate_data
-
-        # Eliminate models.
-        if eqi == 'eliminate':
-            function = inst.eliminate
-
-        # Grid search function.
-        if eqi == 'grid_search':
-            function = inst.grid_search
-
-        # Initial Monte Carlo parameter value search function.
-        if eqi == 'init_sim_values':
-            function = inst.sim_init_values
-
-        # Spin specific parameter determining function.
-        if eqi == 'is_spin_param':
-            function = inst.is_spin_param
-
-        # Map bounds function.
-        if eqi == 'map_bounds':
-            function = inst.map_bounds
-
-        # Minimise function.
-        if eqi == 'minimise':
-            function = inst.minimise
-
-        # Model statistics.
-        if eqi == 'model_stats':
-            function = inst.model_statistics
-
-        # Molmol macro creation.
-        if eqi == 'molmol_macro':
-            function = inst.molmol.macro
-
-        # Number of instances.
-        if eqi == 'num_instances':
-            function = inst.num_instances
-
-        # Overfit deselect.
-        if eqi == 'overfit_deselect':
-            function = inst.overfit_deselect
-
-        # Pack Monte Carlo simulation data function.
-        if eqi == 'pack_sim_data':
-            function = inst.sim_pack_data
-
-        # Parameter names function.
-        if eqi == 'param_names':
-            function = inst.get_param_names
-
-        # Parameter values function.
-        if eqi == 'param_values':
-            function = inst.get_param_values
-
-        # Read results file function (Columnar format).
-        if eqi == 'read_columnar_results':
-            function = inst.read_columnar_results
-
-        # Read results file function (XML format).
-        #if eqi == 'read_xml_results':
-        #    function = inst.read_xml_results
-
-        # Data returning function.
-        if eqi == 'return_data':
-            function = inst.return_data
-
-        # Data or parameter name returning function.
-        if eqi == 'return_data_name':
-            function = inst.return_data_name
-
-        # Data error returning function.
-        if eqi == 'return_error':
-            function = inst.return_error
-
-        # Factor of conversion between different parameter units returning function.
-        if eqi == 'return_conversion_factor':
-            function = inst.return_conversion_factor
-
-        # Grace string returning function.
-        if eqi == 'return_grace_string':
-            function = inst.return_grace_string
-
-        # Selected simulation array returning function.
-        if eqi == 'return_selected_sim':
-            function = inst.sim_return_selected
-
-        # Simulation chi-squared array returning function.
-        if eqi == 'return_sim_chi2':
-            function = inst.sim_return_chi2
-
-        # Simulation parameter array returning function.
-        if eqi == 'return_sim_param':
-            function = inst.sim_return_param
-
-        # String of the external parameter units returning function.
-        if eqi == 'return_units':
-            function = inst.return_units
-
-        # Value and error returning function.
-        if eqi == 'return_value':
-            function = inst.return_value
-
-        # Set error function.
-        if eqi == 'set_error':
-            function = inst.set_error
-
-        # Set non-spin specific parameters function.
-        if eqi == 'set_non_spin_params':
-            function = inst.set_non_spin_params
-
-        # Set the selected simulations array.
-        if eqi == 'set_selected_sim':
-            function = inst.set_selected_sim
-
-        # Set update function.
-        if eqi == 'set_update':
-            function = inst.set_update
-
-        # Skip function.
-        if eqi == 'skip_function':
-            function = inst.skip_function
-
-        # Unselect function.
-        if eqi == 'unselect':
-            function = inst.unselect
-
-        # Write results function (Columnar format).
-        if eqi == 'write_columnar_results':
-            function = inst.write_columnar_results
-
-        # Write results function (XML format).
-        #if eqi == 'write_xml_results':
-        #    function = inst.write_xml_results
-
-    # Catch if the function is missing.
-    except AttributeError:
-        function = None
-
-    # Raise an error if the function doesn't exist.
-    if raise_error and function == None:
-        # Raise the error.
-        raise RelaxFuncSetupError, get_string(function_type)
-
-    # Return the function.
-    return function
-
-
-def get_instance(function_type):
-    """Function for returning the class instance corresponding to the function type."""
-
-    # NOE calculation.
-    if function_type == 'noe':
-        return noe_obj
-
-    # The N-state model.
-    if function_type == 'N-state':
-        return n_state_model_obj
-
-    # Relaxation curve fitting.
-    if function_type == 'relax_fit':
-        return relax_fit_obj
-
-    # Reduced spectral density mapping.
-    if function_type == 'jw':
-        return jw_mapping_obj
-
-    # Model-free analysis.
-    if function_type == 'mf':
-        return model_free_obj
-
-    # Hybrid models.
-    if function_type == 'hybrid':
-        return hybrid_obj
-
-    # Unknown analysis.
-    raise RelaxError, "The function_type " + `function_type` + " is unknown."
-
-
-def get_string(function_type):
-    """Function for returning a string corresponding to the function type."""
-
-    # NOE calculation.
-    if function_type == 'noe':
-        return "NOE calculations"
-
-    # The N-state model.
-    if function_type == 'N-state':
-        return "the N-state model"
-
-    # Relaxation curve fitting.
-    if function_type == 'relax_fit':
-        return "relaxation curve fitting"
-
-    # Reduced spectral density mapping.
-    if function_type == 'jw':
-        return "reduced spectral density mapping"
-
-    # Model-free analysis.
-    if function_type == 'mf':
-        return "Model-free analysis"
-
-    # Hybrid models.
-    if function_type == 'hybrid':
-        return "hybrid models"
-
-    # Unknown analysis.
-    raise RelaxError, "The function_type " + `function_type` + " is unknown."
-=======
-            'relax_fit']
->>>>>>> 24ef9d86
+            'relax_fit']