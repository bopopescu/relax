--- conflicted
+++ resolved
@@ -1503,8 +1503,6 @@
         return mc_data
 
 
-<<<<<<< HEAD
-=======
     def data_names(self, set='all', error_names=False, sim_names=False):
         """Function for returning a list of names of data structures.
 
@@ -1604,7 +1602,6 @@
         return names
 
 
->>>>>>> efb2a4bc
     def get_param_names(self, model_info=None):
         """Return a vector of parameter names.
 
