###############################################################################
#                                                                             #
# Copyright (C) 2009-2013 Edward d'Auvergne                                   #
#                                                                             #
# This file is part of the program relax (http://www.nmr-relax.com).          #
#                                                                             #
# This program is free software: you can redistribute it and/or modify        #
# it under the terms of the GNU General Public License as published by        #
# the Free Software Foundation, either version 3 of the License, or           #
# (at your option) any later version.                                         #
#                                                                             #
# This program is distributed in the hope that it will be useful,             #
# but WITHOUT ANY WARRANTY; without even the implied warranty of              #
# MERCHANTABILITY or FITNESS FOR A PARTICULAR PURPOSE.  See the               #
# GNU General Public License for more details.                                #
#                                                                             #
# You should have received a copy of the GNU General Public License           #
# along with this program.  If not, see <http://www.gnu.org/licenses/>.       #
#                                                                             #
###############################################################################

# Module docstring.
"""Analysis specific code for the Frame Order theory of domain dynamics."""

# Python module imports.
from copy import deepcopy
from math import cos, pi
from minfx.generic import generic_minimise
from minfx.grid import grid_point_array
from numpy import arccos, array, dot, eye, float64, identity, ones, transpose, zeros
from numpy.linalg import inv
from re import search
from warnings import warn

# relax module imports.
from float import isNaN, isInf
from generic_fns import align_tensor, pipes
from generic_fns.angles import wrap_angles
from generic_fns.mol_res_spin import return_spin, spin_loop
from generic_fns.structure.cones import Iso_cone, Pseudo_elliptic
from generic_fns.structure.geometric import create_cone_pdb, generate_vector_dist, generate_vector_residues
from generic_fns.structure.internal import Internal
from maths_fns import frame_order, order_parameters
from maths_fns.coord_transform import spherical_to_cartesian
from maths_fns.rotation_matrix import euler_to_R_zyz, two_vect_to_R
from physical_constants import dipolar_constant, g1H, return_gyromagnetic_ratio
<<<<<<< HEAD
from relax_errors import RelaxError, RelaxInfError, RelaxModelError, RelaxNaNError, RelaxNoModelError, RelaxNoValueError, RelaxProtonTypeError, RelaxSpinTypeError
=======
from relax_errors import RelaxError, RelaxInfError, RelaxModelError, RelaxNaNError, RelaxNoModelError, RelaxNoValueError, RelaxSpinTypeError
>>>>>>> aeea1ee5
from relax_io import open_write_file
from relax_warnings import RelaxWarning, RelaxDeselectWarning
from specific_fns.api_base import API_base
from specific_fns.api_common import API_common


class Frame_order(API_base, API_common):
    """Class containing the specific methods of the Frame Order theories."""

    def __init__(self):
        """Initialise the class by placing API_common methods into the API."""

        # Execute the base class __init__ method.
        super(Frame_order, self).__init__()

        # Place methods into the API.
        self.eliminate = self._eliminate_false
        self.overfit_deselect = self._overfit_deselect_dummy
        self.return_conversion_factor = self._return_no_conversion_factor
        self.set_param_values = self._set_param_values

        # Set up the global parameters.
        self.PARAMS.add('ave_pos_alpha', scope='global', units='rad', desc='The average position alpha Euler angle', py_type=float, set='params', err=True, sim=True)
        self.PARAMS.add('ave_pos_beta', scope='global', units='rad', desc='The average position beta Euler angle', py_type=float, set='params', err=True, sim=True)
        self.PARAMS.add('ave_pos_gamma', scope='global', units='rad', desc='The average position gamma Euler angle', py_type=float, set='params', err=True, sim=True)
        self.PARAMS.add('eigen_alpha', scope='global', units='rad', desc='The Eigenframe alpha Euler angle', py_type=float, set='params', err=True, sim=True)
        self.PARAMS.add('eigen_beta', scope='global', units='rad', desc='The Eigenframe beta Euler angle', py_type=float, set='params', err=True, sim=True)
        self.PARAMS.add('eigen_gamma', scope='global', units='rad', desc='The Eigenframe gamma Euler angle', py_type=float, set='params', err=True, sim=True)
        self.PARAMS.add('axis_theta', scope='global', units='rad', desc='The cone axis polar angle (for the isotropic cone model)', py_type=float, set='params', err=True, sim=True)
        self.PARAMS.add('axis_phi', scope='global', units='rad', desc='The cone axis azimuthal angle (for the isotropic cone model)', py_type=float, set='params', err=True, sim=True)
        self.PARAMS.add('cone_theta_x', scope='global', units='rad', desc='The pseudo-ellipse cone opening half-angle for the x-axis', py_type=float, set='params', err=True, sim=True)
        self.PARAMS.add('cone_theta_y', scope='global', units='rad', desc='The pseudo-ellipse cone opening half-angle for the y-axis', py_type=float, set='params', err=True, sim=True)
        self.PARAMS.add('cone_theta', scope='global', units='rad', desc='The isotropic cone opening half-angle', py_type=float, set='params', err=True, sim=True)
        self.PARAMS.add('cone_s1', scope='global', units='', desc='The isotropic cone order parameter', py_type=float, set='params', err=True, sim=True)
        self.PARAMS.add('cone_sigma_max', scope='global', units='rad', desc='The torsion angle', py_type=float, set='params', err=True, sim=True)
        self.PARAMS.add('params', scope='global', desc='The model parameters', py_type=list)

        # Add minimisation structures.
        self.PARAMS.add_min_data(min_stats_global=True)


    def _assemble_limit_arrays(self):
        """Assemble and return the limit vectors.

        @return:    The lower and upper limit vectors.
        @rtype:     numpy rank-1 array, numpy rank-1 array
        """

        # Init.
        lower = zeros(len(cdp.params), float64)
        upper = 2.0*pi * ones(len(cdp.params), float64)

        # Return the arrays.
        return lower, upper


    def _assemble_param_vector(self, sim_index=None):
        """Assemble and return the parameter vector.

        @return:            The parameter vector.
        @rtype:             numpy rank-1 array
        @keyword sim_index: The Monte Carlo simulation index.
        @type sim_index:    int
        """

        # Initialise.
        param_vect = []

        # Pivot point.
        if not self._pivot_fixed():
            for i in range(3):
                param_vect.append(cdp.pivot[i])

        # Normal values.
        if sim_index == None:
            # Initialise the parameter array using the tensor rotation Euler angles (average domain position).
            if cdp.model in ['free rotor', 'iso cone, free rotor']:
                param_vect.append(cdp.ave_pos_beta)
                param_vect.append(cdp.ave_pos_gamma)
            else:
                param_vect.append(cdp.ave_pos_alpha)
                param_vect.append(cdp.ave_pos_beta)
                param_vect.append(cdp.ave_pos_gamma)

            # Frame order eigenframe - the full frame.
            if cdp.model in ['pseudo-ellipse', 'pseudo-ellipse, torsionless', 'pseudo-ellipse, free rotor']:
                param_vect.append(cdp.eigen_alpha)
                param_vect.append(cdp.eigen_beta)
                param_vect.append(cdp.eigen_gamma)

            # Frame order eigenframe - the isotropic cone axis.
            elif cdp.model in ['iso cone', 'free rotor', 'iso cone, torsionless', 'iso cone, free rotor', 'rotor']:
                param_vect.append(cdp.axis_theta)
                param_vect.append(cdp.axis_phi)

            # Cone parameters - pseudo-elliptic cone parameters.
            if cdp.model in ['pseudo-ellipse', 'pseudo-ellipse, torsionless', 'pseudo-ellipse, free rotor']:
                param_vect.append(cdp.cone_theta_x)
                param_vect.append(cdp.cone_theta_y)

            # Cone parameters - single isotropic angle or order parameter.
            elif cdp.model in ['iso cone', 'iso cone, torsionless']:
                param_vect.append(cdp.cone_theta)
            elif cdp.model in ['iso cone, free rotor']:
                param_vect.append(cdp.cone_s1)

            # Cone parameters - torsion angle.
            if cdp.model in ['rotor', 'line', 'iso cone', 'pseudo-ellipse']:
                param_vect.append(cdp.cone_sigma_max)

        # Simulation values.
        else:
            # Initialise the parameter array using the tensor rotation Euler angles (average domain position).
            if cdp.model in ['free rotor', 'iso cone, free rotor']:
                param_vect = [cdp.ave_pos_beta_sim[sim_index], cdp.ave_pos_gamma_sim[sim_index]]
            else:
                param_vect = [cdp.ave_pos_alpha_sim[sim_index], cdp.ave_pos_beta_sim[sim_index], cdp.ave_pos_gamma_sim[sim_index]]

            # Frame order eigenframe - the full frame.
            if cdp.model in ['pseudo-ellipse', 'pseudo-ellipse, torsionless', 'pseudo-ellipse, free rotor']:
                param_vect.append(cdp.eigen_alpha_sim[sim_index])
                param_vect.append(cdp.eigen_beta_sim[sim_index])
                param_vect.append(cdp.eigen_gamma_sim[sim_index])

            # Frame order eigenframe - the isotropic cone axis.
            elif cdp.model in ['iso cone', 'free rotor', 'iso cone, torsionless', 'iso cone, free rotor', 'rotor']:
                param_vect.append(cdp.axis_theta_sim[sim_index])
                param_vect.append(cdp.axis_phi_sim[sim_index])

            # Cone parameters - pseudo-elliptic cone parameters.
            if cdp.model in ['pseudo-ellipse', 'pseudo-ellipse, torsionless', 'pseudo-ellipse, free rotor']:
                param_vect.append(cdp.cone_theta_x_sim[sim_index])
                param_vect.append(cdp.cone_theta_y_sim[sim_index])

            # Cone parameters - single isotropic angle or order parameter.
            elif cdp.model in ['iso cone', 'iso cone, torsionless']:
                param_vect.append(cdp.cone_theta_sim[sim_index])
            elif cdp.model in ['iso cone, free rotor']:
                param_vect.append(cdp.cone_s1_sim[sim_index])

            # Cone parameters - torsion angle.
            if cdp.model in ['rotor', 'line', 'iso cone', 'pseudo-ellipse']:
                param_vect.append(cdp.cone_sigma_max_sim[sim_index])

        # Return as a numpy array.
        return array(param_vect, float64)


    def _assemble_scaling_matrix(self, data_types=None, scaling=True):
        """Create and return the scaling matrix.

        @keyword data_types:    The base data types used in the optimisation.  This list can contain the elements 'rdc', 'pcs' or 'tensor'.
        @type data_types:       list of str
        @keyword scaling:       If False, then the identity matrix will be returned.
        @type scaling:          bool
        @return:                The square and diagonal scaling matrix.
        @rtype:                 numpy rank-2 array
        """

        # Initialise.
        scaling_matrix = identity(self._param_num(), float64)

        # Return the identity matrix.
        if not scaling:
            return scaling_matrix

        # The pivot point.
        if not self._pivot_fixed():
            for i in range(3):
                scaling_matrix[i, i] = 1e2

        # Return the matrix.
        return scaling_matrix


    def _base_data_types(self):
        """Determine all the base data types.

        The base data types can include::
            - 'rdc', residual dipolar couplings.
            - 'pcs', pseudo-contact shifts.
            - 'noesy', NOE restraints.
            - 'tensor', alignment tensors.

        @return:    A list of all the base data types.
        @rtype:     list of str
        """

        # Array of data types.
        list = []

        # RDC search.
        for spin in spin_loop():
            if hasattr(spin, 'rdc'):
                list.append('rdc')
                break

        # PCS search.
        for spin in spin_loop():
            if hasattr(spin, 'pcs'):
                list.append('pcs')
                break

        # Alignment tensor search.
        if not ('rdc' in list or 'pcs' in list) and hasattr(cdp, 'align_tensors'):
            list.append('tensor')

        # No data is present.
        if not list:
            raise RelaxError("Neither RDCs, PCSs nor alignment tensor data is present.")

        # Return the list.
        return list
<<<<<<< HEAD
=======


    def _check_rdcs(self, interatom, spin1, spin2):
        """Check if the RDCs for the given interatomic data container should be used.

        @param interatom:   The interatomic data container.
        @type interatom:    InteratomContainer instance
        @param spin1:       The first spin container.
        @type spin1:        SpinContainer instance
        @param spin2:       The second spin container.
        @type spin2:        SpinContainer instance
        @return:            True if the RDCs should be used, False otherwise.
        """

        # Skip deselected spins.
        if not spin1.select or not spin2.select:
            return False

        # Only use interatomic data containers with RDC data.
        if not hasattr(interatom, 'rdc'):
            return False

        # RDC data exists but the interatomic vectors are missing?
        if not hasattr(interatom, 'vector'):
            # Throw a warning.
            warn(RelaxWarning("RDC data exists but the interatomic vectors are missing, skipping the spin pair '%s' and '%s'." % (interatom.spin_id1, interatom.spin_id2)))

            # Jump to the next spin.
            return False

        # Skip non-Me pseudo-atoms for the first spin.
        if hasattr(spin1, 'members') and len(spin1.members) != 3:
            warn(RelaxWarning("Only methyl group pseudo atoms are supported due to their fast rotation, skipping the spin pair '%s' and '%s'." % (interatom.spin_id1, interatom.spin_id2)))
            return False

        # Skip non-Me pseudo-atoms for the second spin.
        if hasattr(spin2, 'members') and len(spin2.members) != 3:
            warn(RelaxWarning("Only methyl group pseudo atoms are supported due to their fast rotation, skipping the spin pair '%s' and '%s'." % (interatom.spin_id1, interatom.spin_id2)))
            return False

        # Checks.
        if not hasattr(spin1, 'isotope'):
            raise RelaxSpinTypeError(interatom.spin_id1)
        if not hasattr(spin2, 'isotope'):
            raise RelaxSpinTypeError(interatom.spin_id2)
        if not hasattr(interatom, 'r'):
            raise RelaxNoValueError("averaged interatomic distance")

        # Everything is ok.
        return True
>>>>>>> aeea1ee5


    def _cone_pdb(self, size=30.0, file=None, dir=None, inc=40, force=False):
        """Create a PDB file containing a geometric object representing the Frame Order cone models.

        @param size:        The size of the geometric object in Angstroms.
        @type size:         float
        @param inc:         The number of increments for the filling of the cone objects.
        @type inc:          int
        @param file:        The name of the PDB file to create.
        @type file:         str
        @param dir:         The name of the directory to place the PDB file into.
        @type dir:          str
        @param force:       Flag which if set to True will cause any pre-existing file to be
                            overwritten.
        @type force:        bool
        """

        # Test if the current data pipe exists.
        pipes.test()

        # The rigid model cannot be used here.
        if cdp.model == 'rigid':
            raise RelaxError("The 'rigid' frame order model has no cone representation.")

        # Test for the necessary data structures.
        if not hasattr(cdp, 'pivot'):
            raise RelaxError("The pivot point for the domain motion has not been set.")

        # Negative cone flag.
        neg_cone = True

        # Monte Carlo simulation flag.
        sim = False
        num_sim = 0
        if hasattr(cdp, 'sim_number'):
            sim = True
            num_sim = cdp.sim_number

        # The inversion matrix.
        inv_mat = -eye(3)

        # Create the structural object.
        structure = Internal()

        # Create model for the positive and negative images.
        model = structure.add_model(model=1)
        if neg_cone:
            model_neg = structure.add_model(model=2)

        # Create the molecule.
        structure.add_molecule(name=cdp.model)

        # Alias the molecules.
        mol = model.mol[0]
        if neg_cone:
            mol_neg = model_neg.mol[0]


        # The pivot point.
        ##################

        # Add the pivot point.
        structure.add_atom(mol_name=cdp.model, pdb_record='HETATM', atom_num=1, atom_name='R', res_name='PIV', res_num=1, pos=cdp.pivot, element='C')


        # The axes.
        ###########

        # The spherical angles.
        if cdp.model in ['iso cone', 'free rotor', 'iso cone, torsionless', 'iso cone, free rotor', 'rotor']:
            # Print out.
            print("\nGenerating the z-axis system.")
<<<<<<< HEAD

            # The axis.
            axis = zeros(3, float64)
            spherical_to_cartesian([1.0, getattr(cdp, 'axis_theta'), getattr(cdp, 'axis_phi')], axis)
            print(("Central axis: %s." % axis))

            # Rotations and inversions.
            axis_pos = axis
            axis_neg = dot(inv_mat, axis)

            # Simulation central axis.
            axis_sim_pos = None
            axis_sim_neg = None
            if sim:
                # Init.
                axis_sim = zeros((cdp.sim_number, 3), float64)

                # Fill the structure.
                for i in range(cdp.sim_number):
                    spherical_to_cartesian([1.0, getattr(cdp, 'axis_theta_sim')[i], getattr(cdp, 'axis_phi_sim')[i]], axis_sim[i])

                # Inversion.
                axis_sim_pos = axis_sim
                axis_sim_neg = transpose(dot(inv_mat, transpose(axis_sim_pos)))

            # Generate the axis vectors.
            print("\nGenerating the axis vectors.")
            res_num = generate_vector_residues(mol=mol, vector=axis_pos, atom_name='z-ax', res_name_vect='AXE', sim_vectors=axis_sim_pos, res_num=2, origin=cdp.pivot, scale=size)

            # The negative.
            if neg_cone:
                res_num = generate_vector_residues(mol=mol_neg, vector=axis_neg, atom_name='z-ax', res_name_vect='AXE', sim_vectors=axis_sim_neg, res_num=2, origin=cdp.pivot, scale=size)

=======

            # The axis.
            axis = zeros(3, float64)
            spherical_to_cartesian([1.0, getattr(cdp, 'axis_theta'), getattr(cdp, 'axis_phi')], axis)
            print(("Central axis: %s." % axis))

            # Rotations and inversions.
            axis_pos = axis
            axis_neg = dot(inv_mat, axis)

            # Simulation central axis.
            axis_sim_pos = None
            axis_sim_neg = None
            if sim:
                # Init.
                axis_sim = zeros((cdp.sim_number, 3), float64)

                # Fill the structure.
                for i in range(cdp.sim_number):
                    spherical_to_cartesian([1.0, getattr(cdp, 'axis_theta_sim')[i], getattr(cdp, 'axis_phi_sim')[i]], axis_sim[i])

                # Inversion.
                axis_sim_pos = axis_sim
                axis_sim_neg = transpose(dot(inv_mat, transpose(axis_sim_pos)))

            # Generate the axis vectors.
            print("\nGenerating the axis vectors.")
            res_num = generate_vector_residues(mol=mol, vector=axis_pos, atom_name='z-ax', res_name_vect='AXE', sim_vectors=axis_sim_pos, res_num=2, origin=cdp.pivot, scale=size)

            # The negative.
            if neg_cone:
                res_num = generate_vector_residues(mol=mol_neg, vector=axis_neg, atom_name='z-ax', res_name_vect='AXE', sim_vectors=axis_sim_neg, res_num=2, origin=cdp.pivot, scale=size)

>>>>>>> aeea1ee5
        # The full axis system.
        else:
            # Print out.
            print("\nGenerating the full axis system.")

            # The axis system.
            axes = zeros((3, 3), float64)
            euler_to_R_zyz(cdp.eigen_alpha, cdp.eigen_beta, cdp.eigen_gamma, axes)
            print("Axis system:\n%s" % axes)

            # Rotations and inversions.
            axes_pos = axes
            axes_neg = dot(inv_mat, axes)

            # Simulations
            axes_sim_pos = None
            axes_sim_neg = None
            if sim:
                # Init.
                axes_sim_pos = zeros((cdp.sim_number, 3, 3), float64)
                axes_sim_neg = zeros((cdp.sim_number, 3, 3), float64)

                # Fill the structure.
                for i in range(cdp.sim_number):
                    # The positive system.
                    euler_to_R_zyz(cdp.eigen_alpha_sim[i], cdp.eigen_beta_sim[i], cdp.eigen_gamma_sim[i], axes_sim_pos[i])

                    # The negative system.
                    euler_to_R_zyz(cdp.eigen_alpha_sim[i], cdp.eigen_beta_sim[i], cdp.eigen_gamma_sim[i], axes_sim_neg[i])
                    axes_sim_neg[i] = dot(inv_mat, axes_sim_neg[i])

            # Generate the axis vectors.
            print("\nGenerating the axis vectors.")
            label = ['x', 'y', 'z']
            for j in range(len(label)):
                # The simulation data.
                axis_sim_pos = None
                axis_sim_neg = None
                if sim:
                    axis_sim_pos = axes_sim_pos[:, :, j]
                    axis_sim_neg = axes_sim_neg[:, :, j]

                # The vectors.
                res_num = generate_vector_residues(mol=mol, vector=axes_pos[:, j], atom_name='%s-ax'%label[j], res_name_vect='AXE', sim_vectors=axis_sim_pos, res_num=2, origin=cdp.pivot, scale=size)
                if neg_cone:
                    res_num = generate_vector_residues(mol=mol_neg, vector=axes_neg[:, j], atom_name='%s-ax'%label[j], res_name_vect='AXE', sim_vectors=axis_sim_neg, res_num=2, origin=cdp.pivot, scale=size)
<<<<<<< HEAD
=======

>>>>>>> aeea1ee5

        # The cone object.
        ##################

        # Skip models missing a cone.
        if cdp.model not in ['rotor', 'free rotor']:
            # The rotation matrix (rotation from the z-axis to the cone axis).
            if cdp.model not in ['iso cone', 'iso cone, torsionless', 'iso cone, free rotor']:
                R = axes
            else:
                R = zeros((3, 3), float64)
                two_vect_to_R(array([0, 0, 1], float64), axis, R)

            # Average position rotation.
            R_pos = R
            R_neg = dot(inv_mat, R)

            # The pseudo-ellipse cone object.
            if cdp.model in ['pseudo-ellipse', 'pseudo-ellipse, torsionless', 'pseudo-ellipse, free rotor']:
                cone = Pseudo_elliptic(cdp.cone_theta_x, cdp.cone_theta_y)

            # The isotropic cone object.
            else:
                # The angle.
                if hasattr(cdp, 'cone_theta'):
                    cone_theta = cdp.cone_theta
                elif hasattr(cdp, 'cone_s1'):
                    cone_theta = order_parameters.iso_cone_S_to_theta(cdp.cone_s1)

                # The object.
                cone = Iso_cone(cone_theta)

            # Create the positive and negative cones.
            create_cone_pdb(mol=mol, cone=cone, start_res=mol.res_num[-1]+1, apex=cdp.pivot, R=R_pos, inc=inc, distribution='regular')

            # The negative.
            if neg_cone:
                create_cone_pdb(mol=mol_neg, cone=cone, start_res=mol_neg.res_num[-1]+1, apex=cdp.pivot, R=R_neg, inc=inc, distribution='regular')


        # Create the PDB file.
        ######################

        # Print out.
        print("\nGenerating the PDB file.")

        # Write the file.
        pdb_file = open_write_file(file, dir, force=force)
        structure.write_pdb(pdb_file)
        pdb_file.close()


    def _domain_moving(self):
        """Return the domain ID of the moving domain.

        @return:    The domain ID of the moving domain.
        @rtype:     str
        """

        # Check that the domain is defined.
        if not hasattr(cdp, 'domain'):
            raise RelaxError("No domains have been defined.  Please use the domain user function.")

        # Only support for 2 domains.
        if len(cdp.domain.keys()) > 2:
            raise RelaxError("Only two domains are supported in the frame order analysis.")

        # Loop over the domains.
        for id in cdp.domain.keys():
            # Reference domain.
            if id == cdp.ref_domain:
                continue

            # Return the ID.
            return id


    def _domain_to_pdb(self, domain=None, pdb=None):
        """Match domains to PDB files.

        @keyword domain:    The domain to associate the PDB file to.
        @type domain:       str
        @keyword pdb:       The PDB file to associate the domain to.
        @type pdb:          str
        """

        # Check that the domain exists.
        exists = False
        for i in range(len(cdp.align_tensors)):
            if hasattr(cdp.align_tensors[i], 'domain') and domain == cdp.align_tensors[i].domain:
                exists = True
        if not exists:
            raise RelaxError("The domain '%s' cannot be found" % domain)

        # Init if needed.
        if not hasattr(cdp, 'domain_to_pdb'):
            cdp.domain_to_pdb = []

        # Strip the file ending if given.
        if search('.pdb$', pdb):
            pdb = pdb[:-4]

        # Add the data.
        cdp.domain_to_pdb.append([domain, pdb])


    def _grid_row(self, incs, lower, upper, dist_type=None, end_point=True):
        """Set up a row of the grid search for a given parameter.

        @param incs:        The number of increments.
        @type incs:         int
        @param lower:       The lower bounds.
        @type lower:        float
        @param upper:       The upper bounds.
        @type upper:        float
        @keyword dist_type: The spacing or distribution type between grid nodes.  If None, then a linear grid row is returned.  If 'acos', then an inverse cos distribution of points is returned (e.g. for uniform sampling in angular space).
        @type dist_type:    None or str
        @keyword end_point: A flag which if False will cause the end point to be removed.
        @type end_point:    bool
        @return:            The row of the grid.
        @rtype:             list of float
        """

        # Init.
        row = []

        # Linear grid.
        if dist_type == None:
            # Loop over the increments.
            for i in range(incs):
                # The row.
                row.append(lower + i * (upper - lower) / (incs - 1.0))

        # Inverse cos distribution.
        elif dist_type == 'acos':
            # Generate the increment values of v from cos(upper) to cos(lower).
            v = zeros(incs, float64)
            val = (cos(lower) - cos(upper)) / (incs - 1.0)
            for i in range(incs):
                v[-i-1] = cos(upper) + float(i) * val

            # Generate the distribution.
            row = arccos(v)

        # Remove the last point.
        if not end_point:
            row = row[:-1]

        # Return the row (as a list).
        return list(row)


    def _minimise_setup_pcs(self, sim_index=None):
        """Set up the data structures for optimisation using PCSs as base data sets.

        @keyword sim_index: The index of the simulation to optimise.  This should be None if normal optimisation is desired.
        @type sim_index:    None or int
        @return:            The assembled data structures for using PCSs as the base data for optimisation.  These include:
                                - the PCS values.
                                - the unit vectors connecting the paramagnetic centre (the electron spin) to
                                - the PCS weight.
                                - the nuclear spin.
                                - the pseudocontact shift constants.
        @rtype:             tuple of (numpy rank-2 array, numpy rank-2 array, numpy rank-2 array, numpy rank-1 array, numpy rank-1 array)
        """

        # Data setup tests.
        if not hasattr(cdp, 'paramagnetic_centre'):
            raise RelaxError("The paramagnetic centre has not yet been specified.")
        if not hasattr(cdp, 'temperature'):
            raise RelaxError("The experimental temperatures have not been set.")
        if not hasattr(cdp, 'frq'):
            raise RelaxError("The spectrometer frequencies of the experiments have not been set.")

        # Initialise.
        pcs = []
        pcs_err = []
        pcs_weight = []
        atomic_pos = []
        temp = []
        frq = []

        # The PCS data.
        for align_id in cdp.align_ids:
            # No RDC or PCS data, so jump to the next alignment.
            if (hasattr(cdp, 'rdc_ids') and not align_id in cdp.rdc_ids) and (hasattr(cdp, 'pcs_ids') and not align_id in cdp.pcs_ids):
                continue

            # Append empty arrays to the PCS structures.
            pcs.append([])
            pcs_err.append([])
            pcs_weight.append([])

            # Get the temperature for the PCS constant.
            if cdp.temperature.has_key(align_id):
                temp.append(cdp.temperature[align_id])
            else:
                temp.append(0.0)

            # Get the spectrometer frequency in Tesla units for the PCS constant.
            if cdp.frq.has_key(align_id):
                frq.append(cdp.frq[align_id] * 2.0 * pi / g1H)
            else:
                frq.append(1e-10)

            # Spin loop over the domain.
            id = cdp.domain[self._domain_moving()]
            j = 0
            for spin in spin_loop(id):
                # Skip deselected spins.
                if not spin.select:
                    continue

                # Skip spins without PCS data.
                if not hasattr(spin, 'pcs'):
                    continue

                # Append the PCSs to the list.
                if align_id in spin.pcs.keys():
                    if sim_index != None:
                        pcs[-1].append(spin.pcs_sim[align_id][sim_index])
                    else:
                        pcs[-1].append(spin.pcs[align_id])
                else:
                    pcs[-1].append(None)

                # Append the PCS errors.
                if hasattr(spin, 'pcs_err') and align_id in spin.pcs_err.keys():
                    pcs_err[-1].append(spin.pcs_err[align_id])
                else:
                    pcs_err[-1].append(None)

                # Append the weight.
                if hasattr(spin, 'pcs_weight') and align_id in spin.pcs_weight.keys():
                    pcs_weight[-1].append(spin.pcs_weight[align_id])
                else:
                    pcs_weight[-1].append(1.0)

                # Spin index.
                j = j + 1

        # Convert to numpy objects.
        pcs = array(pcs, float64)
        pcs_err = array(pcs_err, float64)
        pcs_weight = array(pcs_weight, float64)

        # Convert the PCS from ppm to no units.
        pcs = pcs * 1e-6
        pcs_err = pcs_err * 1e-6

        # Store the atomic positions.
        for spin, spin_id in spin_loop(return_id=True):
            # Skip deselected spins.
            if not spin.select:
                continue

            # Only use spins with PCS data.
            if not hasattr(spin, 'pcs'):
                continue

            # The position list.
            if type(spin.pos[0]) in [float, float64]:
                atomic_pos.append(spin.pos)
            else:
                raise RelaxError("The spin '%s' contains more than one atomic position %s." % (spin_id, spin.pos))

        # Convert to numpy objects.
        atomic_pos = array(atomic_pos, float64)

        # Return the data structures.
        return pcs, pcs_err, pcs_weight, atomic_pos, array(cdp.paramagnetic_centre), temp, frq


    def _minimise_setup_rdcs(self, sim_index=None):
        """Set up the data structures for optimisation using RDCs as base data sets.

        @keyword sim_index: The index of the simulation to optimise.  This should be None if normal optimisation is desired.
        @type sim_index:    None or int
        @return:            The assembled data structures for using RDCs as the base data for optimisation.  These include:
                                - rdc, the RDC values.
                                - rdc_err, the RDC errors.
                                - rdc_weight, the RDC weights.
<<<<<<< HEAD
                                - vectors, the heteronucleus to proton vectors.
                                - rdc_const, the dipolar constants.
        @rtype:             tuple of (numpy rank-2 array, numpy rank-2 array, numpy rank-2 array)
=======
                                - vectors, the interatomic vectors.
                                - rdc_const, the dipolar constants.
                                - absolute, the absolute value flags (as 1's and 0's).
        @rtype:             tuple of (numpy rank-2 array, numpy rank-2 array, numpy rank-2 array, numpy rank-3 array, numpy rank-2 array, numpy rank-2 array)
>>>>>>> aeea1ee5
        """

        # Initialise.
        rdc = []
        rdc_err = []
        rdc_weight = []
        unit_vect = []
        rdc_const = []
<<<<<<< HEAD

        # The unit vectors and RDC constants.
        for spin, spin_id in spin_loop(return_id=True):
            # Skip deselected spins.
            if not spin.select:
                continue

            # Only use spins with RDC data.
            if not hasattr(spin, 'rdc'):
                continue

            # RDC data exists but the XH bond vectors are missing?
            if not hasattr(spin, 'xh_vect') and not hasattr(spin, 'bond_vect'):
                warn(RelaxWarning("RDC data exists but the XH bond vectors are missing, skipping spin %s." % spin_id))
                continue

            # Append the RDC and XH vectors to the lists.
            if hasattr(spin, 'xh_vect'):
                vect = getattr(spin, 'xh_vect')
            else:
                vect = getattr(spin, 'bond_vect')

            # Add the bond vectors.
            if len(vect) == 1:
                unit_vect.append(vect[0])
            else:
                raise RelaxError("The spin '%s' contains more than one XH bond vector %s." % (spin_id, vect))

            # Checks.
            if not hasattr(spin, 'heteronuc_type'):
                raise RelaxSpinTypeError
            if not hasattr(spin, 'proton_type'):
                raise RelaxProtonTypeError
            if not hasattr(spin, 'r'):
                raise RelaxNoValueError("bond length")

            # Gyromagnetic ratios.
            gx = return_gyromagnetic_ratio(spin.heteronuc_type)
            gh = return_gyromagnetic_ratio(spin.proton_type)

            # Calculate the RDC dipolar constant (in Hertz, and the 3 comes from the alignment tensor), and append it to the list.
            rdc_const.append(3.0/(2.0*pi) * dipolar_constant(gx, gh, spin.r))
=======
        absolute = []

        # The unit vectors and RDC constants.
        for interatom in interatomic_loop():
            # Get the spins.
            spin1 = return_spin(interatom.spin_id1)
            spin2 = return_spin(interatom.spin_id2)

            # RDC checks.
            if not self._check_rdcs(interatom, spin1, spin2):
                continue

            # Add the vectors.
            if arg_check.is_float(interatom.vector[0], raise_error=False):
                unit_vect.append([interatom.vector])
            else:
                unit_vect.append(interatom.vector)

            # Gyromagnetic ratios.
            g1 = return_gyromagnetic_ratio(spin1.isotope)
            g2 = return_gyromagnetic_ratio(spin2.isotope)

            # Calculate the RDC dipolar constant (in Hertz, and the 3 comes from the alignment tensor), and append it to the list.
            rdc_const.append(3.0/(2.0*pi) * dipolar_constant(g1, g2, interatom.r))

        # Fix the unit vector data structure.
        num = None
        for rdc_index in range(len(unit_vect)):
            # Number of vectors.
            if num == None:
                if unit_vect[rdc_index] != None:
                    num = len(unit_vect[rdc_index])
                continue

            # Check.
            if unit_vect[rdc_index] != None and len(unit_vect[rdc_index]) != num:
                raise RelaxError, "The number of interatomic vectors for all no match:\n%s" % unit_vect

        # Missing unit vectors.
        if num == None:
            raise RelaxError, "No interatomic vectors could be found."

        # Update None entries.
        for i in range(len(unit_vect)):
            if unit_vect[i] == None:
                unit_vect[i] = [[None, None, None]]*num
>>>>>>> aeea1ee5

        # The RDC data.
        for align_id in cdp.align_ids:
            # No RDC data, so jump to the next alignment.
            if (hasattr(cdp, 'rdc_ids') and not align_id in cdp.rdc_ids):
                continue

            # Append empty arrays to the RDC structures.
            rdc.append([])
            rdc_err.append([])
            rdc_weight.append([])
<<<<<<< HEAD

            # Spin loop over the domain.
            id = cdp.domain[self._domain_moving()]
            for spin in spin_loop(id):
                # Skip deselected spins.
                if not spin.select:
                    continue

                # Skip spins without RDC data or XH bond vectors.
                if not hasattr(spin, 'rdc') or (not hasattr(spin, 'members') and not hasattr(spin, 'xh_vect') and not hasattr(spin, 'bond_vect')):
=======
            absolute.append([])

            # Interatom loop over the domain.
            id = cdp.domain[self._domain_moving()]
            for interatom in interatomic_loop(id):
                # Get the spins.
                spin1 = return_spin(interatom.spin_id1)
                spin2 = return_spin(interatom.spin_id2)

                # Skip deselected spins.
                if not spin1.select or not spin2.select:
                    continue

                # Only use interatomic data containers with RDC and vector data.
                if not hasattr(interatom, 'rdc') or not hasattr(interatom, 'vector'):
>>>>>>> aeea1ee5
                    continue

                # Defaults of None.
                value = None
                error = None

                # The RDC.
                if sim_index != None:
<<<<<<< HEAD
                    value = spin.rdc_sim[align_id][sim_index]
                else:
                    value = spin.rdc[align_id]

                # The error.
                if hasattr(spin, 'rdc_err') and align_id in spin.rdc_err.keys():
                    error = spin.rdc_err[align_id]
=======
                    value = interatom.rdc_sim[align_id][sim_index]
                else:
                    value = interatom.rdc[align_id]

                # The error.
                if hasattr(interatom, 'rdc_err') and align_id in interatom.rdc_err.keys():
                    error = interatom.rdc_err[align_id]
>>>>>>> aeea1ee5

                # Append the RDCs to the list.
                rdc[-1].append(value)

                # Append the RDC errors.
                rdc_err[-1].append(error)

                # Append the weight.
<<<<<<< HEAD
                if hasattr(spin, 'rdc_weight') and align_id in spin.rdc_weight.keys():
                    rdc_weight[-1].append(spin.rdc_weight[align_id])
                else:
                    rdc_weight[-1].append(1.0)

=======
                if hasattr(interatom, 'rdc_weight') and align_id in interatom.rdc_weight.keys():
                    rdc_weight[-1].append(interatom.rdc_weight[align_id])
                else:
                    rdc_weight[-1].append(1.0)

                # Append the absolute value flag.
                if hasattr(interatom, 'absolute_rdc') and align_id in interatom.absolute_rdc.keys():
                    absolute[-1].append(interatom.absolute_rdc[align_id])
                else:
                    absolute[-1].append(False)

>>>>>>> aeea1ee5
        # Convert to numpy objects.
        rdc = array(rdc, float64)
        rdc_err = array(rdc_err, float64)
        rdc_weight = array(rdc_weight, float64)
        unit_vect = array(unit_vect, float64)
        rdc_const = array(rdc_const, float64)
<<<<<<< HEAD

        # Return the data structures.
        return rdc, rdc_err, rdc_weight, unit_vect, rdc_const
=======
        absolute = array(absolute, float64)

        # Return the data structures.
        return rdc, rdc_err, rdc_weight, unit_vect, rdc_const, absolute
>>>>>>> aeea1ee5


    def _minimise_setup_tensors(self, sim_index=None):
        """Set up the data structures for optimisation using alignment tensors as base data sets.

        @keyword sim_index: The simulation index.  This should be None if normal optimisation is desired.
        @type sim_index:    None or int
        @return:            The assembled data structures for using alignment tensors as the base data for optimisation.  These include:
                                - full_tensors, the full tensors as concatenated arrays.
                                - full_err, the full tensor errors as concatenated arrays.
                                - full_in_ref_frame, the flags specifying if the tensor is the full or reduced tensor in the non-moving reference domain.
        @rtype:             tuple of 3 numpy nx5D, rank-1 arrays
        """

        # Checks.
        if not hasattr(cdp, 'ref_domain'):
            raise RelaxError("The reference domain has not been set up.")
        if not hasattr(cdp.align_tensors, 'reduction'):
            raise RelaxError("The tensor reductions have not been specified.")
        for i, tensor in self._tensor_loop():
            if not hasattr(tensor, 'domain'):
                raise RelaxError("The domain that the '%s' tensor is attached to has not been set" % tensor.name)

        # Initialise.
        n = len(cdp.align_tensors.reduction)
        full_tensors = zeros(n*5, float64)
        full_err = ones(n*5, float64) * 1e-5
        full_in_ref_frame = zeros(n, float64)

        # Loop over the full tensors.
        for i, tensor in self._tensor_loop(red=False):
            # The full tensor (simulation data).
            if sim_index != None:
                full_tensors[5*i + 0] = tensor.Axx_sim[sim_index]
                full_tensors[5*i + 1] = tensor.Ayy_sim[sim_index]
                full_tensors[5*i + 2] = tensor.Axy_sim[sim_index]
                full_tensors[5*i + 3] = tensor.Axz_sim[sim_index]
                full_tensors[5*i + 4] = tensor.Ayz_sim[sim_index]

            # The full tensor.
            else:
                full_tensors[5*i + 0] = tensor.Axx
                full_tensors[5*i + 1] = tensor.Ayy
                full_tensors[5*i + 2] = tensor.Axy
                full_tensors[5*i + 3] = tensor.Axz
                full_tensors[5*i + 4] = tensor.Ayz

            # The full tensor corresponds to the frame of reference.
            if cdp.ref_domain == tensor.domain:
                full_in_ref_frame[i] = 1

            # The full tensor errors.
            if hasattr(tensor, 'Axx_err'):
                full_err[5*i + 0] = tensor.Axx_err
                full_err[5*i + 1] = tensor.Ayy_err
                full_err[5*i + 2] = tensor.Axy_err
                full_err[5*i + 3] = tensor.Axz_err
                full_err[5*i + 4] = tensor.Ayz_err

        # Return the data structures.
        return full_tensors, full_err, full_in_ref_frame


    def _param_num(self):
        """Determine the number of parameters in the model.

        @return:    The number of model parameters.
        @rtype:     int
        """

        # Init.
        num = 0

        # Update the model if needed.
        self._update_model()
<<<<<<< HEAD

        # Determine the data type.
        data_types = self._base_data_types()

        # The pivot point.
        if not self._pivot_fixed():
            num += 3

        # Average domain position parameters.
        if cdp.model in ['free rotor', 'iso cone, free rotor']:
            num += 2
        else:
            num += 3

        # Frame order eigenframe - the full frame.
        if cdp.model in ['pseudo-ellipse', 'pseudo-ellipse, torsionless', 'pseudo-ellipse, free rotor']:
            num += 3

        # Frame order eigenframe - the isotropic cone axis.
        elif cdp.model in ['iso cone', 'free rotor', 'iso cone, torsionless', 'iso cone, free rotor', 'rotor']:
            num += 2

        # Cone parameters - pseudo-elliptic cone parameters.
        if cdp.model in ['pseudo-ellipse', 'pseudo-ellipse, torsionless', 'pseudo-ellipse, free rotor']:
            num += 2

=======

        # Determine the data type.
        data_types = self._base_data_types()

        # The pivot point.
        if not self._pivot_fixed():
            num += 3

        # Average domain position parameters.
        if cdp.model in ['free rotor', 'iso cone, free rotor']:
            num += 2
        else:
            num += 3

        # Frame order eigenframe - the full frame.
        if cdp.model in ['pseudo-ellipse', 'pseudo-ellipse, torsionless', 'pseudo-ellipse, free rotor']:
            num += 3

        # Frame order eigenframe - the isotropic cone axis.
        elif cdp.model in ['iso cone', 'free rotor', 'iso cone, torsionless', 'iso cone, free rotor', 'rotor']:
            num += 2

        # Cone parameters - pseudo-elliptic cone parameters.
        if cdp.model in ['pseudo-ellipse', 'pseudo-ellipse, torsionless', 'pseudo-ellipse, free rotor']:
            num += 2

>>>>>>> aeea1ee5
        # Cone parameters - single isotropic angle or order parameter.
        elif cdp.model in ['iso cone', 'iso cone, torsionless', 'iso cone, free rotor']:
            num += 1

        # Cone parameters - torsion angle.
        if cdp.model in ['rotor', 'line', 'iso cone', 'pseudo-ellipse']:
            num += 1

        # Return the number.
        return num


    def _pivot(self, pivot=None, fix=None):
        """Set the pivot point for the 2 body motion.

        @keyword pivot: The pivot point of the two bodies (domains, etc.) in the structural coordinate system.
        @type pivot:    list of num
        @keyword fix:   A flag specifying if the pivot point should be fixed during optimisation.
        @type fix:      bool
        """

        # Test if the current data pipe exists.
        pipes.test()

        # Set the pivot point and fixed flag.
        cdp.pivot = pivot
        cdp.pivot_fixed = fix

        # Convert to floats.
        for i in range(3):
            cdp.pivot[i] = float(cdp.pivot[i])


    def _pivot_fixed(self):
        """Determine if the pivot is fixed or not.

        @return:    The answer to the question.
        @rtype:     bool
        """

        # A pivot point is not supported by the model.
        if cdp.model in ['rigid']:
            return True

        # The PCS is loaded.
        if 'pcs' in self._base_data_types():
            # The fixed flag is not set.
            if hasattr(cdp, 'pivot_fixed') and not cdp.pivot_fixed:
                return False

        # The point is fixed.
        return True


    def _ref_domain(self, ref=None):
        """Set the reference domain for the frame order, multi-domain models.

        @param ref: The reference domain.
        @type ref:  str
        """

        # Test if the current data pipe exists.
        pipes.test()

        # Check that the domain is defined.
        if not hasattr(cdp, 'domain') or ref not in cdp.domain.keys():
            raise RelaxError("The domain '%s' has not been defined.  Please use the domain user function." % ref)

        # Test if the reference domain exists.
        exists = False
        for tensor_cont in cdp.align_tensors:
            if hasattr(tensor_cont, 'domain') and tensor_cont.domain == ref:
                exists = True
        if not exists:
            raise RelaxError("The reference domain cannot be found within any of the loaded tensors.")

        # Set the reference domain.
        cdp.ref_domain = ref

        # Update the model.
        if hasattr(cdp, 'model'):
            self._update_model()


    def _select_model(self, model=None):
        """Select the Frame Order model.

        @param model:   The Frame Order model.  This can be one of 'pseudo-ellipse', 'pseudo-ellipse, torsionless', 'pseudo-ellipse, free rotor', 'iso cone', 'iso cone, torsionless', 'iso cone, free rotor', 'line', 'line, torsionless', 'line, free rotor', 'rotor', 'rigid', 'free rotor'.
        @type model:    str
        """

        # Test if the current data pipe exists.
        pipes.test()

        # Test if the model name exists.
        if not model in ['pseudo-ellipse', 'pseudo-ellipse, torsionless', 'pseudo-ellipse, free rotor', 'iso cone', 'iso cone, torsionless', 'iso cone, free rotor', 'line', 'line, torsionless', 'line, free rotor', 'rotor', 'rigid', 'free rotor']:
            raise RelaxError("The model name " + repr(model) + " is invalid.")

        # Set the model
        cdp.model = model

        # Initialise the list of model parameters.
        cdp.params = []

        # Scipy quadratic numerical integration.
        if cdp.model in []:
            cdp.quad_int = True

        # Quasi-random numerical integration.
        else:
            cdp.quad_int = False

        # Update the model.
        self._update_model()


    def _store_bc_data(self, target_fn):
        """Store the back-calculated data.

        @param target_fn:   The frame-order target function class.
        @type target_fn:    class instance
        """

        # Loop over the reduced tensors.
        for i, tensor in self._tensor_loop(red=True):
            # Store the values.
            tensor.Axx = target_fn.A_5D_bc[5*i + 0]
            tensor.Ayy = target_fn.A_5D_bc[5*i + 1]
            tensor.Axy = target_fn.A_5D_bc[5*i + 2]
            tensor.Axz = target_fn.A_5D_bc[5*i + 3]
            tensor.Ayz = target_fn.A_5D_bc[5*i + 4]

        # The RDC data.
        for i in xrange(len(cdp.align_ids)):
            # The alignment ID.
            align_id = cdp.align_ids[i]

            # Data flags
            rdc_flag = False
            if hasattr(cdp, 'rdc_ids') and align_id in cdp.rdc_ids:
                rdc_flag = True
            pcs_flag = False
            if hasattr(cdp, 'pcs_ids') and align_id in cdp.pcs_ids:
                pcs_flag = True

            # Spin loop over the domain.
            id = cdp.domain[self._domain_moving()]
            pcs_index = 0
            rdc_index = 0
            for spin in spin_loop(id):
                # Skip deselected spins.
                if not spin.select:
                    continue

                # Spins with PCS data.
                if pcs_flag and hasattr(spin, 'pcs'):
                    # Initialise the data structure.
                    if not hasattr(spin, 'pcs_bc'):
                        spin.pcs_bc = {}

                    # Store the back-calculated value (in ppm).
                    spin.pcs_bc[align_id] = target_fn.pcs_theta[i, pcs_index] * 1e6

                    # Increment the index.
                    pcs_index += 1

                # Spins with RDC data.
                if rdc_flag and hasattr(spin, 'rdc'):
                    # Initialise the data structure.
                    if not hasattr(spin, 'rdc_bc'):
                        spin.rdc_bc = {}

                    # Store the back-calculated value.
                    spin.rdc_bc[align_id] = target_fn.rdc_theta[i, rdc_index]

                    # Increment the index.
                    rdc_index += 1


    def _target_fn_setup(self, sim_index=None, scaling=True):
        """Initialise the target function for optimisation or direct calculation.

        @param sim_index:       The index of the simulation to optimise.  This should be None if normal optimisation is desired.
        @type sim_index:        None or int
        @param scaling:         If True, diagonal scaling is enabled during optimisation to allow the problem to be better conditioned.
        @type scaling:          bool
        """

        # Simulated annealing constraints.
        #lower, upper = self._assemble_limit_arrays()

        # Assemble the parameter vector.
        param_vector = self._assemble_param_vector(sim_index=sim_index)

        # Determine if alignment tensors or RDCs are to be used.
        data_types = self._base_data_types()

        # Diagonal scaling.
        scaling_matrix = None
        if len(param_vector):
            scaling_matrix = self._assemble_scaling_matrix(data_types=data_types, scaling=scaling)
            param_vector = dot(inv(scaling_matrix), param_vector)

        # Get the data structures for optimisation using the tensors as base data sets.
        full_tensors, full_tensor_err, full_in_ref_frame = self._minimise_setup_tensors(sim_index)
<<<<<<< HEAD

        # Get the data structures for optimisation using PCSs as base data sets.
        pcs, pcs_err, pcs_weight, pcs_atoms, paramag_centre, temp, frq = None, None, None, None, None, None, None
        if 'pcs' in data_types:
            pcs, pcs_err, pcs_weight, pcs_atoms, paramag_centre, temp, frq = self._minimise_setup_pcs(sim_index=sim_index)

        # Get the data structures for optimisation using RDCs as base data sets.
        rdcs, rdc_err, rdc_weight, rdc_vect, rdc_const = None, None, None, None, None
        if 'rdc' in data_types:
            rdcs, rdc_err, rdc_weight, rdc_vect, rdc_const = self._minimise_setup_rdcs(sim_index=sim_index)

        # The fixed pivot point.
        pivot = None
        if hasattr(cdp, 'pivot'):
            pivot = cdp.pivot

        # Pivot optimisation.
        pivot_opt = True
        if self._pivot_fixed():
            pivot_opt = False

        # The number of integration points.
        if not hasattr(cdp, 'num_int_pts'):
            cdp.num_int_pts = 200000

        # Set up the optimisation function.
        target = frame_order.Frame_order(model=cdp.model, init_params=param_vector, full_tensors=full_tensors, full_in_ref_frame=full_in_ref_frame, rdcs=rdcs, rdc_errors=rdc_err, rdc_weights=rdc_weight, rdc_vect=rdc_vect, rdc_const=rdc_const, pcs=pcs, pcs_errors=pcs_err, pcs_weights=pcs_weight, pcs_atoms=pcs_atoms, temp=temp, frq=frq, paramag_centre=paramag_centre, scaling_matrix=scaling_matrix, pivot=pivot, pivot_opt=pivot_opt, num_int_pts=cdp.num_int_pts, quad_int=cdp.quad_int)

=======

        # Get the data structures for optimisation using PCSs as base data sets.
        pcs, pcs_err, pcs_weight, pcs_atoms, paramag_centre, temp, frq = None, None, None, None, None, None, None
        if 'pcs' in data_types:
            pcs, pcs_err, pcs_weight, pcs_atoms, paramag_centre, temp, frq = self._minimise_setup_pcs(sim_index=sim_index)

        # Get the data structures for optimisation using RDCs as base data sets.
        rdcs, rdc_err, rdc_weight, rdc_vect, rdc_const, absolute_rdc = None, None, None, None, None, None
        if 'rdc' in data_types:
            rdcs, rdc_err, rdc_weight, rdc_vect, rdc_const, absolute_rdc = self._minimise_setup_rdcs(sim_index=sim_index)

        # The fixed pivot point.
        pivot = None
        if hasattr(cdp, 'pivot'):
            pivot = cdp.pivot

        # Pivot optimisation.
        pivot_opt = True
        if self._pivot_fixed():
            pivot_opt = False

        # The number of integration points.
        if not hasattr(cdp, 'num_int_pts'):
            cdp.num_int_pts = 200000

        # Set up the optimisation function.
        target = frame_order.Frame_order(model=cdp.model, init_params=param_vector, full_tensors=full_tensors, full_in_ref_frame=full_in_ref_frame, rdcs=rdcs, rdc_errors=rdc_err, rdc_weights=rdc_weight, rdc_vect=rdc_vect, rdc_const=rdc_const, pcs=pcs, pcs_errors=pcs_err, pcs_weights=pcs_weight, pcs_atoms=pcs_atoms, temp=temp, frq=frq, paramag_centre=paramag_centre, scaling_matrix=scaling_matrix, pivot=pivot, pivot_opt=pivot_opt, num_int_pts=cdp.num_int_pts, quad_int=cdp.quad_int)

>>>>>>> aeea1ee5
        # Return the data.
        return target, param_vector, data_types, scaling_matrix


    def _tensor_loop(self, red=False):
        """Generator method for looping over the full or reduced tensors.

        @keyword red:   A flag which if True causes the reduced tensors to be returned, and if False
                        the full tensors are returned.
        @type red:      bool
        @return:        The tensor index and the tensor.
        @rtype:         (int, AlignTensorData instance)
        """

        # Number of tensor pairs.
        n = len(cdp.align_tensors.reduction)

        # Alias.
        data = cdp.align_tensors
        list = data.reduction

        # Full or reduced index.
        if red:
            index = 1
        else:
            index = 0

        # Loop over the reduction list.
        for i in range(n):
            yield i, data[list[i][index]]


    def _update_model(self):
        """Update the model parameters as necessary."""

        # Re-initialise the list of model parameters.
        cdp.params = []

        # The pivot parameters.
        if not self._pivot_fixed():
            cdp.params.append('pivot_x')
            cdp.params.append('pivot_y')
            cdp.params.append('pivot_z')

        # The tensor rotation, or average domain position.
        if cdp.model not in ['free rotor', 'iso cone, free rotor']:
            cdp.params.append('ave_pos_alpha')
        cdp.params.append('ave_pos_beta')
        cdp.params.append('ave_pos_gamma')

        # Frame order eigenframe - the full frame.
        if cdp.model in ['pseudo-ellipse', 'pseudo-ellipse, torsionless', 'pseudo-ellipse, free rotor']:
            cdp.params.append('eigen_alpha')
            cdp.params.append('eigen_beta')
            cdp.params.append('eigen_gamma')

        # Frame order eigenframe - the isotropic cone axis.
        elif cdp.model in ['iso cone', 'free rotor', 'iso cone, torsionless', 'iso cone, free rotor', 'rotor']:
            cdp.params.append('axis_theta')
            cdp.params.append('axis_phi')

        # Cone parameters - pseudo-elliptic cone parameters.
        if cdp.model in ['pseudo-ellipse', 'pseudo-ellipse, torsionless', 'pseudo-ellipse, free rotor']:
            cdp.params.append('cone_theta_x')
            cdp.params.append('cone_theta_y')

        # Cone parameters - single isotropic angle or order parameter.
        elif cdp.model in ['iso cone', 'iso cone, torsionless']:
            cdp.params.append('cone_theta')
        elif cdp.model in ['iso cone, free rotor']:
            cdp.params.append('cone_s1')

        # Cone parameters - torsion angle.
        if cdp.model in ['rotor', 'line', 'iso cone', 'pseudo-ellipse']:
            cdp.params.append('cone_sigma_max')

        # Initialise the parameters in the current data pipe.
        for param in cdp.params:
            if not param in ['pivot_x', 'pivot_y', 'pivot_z'] and not hasattr(cdp, param):
                setattr(cdp, param, 0.0)


    def _unpack_opt_results(self, results, scaling=False, scaling_matrix=None, sim_index=None):
        """Unpack and store the Frame Order optimisation results.

        @param results:             The results tuple returned by the minfx generic_minimise() function.
        @type results:              tuple
        @keyword scaling:           If True, diagonal scaling is enabled during optimisation to allow the problem to be better conditioned.
        @type scaling:              bool
        @keyword scaling_matrix:    The scaling matrix.
        @type scaling_matrix:       numpy rank-2 array
        @keyword sim_index:         The index of the simulation to optimise.  This should be None for normal optimisation.
        @type sim_index:            None or int
         """

        # Disassemble the results.
        if len(results) == 4:    # Grid search.
            param_vector, func, iter_count, warning = results
            f_count = iter_count
            g_count = 0.0
            h_count = 0.0
        else:
            param_vector, func, iter_count, f_count, g_count, h_count, warning = results

        # Catch infinite chi-squared values.
        if isInf(func):
            raise RelaxInfError('chi-squared')

        # Catch chi-squared values of NaN.
        if isNaN(func):
            raise RelaxNaNError('chi-squared')

        # Scaling.
        if scaling:
            param_vector = dot(scaling_matrix, param_vector)

        # Pivot point.
        if not self._pivot_fixed():
            # Store the pivot.
            cdp.pivot = param_vector[:3]

            # Then remove it from the params.
            param_vector = param_vector[3:]

        # Unpack the parameters.
        ave_pos_alpha, ave_pos_beta, ave_pos_gamma = None, None, None
        eigen_alpha, eigen_beta, eigen_gamma = None, None, None
        axis_theta, axis_phi = None, None
        cone_theta_x, cone_theta_y = None, None
        cone_theta = None
        cone_s1 = None
        cone_sigma_max = None
        if cdp.model == 'pseudo-ellipse':
            ave_pos_alpha, ave_pos_beta, ave_pos_gamma, eigen_alpha, eigen_beta, eigen_gamma, cone_theta_x, cone_theta_y, cone_sigma_max = param_vector
        elif cdp.model in ['pseudo-ellipse, torsionless', 'pseudo-ellipse, free rotor']:
            ave_pos_alpha, ave_pos_beta, ave_pos_gamma, eigen_alpha, eigen_beta, eigen_gamma, cone_theta_x, cone_theta_y = param_vector
        elif cdp.model == 'iso cone':
            ave_pos_alpha, ave_pos_beta, ave_pos_gamma, axis_theta, axis_phi, cone_theta, cone_sigma_max = param_vector
        elif cdp.model in ['iso cone, torsionless']:
            ave_pos_alpha, ave_pos_beta, ave_pos_gamma, axis_theta, axis_phi, cone_theta = param_vector
        elif cdp.model in ['iso cone, free rotor']:
            ave_pos_beta, ave_pos_gamma, axis_theta, axis_phi, cone_s1 = param_vector
            ave_pos_alpha = None
        elif cdp.model == 'line':
            ave_pos_alpha, ave_pos_beta, ave_pos_gamma, eigen_alpha, eigen_beta, eigen_gamma, cone_theta_x, cone_sigma_max = param_vector
        elif cdp.model in ['line, torsionless', 'line, free rotor']:
            ave_pos_alpha, ave_pos_beta, ave_pos_gamma, eigen_alpha, eigen_beta, eigen_gamma, cone_theta_x, cone_sigma_max = param_vector
        elif cdp.model in ['rotor']:
            ave_pos_alpha, ave_pos_beta, ave_pos_gamma, axis_theta, axis_phi, cone_sigma_max = param_vector
        elif cdp.model in ['free rotor']:
            ave_pos_beta, ave_pos_gamma, axis_theta, axis_phi = param_vector
            ave_pos_alpha = None
        elif cdp.model == 'rigid':
            ave_pos_alpha, ave_pos_beta, ave_pos_gamma = param_vector

        # Monte Carlo simulation data structures.
        if sim_index != None:
            # Average position parameters.
            if ave_pos_alpha != None:
                cdp.ave_pos_alpha_sim[sim_index] = wrap_angles(ave_pos_alpha, cdp.ave_pos_alpha-pi, cdp.ave_pos_alpha+pi)
            if ave_pos_beta != None:
                cdp.ave_pos_beta_sim[sim_index] = wrap_angles(ave_pos_beta, cdp.ave_pos_beta-pi, cdp.ave_pos_beta+pi)
            if ave_pos_gamma != None:
                cdp.ave_pos_gamma_sim[sim_index] = wrap_angles(ave_pos_gamma, cdp.ave_pos_gamma-pi, cdp.ave_pos_gamma+pi)

            # Eigenframe parameters.
            if eigen_alpha != None:
                cdp.eigen_alpha_sim[sim_index] = wrap_angles(eigen_alpha, cdp.eigen_alpha-pi, cdp.eigen_alpha+pi)
            if eigen_beta != None:
                cdp.eigen_beta_sim[sim_index] =  wrap_angles(eigen_beta, cdp.eigen_beta-pi, cdp.eigen_beta+pi)
            if eigen_gamma != None:
                cdp.eigen_gamma_sim[sim_index] = wrap_angles(eigen_gamma, cdp.eigen_gamma-pi, cdp.eigen_gamma+pi)
            if axis_theta != None:
                cdp.axis_theta_sim[sim_index] = axis_theta
            if axis_phi != None:
                cdp.axis_phi_sim[sim_index] = axis_phi

            # Cone parameters.
            if cone_theta != None:
                cdp.cone_theta_sim[sim_index] = cone_theta
            if cone_s1 != None:
                cdp.cone_s1_sim[sim_index] = cone_s1
                cdp.cone_theta_sim[sim_index] = order_parameters.iso_cone_S_to_theta(cone_s1)
            if cone_theta_x != None:
                cdp.cone_theta_x_sim[sim_index] = cone_theta_x
            if cone_theta_y != None:
                cdp.cone_theta_y_sim[sim_index] = cone_theta_y
            if cone_sigma_max != None:
                cdp.cone_sigma_max_sim[sim_index] = abs(cone_sigma_max)

            # Optimisation stats.
            cdp.chi2_sim[sim_index] = func
            cdp.iter_sim[sim_index] = iter_count
            cdp.f_count_sim[sim_index] = f_count
            cdp.g_count_sim[sim_index] = g_count
            cdp.h_count_sim[sim_index] = h_count
            cdp.warning_sim[sim_index] = warning

        # Normal data structures.
        else:
            # Average position parameters.
            if ave_pos_alpha != None:
                cdp.ave_pos_alpha = wrap_angles(ave_pos_alpha, 0.0, 2.0*pi)
            if ave_pos_beta != None:
                cdp.ave_pos_beta = wrap_angles(ave_pos_beta, 0.0, 2.0*pi)
            if ave_pos_gamma != None:
                cdp.ave_pos_gamma = wrap_angles(ave_pos_gamma, 0.0, 2.0*pi)

            # Eigenframe parameters.
            if eigen_alpha != None:
                cdp.eigen_alpha = wrap_angles(eigen_alpha, 0.0, 2.0*pi)
            if eigen_beta != None:
                cdp.eigen_beta =  wrap_angles(eigen_beta,  0.0, 2.0*pi)
            if eigen_gamma != None:
                cdp.eigen_gamma = wrap_angles(eigen_gamma, 0.0, 2.0*pi)
            if axis_theta != None:
                cdp.axis_theta = axis_theta
            if axis_phi != None:
                cdp.axis_phi = axis_phi

            # Cone parameters.
            if cone_theta != None:
                cdp.cone_theta = cone_theta
            if cone_s1 != None:
                cdp.cone_s1 = cone_s1
                cdp.cone_theta = order_parameters.iso_cone_S_to_theta(cone_s1)
            if cone_theta_x != None:
                cdp.cone_theta_x = cone_theta_x
            if cone_theta_y != None:
                cdp.cone_theta_y = cone_theta_y
            if cone_sigma_max != None:
                cdp.cone_sigma_max = abs(cone_sigma_max)

            # Optimisation stats.
            cdp.chi2 = func
            cdp.iter = iter_count
            cdp.f_count = f_count
            cdp.g_count = g_count
            cdp.h_count = h_count
            cdp.warning = warning


    def base_data_loop(self):
        """Generator method for looping over the base data - alignment tensors, RDCs, PCSs.

        This loop first yields the string 'A' representing the alignment tensors, and then iterates for each data point (RDC, PCS) for each spin, returning the identification information.

        @return:    The alignment tensor or a list of the spin ID string, the data type ('rdc', 'pcs') and the alignment ID.
        @rtype:     string or list of str
        """

        # First the tensors.
        yield 'A'

        # Then the spin IDs for the moving domain.
        id = cdp.domain[self._domain_moving()]
        for spin, spin_id in spin_loop(id, return_id=True):
            # Re-initialise the data structure.
            base_ids = [spin_id, None, None]

            # Skip deselected spins.
            if not spin.select:
                continue

            # RDC data.
            if hasattr(spin, 'rdc'):
                base_ids[1] = 'rdc'

                # Loop over the alignment IDs.
                for id in cdp.rdc_ids:
                    # Add the ID.
                    base_ids[2] = id

                    # Yield the set.
                    yield base_ids

            # PCS data.
            if hasattr(spin, 'pcs'):
                base_ids[1] = 'pcs'

                # Loop over the alignment IDs.
                for id in cdp.pcs_ids:
                    # Add the ID.
                    base_ids[2] = id

                    # Yield the set.
                    yield base_ids


    def calculate(self, spin_id=None, verbosity=1, sim_index=None):
        """Calculate the chi-squared value for the current parameter values.

        @keyword spin_id:   The spin identification string (unused).
        @type spin_id:      None
        @keyword verbosity: The amount of information to print.  The higher the value, the greater the verbosity.
        @type verbosity:    int
        @keyword sim_index: The optional MC simulation index (unused).
        @type sim_index:    None or int
        """

        # Set up the target function for direct calculation.
        model, param_vector, data_types, scaling_matrix = self._target_fn_setup(sim_index=sim_index)

        # Make a single function call.  This will cause back calculation and the data will be stored in the class instance.
        chi2 = model.func(param_vector)

        # Set the chi2.
        cdp.chi2 = chi2

        # Store the back-calculated tensors.
        self._store_bc_data(model)


    def create_mc_data(self, data_id=None):
        """Create the Monte Carlo data by back calculating the reduced tensor data.

        @keyword data_id:   Unused.
        @type data_id:      None
        @return:            The Monte Carlo simulation data.
        @rtype:             list of floats
        """

        # Initialise the MC data structure.
        mc_data = []

        # Alignment tensor data.
        if data_id == 'A':
            # Loop over the full tensors.
            for i, tensor in self._tensor_loop(red=False):
                # Append the data.
                mc_data.append(tensor.Axx)
                mc_data.append(tensor.Ayy)
                mc_data.append(tensor.Axy)
                mc_data.append(tensor.Axz)
                mc_data.append(tensor.Ayz)

        # The spin specific data.
        else:
            # Get the spin container.
            spin = return_spin(data_id[0])

            # RDC data.
            if data_id[1] == 'rdc' and hasattr(spin, 'rdc'):
                # Does back-calculated data exist?
                if not hasattr(spin, 'rdc_bc'):
                    self.calculate()

                # The data.
                if not hasattr(spin, 'rdc_bc') or not spin.rdc_bc.has_key(data_id[2]):
                    data = None
                else:
                    data = spin.rdc_bc[data_id[2]]

                # Append the data.
                mc_data.append(data)

            # PCS data.
            elif data_id[1] == 'pcs' and hasattr(spin, 'pcs'):
                # Does back-calculated data exist?
                if not hasattr(spin, 'pcs_bc'):
                    self.calculate()

                # The data.
                if not hasattr(spin, 'pcs_bc') or not spin.pcs_bc.has_key(data_id[2]):
                    data = None
                else:
                    data = spin.pcs_bc[data_id[2]]

                # Append the data.
                mc_data.append(data)

        # Return the data.
        return mc_data
<<<<<<< HEAD


    def data_names(self, set='all', error_names=False, sim_names=False):
        """Function for returning a list of names of data structures.

        Description
        ===========

        The names are as follows:

            - 'params', an array of the parameter names associated with the model.
            - 'chi2', chi-squared value.
            - 'iter', iterations.
            - 'f_count', function count.
            - 'g_count', gradient count.
            - 'h_count', hessian count.
            - 'warning', minimisation warning.

        The isotropic cone specific model parameters are:

            - 'axis_theta', the cone axis polar angle (for the isotropic cone model).
            - 'axis_phi', the cone axis azimuthal angle (for the isotropic cone model).
            - 'cone_s1', the isotropic cone order parameter.


        @keyword set:           The set of object names to return.  This can be set to 'all' for all
                                names, to 'generic' for generic object names, 'params' for the
                                Frame Order parameter names, or to 'min' for minimisation specific
                                object names.
        @type set:              str
        @keyword error_names:   A flag which if True will add the error object names as well.
        @type error_names:      bool
        @keyword sim_names:     A flag which if True will add the Monte Carlo simulation object
                                names as well.
        @type sim_names:        bool
        @return:                The list of object names.
        @rtype:                 list of str
        """

        # Initialise.
        names = []

        # Generic.
        if set == 'all' or set == 'generic':
            names.append('params')

        # The parameter suffix.
        if error_names:
            suffix = '_err'
        elif sim_names:
            suffix = '_sim'
        else:
            suffix = ''

        # Parameters.
        if (set == 'all' or set == 'params') and hasattr(cdp, 'model'):
            # Initialise the parameter array using the tensor rotation Euler angles (average domain position).
            if cdp.model not in ['free rotor', 'iso cone, free rotor']:
                names.append('ave_pos_alpha%s' % suffix)
            names.append('ave_pos_beta%s' % suffix)
            names.append('ave_pos_gamma%s' % suffix)

            # Frame order eigenframe - the full frame.
            if cdp.model in ['pseudo-ellipse', 'pseudo-ellipse, torsionless', 'pseudo-ellipse, free rotor']:
                names.append('eigen_alpha%s' % suffix)
                names.append('eigen_beta%s' % suffix)
                names.append('eigen_gamma%s' % suffix)

            # Frame order eigenframe - the isotropic cone axis.
            elif cdp.model in ['iso cone', 'free rotor', 'iso cone, torsionless', 'iso cone, free rotor', 'rotor']:
                names.append('axis_theta%s' % suffix)
                names.append('axis_phi%s' % suffix)

            # Cone parameters - pseudo-elliptic cone parameters.
            if cdp.model in ['pseudo-ellipse', 'pseudo-ellipse, torsionless', 'pseudo-ellipse, free rotor']:
                names.append('cone_theta_x%s' % suffix)
                names.append('cone_theta_y%s' % suffix)

            # Cone parameters - single isotropic angle or order parameter.
            elif cdp.model in ['iso cone', 'iso cone, torsionless']:
                names.append('cone_theta%s' % suffix)
            elif cdp.model in ['iso cone, free rotor']:
                names.append('cone_s1%s' % suffix)

            # Cone parameters - torsion angle.
            if cdp.model in ['rotor', 'line', 'iso cone', 'pseudo-ellipse']:
                names.append('cone_sigma_max%s' % suffix)

        # Minimisation statistics.
        if set == 'all' or set == 'min':
            names.append('chi2')
            names.append('iter')
            names.append('f_count')
            names.append('g_count')
            names.append('h_count')
            names.append('warning')

        # Return the names.
        return names
=======
>>>>>>> aeea1ee5


    def get_param_names(self, model_info=None):
        """Return a vector of parameter names.

        @keyword model_info:    The model index from model_info().
        @type model_info:       int
        @return:                The vector of parameter names.
        @rtype:                 list of str
        """

        # First update the model, if needed.
        self._update_model()

        # Return the parameter list object.
        return cdp.params


    def get_param_values(self, model_info=None, sim_index=None):
        """Return a vector of parameter values.

        @keyword model_info:    The model index from model_info().  This is zero for the global models or equal to the global spin index (which covers the molecule, residue, and spin indices).
        @type model_info:       int
        @keyword sim_index:     The Monte Carlo simulation index.
        @type sim_index:        int
        @return:                The vector of parameter values.
        @rtype:                 list of str
        """

        # Assemble the values and return it.
        return self._assemble_param_vector(sim_index=sim_index)


    def grid_search(self, lower=None, upper=None, inc=None, constraints=False, verbosity=0, sim_index=None):
        """Perform a grid search.

        @keyword lower:         The lower bounds of the grid search which must be equal to the number of parameters in the model.
        @type lower:            list of float
        @keyword upper:         The upper bounds of the grid search which must be equal to the number of parameters in the model.
        @type upper:            list of float
        @keyword inc:           The increments for each dimension of the space for the grid search. The number of elements in the array must equal to the number of parameters in the model.
        @type inc:              int or list of int
        @keyword constraints:   If True, constraints are applied during the grid search (eliminating parts of the grid).  If False, no constraints are used.
        @type constraints:      bool
        @keyword verbosity:     A flag specifying the amount of information to print.  The higher the value, the greater the verbosity.
        @type verbosity:        int
        @keyword sim_index:     The Monte Carlo simulation index.
        @type sim_index:        None or int
        """

        # Test if the Frame Order model has been set up.
        if not hasattr(cdp, 'model'):
            raise RelaxNoModelError('Frame Order')

        # Parameter scaling.
        scaling_matrix = self._assemble_scaling_matrix(data_types=self._base_data_types(), scaling=True)

        # The number of parameters.
        n = self._param_num()

        # If inc is an int, convert it into an array of that value.
        if isinstance(inc, int):
            incs = [inc]*n
        else:
            incs = inc

        # Sanity check.
        if len(incs) != n:
            raise RelaxError("The size of the increment list %s does not match the number of parameters in %s." % (incs, cdp.params))

        # Initialise the grid increments structures.
        lower_list = lower
        upper_list = upper
        grid = []
        """This structure is a list of lists.  The first dimension corresponds to the model
        parameter.  The second dimension are the grid node positions."""

        # Generate the grid.
        for i in range(n):
            # Fixed parameter.
            if incs[i] == None:
                grid.append(None)
                continue

            # Reset.
            dist_type = None
            end_point = True

            # The pivot point.
            if cdp.params[i] == 'pivot_x':
                lower = cdp.pivot[0] - 10.0
                upper = cdp.pivot[0] + 10.0
            elif cdp.params[i] == 'pivot_y':
                lower = cdp.pivot[1] - 10.0
                upper = cdp.pivot[1] + 10.0
            elif cdp.params[i] == 'pivot_z':
                lower = cdp.pivot[2] - 10.0
                upper = cdp.pivot[2] + 10.0

            # Linear angle grid from 0 to one inc before 2pi.
            if cdp.params[i] in ['ave_pos_alpha', 'ave_pos_gamma', 'eigen_alpha', 'eigen_gamma', 'axis_phi']:
                lower = 0.0
                upper = 2*pi * (1.0 - 1.0/incs[i])

            # Arccos grid from 0 to pi.
            if cdp.params[i] in ['ave_pos_beta', 'eigen_beta', 'axis_theta']:
                # Change the default increment numbers.
                if not isinstance(inc, list):
                    incs[i] = int(incs[i] / 2) + 1

                # The distribution type and end point.
                dist_type = 'acos'
                end_point = False

                # Set the default bounds.
                lower = 0.0
                upper = pi

            # The isotropic cone order parameter.
            if cdp.params[i] == 'cone_s1':
                lower = -0.125
                upper = 1.0

            # Linear angle grid from 0 to pi excluding the outer points.
            if cdp.params[i] in ['cone_theta', 'cone_theta_x', 'cone_theta_y', 'cone_sigma_max']:
                lower = pi * (1.0/incs[i])
                upper = pi * (1.0 - 1.0/incs[i])

            # Over-ride the bounds.
            if lower_list:
                lower = lower_list[i]
            if upper_list:
                upper = upper_list[i]

            # Append the grid row.
            row = self._grid_row(incs[i], lower, upper, dist_type=dist_type, end_point=end_point)
            grid.append(row)

            # Remove an inc if the end point has been removed.
            if not end_point:
                incs[i] -= 1

        # Total number of points.
        total_pts = 1
        for i in range(n):
            # Fixed parameter.
            if grid[i] == None:
                continue

            total_pts = total_pts * len(grid[i])

        # Check the number.
        max_pts = 50e6
        if total_pts > max_pts:
            raise RelaxError("The total number of grid points '%s' exceeds the maximum of '%s'." % (total_pts, int(max_pts)))

        # Build the points array.
        pts = zeros((total_pts, n), float64)
        indices = zeros(n, int)
        for i in range(total_pts):
            # Loop over the dimensions.
            for j in range(n):
                # Fixed parameter.
                if grid[j] == None:
                    # Get the current parameter value.
                    pts[i, j] = getattr(cdp, cdp.params[j]) / scaling_matrix[j, j]

                # Add the point coordinate.
                else:
                    pts[i, j] = grid[j][indices[j]] / scaling_matrix[j, j]

            # Increment the step positions.
            for j in range(n):
                if incs[j] != None and indices[j] < incs[j]-1:
                    indices[j] += 1
                    break    # Exit so that the other step numbers are not incremented.
                else:
                    indices[j] = 0

        # Minimisation.
        self.minimise(min_algor='grid', min_options=pts, constraints=constraints, verbosity=verbosity, sim_index=sim_index)


    def is_spin_param(self, name):
        """State that the parameter is not spin specific.

        @param name:    The name of the parameter.
        @type name:     str
        @return:        False.
        @rtype:         bool
        """

        # Not spin specific!
        return False


    def map_bounds(self, param, spin_id=None):
        """Create bounds for the OpenDX mapping function.

        @param param:       The name of the parameter to return the lower and upper bounds of.
        @type param:        str
        @param spin_id:     The spin identification string (unused).
        @type spin_id:      None
        @return:            The upper and lower bounds of the parameter.
        @rtype:             list of float
        """

        # Average position Euler angles.
        if param in ['ave_pos_alpha', 'ave_pos_beta', 'ave_pos_gamma']:
            return [0.0, 2*pi]

        # Axis spherical coordinate theta.
        if param == 'axis_theta':
            return [0.0, pi]

        # Axis spherical coordinate phi.
        if param == 'axis_phi':
            return [0.0, 2*pi]

        # Cone angle.
        if param == 'cone_theta':
            return [0.0, pi]


    def minimise(self, min_algor=None, min_options=None, func_tol=None, grad_tol=None, max_iterations=None, constraints=False, scaling=True, verbosity=0, sim_index=None, lower=None, upper=None, inc=None):
        """Minimisation function.

        @param min_algor:       The minimisation algorithm to use.
        @type min_algor:        str
        @param min_options:     An array of options to be used by the minimisation algorithm.
        @type min_options:      array of str
        @param func_tol:        The function tolerance which, when reached, terminates optimisation.  Setting this to None turns of the check.
        @type func_tol:         None or float
        @param grad_tol:        The gradient tolerance which, when reached, terminates optimisation.  Setting this to None turns of the check.
        @type grad_tol:         None or float
        @param max_iterations:  The maximum number of iterations for the algorithm.
        @type max_iterations:   int
        @param constraints:     If True, constraints are used during optimisation.
        @type constraints:      bool
        @param scaling:         If True, diagonal scaling is enabled during optimisation to allow the problem to be better conditioned.
        @type scaling:          bool
        @param verbosity:       A flag specifying the amount of information to print.  The higher the value, the greater the verbosity.
        @type verbosity:        int
        @param sim_index:       The index of the simulation to optimise.  This should be None if normal optimisation is desired.
        @type sim_index:        None or int
        @keyword lower:         The lower bounds of the grid search which must be equal to the number of parameters in the model.  This optional argument is only used when doing a grid search.
        @type lower:            array of numbers
        @keyword upper:         The upper bounds of the grid search which must be equal to the number of parameters in the model.  This optional argument is only used when doing a grid search.
        @type upper:            array of numbers
        @keyword inc:           The increments for each dimension of the space for the grid search.  The number of elements in the array must equal to the number of parameters in the model.  This argument is only used when doing a grid search.
        @type inc:              array of int
        """

        # Set up the target function for direct calculation.
        model, param_vector, data_types, scaling_matrix = self._target_fn_setup(sim_index=sim_index, scaling=scaling)

        # Constraints not implemented yet.
        if constraints:
            # Turn the constraints off.
            constraints = False

            # Remove the method of multipliers arg.
            if not search('^[Gg]rid', min_algor):
                min_algor = min_options[0]
                min_options = min_options[1:]

            # Throw a warning.
            warn(RelaxWarning("Constraints are as of yet not implemented - turning this option off."))

        # Grid search.
        if search('^[Gg]rid', min_algor):
            results = grid_point_array(func=model.func, args=(), points=min_options, verbosity=verbosity)

        # Minimisation.
        else:
            results = generic_minimise(func=model.func, args=(), x0=param_vector, min_algor=min_algor, min_options=min_options, func_tol=func_tol, grad_tol=grad_tol, maxiter=max_iterations, full_output=True, print_flag=verbosity)

        # Unpack the results.
        self._unpack_opt_results(results, scaling, scaling_matrix, sim_index)

        # Store the back-calculated tensors.
        self._store_bc_data(model)



    def model_loop(self):
        """Dummy generator method.

        In this case only a single model per spin system is assumed.  Hence the yielded data is the
        spin container object.


        @return:    Information about the model which for this analysis is the spin container.
        @rtype:     SpinContainer instance
        """

        # Don't return anything, just loop once.
        yield None


    def model_statistics(self, model_info=None, spin_id=None, global_stats=None):
        """Return the k, n, and chi2 model statistics.

        k - number of parameters.
        n - number of data points.
        chi2 - the chi-squared value.


        @keyword model_info:    Unused.
        @type model_info:       None
        @keyword spin_id:       The spin identification string (unused).
        @type spin_id:          None
        @keyword global_stats:  Unused.
        @type global_stats:     None
        @return:                The optimisation statistics, in tuple format, of the number of
                                parameters (k), the number of data points (n), and the chi-squared
                                value (chi2).
        @rtype:                 tuple of (int, int, float)
        """

        # Count the number of parameters.
        param_vector = self._assemble_param_vector()
        k = len(param_vector)

        # The number of data points.
        n = len(cdp.align_tensors.reduction)

        # The chi2 value.
        if not hasattr(cdp, 'chi2'):
            raise RelaxError("Statistics are not available, most likely because the model has not been optimised.")
        chi2 = cdp.chi2

        # Return the data.
        return k, n, chi2


    def return_error(self, data_id):
        """Return the alignment tensor error structure.

        @param data_id: The information yielded by the base_data_loop() generator method.
        @type data_id:  None
        @return:        The array of tensor error values.
        @rtype:         list of float
        """

        # Initialise the MC data structure.
        mc_errors = []

        # Alignment tensor data.
        if data_id == 'A':
            # Loop over the full tensors.
            for i, tensor in self._tensor_loop(red=False):
                # Append the errors.
                mc_errors.append(tensor.Axx_err)
                mc_errors.append(tensor.Ayy_err)
                mc_errors.append(tensor.Axy_err)
                mc_errors.append(tensor.Axz_err)
                mc_errors.append(tensor.Ayz_err)

        # The spin specific data.
        else:
            # Get the spin container.
            spin = return_spin(data_id[0])

            # RDC data.
            if data_id[1] == 'rdc' and hasattr(spin, 'rdc'):
                # Do errors exist?
                if not hasattr(spin, 'rdc_err'):
                    raise RelaxError("The RDC errors are missing for spin '%s'." % data_id[0])

                # Append the data.
                mc_errors.append(spin.rdc_err[data_id[2]])

            # PCS data.
            elif data_id[1] == 'pcs' and hasattr(spin, 'pcs'):
                # Do errors exist?
                if not hasattr(spin, 'pcs_err'):
                    raise RelaxError("The PCS errors are missing for spin '%s'." % data_id[0])

                # Append the data.
                mc_errors.append(spin.pcs_err[data_id[2]])

        # Return the errors.
        return mc_errors


    def return_units(self, param):
        """Return a string representing the parameters units.

        @param param:   The name of the parameter to return the units string for.
        @type param:    str
        @return:        The parameter units string.
        @rtype:         str
        """

        # Average position Euler angles.
        if param in ['ave_pos_alpha', 'ave_pos_beta', 'ave_pos_gamma']:
            return 'rad'

        # Eigenframe angles.
        if param in ['eigen_alpha', 'eigen_beta', 'eigen_gamma', 'axis_theta', 'axis_phi']:
            return 'rad'

        # Cone angles.
        if param in ['cone_theta_x', 'cone_theta_y', 'cone_sigma_max', 'cone_theta']:
            return 'rad'


    def set_error(self, model_info, index, error):
        """Set the parameter errors.

        @param model_info:  The model information originating from model_loop() (unused).
        @type model_info:   None
        @param index:       The index of the parameter to set the errors for.
        @type index:        int
        @param error:       The error value.
        @type error:        float
        """

        # Parameter increment counter.
        inc = 0

        # Loop over the residue specific parameters.
        for param in self.data_names(set='params'):
            # Return the parameter array.
            if index == inc:
                setattr(cdp, param + "_err", error)

            # Increment.
            inc = inc + 1

        # Add some additional parameters.
        if cdp.model == 'iso cone, free rotor' and inc == index:
            setattr(cdp, 'cone_theta_err', error)



    def set_selected_sim(self, model_info, select_sim):
        """Set the simulation selection flag for the spin.

        @param model_info:  The model information originating from model_loop() (unused).
        @type model_info:   None
        @param select_sim:  The selection flag for the simulations.
        @type select_sim:   bool
        """

        # Set the array.
        cdp.select_sim = deepcopy(select_sim)


    def sim_init_values(self):
        """Initialise the Monte Carlo parameter values."""

        # Get the parameter object names.
        param_names = self.data_names(set='params')

        # Add some additional parameters.
        if cdp.model == 'iso cone, free rotor':
            param_names.append('cone_theta')

        # Get the minimisation statistic object names.
        min_names = self.data_names(set='min')


        # Test if Monte Carlo parameter values have already been set.
        #############################################################

        # Loop over all the parameter names.
        for object_name in param_names:
            # Name for the simulation object.
            sim_object_name = object_name + '_sim'

            # Test if the simulation object already exists.
            if hasattr(cdp, sim_object_name):
                raise RelaxError("Monte Carlo parameter values have already been set.")


        # Set the Monte Carlo parameter values.
        #######################################

        # Loop over all the data names.
        for object_name in param_names:
            # Skip non-existent objects.
            if not hasattr(cdp, object_name):
                continue

            # Name for the simulation object.
            sim_object_name = object_name + '_sim'

            # Create the simulation object.
            setattr(cdp, sim_object_name, [])

            # Get the simulation object.
            sim_object = getattr(cdp, sim_object_name)

            # Loop over the simulations.
            for j in range(cdp.sim_number):
                # Copy and append the data.
                sim_object.append(deepcopy(getattr(cdp, object_name)))

        # Loop over all the minimisation object names.
        for object_name in min_names:
            # Name for the simulation object.
            sim_object_name = object_name + '_sim'

            # Create the simulation object.
            setattr(cdp, sim_object_name, [])

            # Get the simulation object.
            sim_object = getattr(cdp, sim_object_name)

            # Loop over the simulations.
            for j in range(cdp.sim_number):
                # Copy and append the data.
                sim_object.append(deepcopy(getattr(cdp, object_name)))


    def sim_pack_data(self, data_id, sim_data):
        """Pack the Monte Carlo simulation data.

        @param data_id:     The identification data as yielded by the base_data_loop() generator method.
        @type data_id:      string or list of str
        @param sim_data:    The Monte Carlo simulation data.
        @type sim_data:     list of float
        """

        # Alignment tensor data.
        if data_id == 'A':
            # Loop over the full tensors.
            for j, tensor in self._tensor_loop(red=False):
                # Initialise the data if needed.
                if not hasattr(tensor, 'Axx_sim'):
                    tensor.Axx_sim = []
                    tensor.Ayy_sim = []
                    tensor.Axy_sim = []
                    tensor.Axz_sim = []
                    tensor.Ayz_sim = []
<<<<<<< HEAD

        # Loop over the reduced tensors.
        for i, tensor in self._tensor_loop(red=True):
            # Set the simulation number.
            tensor.set_sim_num(cdp.sim_number)

            # Loop over the simulations.
            for j in range(cdp.sim_number):
                # Set the reduced tensor simulation data.
                tensor.set(param='Axx', value=sim_data[5*i + 0][j], category='sim', sim_index=j)
                tensor.set(param='Ayy', value=sim_data[5*i + 1][j], category='sim', sim_index=j)
                tensor.set(param='Axy', value=sim_data[5*i + 2][j], category='sim', sim_index=j)
                tensor.set(param='Axz', value=sim_data[5*i + 3][j], category='sim', sim_index=j)
                tensor.set(param='Ayz', value=sim_data[5*i + 4][j], category='sim', sim_index=j)
=======

                # Set the full tensor simulation data.
                for i in range(cdp.sim_number):
                    tensor.Axx_sim.append(sim_data[i][5*j + 0])
                    tensor.Ayy_sim.append(sim_data[i][5*j + 1])
                    tensor.Axy_sim.append(sim_data[i][5*j + 2])
                    tensor.Axz_sim.append(sim_data[i][5*j + 3])
                    tensor.Ayz_sim.append(sim_data[i][5*j + 4])

        # The spin specific data.
        else:
            # Get the spin container.
            spin = return_spin(data_id[0])

            # RDC data.
            if data_id[1] == 'rdc' and hasattr(spin, 'rdc'):
                # Initialise.
                if not hasattr(spin, 'rdc_sim'):
                    spin.rdc_sim = {}
                    
                # Store the data structure.
                spin.rdc_sim[data_id[2]] = []
                for i in range(cdp.sim_number):
                    spin.rdc_sim[data_id[2]].append(sim_data[i][0])

            # PCS data.
            if data_id[1] == 'pcs' and hasattr(spin, 'pcs'):
                # Initialise.
                if not hasattr(spin, 'pcs_sim'):
                    spin.pcs_sim = {}
                    
                # Store the data structure.
                spin.pcs_sim[data_id[2]] = []
                for i in range(cdp.sim_number):
                    spin.pcs_sim[data_id[2]].append(sim_data[i][0])
>>>>>>> aeea1ee5


    def sim_return_param(self, model_info, index):
        """Return the array of simulation parameter values.

        @param model_info:  The model information originating from model_loop().
        @type model_info:   unknown
        @param index:       The index of the parameter to return the array of values for.
        @type index:        int
        """

        # Parameter increment counter.
        inc = 0

        # Get the parameter object names.
        param_names = self.data_names(set='params')

        # Loop over the parameters.
        for param in param_names:
            # Skip non-existent objects.
            if not hasattr(cdp, param):
                continue

            # Return the parameter array.
            if index == inc:
                return getattr(cdp, param + "_sim")

            # Increment.
            inc = inc + 1

        # Add some additional parameters.
        if cdp.model == 'iso cone, free rotor' and inc == index:
            return getattr(cdp, 'cone_theta_sim')


    def sim_return_selected(self, model_info):
        """Return the array of selected simulation flags for the spin.

        @param model_info:  The model information originating from model_loop() (unused).
        @type model_info:   None
        @return:            The array of selected simulation flags.
        @rtype:             list of int
        """

        # Return the array.
        return cdp.select_sim<|MERGE_RESOLUTION|>--- conflicted
+++ resolved
@@ -44,11 +44,7 @@
 from maths_fns.coord_transform import spherical_to_cartesian
 from maths_fns.rotation_matrix import euler_to_R_zyz, two_vect_to_R
 from physical_constants import dipolar_constant, g1H, return_gyromagnetic_ratio
-<<<<<<< HEAD
-from relax_errors import RelaxError, RelaxInfError, RelaxModelError, RelaxNaNError, RelaxNoModelError, RelaxNoValueError, RelaxProtonTypeError, RelaxSpinTypeError
-=======
 from relax_errors import RelaxError, RelaxInfError, RelaxModelError, RelaxNaNError, RelaxNoModelError, RelaxNoValueError, RelaxSpinTypeError
->>>>>>> aeea1ee5
 from relax_io import open_write_file
 from relax_warnings import RelaxWarning, RelaxDeselectWarning
 from specific_fns.api_base import API_base
@@ -262,8 +258,6 @@
 
         # Return the list.
         return list
-<<<<<<< HEAD
-=======
 
 
     def _check_rdcs(self, interatom, spin1, spin2):
@@ -314,7 +308,6 @@
 
         # Everything is ok.
         return True
->>>>>>> aeea1ee5
 
 
     def _cone_pdb(self, size=30.0, file=None, dir=None, inc=40, force=False):
@@ -388,7 +381,6 @@
         if cdp.model in ['iso cone', 'free rotor', 'iso cone, torsionless', 'iso cone, free rotor', 'rotor']:
             # Print out.
             print("\nGenerating the z-axis system.")
-<<<<<<< HEAD
 
             # The axis.
             axis = zeros(3, float64)
@@ -422,41 +414,6 @@
             if neg_cone:
                 res_num = generate_vector_residues(mol=mol_neg, vector=axis_neg, atom_name='z-ax', res_name_vect='AXE', sim_vectors=axis_sim_neg, res_num=2, origin=cdp.pivot, scale=size)
 
-=======
-
-            # The axis.
-            axis = zeros(3, float64)
-            spherical_to_cartesian([1.0, getattr(cdp, 'axis_theta'), getattr(cdp, 'axis_phi')], axis)
-            print(("Central axis: %s." % axis))
-
-            # Rotations and inversions.
-            axis_pos = axis
-            axis_neg = dot(inv_mat, axis)
-
-            # Simulation central axis.
-            axis_sim_pos = None
-            axis_sim_neg = None
-            if sim:
-                # Init.
-                axis_sim = zeros((cdp.sim_number, 3), float64)
-
-                # Fill the structure.
-                for i in range(cdp.sim_number):
-                    spherical_to_cartesian([1.0, getattr(cdp, 'axis_theta_sim')[i], getattr(cdp, 'axis_phi_sim')[i]], axis_sim[i])
-
-                # Inversion.
-                axis_sim_pos = axis_sim
-                axis_sim_neg = transpose(dot(inv_mat, transpose(axis_sim_pos)))
-
-            # Generate the axis vectors.
-            print("\nGenerating the axis vectors.")
-            res_num = generate_vector_residues(mol=mol, vector=axis_pos, atom_name='z-ax', res_name_vect='AXE', sim_vectors=axis_sim_pos, res_num=2, origin=cdp.pivot, scale=size)
-
-            # The negative.
-            if neg_cone:
-                res_num = generate_vector_residues(mol=mol_neg, vector=axis_neg, atom_name='z-ax', res_name_vect='AXE', sim_vectors=axis_sim_neg, res_num=2, origin=cdp.pivot, scale=size)
-
->>>>>>> aeea1ee5
         # The full axis system.
         else:
             # Print out.
@@ -503,10 +460,6 @@
                 res_num = generate_vector_residues(mol=mol, vector=axes_pos[:, j], atom_name='%s-ax'%label[j], res_name_vect='AXE', sim_vectors=axis_sim_pos, res_num=2, origin=cdp.pivot, scale=size)
                 if neg_cone:
                     res_num = generate_vector_residues(mol=mol_neg, vector=axes_neg[:, j], atom_name='%s-ax'%label[j], res_name_vect='AXE', sim_vectors=axis_sim_neg, res_num=2, origin=cdp.pivot, scale=size)
-<<<<<<< HEAD
-=======
-
->>>>>>> aeea1ee5
 
         # The cone object.
         ##################
@@ -789,16 +742,10 @@
                                 - rdc, the RDC values.
                                 - rdc_err, the RDC errors.
                                 - rdc_weight, the RDC weights.
-<<<<<<< HEAD
-                                - vectors, the heteronucleus to proton vectors.
-                                - rdc_const, the dipolar constants.
-        @rtype:             tuple of (numpy rank-2 array, numpy rank-2 array, numpy rank-2 array)
-=======
                                 - vectors, the interatomic vectors.
                                 - rdc_const, the dipolar constants.
                                 - absolute, the absolute value flags (as 1's and 0's).
         @rtype:             tuple of (numpy rank-2 array, numpy rank-2 array, numpy rank-2 array, numpy rank-3 array, numpy rank-2 array, numpy rank-2 array)
->>>>>>> aeea1ee5
         """
 
         # Initialise.
@@ -807,50 +754,6 @@
         rdc_weight = []
         unit_vect = []
         rdc_const = []
-<<<<<<< HEAD
-
-        # The unit vectors and RDC constants.
-        for spin, spin_id in spin_loop(return_id=True):
-            # Skip deselected spins.
-            if not spin.select:
-                continue
-
-            # Only use spins with RDC data.
-            if not hasattr(spin, 'rdc'):
-                continue
-
-            # RDC data exists but the XH bond vectors are missing?
-            if not hasattr(spin, 'xh_vect') and not hasattr(spin, 'bond_vect'):
-                warn(RelaxWarning("RDC data exists but the XH bond vectors are missing, skipping spin %s." % spin_id))
-                continue
-
-            # Append the RDC and XH vectors to the lists.
-            if hasattr(spin, 'xh_vect'):
-                vect = getattr(spin, 'xh_vect')
-            else:
-                vect = getattr(spin, 'bond_vect')
-
-            # Add the bond vectors.
-            if len(vect) == 1:
-                unit_vect.append(vect[0])
-            else:
-                raise RelaxError("The spin '%s' contains more than one XH bond vector %s." % (spin_id, vect))
-
-            # Checks.
-            if not hasattr(spin, 'heteronuc_type'):
-                raise RelaxSpinTypeError
-            if not hasattr(spin, 'proton_type'):
-                raise RelaxProtonTypeError
-            if not hasattr(spin, 'r'):
-                raise RelaxNoValueError("bond length")
-
-            # Gyromagnetic ratios.
-            gx = return_gyromagnetic_ratio(spin.heteronuc_type)
-            gh = return_gyromagnetic_ratio(spin.proton_type)
-
-            # Calculate the RDC dipolar constant (in Hertz, and the 3 comes from the alignment tensor), and append it to the list.
-            rdc_const.append(3.0/(2.0*pi) * dipolar_constant(gx, gh, spin.r))
-=======
         absolute = []
 
         # The unit vectors and RDC constants.
@@ -897,7 +800,6 @@
         for i in range(len(unit_vect)):
             if unit_vect[i] == None:
                 unit_vect[i] = [[None, None, None]]*num
->>>>>>> aeea1ee5
 
         # The RDC data.
         for align_id in cdp.align_ids:
@@ -909,18 +811,6 @@
             rdc.append([])
             rdc_err.append([])
             rdc_weight.append([])
-<<<<<<< HEAD
-
-            # Spin loop over the domain.
-            id = cdp.domain[self._domain_moving()]
-            for spin in spin_loop(id):
-                # Skip deselected spins.
-                if not spin.select:
-                    continue
-
-                # Skip spins without RDC data or XH bond vectors.
-                if not hasattr(spin, 'rdc') or (not hasattr(spin, 'members') and not hasattr(spin, 'xh_vect') and not hasattr(spin, 'bond_vect')):
-=======
             absolute.append([])
 
             # Interatom loop over the domain.
@@ -936,7 +826,6 @@
 
                 # Only use interatomic data containers with RDC and vector data.
                 if not hasattr(interatom, 'rdc') or not hasattr(interatom, 'vector'):
->>>>>>> aeea1ee5
                     continue
 
                 # Defaults of None.
@@ -945,15 +834,6 @@
 
                 # The RDC.
                 if sim_index != None:
-<<<<<<< HEAD
-                    value = spin.rdc_sim[align_id][sim_index]
-                else:
-                    value = spin.rdc[align_id]
-
-                # The error.
-                if hasattr(spin, 'rdc_err') and align_id in spin.rdc_err.keys():
-                    error = spin.rdc_err[align_id]
-=======
                     value = interatom.rdc_sim[align_id][sim_index]
                 else:
                     value = interatom.rdc[align_id]
@@ -961,7 +841,6 @@
                 # The error.
                 if hasattr(interatom, 'rdc_err') and align_id in interatom.rdc_err.keys():
                     error = interatom.rdc_err[align_id]
->>>>>>> aeea1ee5
 
                 # Append the RDCs to the list.
                 rdc[-1].append(value)
@@ -970,13 +849,6 @@
                 rdc_err[-1].append(error)
 
                 # Append the weight.
-<<<<<<< HEAD
-                if hasattr(spin, 'rdc_weight') and align_id in spin.rdc_weight.keys():
-                    rdc_weight[-1].append(spin.rdc_weight[align_id])
-                else:
-                    rdc_weight[-1].append(1.0)
-
-=======
                 if hasattr(interatom, 'rdc_weight') and align_id in interatom.rdc_weight.keys():
                     rdc_weight[-1].append(interatom.rdc_weight[align_id])
                 else:
@@ -988,23 +860,16 @@
                 else:
                     absolute[-1].append(False)
 
->>>>>>> aeea1ee5
         # Convert to numpy objects.
         rdc = array(rdc, float64)
         rdc_err = array(rdc_err, float64)
         rdc_weight = array(rdc_weight, float64)
         unit_vect = array(unit_vect, float64)
         rdc_const = array(rdc_const, float64)
-<<<<<<< HEAD
-
-        # Return the data structures.
-        return rdc, rdc_err, rdc_weight, unit_vect, rdc_const
-=======
         absolute = array(absolute, float64)
 
         # Return the data structures.
         return rdc, rdc_err, rdc_weight, unit_vect, rdc_const, absolute
->>>>>>> aeea1ee5
 
 
     def _minimise_setup_tensors(self, sim_index=None):
@@ -1080,7 +945,6 @@
 
         # Update the model if needed.
         self._update_model()
-<<<<<<< HEAD
 
         # Determine the data type.
         data_types = self._base_data_types()
@@ -1107,34 +971,6 @@
         if cdp.model in ['pseudo-ellipse', 'pseudo-ellipse, torsionless', 'pseudo-ellipse, free rotor']:
             num += 2
 
-=======
-
-        # Determine the data type.
-        data_types = self._base_data_types()
-
-        # The pivot point.
-        if not self._pivot_fixed():
-            num += 3
-
-        # Average domain position parameters.
-        if cdp.model in ['free rotor', 'iso cone, free rotor']:
-            num += 2
-        else:
-            num += 3
-
-        # Frame order eigenframe - the full frame.
-        if cdp.model in ['pseudo-ellipse', 'pseudo-ellipse, torsionless', 'pseudo-ellipse, free rotor']:
-            num += 3
-
-        # Frame order eigenframe - the isotropic cone axis.
-        elif cdp.model in ['iso cone', 'free rotor', 'iso cone, torsionless', 'iso cone, free rotor', 'rotor']:
-            num += 2
-
-        # Cone parameters - pseudo-elliptic cone parameters.
-        if cdp.model in ['pseudo-ellipse', 'pseudo-ellipse, torsionless', 'pseudo-ellipse, free rotor']:
-            num += 2
-
->>>>>>> aeea1ee5
         # Cone parameters - single isotropic angle or order parameter.
         elif cdp.model in ['iso cone', 'iso cone, torsionless', 'iso cone, free rotor']:
             num += 1
@@ -1340,7 +1176,6 @@
 
         # Get the data structures for optimisation using the tensors as base data sets.
         full_tensors, full_tensor_err, full_in_ref_frame = self._minimise_setup_tensors(sim_index)
-<<<<<<< HEAD
 
         # Get the data structures for optimisation using PCSs as base data sets.
         pcs, pcs_err, pcs_weight, pcs_atoms, paramag_centre, temp, frq = None, None, None, None, None, None, None
@@ -1348,9 +1183,9 @@
             pcs, pcs_err, pcs_weight, pcs_atoms, paramag_centre, temp, frq = self._minimise_setup_pcs(sim_index=sim_index)
 
         # Get the data structures for optimisation using RDCs as base data sets.
-        rdcs, rdc_err, rdc_weight, rdc_vect, rdc_const = None, None, None, None, None
+        rdcs, rdc_err, rdc_weight, rdc_vect, rdc_const, absolute_rdc = None, None, None, None, None, None
         if 'rdc' in data_types:
-            rdcs, rdc_err, rdc_weight, rdc_vect, rdc_const = self._minimise_setup_rdcs(sim_index=sim_index)
+            rdcs, rdc_err, rdc_weight, rdc_vect, rdc_const, absolute_rdc = self._minimise_setup_rdcs(sim_index=sim_index)
 
         # The fixed pivot point.
         pivot = None
@@ -1369,36 +1204,6 @@
         # Set up the optimisation function.
         target = frame_order.Frame_order(model=cdp.model, init_params=param_vector, full_tensors=full_tensors, full_in_ref_frame=full_in_ref_frame, rdcs=rdcs, rdc_errors=rdc_err, rdc_weights=rdc_weight, rdc_vect=rdc_vect, rdc_const=rdc_const, pcs=pcs, pcs_errors=pcs_err, pcs_weights=pcs_weight, pcs_atoms=pcs_atoms, temp=temp, frq=frq, paramag_centre=paramag_centre, scaling_matrix=scaling_matrix, pivot=pivot, pivot_opt=pivot_opt, num_int_pts=cdp.num_int_pts, quad_int=cdp.quad_int)
 
-=======
-
-        # Get the data structures for optimisation using PCSs as base data sets.
-        pcs, pcs_err, pcs_weight, pcs_atoms, paramag_centre, temp, frq = None, None, None, None, None, None, None
-        if 'pcs' in data_types:
-            pcs, pcs_err, pcs_weight, pcs_atoms, paramag_centre, temp, frq = self._minimise_setup_pcs(sim_index=sim_index)
-
-        # Get the data structures for optimisation using RDCs as base data sets.
-        rdcs, rdc_err, rdc_weight, rdc_vect, rdc_const, absolute_rdc = None, None, None, None, None, None
-        if 'rdc' in data_types:
-            rdcs, rdc_err, rdc_weight, rdc_vect, rdc_const, absolute_rdc = self._minimise_setup_rdcs(sim_index=sim_index)
-
-        # The fixed pivot point.
-        pivot = None
-        if hasattr(cdp, 'pivot'):
-            pivot = cdp.pivot
-
-        # Pivot optimisation.
-        pivot_opt = True
-        if self._pivot_fixed():
-            pivot_opt = False
-
-        # The number of integration points.
-        if not hasattr(cdp, 'num_int_pts'):
-            cdp.num_int_pts = 200000
-
-        # Set up the optimisation function.
-        target = frame_order.Frame_order(model=cdp.model, init_params=param_vector, full_tensors=full_tensors, full_in_ref_frame=full_in_ref_frame, rdcs=rdcs, rdc_errors=rdc_err, rdc_weights=rdc_weight, rdc_vect=rdc_vect, rdc_const=rdc_const, pcs=pcs, pcs_errors=pcs_err, pcs_weights=pcs_weight, pcs_atoms=pcs_atoms, temp=temp, frq=frq, paramag_centre=paramag_centre, scaling_matrix=scaling_matrix, pivot=pivot, pivot_opt=pivot_opt, num_int_pts=cdp.num_int_pts, quad_int=cdp.quad_int)
-
->>>>>>> aeea1ee5
         # Return the data.
         return target, param_vector, data_types, scaling_matrix
 
@@ -1772,7 +1577,6 @@
 
         # Return the data.
         return mc_data
-<<<<<<< HEAD
 
 
     def data_names(self, set='all', error_names=False, sim_names=False):
@@ -1872,8 +1676,6 @@
 
         # Return the names.
         return names
-=======
->>>>>>> aeea1ee5
 
 
     def get_param_names(self, model_info=None):
@@ -2411,7 +2213,6 @@
                     tensor.Axy_sim = []
                     tensor.Axz_sim = []
                     tensor.Ayz_sim = []
-<<<<<<< HEAD
 
         # Loop over the reduced tensors.
         for i, tensor in self._tensor_loop(red=True):
@@ -2426,43 +2227,6 @@
                 tensor.set(param='Axy', value=sim_data[5*i + 2][j], category='sim', sim_index=j)
                 tensor.set(param='Axz', value=sim_data[5*i + 3][j], category='sim', sim_index=j)
                 tensor.set(param='Ayz', value=sim_data[5*i + 4][j], category='sim', sim_index=j)
-=======
-
-                # Set the full tensor simulation data.
-                for i in range(cdp.sim_number):
-                    tensor.Axx_sim.append(sim_data[i][5*j + 0])
-                    tensor.Ayy_sim.append(sim_data[i][5*j + 1])
-                    tensor.Axy_sim.append(sim_data[i][5*j + 2])
-                    tensor.Axz_sim.append(sim_data[i][5*j + 3])
-                    tensor.Ayz_sim.append(sim_data[i][5*j + 4])
-
-        # The spin specific data.
-        else:
-            # Get the spin container.
-            spin = return_spin(data_id[0])
-
-            # RDC data.
-            if data_id[1] == 'rdc' and hasattr(spin, 'rdc'):
-                # Initialise.
-                if not hasattr(spin, 'rdc_sim'):
-                    spin.rdc_sim = {}
-                    
-                # Store the data structure.
-                spin.rdc_sim[data_id[2]] = []
-                for i in range(cdp.sim_number):
-                    spin.rdc_sim[data_id[2]].append(sim_data[i][0])
-
-            # PCS data.
-            if data_id[1] == 'pcs' and hasattr(spin, 'pcs'):
-                # Initialise.
-                if not hasattr(spin, 'pcs_sim'):
-                    spin.pcs_sim = {}
-                    
-                # Store the data structure.
-                spin.pcs_sim[data_id[2]] = []
-                for i in range(cdp.sim_number):
-                    spin.pcs_sim[data_id[2]].append(sim_data[i][0])
->>>>>>> aeea1ee5
 
 
     def sim_return_param(self, model_info, index):
