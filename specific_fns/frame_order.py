###############################################################################
#                                                                             #
# Copyright (C) 2009-2013 Edward d'Auvergne                                   #
#                                                                             #
# This file is part of the program relax (http://www.nmr-relax.com).          #
#                                                                             #
# This program is free software: you can redistribute it and/or modify        #
# it under the terms of the GNU General Public License as published by        #
# the Free Software Foundation, either version 3 of the License, or           #
# (at your option) any later version.                                         #
#                                                                             #
# This program is distributed in the hope that it will be useful,             #
# but WITHOUT ANY WARRANTY; without even the implied warranty of              #
# MERCHANTABILITY or FITNESS FOR A PARTICULAR PURPOSE.  See the               #
# GNU General Public License for more details.                                #
#                                                                             #
# You should have received a copy of the GNU General Public License           #
# along with this program.  If not, see <http://www.gnu.org/licenses/>.       #
#                                                                             #
###############################################################################

# Module docstring.
"""Analysis specific code for the Frame Order theory of domain dynamics."""

# Python module imports.
from copy import deepcopy
from math import cos, pi
from minfx.generic import generic_minimise
from minfx.grid import grid_point_array
from numpy import arccos, array, dot, eye, float64, identity, ones, transpose, zeros
from numpy.linalg import inv
from re import search
from warnings import warn

# relax module imports.
from float import isNaN, isInf
from generic_fns import align_tensor, pipes
from generic_fns.angles import wrap_angles
from generic_fns.mol_res_spin import return_spin, spin_loop
from generic_fns.structure.cones import Iso_cone, Pseudo_elliptic
from generic_fns.structure.geometric import create_cone_pdb, generate_vector_dist, generate_vector_residues
from generic_fns.structure.internal import Internal
from maths_fns import frame_order, order_parameters
from maths_fns.coord_transform import spherical_to_cartesian
from maths_fns.rotation_matrix import euler_to_R_zyz, two_vect_to_R
from physical_constants import dipolar_constant, g1H, return_gyromagnetic_ratio
from relax_errors import RelaxError, RelaxInfError, RelaxModelError, RelaxNaNError, RelaxNoModelError, RelaxNoValueError, RelaxProtonTypeError, RelaxSpinTypeError
from relax_io import open_write_file
from relax_warnings import RelaxWarning, RelaxDeselectWarning
from specific_fns.api_base import API_base
from specific_fns.api_common import API_common


class Frame_order(API_base, API_common):
    """Class containing the specific methods of the Frame Order theories."""

    def __init__(self):
        """Initialise the class by placing API_common methods into the API."""

        # Execute the base class __init__ method.
        super(Frame_order, self).__init__()

        # Place methods into the API.
        self.eliminate = self._eliminate_false
        self.overfit_deselect = self._overfit_deselect_dummy
        self.return_conversion_factor = self._return_no_conversion_factor
<<<<<<< HEAD
=======
        self.return_data_name = self._return_data_name
        self.return_units = self._return_units_global
>>>>>>> 8a36aff3
        self.set_param_values = self._set_param_values_spin

        # Set up the global parameters.
        self.PARAMS.add('ave_pos_alpha', scope='global', units='rad', desc='The average position alpha Euler angle', py_type=float, set='params', err=True, sim=True)
        self.PARAMS.add('ave_pos_beta', scope='global', units='rad', desc='The average position beta Euler angle', py_type=float, set='params', err=True, sim=True)
        self.PARAMS.add('ave_pos_gamma', scope='global', units='rad', desc='The average position gamma Euler angle', py_type=float, set='params', err=True, sim=True)
        self.PARAMS.add('eigen_alpha', scope='global', units='rad', desc='The Eigenframe alpha Euler angle', py_type=float, set='params', err=True, sim=True)
        self.PARAMS.add('eigen_beta', scope='global', units='rad', desc='The Eigenframe beta Euler angle', py_type=float, set='params', err=True, sim=True)
        self.PARAMS.add('eigen_gamma', scope='global', units='rad', desc='The Eigenframe gamma Euler angle', py_type=float, set='params', err=True, sim=True)
        self.PARAMS.add('axis_theta', scope='global', units='rad', desc='The cone axis polar angle (for the isotropic cone model)', py_type=float, set='params', err=True, sim=True)
        self.PARAMS.add('axis_phi', scope='global', units='rad', desc='The cone axis azimuthal angle (for the isotropic cone model)', py_type=float, set='params', err=True, sim=True)
        self.PARAMS.add('cone_theta_x', scope='global', units='rad', desc='The pseudo-ellipse cone opening half-angle for the x-axis', py_type=float, set='params', err=True, sim=True)
        self.PARAMS.add('cone_theta_y', scope='global', units='rad', desc='The pseudo-ellipse cone opening half-angle for the y-axis', py_type=float, set='params', err=True, sim=True)
        self.PARAMS.add('cone_theta', scope='global', units='rad', desc='The isotropic cone opening half-angle', py_type=float, set='params', err=True, sim=True)
        self.PARAMS.add('cone_s1', scope='global', units='', desc='The isotropic cone order parameter', py_type=float, set='params', err=True, sim=True)
        self.PARAMS.add('cone_sigma_max', scope='global', units='rad', desc='The torsion angle', py_type=float, set='params', err=True, sim=True)
        self.PARAMS.add('params', scope='global', desc='The model parameters', py_type=list)

        # Add minimisation structures.
        self.PARAMS.add_min_data(min_stats_global=True)


    def _assemble_limit_arrays(self):
        """Assemble and return the limit vectors.

        @return:    The lower and upper limit vectors.
        @rtype:     numpy rank-1 array, numpy rank-1 array
        """

        # Init.
        lower = zeros(len(cdp.params), float64)
        upper = 2.0*pi * ones(len(cdp.params), float64)

        # Return the arrays.
        return lower, upper


    def _assemble_param_vector(self, sim_index=None):
        """Assemble and return the parameter vector.

        @return:            The parameter vector.
        @rtype:             numpy rank-1 array
        @keyword sim_index: The Monte Carlo simulation index.
        @type sim_index:    int
        """

        # Initialise.
        param_vect = []

        # Pivot point.
        if not self._pivot_fixed():
            for i in range(3):
                param_vect.append(cdp.pivot[i])

        # Normal values.
        if sim_index == None:
            # Initialise the parameter array using the tensor rotation Euler angles (average domain position).
            if cdp.model in ['free rotor', 'iso cone, torsionless', 'iso cone, free rotor']:
                param_vect.append(cdp.ave_pos_beta)
                param_vect.append(cdp.ave_pos_gamma)
            else:
                param_vect.append(cdp.ave_pos_alpha)
                param_vect.append(cdp.ave_pos_beta)
                param_vect.append(cdp.ave_pos_gamma)

            # Frame order eigenframe - the full frame.
            if cdp.model in ['pseudo-ellipse', 'pseudo-ellipse, torsionless', 'pseudo-ellipse, free rotor']:
                param_vect.append(cdp.eigen_alpha)
                param_vect.append(cdp.eigen_beta)
                param_vect.append(cdp.eigen_gamma)

            # Frame order eigenframe - the isotropic cone axis.
            elif cdp.model in ['iso cone', 'free rotor', 'iso cone, torsionless', 'iso cone, free rotor', 'rotor']:
                param_vect.append(cdp.axis_theta)
                param_vect.append(cdp.axis_phi)

            # Cone parameters - pseudo-elliptic cone parameters.
            if cdp.model in ['pseudo-ellipse', 'pseudo-ellipse, torsionless', 'pseudo-ellipse, free rotor']:
                param_vect.append(cdp.cone_theta_x)
                param_vect.append(cdp.cone_theta_y)

            # Cone parameters - single isotropic angle or order parameter.
            elif cdp.model in ['iso cone', 'iso cone, torsionless']:
                param_vect.append(cdp.cone_theta)
            elif cdp.model in ['iso cone, free rotor']:
                param_vect.append(cdp.cone_s1)

            # Cone parameters - torsion angle.
            if cdp.model in ['rotor', 'line', 'iso cone', 'pseudo-ellipse']:
                param_vect.append(cdp.cone_sigma_max)

        # Simulation values.
        else:
            # Initialise the parameter array using the tensor rotation Euler angles (average domain position).
            if cdp.model in ['free rotor', 'iso cone, torsionless', 'iso cone, free rotor']:
                param_vect = [cdp.ave_pos_beta_sim[sim_index], cdp.ave_pos_gamma_sim[sim_index]]
            else:
                param_vect = [cdp.ave_pos_alpha_sim[sim_index], cdp.ave_pos_beta_sim[sim_index], cdp.ave_pos_gamma_sim[sim_index]]

            # Frame order eigenframe - the full frame.
            if cdp.model in ['pseudo-ellipse', 'pseudo-ellipse, torsionless', 'pseudo-ellipse, free rotor']:
                param_vect.append(cdp.eigen_alpha_sim[sim_index])
                param_vect.append(cdp.eigen_beta_sim[sim_index])
                param_vect.append(cdp.eigen_gamma_sim[sim_index])

            # Frame order eigenframe - the isotropic cone axis.
            elif cdp.model in ['iso cone', 'free rotor', 'iso cone, torsionless', 'iso cone, free rotor', 'rotor']:
                param_vect.append(cdp.axis_theta_sim[sim_index])
                param_vect.append(cdp.axis_phi_sim[sim_index])

            # Cone parameters - pseudo-elliptic cone parameters.
            if cdp.model in ['pseudo-ellipse', 'pseudo-ellipse, torsionless', 'pseudo-ellipse, free rotor']:
                param_vect.append(cdp.cone_theta_x_sim[sim_index])
                param_vect.append(cdp.cone_theta_y_sim[sim_index])

            # Cone parameters - single isotropic angle or order parameter.
            elif cdp.model in ['iso cone', 'iso cone, torsionless']:
                param_vect.append(cdp.cone_theta_sim[sim_index])
            elif cdp.model in ['iso cone, free rotor']:
                param_vect.append(cdp.cone_s1_sim[sim_index])

            # Cone parameters - torsion angle.
            if cdp.model in ['rotor', 'line', 'iso cone', 'pseudo-ellipse']:
                param_vect.append(cdp.cone_sigma_max_sim[sim_index])

        # Return as a numpy array.
        return array(param_vect, float64)


    def _assemble_scaling_matrix(self, data_types=None, scaling=True):
        """Create and return the scaling matrix.

        @keyword data_types:    The base data types used in the optimisation.  This list can contain the elements 'rdc', 'pcs' or 'tensor'.
        @type data_types:       list of str
        @keyword scaling:       If False, then the identity matrix will be returned.
        @type scaling:          bool
        @return:                The square and diagonal scaling matrix.
        @rtype:                 numpy rank-2 array
        """

        # Initialise.
        scaling_matrix = identity(self._param_num(), float64)

        # Return the identity matrix.
        if not scaling:
            return scaling_matrix

        # The pivot point.
        if not self._pivot_fixed():
            for i in range(3):
                scaling_matrix[i, i] = 1e2

        # Return the matrix.
        return scaling_matrix


    def _base_data_types(self):
        """Determine all the base data types.

        The base data types can include::
            - 'rdc', residual dipolar couplings.
            - 'pcs', pseudo-contact shifts.
            - 'noesy', NOE restraints.
            - 'tensor', alignment tensors.

        @return:    A list of all the base data types.
        @rtype:     list of str
        """

        # Array of data types.
        list = []

        # RDC search.
        for spin in spin_loop():
            if hasattr(spin, 'rdc'):
                list.append('rdc')
                break

        # PCS search.
        for spin in spin_loop():
            if hasattr(spin, 'pcs'):
                list.append('pcs')
                break

        # Alignment tensor search.
        if not ('rdc' in list or 'pcs' in list) and hasattr(cdp, 'align_tensors'):
            list.append('tensor')

        # No data is present.
        if not list:
            raise RelaxError("Neither RDCs, PCSs nor alignment tensor data is present.")

        # Return the list.
        return list


    def _cone_pdb(self, size=30.0, file=None, dir=None, inc=40, force=False):
        """Create a PDB file containing a geometric object representing the Frame Order cone models.

        @param size:        The size of the geometric object in Angstroms.
        @type size:         float
        @param inc:         The number of increments for the filling of the cone objects.
        @type inc:          int
        @param file:        The name of the PDB file to create.
        @type file:         str
        @param dir:         The name of the directory to place the PDB file into.
        @type dir:          str
        @param force:       Flag which if set to True will cause any pre-existing file to be
                            overwritten.
        @type force:        bool
        """

        # Test if the current data pipe exists.
        pipes.test()

        # The rigid model cannot be used here.
        if cdp.model == 'rigid':
            raise RelaxError("The 'rigid' frame order model has no cone representation.")

        # Test for the necessary data structures.
        if not hasattr(cdp, 'pivot'):
            raise RelaxError("The pivot point for the domain motion has not been set.")

        # Negative cone flag.
        neg_cone = True

        # Monte Carlo simulation flag.
        sim = False
        num_sim = 0
        if hasattr(cdp, 'sim_number'):
            sim = True
            num_sim = cdp.sim_number

        # The inversion matrix.
        inv_mat = -eye(3)

        # Create the structural object.
        structure = Internal()

        # Create model for the positive and negative images.
        model = structure.add_model(model=1)
        if neg_cone:
            model_neg = structure.add_model(model=2)

        # Create the molecule.
        structure.add_molecule(name=cdp.model)

        # Alias the molecules.
        mol = model.mol[0]
        if neg_cone:
            mol_neg = model_neg.mol[0]


        # The pivot point.
        ##################

        # Add the pivot point.
        structure.add_atom(mol_name=cdp.model, pdb_record='HETATM', atom_num=1, atom_name='R', res_name='PIV', res_num=1, pos=cdp.pivot, element='C')


        # The axes.
        ###########

        # The spherical angles.
        if cdp.model in ['iso cone', 'free rotor', 'iso cone, torsionless', 'iso cone, free rotor', 'rotor']:
            # Print out.
            print("\nGenerating the z-axis system.")

            # The axis.
            axis = zeros(3, float64)
            spherical_to_cartesian([1.0, getattr(cdp, 'axis_theta'), getattr(cdp, 'axis_phi')], axis)
            print(("Central axis: %s." % axis))

            # Rotations and inversions.
            axis_pos = axis
            axis_neg = dot(inv_mat, axis)

            # Simulation central axis.
            axis_sim_pos = None
            axis_sim_neg = None
            if sim:
                # Init.
                axis_sim = zeros((cdp.sim_number, 3), float64)

                # Fill the structure.
                for i in range(cdp.sim_number):
                    spherical_to_cartesian([1.0, getattr(cdp, 'axis_theta_sim')[i], getattr(cdp, 'axis_phi_sim')[i]], axis_sim[i])
<<<<<<< HEAD

                # Inversion.
                axis_sim_pos = axis_sim
                axis_sim_neg = transpose(dot(inv_mat, transpose(axis_sim_pos)))

            # Generate the axis vectors.
            print("\nGenerating the axis vectors.")
            res_num = generate_vector_residues(mol=mol, vector=axis_pos, atom_name='z-ax', res_name_vect='AXE', sim_vectors=axis_sim_pos, res_num=2, origin=cdp.pivot, scale=size)

            # The negative.
            if neg_cone:
                res_num = generate_vector_residues(mol=mol_neg, vector=axis_neg, atom_name='z-ax', res_name_vect='AXE', sim_vectors=axis_sim_neg, res_num=2, origin=cdp.pivot, scale=size)

=======

                # Inversion.
                axis_sim_pos = axis_sim
                axis_sim_neg = transpose(dot(inv_mat, transpose(axis_sim_pos)))

            # Generate the axis vectors.
            print("\nGenerating the axis vectors.")
            res_num = generate_vector_residues(mol=mol, vector=axis_pos, atom_name='z-ax', res_name_vect='AXE', sim_vectors=axis_sim_pos, res_num=2, origin=cdp.pivot, scale=size)

            # The negative.
            if neg_cone:
                res_num = generate_vector_residues(mol=mol_neg, vector=axis_neg, atom_name='z-ax', res_name_vect='AXE', sim_vectors=axis_sim_neg, res_num=2, origin=cdp.pivot, scale=size)

>>>>>>> 8a36aff3
        # The full axis system.
        else:
            # Print out.
            print("\nGenerating the full axis system.")

            # The axis system.
            axes = zeros((3, 3), float64)
            euler_to_R_zyz(cdp.eigen_alpha, cdp.eigen_beta, cdp.eigen_gamma, axes)
            print("Axis system:\n%s" % axes)

            # Rotations and inversions.
            axes_pos = axes
            axes_neg = dot(inv_mat, axes)

            # Simulations
            axes_sim_pos = None
            axes_sim_neg = None
            if sim:
                # Init.
                axes_sim_pos = zeros((cdp.sim_number, 3, 3), float64)
                axes_sim_neg = zeros((cdp.sim_number, 3, 3), float64)

                # Fill the structure.
                for i in range(cdp.sim_number):
                    # The positive system.
                    euler_to_R_zyz(cdp.eigen_alpha_sim[i], cdp.eigen_beta_sim[i], cdp.eigen_gamma_sim[i], axes_sim_pos[i])

                    # The negative system.
                    euler_to_R_zyz(cdp.eigen_alpha_sim[i], cdp.eigen_beta_sim[i], cdp.eigen_gamma_sim[i], axes_sim_neg[i])
                    axes_sim_neg[i] = dot(inv_mat, axes_sim_neg[i])

            # Generate the axis vectors.
            print("\nGenerating the axis vectors.")
            label = ['x', 'y', 'z']
            for j in range(len(label)):
                # The simulation data.
                axis_sim_pos = None
                axis_sim_neg = None
                if sim:
                    axis_sim_pos = axes_sim_pos[:, :, j]
                    axis_sim_neg = axes_sim_neg[:, :, j]

                # The vectors.
                res_num = generate_vector_residues(mol=mol, vector=axes_pos[:, j], atom_name='%s-ax'%label[j], res_name_vect='AXE', sim_vectors=axis_sim_pos, res_num=2, origin=cdp.pivot, scale=size)
                if neg_cone:
                    res_num = generate_vector_residues(mol=mol_neg, vector=axes_neg[:, j], atom_name='%s-ax'%label[j], res_name_vect='AXE', sim_vectors=axis_sim_neg, res_num=2, origin=cdp.pivot, scale=size)
<<<<<<< HEAD
=======

>>>>>>> 8a36aff3

        # The cone object.
        ##################

        # Skip models missing a cone.
        if cdp.model not in ['rotor', 'free rotor']:
            # The rotation matrix (rotation from the z-axis to the cone axis).
            if cdp.model not in ['iso cone', 'iso cone, torsionless', 'iso cone, free rotor']:
                R = axes
            else:
                R = zeros((3, 3), float64)
                two_vect_to_R(array([0, 0, 1], float64), axis, R)

            # Average position rotation.
            R_pos = R
            R_neg = dot(inv_mat, R)

            # The pseudo-ellipse cone object.
            if cdp.model in ['pseudo-ellipse', 'pseudo-ellipse, torsionless', 'pseudo-ellipse, free rotor']:
                cone = Pseudo_elliptic(cdp.cone_theta_x, cdp.cone_theta_y)

            # The isotropic cone object.
            else:
                cone = Iso_cone(cdp.cone_theta)

            # Create the positive and negative cones.
            create_cone_pdb(mol=mol, cone=cone, start_res=mol.res_num[-1]+1, apex=cdp.pivot, R=R_pos, inc=inc, distribution='regular')

            # The negative.
            if neg_cone:
                create_cone_pdb(mol=mol_neg, cone=cone, start_res=mol_neg.res_num[-1]+1, apex=cdp.pivot, R=R_neg, inc=inc, distribution='regular')


        # Create the PDB file.
        ######################

        # Print out.
        print("\nGenerating the PDB file.")

        # Write the file.
        pdb_file = open_write_file(file, dir, force=force)
        structure.write_pdb(pdb_file)
        pdb_file.close()


    def _domain_moving(self):
        """Return the domain ID of the moving domain.

        @return:    The domain ID of the moving domain.
        @rtype:     str
        """

        # Check that the domain is defined.
        if not hasattr(cdp, 'domain'):
            raise RelaxError("No domains have been defined.  Please use the domain user function.")

        # Only support for 2 domains.
        if len(cdp.domain.keys()) > 2:
            raise RelaxError("Only two domains are supported in the frame order analysis.")

        # Loop over the domains.
        for id in cdp.domain.keys():
            # Reference domain.
            if id == cdp.ref_domain:
                continue

            # Return the ID.
            return id


    def _domain_to_pdb(self, domain=None, pdb=None):
        """Match domains to PDB files.

        @keyword domain:    The domain to associate the PDB file to.
        @type domain:       str
        @keyword pdb:       The PDB file to associate the domain to.
        @type pdb:          str
        """

        # Check that the domain exists.
        exists = False
        for i in range(len(cdp.align_tensors)):
            if hasattr(cdp.align_tensors[i], 'domain') and domain == cdp.align_tensors[i].domain:
                exists = True
        if not exists:
            raise RelaxError("The domain '%s' cannot be found" % domain)

        # Init if needed.
        if not hasattr(cdp, 'domain_to_pdb'):
            cdp.domain_to_pdb = []

        # Strip the file ending if given.
        if search('.pdb$', pdb):
            pdb = pdb[:-4]

        # Add the data.
        cdp.domain_to_pdb.append([domain, pdb])


    def _grid_row(self, incs, lower, upper, dist_type=None, end_point=True):
        """Set up a row of the grid search for a given parameter.

        @param incs:        The number of increments.
        @type incs:         int
        @param lower:       The lower bounds.
        @type lower:        float
        @param upper:       The upper bounds.
        @type upper:        float
        @keyword dist_type: The spacing or distribution type between grid nodes.  If None, then a linear grid row is returned.  If 'acos', then an inverse cos distribution of points is returned (e.g. for uniform sampling in angular space).
        @type dist_type:    None or str
        @keyword end_point: A flag which if False will cause the end point to be removed.
        @type end_point:    bool
        @return:            The row of the grid.
        @rtype:             list of float
        """

        # Init.
        row = []

        # Linear grid.
        if dist_type == None:
            # Loop over the increments.
            for i in range(incs):
                # The row.
                row.append(lower + i * (upper - lower) / (incs - 1.0))

        # Inverse cos distribution.
        elif dist_type == 'acos':
            # Generate the increment values of v from cos(upper) to cos(lower).
            v = zeros(incs, float64)
            val = (cos(lower) - cos(upper)) / (incs - 1.0)
            for i in range(incs):
                v[-i-1] = cos(upper) + float(i) * val

            # Generate the distribution.
            row = arccos(v)

        # Remove the last point.
        if not end_point:
            row = row[:-1]

        # Return the row (as a list).
        return list(row)


    def _minimise_setup_pcs(self, sim_index=None):
        """Set up the data structures for optimisation using PCSs as base data sets.

        @keyword sim_index: The index of the simulation to optimise.  This should be None if normal optimisation is desired.
        @type sim_index:    None or int
        @return:            The assembled data structures for using PCSs as the base data for optimisation.  These include:
                                - the PCS values.
                                - the unit vectors connecting the paramagnetic centre (the electron spin) to
                                - the PCS weight.
                                - the nuclear spin.
                                - the pseudocontact shift constants.
        @rtype:             tuple of (numpy rank-2 array, numpy rank-2 array, numpy rank-2 array, numpy rank-1 array, numpy rank-1 array)
        """

        # Data setup tests.
        if not hasattr(cdp, 'paramagnetic_centre'):
            raise RelaxError("The paramagnetic centre has not yet been specified.")
        if not hasattr(cdp, 'temperature'):
            raise RelaxError("The experimental temperatures have not been set.")
        if not hasattr(cdp, 'frq'):
            raise RelaxError("The spectrometer frequencies of the experiments have not been set.")

        # Initialise.
        pcs = []
        pcs_err = []
        pcs_weight = []
        atomic_pos = []
        temp = []
        frq = []

        # The PCS data.
        for align_id in cdp.align_ids:
            # No RDC or PCS data, so jump to the next alignment.
            if (hasattr(cdp, 'rdc_ids') and not align_id in cdp.rdc_ids) and (hasattr(cdp, 'pcs_ids') and not align_id in cdp.pcs_ids):
                continue

            # Append empty arrays to the PCS structures.
            pcs.append([])
            pcs_err.append([])
            pcs_weight.append([])

            # Get the temperature for the PCS constant.
            if cdp.temperature.has_key(align_id):
                temp.append(cdp.temperature[align_id])
            else:
                temp.append(0.0)

            # Get the spectrometer frequency in Tesla units for the PCS constant.
            if cdp.frq.has_key(align_id):
                frq.append(cdp.frq[align_id] * 2.0 * pi / g1H)
            else:
                frq.append(1e-10)

            # Spin loop over the domain.
            id = cdp.domain[self._domain_moving()]
            j = 0
            for spin in spin_loop(id):
                # Skip deselected spins.
                if not spin.select:
                    continue

                # Skip spins without PCS data.
                if not hasattr(spin, 'pcs'):
                    continue

                # Append the PCSs to the list.
                if align_id in spin.pcs.keys():
                    if sim_index != None:
                        pcs[-1].append(spin.pcs_sim[align_id][sim_index])
                    else:
                        pcs[-1].append(spin.pcs[align_id])
                else:
                    pcs[-1].append(None)

                # Append the PCS errors.
                if hasattr(spin, 'pcs_err') and align_id in spin.pcs_err.keys():
                    pcs_err[-1].append(spin.pcs_err[align_id])
                else:
                    pcs_err[-1].append(None)

                # Append the weight.
                if hasattr(spin, 'pcs_weight') and align_id in spin.pcs_weight.keys():
                    pcs_weight[-1].append(spin.pcs_weight[align_id])
                else:
                    pcs_weight[-1].append(1.0)

                # Spin index.
                j = j + 1

        # Convert to numpy objects.
        pcs = array(pcs, float64)
        pcs_err = array(pcs_err, float64)
        pcs_weight = array(pcs_weight, float64)

        # Convert the PCS from ppm to no units.
        pcs = pcs * 1e-6
        pcs_err = pcs_err * 1e-6

        # Store the atomic positions.
        for spin, spin_id in spin_loop(return_id=True):
            # Skip deselected spins.
            if not spin.select:
                continue

            # Only use spins with PCS data.
            if not hasattr(spin, 'pcs'):
                continue

            # The position list.
            if type(spin.pos[0]) in [float, float64]:
                atomic_pos.append(spin.pos)
            else:
                raise RelaxError("The spin '%s' contains more than one atomic position %s." % (spin_id, spin.pos))

        # Convert to numpy objects.
        atomic_pos = array(atomic_pos, float64)

        # Return the data structures.
        return pcs, pcs_err, pcs_weight, atomic_pos, array(cdp.paramagnetic_centre), temp, frq


    def _minimise_setup_rdcs(self, sim_index=None):
        """Set up the data structures for optimisation using RDCs as base data sets.

        @keyword sim_index: The index of the simulation to optimise.  This should be None if normal optimisation is desired.
        @type sim_index:    None or int
        @return:            The assembled data structures for using RDCs as the base data for optimisation.  These include:
                                - rdc, the RDC values.
                                - rdc_err, the RDC errors.
                                - rdc_weight, the RDC weights.
                                - vectors, the heteronucleus to proton vectors.
                                - rdc_const, the dipolar constants.
        @rtype:             tuple of (numpy rank-2 array, numpy rank-2 array, numpy rank-2 array)
        """

        # Initialise.
        rdc = []
        rdc_err = []
        rdc_weight = []
        unit_vect = []
        rdc_const = []

        # The unit vectors and RDC constants.
        for spin, spin_id in spin_loop(return_id=True):
            # Skip deselected spins.
            if not spin.select:
                continue

            # Only use spins with RDC data.
            if not hasattr(spin, 'rdc'):
                continue

            # RDC data exists but the XH bond vectors are missing?
            if not hasattr(spin, 'xh_vect') and not hasattr(spin, 'bond_vect'):
                warn(RelaxWarning("RDC data exists but the XH bond vectors are missing, skipping spin %s." % spin_id))
                continue

            # Append the RDC and XH vectors to the lists.
            if hasattr(spin, 'xh_vect'):
                vect = getattr(spin, 'xh_vect')
            else:
                vect = getattr(spin, 'bond_vect')

            # Add the bond vectors.
            if len(vect) == 1:
                unit_vect.append(vect[0])
            else:
                raise RelaxError("The spin '%s' contains more than one XH bond vector %s." % (spin_id, vect))

            # Checks.
<<<<<<< HEAD
            if not hasattr(spin, 'heteronucleus'):
                raise RelaxSpinTypeError
            if not hasattr(spin, 'proton'):
                raise RelaxProtonTypeError
            if not hasattr(spin, 'bond_length'):
                raise RelaxNoValueError("bond length")

            # Gyromagnetic ratios.
            gx = return_gyromagnetic_ratio(spin.heteronucleus)
            gh = return_gyromagnetic_ratio(spin.proton)

            # Calculate the RDC dipolar constant (in Hertz, and the 3 comes from the alignment tensor), and append it to the list.
            rdc_const.append(3.0/(2.0*pi) * dipolar_constant(gx, gh, spin.bond_length))
=======
            if not hasattr(spin, 'heteronuc_type'):
                raise RelaxSpinTypeError
            if not hasattr(spin, 'proton_type'):
                raise RelaxProtonTypeError
            if not hasattr(spin, 'r'):
                raise RelaxNoValueError("bond length")

            # Gyromagnetic ratios.
            gx = return_gyromagnetic_ratio(spin.heteronuc_type)
            gh = return_gyromagnetic_ratio(spin.proton_type)

            # Calculate the RDC dipolar constant (in Hertz, and the 3 comes from the alignment tensor), and append it to the list.
            rdc_const.append(3.0/(2.0*pi) * dipolar_constant(gx, gh, spin.r))
>>>>>>> 8a36aff3

        # The RDC data.
        for align_id in cdp.align_ids:
            # No RDC data, so jump to the next alignment.
            if (hasattr(cdp, 'rdc_ids') and not align_id in cdp.rdc_ids):
                continue

            # Append empty arrays to the RDC structures.
            rdc.append([])
            rdc_err.append([])
            rdc_weight.append([])

            # Spin loop over the domain.
            id = cdp.domain[self._domain_moving()]
            for spin in spin_loop(id):
                # Skip deselected spins.
                if not spin.select:
                    continue

                # Skip spins without RDC data or XH bond vectors.
                if not hasattr(spin, 'rdc') or (not hasattr(spin, 'members') and not hasattr(spin, 'xh_vect') and not hasattr(spin, 'bond_vect')):
                    continue

                # Defaults of None.
                value = None
                error = None

                # The RDC.
                if sim_index != None:
                    value = spin.rdc_sim[align_id][sim_index]
                else:
                    value = spin.rdc[align_id]

                # The error.
                if hasattr(spin, 'rdc_err') and align_id in spin.rdc_err.keys():
                    error = spin.rdc_err[align_id]

                # Append the RDCs to the list.
                rdc[-1].append(value)

                # Append the RDC errors.
                rdc_err[-1].append(error)

                # Append the weight.
                if hasattr(spin, 'rdc_weight') and align_id in spin.rdc_weight.keys():
                    rdc_weight[-1].append(spin.rdc_weight[align_id])
                else:
                    rdc_weight[-1].append(1.0)

        # Convert to numpy objects.
        rdc = array(rdc, float64)
        rdc_err = array(rdc_err, float64)
        rdc_weight = array(rdc_weight, float64)
        unit_vect = array(unit_vect, float64)
        rdc_const = array(rdc_const, float64)

        # Return the data structures.
        return rdc, rdc_err, rdc_weight, unit_vect, rdc_const


    def _minimise_setup_tensors(self, sim_index=None):
        """Set up the data structures for optimisation using alignment tensors as base data sets.

        @keyword sim_index: The simulation index.  This should be None if normal optimisation is desired.
        @type sim_index:    None or int
        @return:            The assembled data structures for using alignment tensors as the base data for optimisation.  These include:
                                - full_tensors, the full tensors as concatenated arrays.
                                - full_err, the full tensor errors as concatenated arrays.
                                - full_in_ref_frame, the flags specifying if the tensor is the full or reduced tensor in the non-moving reference domain.
        @rtype:             tuple of 3 numpy nx5D, rank-1 arrays
        """

        # Checks.
        if not hasattr(cdp, 'ref_domain'):
            raise RelaxError("The reference domain has not been set up.")
        if not hasattr(cdp.align_tensors, 'reduction'):
            raise RelaxError("The tensor reductions have not been specified.")
        for i, tensor in self._tensor_loop():
            if not hasattr(tensor, 'domain'):
                raise RelaxError("The domain that the '%s' tensor is attached to has not been set" % tensor.name)

        # Initialise.
        n = len(cdp.align_tensors.reduction)
        full_tensors = zeros(n*5, float64)
        full_err = ones(n*5, float64) * 1e-5
        full_in_ref_frame = zeros(n, float64)

        # Loop over the full tensors.
        for i, tensor in self._tensor_loop(red=False):
            # The full tensor (simulation data).
            if sim_index != None:
                full_tensors[5*i + 0] = tensor.Axx_sim[sim_index]
                full_tensors[5*i + 1] = tensor.Ayy_sim[sim_index]
                full_tensors[5*i + 2] = tensor.Axy_sim[sim_index]
                full_tensors[5*i + 3] = tensor.Axz_sim[sim_index]
                full_tensors[5*i + 4] = tensor.Ayz_sim[sim_index]

            # The full tensor.
            else:
                full_tensors[5*i + 0] = tensor.Axx
                full_tensors[5*i + 1] = tensor.Ayy
                full_tensors[5*i + 2] = tensor.Axy
                full_tensors[5*i + 3] = tensor.Axz
                full_tensors[5*i + 4] = tensor.Ayz

            # The full tensor corresponds to the frame of reference.
            if cdp.ref_domain == tensor.domain:
                full_in_ref_frame[i] = 1

            # The full tensor errors.
            if hasattr(tensor, 'Axx_err'):
                full_err[5*i + 0] = tensor.Axx_err
                full_err[5*i + 1] = tensor.Ayy_err
                full_err[5*i + 2] = tensor.Axy_err
                full_err[5*i + 3] = tensor.Axz_err
                full_err[5*i + 4] = tensor.Ayz_err

        # Return the data structures.
        return full_tensors, full_err, full_in_ref_frame
<<<<<<< HEAD

=======
>>>>>>> 8a36aff3

    def _param_num(self):
        """Determine the number of parameters in the model.

<<<<<<< HEAD
=======
    def _param_num(self):
        """Determine the number of parameters in the model.

>>>>>>> 8a36aff3
        @return:    The number of model parameters.
        @rtype:     int
        """

        # Init.
        num = 0

        # Update the model if needed.
        self._update_model()

        # Determine the data type.
        data_types = self._base_data_types()

        # The pivot point.
        if not self._pivot_fixed():
            num += 3

        # Average domain position parameters.
        if cdp.model in ['free rotor', 'iso cone, torsionless', 'iso cone, free rotor']:
            num += 2
        else:
            num += 3

        # Frame order eigenframe - the full frame.
        if cdp.model in ['pseudo-ellipse', 'pseudo-ellipse, torsionless', 'pseudo-ellipse, free rotor']:
            num += 3

        # Frame order eigenframe - the isotropic cone axis.
        elif cdp.model in ['iso cone', 'free rotor', 'iso cone, torsionless', 'iso cone, free rotor', 'rotor']:
            num += 2

        # Cone parameters - pseudo-elliptic cone parameters.
        if cdp.model in ['pseudo-ellipse', 'pseudo-ellipse, torsionless', 'pseudo-ellipse, free rotor']:
            num += 2

        # Cone parameters - single isotropic angle or order parameter.
        elif cdp.model in ['iso cone', 'iso cone, torsionless', 'iso cone, free rotor']:
            num += 1

        # Cone parameters - torsion angle.
        if cdp.model in ['rotor', 'line', 'iso cone', 'pseudo-ellipse']:
            num += 1

        # Return the number.
        return num


    def _pivot(self, pivot=None, fix=None):
        """Set the pivot point for the 2 body motion.

        @keyword pivot: The pivot point of the two bodies (domains, etc.) in the structural coordinate system.
        @type pivot:    list of num
        @keyword fix:   A flag specifying if the pivot point should be fixed during optimisation.
        @type fix:      bool
        """

        # Test if the current data pipe exists.
        pipes.test()

        # Set the pivot point and fixed flag.
        cdp.pivot = pivot
        cdp.pivot_fixed = fix

        # Convert to floats.
        for i in range(3):
            cdp.pivot[i] = float(cdp.pivot[i])


    def _pivot_fixed(self):
        """Determine if the pivot is fixed or not.

        @return:    The answer to the question.
        @rtype:     bool
        """

        # A pivot point is not supported by the model.
        if cdp.model in ['rigid']:
            return True

        # The PCS is loaded.
        if 'pcs' in self._base_data_types():
            # The fixed flag is not set.
            if hasattr(cdp, 'pivot_fixed') and not cdp.pivot_fixed:
                return False

        # The point is fixed.
        return True


    def _ref_domain(self, ref=None):
        """Set the reference domain for the frame order, multi-domain models.

        @param ref: The reference domain.
        @type ref:  str
        """

        # Test if the current data pipe exists.
        pipes.test()

        # Check that the domain is defined.
        if not hasattr(cdp, 'domain') or ref not in cdp.domain.keys():
            raise RelaxError("The domain '%s' has not been defined.  Please use the domain user function." % ref)

        # Test if the reference domain exists.
        exists = False
        for tensor_cont in cdp.align_tensors:
            if hasattr(tensor_cont, 'domain') and tensor_cont.domain == ref:
                exists = True
        if not exists:
            raise RelaxError("The reference domain cannot be found within any of the loaded tensors.")

        # Set the reference domain.
        cdp.ref_domain = ref

        # Update the model.
        if hasattr(cdp, 'model'):
            self._update_model()


    def _select_model(self, model=None):
        """Select the Frame Order model.

        @param model:   The Frame Order model.  This can be one of 'pseudo-ellipse', 'pseudo-ellipse, torsionless', 'pseudo-ellipse, free rotor', 'iso cone', 'iso cone, torsionless', 'iso cone, free rotor', 'line', 'line, torsionless', 'line, free rotor', 'rotor', 'rigid', 'free rotor'.
        @type model:    str
        """

        # Test if the current data pipe exists.
        pipes.test()

        # Test if the model name exists.
        if not model in ['pseudo-ellipse', 'pseudo-ellipse, torsionless', 'pseudo-ellipse, free rotor', 'iso cone', 'iso cone, torsionless', 'iso cone, free rotor', 'line', 'line, torsionless', 'line, free rotor', 'rotor', 'rigid', 'free rotor']:
            raise RelaxError("The model name " + repr(model) + " is invalid.")

        # Set the model
        cdp.model = model

        # Initialise the list of model parameters.
        cdp.params = []

        # Scipy quadratic numerical integration.
        if cdp.model in ['rotor']:
            cdp.mcint = False

        # Simple Monte Carlo integration.
        else:
            cdp.mcint = True

        # Update the model.
        self._update_model()


    def _store_bc_data(self, target_fn):
        """Store the back-calculated data.

        @param target_fn:   The frame-order target function class.
        @type target_fn:    class instance
        """

        # Loop over the reduced tensors.
        for i, tensor in self._tensor_loop(red=True):
            # Store the values.
            tensor.Axx = target_fn.A_5D_bc[5*i + 0]
            tensor.Ayy = target_fn.A_5D_bc[5*i + 1]
            tensor.Axy = target_fn.A_5D_bc[5*i + 2]
            tensor.Axz = target_fn.A_5D_bc[5*i + 3]
            tensor.Ayz = target_fn.A_5D_bc[5*i + 4]

        # The RDC data.
        for i in xrange(len(cdp.align_ids)):
            # The alignment ID.
            align_id = cdp.align_ids[i]

            # Data flags
            rdc_flag = False
            if hasattr(cdp, 'rdc_ids') and align_id in cdp.rdc_ids:
                rdc_flag = True
            pcs_flag = False
            if hasattr(cdp, 'pcs_ids') and align_id in cdp.pcs_ids:
                pcs_flag = True

            # Spin loop over the domain.
            id = cdp.domain[self._domain_moving()]
            pcs_index = 0
            rdc_index = 0
            for spin in spin_loop(id):
                # Skip deselected spins.
                if not spin.select:
                    continue

                # Spins with PCS data.
                if pcs_flag and hasattr(spin, 'pcs'):
                    # Initialise the data structure.
                    if not hasattr(spin, 'pcs_bc'):
                        spin.pcs_bc = {}

                    # Store the back-calculated value (in ppm).
                    spin.pcs_bc[align_id] = target_fn.pcs_theta[i, pcs_index] * 1e6

                    # Increment the index.
                    pcs_index += 1

                # Spins with RDC data.
                if rdc_flag and hasattr(spin, 'rdc'):
                    # Initialise the data structure.
                    if not hasattr(spin, 'rdc_bc'):
                        spin.rdc_bc = {}

                    # Store the back-calculated value.
                    spin.rdc_bc[align_id] = target_fn.rdc_theta[i, rdc_index]

                    # Increment the index.
                    rdc_index += 1


    def _target_fn_setup(self, sim_index=None, scaling=True):
        """Initialise the target function for optimisation or direct calculation.

        @param sim_index:       The index of the simulation to optimise.  This should be None if normal optimisation is desired.
        @type sim_index:        None or int
        @param scaling:         If True, diagonal scaling is enabled during optimisation to allow the problem to be better conditioned.
        @type scaling:          bool
        """

        # Simulated annealing constraints.
        #lower, upper = self._assemble_limit_arrays()

        # Assemble the parameter vector.
        param_vector = self._assemble_param_vector(sim_index=sim_index)

        # Determine if alignment tensors or RDCs are to be used.
        data_types = self._base_data_types()

        # Diagonal scaling.
        scaling_matrix = None
        if len(param_vector):
            scaling_matrix = self._assemble_scaling_matrix(data_types=data_types, scaling=scaling)
            param_vector = dot(inv(scaling_matrix), param_vector)

        # Get the data structures for optimisation using the tensors as base data sets.
        full_tensors, full_tensor_err, full_in_ref_frame = self._minimise_setup_tensors(sim_index)

        # Get the data structures for optimisation using PCSs as base data sets.
        pcs, pcs_err, pcs_weight, pcs_atoms, paramag_centre, temp, frq = None, None, None, None, None, None, None
        if 'pcs' in data_types:
            pcs, pcs_err, pcs_weight, pcs_atoms, paramag_centre, temp, frq = self._minimise_setup_pcs(sim_index=sim_index)

        # Get the data structures for optimisation using RDCs as base data sets.
        rdcs, rdc_err, rdc_weight, rdc_vect, rdc_const = None, None, None, None, None
        if 'rdc' in data_types:
            rdcs, rdc_err, rdc_weight, rdc_vect, rdc_const = self._minimise_setup_rdcs(sim_index=sim_index)

        # The fixed pivot point.
        pivot = None
        if hasattr(cdp, 'pivot'):
            pivot = cdp.pivot
<<<<<<< HEAD

        # Pivot optimisation.
        pivot_opt = True
        if self._pivot_fixed():
            pivot_opt = False

=======

        # Pivot optimisation.
        pivot_opt = True
        if self._pivot_fixed():
            pivot_opt = False

>>>>>>> 8a36aff3
        # Set up the optimisation function.
        target = frame_order.Frame_order(model=cdp.model, init_params=param_vector, full_tensors=full_tensors, full_in_ref_frame=full_in_ref_frame, rdcs=rdcs, rdc_errors=rdc_err, rdc_weights=rdc_weight, rdc_vect=rdc_vect, rdc_const=rdc_const, pcs=pcs, pcs_errors=pcs_err, pcs_weights=pcs_weight, pcs_atoms=pcs_atoms, temp=temp, frq=frq, paramag_centre=paramag_centre, scaling_matrix=scaling_matrix, pivot=pivot, pivot_opt=pivot_opt, mcint=cdp.mcint)

        # Return the data.
        return target, param_vector, data_types, scaling_matrix


    def _tensor_loop(self, red=False):
        """Generator method for looping over the full or reduced tensors.

        @keyword red:   A flag which if True causes the reduced tensors to be returned, and if False
                        the full tensors are returned.
        @type red:      bool
        @return:        The tensor index and the tensor.
        @rtype:         (int, AlignTensorData instance)
        """

        # Number of tensor pairs.
        n = len(cdp.align_tensors.reduction)

        # Alias.
        data = cdp.align_tensors
        list = data.reduction

        # Full or reduced index.
        if red:
            index = 1
        else:
            index = 0

        # Loop over the reduction list.
        for i in range(n):
            yield i, data[list[i][index]]


    def _update_model(self):
        """Update the model parameters as necessary."""

        # Re-initialise the list of model parameters.
        cdp.params = []
<<<<<<< HEAD

        # The pivot parameters.
        if not self._pivot_fixed():
            cdp.params.append('pivot_x')
            cdp.params.append('pivot_y')
            cdp.params.append('pivot_z')

        # The tensor rotation, or average domain position.
        if cdp.model not in ['free rotor', 'iso cone, torsionless', 'iso cone, free rotor']:
            cdp.params.append('ave_pos_alpha')
        cdp.params.append('ave_pos_beta')
        cdp.params.append('ave_pos_gamma')

        # Frame order eigenframe - the full frame.
        if cdp.model in ['pseudo-ellipse', 'pseudo-ellipse, torsionless', 'pseudo-ellipse, free rotor']:
            cdp.params.append('eigen_alpha')
            cdp.params.append('eigen_beta')
            cdp.params.append('eigen_gamma')

        # Frame order eigenframe - the isotropic cone axis.
        elif cdp.model in ['iso cone', 'free rotor', 'iso cone, torsionless', 'iso cone, free rotor', 'rotor']:
            cdp.params.append('axis_theta')
            cdp.params.append('axis_phi')

        # Cone parameters - pseudo-elliptic cone parameters.
        if cdp.model in ['pseudo-ellipse', 'pseudo-ellipse, torsionless', 'pseudo-ellipse, free rotor']:
            cdp.params.append('cone_theta_x')
            cdp.params.append('cone_theta_y')

        # Cone parameters - single isotropic angle or order parameter.
        elif cdp.model in ['iso cone', 'iso cone, torsionless']:
            cdp.params.append('cone_theta')
        elif cdp.model in ['iso cone, free rotor']:
            cdp.params.append('cone_s1')

=======

        # The pivot parameters.
        if not self._pivot_fixed():
            cdp.params.append('pivot_x')
            cdp.params.append('pivot_y')
            cdp.params.append('pivot_z')

        # The tensor rotation, or average domain position.
        if cdp.model not in ['free rotor', 'iso cone, torsionless', 'iso cone, free rotor']:
            cdp.params.append('ave_pos_alpha')
        cdp.params.append('ave_pos_beta')
        cdp.params.append('ave_pos_gamma')

        # Frame order eigenframe - the full frame.
        if cdp.model in ['pseudo-ellipse', 'pseudo-ellipse, torsionless', 'pseudo-ellipse, free rotor']:
            cdp.params.append('eigen_alpha')
            cdp.params.append('eigen_beta')
            cdp.params.append('eigen_gamma')

        # Frame order eigenframe - the isotropic cone axis.
        elif cdp.model in ['iso cone', 'free rotor', 'iso cone, torsionless', 'iso cone, free rotor', 'rotor']:
            cdp.params.append('axis_theta')
            cdp.params.append('axis_phi')

        # Cone parameters - pseudo-elliptic cone parameters.
        if cdp.model in ['pseudo-ellipse', 'pseudo-ellipse, torsionless', 'pseudo-ellipse, free rotor']:
            cdp.params.append('cone_theta_x')
            cdp.params.append('cone_theta_y')

        # Cone parameters - single isotropic angle or order parameter.
        elif cdp.model in ['iso cone', 'iso cone, torsionless']:
            cdp.params.append('cone_theta')
        elif cdp.model in ['iso cone, free rotor']:
            cdp.params.append('cone_s1')

>>>>>>> 8a36aff3
        # Cone parameters - torsion angle.
        if cdp.model in ['rotor', 'line', 'iso cone', 'pseudo-ellipse']:
            cdp.params.append('cone_sigma_max')

        # Initialise the parameters in the current data pipe.
        for param in cdp.params:
            if not param in ['pivot_x', 'pivot_y', 'pivot_z'] and not hasattr(cdp, param):
                setattr(cdp, param, 0.0)


    def _unpack_opt_results(self, results, scaling=False, scaling_matrix=None, sim_index=None):
        """Unpack and store the Frame Order optimisation results.

        @param results:             The results tuple returned by the minfx generic_minimise() function.
        @type results:              tuple
        @keyword scaling:           If True, diagonal scaling is enabled during optimisation to allow the problem to be better conditioned.
        @type scaling:              bool
        @keyword scaling_matrix:    The scaling matrix.
        @type scaling_matrix:       numpy rank-2 array
        @keyword sim_index:         The index of the simulation to optimise.  This should be None for normal optimisation.
        @type sim_index:            None or int
         """

        # Disassemble the results.
        if len(results) == 4:    # Grid search.
            param_vector, func, iter_count, warning = results
            f_count = iter_count
            g_count = 0.0
            h_count = 0.0
        else:
            param_vector, func, iter_count, f_count, g_count, h_count, warning = results

        # Catch infinite chi-squared values.
        if isInf(func):
            raise RelaxInfError('chi-squared')

        # Catch chi-squared values of NaN.
        if isNaN(func):
            raise RelaxNaNError('chi-squared')

        # Scaling.
        if scaling:
            param_vector = dot(scaling_matrix, param_vector)

        # Pivot point.
        if not self._pivot_fixed():
            # Store the pivot.
            cdp.pivot = param_vector[:3]

            # Then remove it from the params.
            param_vector = param_vector[3:]

        # Unpack the parameters.
        ave_pos_alpha, ave_pos_beta, ave_pos_gamma = None, None, None
        eigen_alpha, eigen_beta, eigen_gamma = None, None, None
        axis_theta, axis_phi = None, None
        cone_theta_x, cone_theta_y = None, None
        cone_theta = None
        cone_s1 = None
        cone_sigma_max = None
        if cdp.model == 'pseudo-ellipse':
            ave_pos_alpha, ave_pos_beta, ave_pos_gamma, eigen_alpha, eigen_beta, eigen_gamma, cone_theta_x, cone_theta_y, cone_sigma_max = param_vector
        elif cdp.model in ['pseudo-ellipse, torsionless', 'pseudo-ellipse, free rotor']:
            ave_pos_alpha, ave_pos_beta, ave_pos_gamma, eigen_alpha, eigen_beta, eigen_gamma, cone_theta_x, cone_theta_y = param_vector
        elif cdp.model == 'iso cone':
            ave_pos_alpha, ave_pos_beta, ave_pos_gamma, axis_theta, axis_phi, cone_theta, cone_sigma_max = param_vector
        elif cdp.model in ['iso cone, torsionless']:
            ave_pos_beta, ave_pos_gamma, axis_theta, axis_phi, cone_theta = param_vector
            ave_pos_alpha = None
        elif cdp.model in ['iso cone, free rotor']:
            ave_pos_beta, ave_pos_gamma, axis_theta, axis_phi, cone_s1 = param_vector
            ave_pos_alpha = None
        elif cdp.model == 'line':
            ave_pos_alpha, ave_pos_beta, ave_pos_gamma, eigen_alpha, eigen_beta, eigen_gamma, cone_theta_x, cone_sigma_max = param_vector
        elif cdp.model in ['line, torsionless', 'line, free rotor']:
            ave_pos_alpha, ave_pos_beta, ave_pos_gamma, eigen_alpha, eigen_beta, eigen_gamma, cone_theta_x, cone_sigma_max = param_vector
        elif cdp.model in ['rotor']:
            ave_pos_alpha, ave_pos_beta, ave_pos_gamma, axis_theta, axis_phi, cone_sigma_max = param_vector
        elif cdp.model in ['free rotor']:
            ave_pos_beta, ave_pos_gamma, axis_theta, axis_phi = param_vector
            ave_pos_alpha = None
        elif cdp.model == 'rigid':
            ave_pos_alpha, ave_pos_beta, ave_pos_gamma = param_vector

        # Monte Carlo simulation data structures.
        if sim_index != None:
            # Average position parameters.
            if ave_pos_alpha != None:
                cdp.ave_pos_alpha_sim[sim_index] = wrap_angles(ave_pos_alpha, cdp.ave_pos_alpha-pi, cdp.ave_pos_alpha+pi)
            if ave_pos_beta != None:
                cdp.ave_pos_beta_sim[sim_index] = wrap_angles(ave_pos_beta, cdp.ave_pos_beta-pi, cdp.ave_pos_beta+pi)
            if ave_pos_gamma != None:
                cdp.ave_pos_gamma_sim[sim_index] = wrap_angles(ave_pos_gamma, cdp.ave_pos_gamma-pi, cdp.ave_pos_gamma+pi)

            # Eigenframe parameters.
            if eigen_alpha != None:
                cdp.eigen_alpha_sim[sim_index] = wrap_angles(eigen_alpha, cdp.eigen_alpha-pi, cdp.eigen_alpha+pi)
            if eigen_beta != None:
                cdp.eigen_beta_sim[sim_index] =  wrap_angles(eigen_beta, cdp.eigen_beta-pi, cdp.eigen_beta+pi)
            if eigen_gamma != None:
                cdp.eigen_gamma_sim[sim_index] = wrap_angles(eigen_gamma, cdp.eigen_gamma-pi, cdp.eigen_gamma+pi)
            if axis_theta != None:
                cdp.axis_theta_sim[sim_index] = axis_theta
            if axis_phi != None:
                cdp.axis_phi_sim[sim_index] = axis_phi

            # Cone parameters.
            if cone_theta != None:
                cdp.cone_theta_sim[sim_index] = cone_theta
            if cone_s1 != None:
                cdp.cone_s1_sim[sim_index] = cone_s1
                cdp.cone_theta_sim[sim_index] = order_parameters.iso_cone_S_to_theta(cone_s1)
            if cone_theta_x != None:
                cdp.cone_theta_x_sim[sim_index] = cone_theta_x
            if cone_theta_y != None:
                cdp.cone_theta_y_sim[sim_index] = cone_theta_y
            if cone_sigma_max != None:
                cdp.cone_sigma_max_sim[sim_index] = abs(cone_sigma_max)

            # Optimisation stats.
            cdp.chi2_sim[sim_index] = func
            cdp.iter_sim[sim_index] = iter_count
            cdp.f_count_sim[sim_index] = f_count
            cdp.g_count_sim[sim_index] = g_count
            cdp.h_count_sim[sim_index] = h_count
            cdp.warning_sim[sim_index] = warning

        # Normal data structures.
        else:
            # Average position parameters.
            if ave_pos_alpha != None:
                cdp.ave_pos_alpha = wrap_angles(ave_pos_alpha, 0.0, 2.0*pi)
            if ave_pos_beta != None:
                cdp.ave_pos_beta = wrap_angles(ave_pos_beta, 0.0, 2.0*pi)
            if ave_pos_gamma != None:
                cdp.ave_pos_gamma = wrap_angles(ave_pos_gamma, 0.0, 2.0*pi)

            # Eigenframe parameters.
            if eigen_alpha != None:
                cdp.eigen_alpha = wrap_angles(eigen_alpha, 0.0, 2.0*pi)
            if eigen_beta != None:
                cdp.eigen_beta =  wrap_angles(eigen_beta,  0.0, 2.0*pi)
            if eigen_gamma != None:
                cdp.eigen_gamma = wrap_angles(eigen_gamma, 0.0, 2.0*pi)
            if axis_theta != None:
                cdp.axis_theta = axis_theta
            if axis_phi != None:
                cdp.axis_phi = axis_phi

            # Cone parameters.
            if cone_theta != None:
                cdp.cone_theta = cone_theta
            if cone_s1 != None:
                cdp.cone_s1 = cone_s1
                cdp.cone_theta = order_parameters.iso_cone_S_to_theta(cone_s1)
            if cone_theta_x != None:
                cdp.cone_theta_x = cone_theta_x
            if cone_theta_y != None:
                cdp.cone_theta_y = cone_theta_y
            if cone_sigma_max != None:
                cdp.cone_sigma_max = abs(cone_sigma_max)

            # Optimisation stats.
            cdp.chi2 = func
            cdp.iter = iter_count
            cdp.f_count = f_count
            cdp.g_count = g_count
            cdp.h_count = h_count
            cdp.warning = warning


    def base_data_loop(self):
        """Generator method for looping over the base data - alignment tensors, RDCs, PCSs.

        This loop first yields the string 'A' representing the alignment tensors, and then iterates for each data point (RDC, PCS) for each spin, returning the identification information.

        @return:    The alignment tensor or a list of the spin ID string, the data type ('rdc', 'pcs') and the alignment ID.
        @rtype:     string or list of str
        """

        # First the tensors.
        yield 'A'

        # Then the spin IDs for the moving domain.
        id = cdp.domain[self._domain_moving()]
        for spin, spin_id in spin_loop(id, return_id=True):
            # Re-initialise the data structure.
            base_ids = [spin_id, None, None]

            # Skip deselected spins.
            if not spin.select:
                continue

            # RDC data.
            if hasattr(spin, 'rdc'):
                base_ids[1] = 'rdc'

                # Loop over the alignment IDs.
                for id in cdp.rdc_ids:
                    # Add the ID.
                    base_ids[2] = id

                    # Yield the set.
                    yield base_ids

            # PCS data.
            if hasattr(spin, 'pcs'):
                base_ids[1] = 'pcs'

                # Loop over the alignment IDs.
                for id in cdp.pcs_ids:
                    # Add the ID.
                    base_ids[2] = id

                    # Yield the set.
                    yield base_ids


    def calculate(self, spin_id=None, verbosity=1, sim_index=None):
        """Calculate the chi-squared value for the current parameter values.

        @keyword spin_id:   The spin identification string (unused).
        @type spin_id:      None
        @keyword verbosity: The amount of information to print.  The higher the value, the greater the verbosity.
        @type verbosity:    int
        @keyword sim_index: The optional MC simulation index (unused).
        @type sim_index:    None or int
        """

        # Set up the target function for direct calculation.
        model, param_vector, data_types, scaling_matrix = self._target_fn_setup(sim_index=sim_index)

        # Make a single function call.  This will cause back calculation and the data will be stored in the class instance.
        chi2 = model.func(param_vector)

        # Set the chi2.
        cdp.chi2 = chi2

        # Store the back-calculated tensors.
        self._store_bc_data(model)


    def create_mc_data(self, data_id=None):
        """Create the Monte Carlo data by back calculating the reduced tensor data.

        @keyword data_id:   Unused.
        @type data_id:      None
        @return:            The Monte Carlo simulation data.
        @rtype:             list of floats
        """

        # Initialise the MC data structure.
        mc_data = []

        # Alignment tensor data.
        if data_id == 'A':
            # Loop over the full tensors.
            for i, tensor in self._tensor_loop(red=False):
                # Append the data.
                mc_data.append(tensor.Axx)
                mc_data.append(tensor.Ayy)
                mc_data.append(tensor.Axy)
                mc_data.append(tensor.Axz)
                mc_data.append(tensor.Ayz)

        # The spin specific data.
        else:
            # Get the spin container.
            spin = return_spin(data_id[0])

            # RDC data.
            if data_id[1] == 'rdc' and hasattr(spin, 'rdc'):
                # Does back-calculated data exist?
                if not hasattr(spin, 'rdc_bc'):
                    self.calculate()

                # The data.
                if not hasattr(spin, 'rdc_bc') or not spin.rdc_bc.has_key(data_id[2]):
                    data = None
                else:
                    data = spin.rdc_bc[data_id[2]]

                # Append the data.
                mc_data.append(data)

            # PCS data.
            elif data_id[1] == 'pcs' and hasattr(spin, 'pcs'):
                # Does back-calculated data exist?
                if not hasattr(spin, 'pcs_bc'):
                    self.calculate()

                # The data.
                if not hasattr(spin, 'pcs_bc') or not spin.pcs_bc.has_key(data_id[2]):
                    data = None
                else:
                    data = spin.pcs_bc[data_id[2]]

                # Append the data.
                mc_data.append(data)

        # Return the data.
        return mc_data


    def data_names(self, set='all', error_names=False, sim_names=False):
        """Function for returning a list of names of data structures.

        Description
        ===========

        The names are as follows:

            - 'params', an array of the parameter names associated with the model.
            - 'chi2', chi-squared value.
            - 'iter', iterations.
            - 'f_count', function count.
            - 'g_count', gradient count.
            - 'h_count', hessian count.
            - 'warning', minimisation warning.

        The isotropic cone specific model parameters are:

            - 'axis_theta', the cone axis polar angle (for the isotropic cone model).
            - 'axis_phi', the cone axis azimuthal angle (for the isotropic cone model).
            - 'cone_s1', the isotropic cone order parameter.


        @keyword set:           The set of object names to return.  This can be set to 'all' for all
                                names, to 'generic' for generic object names, 'params' for the
                                Frame Order parameter names, or to 'min' for minimisation specific
                                object names.
        @type set:              str
        @keyword error_names:   A flag which if True will add the error object names as well.
        @type error_names:      bool
        @keyword sim_names:     A flag which if True will add the Monte Carlo simulation object
                                names as well.
        @type sim_names:        bool
        @return:                The list of object names.
        @rtype:                 list of str
        """

        # Initialise.
        names = []

        # Generic.
        if set == 'all' or set == 'generic':
            names.append('params')

        # The parameter suffix.
        if error_names:
            suffix = '_err'
        elif sim_names:
            suffix = '_sim'
        else:
            suffix = ''

        # Parameters.
        if (set == 'all' or set == 'params') and hasattr(cdp, 'model'):
            # Initialise the parameter array using the tensor rotation Euler angles (average domain position).
            if cdp.model not in ['free rotor', 'iso cone, torsionless', 'iso cone, free rotor']:
                names.append('ave_pos_alpha%s' % suffix)
            names.append('ave_pos_beta%s' % suffix)
            names.append('ave_pos_gamma%s' % suffix)

            # Frame order eigenframe - the full frame.
            if cdp.model in ['pseudo-ellipse', 'pseudo-ellipse, torsionless', 'pseudo-ellipse, free rotor']:
                names.append('eigen_alpha%s' % suffix)
                names.append('eigen_beta%s' % suffix)
                names.append('eigen_gamma%s' % suffix)

            # Frame order eigenframe - the isotropic cone axis.
            elif cdp.model in ['iso cone', 'free rotor', 'iso cone, torsionless', 'iso cone, free rotor', 'rotor']:
                names.append('axis_theta%s' % suffix)
                names.append('axis_phi%s' % suffix)

            # Cone parameters - pseudo-elliptic cone parameters.
            if cdp.model in ['pseudo-ellipse', 'pseudo-ellipse, torsionless', 'pseudo-ellipse, free rotor']:
                names.append('cone_theta_x%s' % suffix)
                names.append('cone_theta_y%s' % suffix)

            # Cone parameters - single isotropic angle or order parameter.
            elif cdp.model in ['iso cone', 'iso cone, torsionless']:
                names.append('cone_theta%s' % suffix)
            elif cdp.model in ['iso cone, free rotor']:
                names.append('cone_s1%s' % suffix)

            # Cone parameters - torsion angle.
            if cdp.model in ['rotor', 'line', 'iso cone', 'pseudo-ellipse']:
                names.append('cone_sigma_max%s' % suffix)

        # Minimisation statistics.
        if set == 'all' or set == 'min':
            names.append('chi2')
            names.append('iter')
            names.append('f_count')
            names.append('g_count')
            names.append('h_count')
            names.append('warning')

        # Return the names.
        return names


    def get_param_names(self, model_info=None):
        """Return a vector of parameter names.

        @keyword model_info:    The model index from model_info().
        @type model_info:       int
        @return:                The vector of parameter names.
        @rtype:                 list of str
        """

        # First update the model, if needed.
        self._update_model()

        # Return the parameter list object.
        return cdp.params


    def get_param_values(self, model_info=None, sim_index=None):
        """Return a vector of parameter values.

        @keyword model_info:    The model index from model_info().  This is zero for the global models or equal to the global spin index (which covers the molecule, residue, and spin indices).
        @type model_info:       int
        @keyword sim_index:     The Monte Carlo simulation index.
        @type sim_index:        int
        @return:                The vector of parameter values.
        @rtype:                 list of str
        """

        # Assemble the values and return it.
        return self._assemble_param_vector(sim_index=sim_index)


    def grid_search(self, lower=None, upper=None, inc=None, constraints=False, verbosity=0, sim_index=None):
        """Perform a grid search.

        @keyword lower:         The lower bounds of the grid search which must be equal to the number of parameters in the model.
        @type lower:            list of float
        @keyword upper:         The upper bounds of the grid search which must be equal to the number of parameters in the model.
        @type upper:            list of float
        @keyword inc:           The increments for each dimension of the space for the grid search. The number of elements in the array must equal to the number of parameters in the model.
        @type inc:              int or list of int
        @keyword constraints:   If True, constraints are applied during the grid search (eliminating parts of the grid).  If False, no constraints are used.
        @type constraints:      bool
        @keyword verbosity:     A flag specifying the amount of information to print.  The higher the value, the greater the verbosity.
        @type verbosity:        int
        @keyword sim_index:     The Monte Carlo simulation index.
        @type sim_index:        None or int
        """

        # Test if the Frame Order model has been set up.
        if not hasattr(cdp, 'model'):
            raise RelaxNoModelError('Frame Order')

        # Parameter scaling.
        scaling_matrix = self._assemble_scaling_matrix(data_types=self._base_data_types(), scaling=True)

        # The number of parameters.
        n = self._param_num()

        # If inc is an int, convert it into an array of that value.
        if isinstance(inc, int):
            incs = [inc]*n
        else:
            incs = inc

        # Sanity check.
        if len(incs) != n:
            raise RelaxError("The size of the increment list %s does not match the number of parameters in %s." % (incs, cdp.params))

        # Initialise the grid increments structures.
        lower_list = lower
        upper_list = upper
        grid = []
        """This structure is a list of lists.  The first dimension corresponds to the model
        parameter.  The second dimension are the grid node positions."""

        # Generate the grid.
        for i in range(n):
            # Fixed parameter.
            if incs[i] == None:
                grid.append(None)
                continue

            # Reset.
            dist_type = None
            end_point = True

            # The pivot point.
            if cdp.params[i] == 'pivot_x':
                lower = cdp.pivot[0] - 10.0
                upper = cdp.pivot[0] + 10.0
            elif cdp.params[i] == 'pivot_y':
                lower = cdp.pivot[1] - 10.0
                upper = cdp.pivot[1] + 10.0
            elif cdp.params[i] == 'pivot_z':
                lower = cdp.pivot[2] - 10.0
                upper = cdp.pivot[2] + 10.0

            # Linear angle grid from 0 to one inc before 2pi.
            if cdp.params[i] in ['ave_pos_alpha', 'ave_pos_gamma', 'eigen_alpha', 'eigen_gamma', 'axis_phi']:
                lower = 0.0
                upper = 2*pi * (1.0 - 1.0/incs[i])

            # Arccos grid from 0 to pi.
            if cdp.params[i] in ['ave_pos_beta', 'eigen_beta', 'axis_theta']:
                # Change the default increment numbers.
                if not isinstance(inc, list):
                    incs[i] = int(incs[i] / 2) + 1

                # The distribution type and end point.
                dist_type = 'acos'
                end_point = False

                # Set the default bounds.
                lower = 0.0
                upper = pi

            # The isotropic cone order parameter.
            if cdp.params[i] == 'cone_s1':
                lower = -0.125
                upper = 1.0

            # Linear angle grid from 0 to pi excluding the outer points.
            if cdp.params[i] in ['cone_theta', 'cone_theta_x', 'cone_theta_y', 'cone_sigma_max']:
                lower = pi * (1.0/incs[i])
                upper = pi * (1.0 - 1.0/incs[i])

            # Over-ride the bounds.
            if lower_list:
                lower = lower_list[i]
            if upper_list:
                upper = upper_list[i]

            # Append the grid row.
            row = self._grid_row(incs[i], lower, upper, dist_type=dist_type, end_point=end_point)
            grid.append(row)

            # Remove an inc if the end point has been removed.
            if not end_point:
                incs[i] -= 1

        # Total number of points.
        total_pts = 1
        for i in range(n):
            # Fixed parameter.
            if grid[i] == None:
                continue

            total_pts = total_pts * len(grid[i])

        # Check the number.
        max_pts = 50e6
        if total_pts > max_pts:
            raise RelaxError("The total number of grid points '%s' exceeds the maximum of '%s'." % (total_pts, int(max_pts)))

        # Build the points array.
        pts = zeros((total_pts, n), float64)
        indices = zeros(n, int)
        for i in range(total_pts):
            # Loop over the dimensions.
            for j in range(n):
                # Fixed parameter.
                if grid[j] == None:
                    # Get the current parameter value.
                    pts[i, j] = getattr(cdp, cdp.params[j]) / scaling_matrix[j, j]

                # Add the point coordinate.
                else:
                    pts[i, j] = grid[j][indices[j]] / scaling_matrix[j, j]

            # Increment the step positions.
            for j in range(n):
                if incs[j] != None and indices[j] < incs[j]-1:
                    indices[j] += 1
                    break    # Exit so that the other step numbers are not incremented.
                else:
                    indices[j] = 0

        # Minimisation.
        self.minimise(min_algor='grid', min_options=pts, constraints=constraints, verbosity=verbosity, sim_index=sim_index)


    def is_spin_param(self, name):
        """State that the parameter is not spin specific.

        @param name:    The name of the parameter.
        @type name:     str
        @return:        False.
        @rtype:         bool
        """

        # Not spin specific!
        return False


    def map_bounds(self, param, spin_id=None):
        """Create bounds for the OpenDX mapping function.

        @param param:       The name of the parameter to return the lower and upper bounds of.
        @type param:        str
        @param spin_id:     The spin identification string (unused).
        @type spin_id:      None
        @return:            The upper and lower bounds of the parameter.
        @rtype:             list of float
        """

        # Average position Euler angles.
        if param in ['ave_pos_alpha', 'ave_pos_beta', 'ave_pos_gamma']:
            return [0.0, 2*pi]

        # Axis spherical coordinate theta.
        if param == 'axis_theta':
            return [0.0, pi]

        # Axis spherical coordinate phi.
        if param == 'axis_phi':
            return [0.0, 2*pi]

        # Cone angle.
        if param == 'cone_theta':
            return [0.0, pi]


    def minimise(self, min_algor=None, min_options=None, func_tol=None, grad_tol=None, max_iterations=None, constraints=False, scaling=True, verbosity=0, sim_index=None, lower=None, upper=None, inc=None):
        """Minimisation function.

        @param min_algor:       The minimisation algorithm to use.
        @type min_algor:        str
        @param min_options:     An array of options to be used by the minimisation algorithm.
        @type min_options:      array of str
        @param func_tol:        The function tolerance which, when reached, terminates optimisation.  Setting this to None turns of the check.
        @type func_tol:         None or float
        @param grad_tol:        The gradient tolerance which, when reached, terminates optimisation.  Setting this to None turns of the check.
        @type grad_tol:         None or float
        @param max_iterations:  The maximum number of iterations for the algorithm.
        @type max_iterations:   int
        @param constraints:     If True, constraints are used during optimisation.
        @type constraints:      bool
        @param scaling:         If True, diagonal scaling is enabled during optimisation to allow the problem to be better conditioned.
        @type scaling:          bool
        @param verbosity:       A flag specifying the amount of information to print.  The higher the value, the greater the verbosity.
        @type verbosity:        int
        @param sim_index:       The index of the simulation to optimise.  This should be None if normal optimisation is desired.
        @type sim_index:        None or int
        @keyword lower:         The lower bounds of the grid search which must be equal to the number of parameters in the model.  This optional argument is only used when doing a grid search.
        @type lower:            array of numbers
        @keyword upper:         The upper bounds of the grid search which must be equal to the number of parameters in the model.  This optional argument is only used when doing a grid search.
        @type upper:            array of numbers
        @keyword inc:           The increments for each dimension of the space for the grid search.  The number of elements in the array must equal to the number of parameters in the model.  This argument is only used when doing a grid search.
        @type inc:              array of int
        """

        # Set up the target function for direct calculation.
        model, param_vector, data_types, scaling_matrix = self._target_fn_setup(sim_index=sim_index, scaling=scaling)

        # Constraints not implemented yet.
        if constraints:
            # Turn the constraints off.
            constraints = False

            # Remove the method of multipliers arg.
            if not search('^[Gg]rid', min_algor):
                min_algor = min_options[0]
                min_options = min_options[1:]

            # Throw a warning.
            warn(RelaxWarning("Constraints are as of yet not implemented - turning this option off."))

        # Grid search.
        if search('^[Gg]rid', min_algor):
            results = grid_point_array(func=model.func, args=(), points=min_options, verbosity=verbosity)

        # Minimisation.
        else:
            results = generic_minimise(func=model.func, args=(), x0=param_vector, min_algor=min_algor, min_options=min_options, func_tol=func_tol, grad_tol=grad_tol, maxiter=max_iterations, full_output=True, print_flag=verbosity)

        # Unpack the results.
        self._unpack_opt_results(results, scaling, scaling_matrix, sim_index)

        # Store the back-calculated tensors.
        self._store_bc_data(model)



    def model_loop(self):
        """Dummy generator method.

        In this case only a single model per spin system is assumed.  Hence the yielded data is the
        spin container object.


        @return:    Information about the model which for this analysis is the spin container.
        @rtype:     SpinContainer instance
        """

        # Don't return anything, just loop once.
        yield None


    def model_statistics(self, model_info=None, spin_id=None, global_stats=None):
        """Return the k, n, and chi2 model statistics.

        k - number of parameters.
        n - number of data points.
        chi2 - the chi-squared value.


        @keyword model_info:    Unused.
        @type model_info:       None
        @keyword spin_id:       The spin identification string (unused).
        @type spin_id:          None
        @keyword global_stats:  Unused.
        @type global_stats:     None
        @return:                The optimisation statistics, in tuple format, of the number of
                                parameters (k), the number of data points (n), and the chi-squared
                                value (chi2).
        @rtype:                 tuple of (int, int, float)
        """

        # Count the number of parameters.
        param_vector = self._assemble_param_vector()
        k = len(param_vector)

        # The number of data points.
        n = len(cdp.align_tensors.reduction)

        # The chi2 value.
        if not hasattr(cdp, 'chi2'):
            raise RelaxError("Statistics are not available, most likely because the model has not been optimised.")
        chi2 = cdp.chi2

        # Return the data.
        return k, n, chi2


    def return_error(self, data_id):
        """Return the alignment tensor error structure.

        @param data_id: The information yielded by the base_data_loop() generator method.
        @type data_id:  None
        @return:        The array of tensor error values.
        @rtype:         list of float
        """

        # Initialise the MC data structure.
        mc_errors = []

        # Alignment tensor data.
        if data_id == 'A':
            # Loop over the full tensors.
            for i, tensor in self._tensor_loop(red=False):
                # Append the errors.
                mc_errors.append(tensor.Axx_err)
                mc_errors.append(tensor.Ayy_err)
                mc_errors.append(tensor.Axy_err)
                mc_errors.append(tensor.Axz_err)
                mc_errors.append(tensor.Ayz_err)

        # The spin specific data.
        else:
            # Get the spin container.
            spin = return_spin(data_id[0])

            # RDC data.
            if data_id[1] == 'rdc' and hasattr(spin, 'rdc'):
                # Do errors exist?
                if not hasattr(spin, 'rdc_err'):
                    raise RelaxError("The RDC errors are missing for spin '%s'." % data_id[0])

                # Append the data.
                mc_errors.append(spin.rdc_err[data_id[2]])

            # PCS data.
            elif data_id[1] == 'pcs' and hasattr(spin, 'pcs'):
                # Do errors exist?
                if not hasattr(spin, 'pcs_err'):
                    raise RelaxError("The PCS errors are missing for spin '%s'." % data_id[0])

                # Append the data.
                mc_errors.append(spin.pcs_err[data_id[2]])

        # Return the errors.
        return mc_errors


    def return_units(self, param):
        """Return a string representing the parameters units.

        @param param:   The name of the parameter to return the units string for.
        @type param:    str
        @return:        The parameter units string.
        @rtype:         str
        """

        # Average position Euler angles.
        if param in ['ave_pos_alpha', 'ave_pos_beta', 'ave_pos_gamma']:
            return 'rad'

        # Eigenframe angles.
        if param in ['eigen_alpha', 'eigen_beta', 'eigen_gamma', 'axis_theta', 'axis_phi']:
            return 'rad'

        # Cone angles.
        if param in ['cone_theta_x', 'cone_theta_y', 'cone_sigma_max', 'cone_theta']:
            return 'rad'


    def set_error(self, model_info, index, error):
        """Set the parameter errors.

        @param model_info:  The model information originating from model_loop() (unused).
        @type model_info:   None
        @param index:       The index of the parameter to set the errors for.
        @type index:        int
        @param error:       The error value.
        @type error:        float
        """

        # Parameter increment counter.
        inc = 0

        # Loop over the residue specific parameters.
        for param in self.data_names(set='params'):
            # Return the parameter array.
            if index == inc:
                setattr(cdp, param + "_err", error)

            # Increment.
            inc = inc + 1

        # Add some additional parameters.
        if cdp.model == 'iso cone, free rotor' and inc == index:
            setattr(cdp, 'cone_theta_err', error)



    def set_selected_sim(self, model_info, select_sim):
        """Set the simulation selection flag for the spin.

        @param model_info:  The model information originating from model_loop() (unused).
        @type model_info:   None
        @param select_sim:  The selection flag for the simulations.
        @type select_sim:   bool
        """

        # Set the array.
        cdp.select_sim = deepcopy(select_sim)


    def sim_init_values(self):
        """Initialise the Monte Carlo parameter values."""

        # Get the parameter object names.
        param_names = self.data_names(set='params')

        # Add some additional parameters.
        if cdp.model == 'iso cone, free rotor':
            param_names.append('cone_theta')

        # Get the minimisation statistic object names.
        min_names = self.data_names(set='min')


        # Test if Monte Carlo parameter values have already been set.
        #############################################################

        # Loop over all the parameter names.
        for object_name in param_names:
            # Name for the simulation object.
            sim_object_name = object_name + '_sim'

            # Test if the simulation object already exists.
            if hasattr(cdp, sim_object_name):
                raise RelaxError("Monte Carlo parameter values have already been set.")


        # Set the Monte Carlo parameter values.
        #######################################

        # Loop over all the data names.
        for object_name in param_names:
            # Skip non-existent objects.
            if not hasattr(cdp, object_name):
                continue

            # Name for the simulation object.
            sim_object_name = object_name + '_sim'

            # Create the simulation object.
            setattr(cdp, sim_object_name, [])

            # Get the simulation object.
            sim_object = getattr(cdp, sim_object_name)

            # Loop over the simulations.
            for j in range(cdp.sim_number):
                # Copy and append the data.
                sim_object.append(deepcopy(getattr(cdp, object_name)))

        # Loop over all the minimisation object names.
        for object_name in min_names:
            # Name for the simulation object.
            sim_object_name = object_name + '_sim'

            # Create the simulation object.
            setattr(cdp, sim_object_name, [])

            # Get the simulation object.
            sim_object = getattr(cdp, sim_object_name)

            # Loop over the simulations.
            for j in range(cdp.sim_number):
                # Copy and append the data.
                sim_object.append(deepcopy(getattr(cdp, object_name)))


    def sim_pack_data(self, data_id, sim_data):
        """Pack the Monte Carlo simulation data.

        @param data_id:     The identification data as yielded by the base_data_loop() generator method.
        @type data_id:      string or list of str
        @param sim_data:    The Monte Carlo simulation data.
        @type sim_data:     list of float
        """

        # Alignment tensor data.
        if data_id == 'A':
            # Loop over the full tensors.
            for j, tensor in self._tensor_loop(red=False):
                # Initialise the data if needed.
                if not hasattr(tensor, 'Axx_sim'):
                    tensor.Axx_sim = []
                    tensor.Ayy_sim = []
                    tensor.Axy_sim = []
                    tensor.Axz_sim = []
                    tensor.Ayz_sim = []
<<<<<<< HEAD

        # Loop over the reduced tensors.
        for i, tensor in self._tensor_loop(red=True):
            # Set the simulation number.
            tensor.set_sim_num(cdp.sim_number)

            # Loop over the simulations.
            for j in range(cdp.sim_number):
                # Set the reduced tensor simulation data.
                tensor.set(param='Axx', value=sim_data[5*i + 0][j], category='sim', sim_index=j)
                tensor.set(param='Ayy', value=sim_data[5*i + 1][j], category='sim', sim_index=j)
                tensor.set(param='Axy', value=sim_data[5*i + 2][j], category='sim', sim_index=j)
                tensor.set(param='Axz', value=sim_data[5*i + 3][j], category='sim', sim_index=j)
                tensor.set(param='Ayz', value=sim_data[5*i + 4][j], category='sim', sim_index=j)
=======

                # Set the full tensor simulation data.
                for i in range(cdp.sim_number):
                    tensor.Axx_sim.append(sim_data[i][5*j + 0])
                    tensor.Ayy_sim.append(sim_data[i][5*j + 1])
                    tensor.Axy_sim.append(sim_data[i][5*j + 2])
                    tensor.Axz_sim.append(sim_data[i][5*j + 3])
                    tensor.Ayz_sim.append(sim_data[i][5*j + 4])

        # The spin specific data.
        else:
            # Get the spin container.
            spin = return_spin(data_id[0])

            # RDC data.
            if data_id[1] == 'rdc' and hasattr(spin, 'rdc'):
                # Initialise.
                if not hasattr(spin, 'rdc_sim'):
                    spin.rdc_sim = {}
                    
                # Store the data structure.
                spin.rdc_sim[data_id[2]] = []
                for i in range(cdp.sim_number):
                    spin.rdc_sim[data_id[2]].append(sim_data[i][0])

            # PCS data.
            if data_id[1] == 'pcs' and hasattr(spin, 'pcs'):
                # Initialise.
                if not hasattr(spin, 'pcs_sim'):
                    spin.pcs_sim = {}
                    
                # Store the data structure.
                spin.pcs_sim[data_id[2]] = []
                for i in range(cdp.sim_number):
                    spin.pcs_sim[data_id[2]].append(sim_data[i][0])
>>>>>>> 8a36aff3


    def sim_return_param(self, model_info, index):
        """Return the array of simulation parameter values.

        @param model_info:  The model information originating from model_loop().
        @type model_info:   unknown
        @param index:       The index of the parameter to return the array of values for.
        @type index:        int
        """

        # Parameter increment counter.
        inc = 0

        # Get the parameter object names.
        param_names = self.data_names(set='params')

        # Loop over the parameters.
        for param in param_names:
            # Skip non-existent objects.
            if not hasattr(cdp, param):
                continue

            # Return the parameter array.
            if index == inc:
                return getattr(cdp, param + "_sim")

            # Increment.
            inc = inc + 1

        # Add some additional parameters.
        if cdp.model == 'iso cone, free rotor' and inc == index:
            return getattr(cdp, 'cone_theta_sim')


    def sim_return_selected(self, model_info):
        """Return the array of selected simulation flags for the spin.

        @param model_info:  The model information originating from model_loop() (unused).
        @type model_info:   None
        @return:            The array of selected simulation flags.
        @rtype:             list of int
        """

        # Return the array.
        return cdp.select_sim<|MERGE_RESOLUTION|>--- conflicted
+++ resolved
@@ -64,11 +64,6 @@
         self.eliminate = self._eliminate_false
         self.overfit_deselect = self._overfit_deselect_dummy
         self.return_conversion_factor = self._return_no_conversion_factor
-<<<<<<< HEAD
-=======
-        self.return_data_name = self._return_data_name
-        self.return_units = self._return_units_global
->>>>>>> 8a36aff3
         self.set_param_values = self._set_param_values_spin
 
         # Set up the global parameters.
@@ -356,7 +351,6 @@
                 # Fill the structure.
                 for i in range(cdp.sim_number):
                     spherical_to_cartesian([1.0, getattr(cdp, 'axis_theta_sim')[i], getattr(cdp, 'axis_phi_sim')[i]], axis_sim[i])
-<<<<<<< HEAD
 
                 # Inversion.
                 axis_sim_pos = axis_sim
@@ -370,21 +364,6 @@
             if neg_cone:
                 res_num = generate_vector_residues(mol=mol_neg, vector=axis_neg, atom_name='z-ax', res_name_vect='AXE', sim_vectors=axis_sim_neg, res_num=2, origin=cdp.pivot, scale=size)
 
-=======
-
-                # Inversion.
-                axis_sim_pos = axis_sim
-                axis_sim_neg = transpose(dot(inv_mat, transpose(axis_sim_pos)))
-
-            # Generate the axis vectors.
-            print("\nGenerating the axis vectors.")
-            res_num = generate_vector_residues(mol=mol, vector=axis_pos, atom_name='z-ax', res_name_vect='AXE', sim_vectors=axis_sim_pos, res_num=2, origin=cdp.pivot, scale=size)
-
-            # The negative.
-            if neg_cone:
-                res_num = generate_vector_residues(mol=mol_neg, vector=axis_neg, atom_name='z-ax', res_name_vect='AXE', sim_vectors=axis_sim_neg, res_num=2, origin=cdp.pivot, scale=size)
-
->>>>>>> 8a36aff3
         # The full axis system.
         else:
             # Print out.
@@ -431,10 +410,6 @@
                 res_num = generate_vector_residues(mol=mol, vector=axes_pos[:, j], atom_name='%s-ax'%label[j], res_name_vect='AXE', sim_vectors=axis_sim_pos, res_num=2, origin=cdp.pivot, scale=size)
                 if neg_cone:
                     res_num = generate_vector_residues(mol=mol_neg, vector=axes_neg[:, j], atom_name='%s-ax'%label[j], res_name_vect='AXE', sim_vectors=axis_sim_neg, res_num=2, origin=cdp.pivot, scale=size)
-<<<<<<< HEAD
-=======
-
->>>>>>> 8a36aff3
 
         # The cone object.
         ##################
@@ -750,21 +725,6 @@
                 raise RelaxError("The spin '%s' contains more than one XH bond vector %s." % (spin_id, vect))
 
             # Checks.
-<<<<<<< HEAD
-            if not hasattr(spin, 'heteronucleus'):
-                raise RelaxSpinTypeError
-            if not hasattr(spin, 'proton'):
-                raise RelaxProtonTypeError
-            if not hasattr(spin, 'bond_length'):
-                raise RelaxNoValueError("bond length")
-
-            # Gyromagnetic ratios.
-            gx = return_gyromagnetic_ratio(spin.heteronucleus)
-            gh = return_gyromagnetic_ratio(spin.proton)
-
-            # Calculate the RDC dipolar constant (in Hertz, and the 3 comes from the alignment tensor), and append it to the list.
-            rdc_const.append(3.0/(2.0*pi) * dipolar_constant(gx, gh, spin.bond_length))
-=======
             if not hasattr(spin, 'heteronuc_type'):
                 raise RelaxSpinTypeError
             if not hasattr(spin, 'proton_type'):
@@ -778,7 +738,6 @@
 
             # Calculate the RDC dipolar constant (in Hertz, and the 3 comes from the alignment tensor), and append it to the list.
             rdc_const.append(3.0/(2.0*pi) * dipolar_constant(gx, gh, spin.r))
->>>>>>> 8a36aff3
 
         # The RDC data.
         for align_id in cdp.align_ids:
@@ -898,20 +857,11 @@
 
         # Return the data structures.
         return full_tensors, full_err, full_in_ref_frame
-<<<<<<< HEAD
-
-=======
->>>>>>> 8a36aff3
+
 
     def _param_num(self):
         """Determine the number of parameters in the model.
 
-<<<<<<< HEAD
-=======
-    def _param_num(self):
-        """Determine the number of parameters in the model.
-
->>>>>>> 8a36aff3
         @return:    The number of model parameters.
         @rtype:     int
         """
@@ -1167,21 +1117,12 @@
         pivot = None
         if hasattr(cdp, 'pivot'):
             pivot = cdp.pivot
-<<<<<<< HEAD
 
         # Pivot optimisation.
         pivot_opt = True
         if self._pivot_fixed():
             pivot_opt = False
 
-=======
-
-        # Pivot optimisation.
-        pivot_opt = True
-        if self._pivot_fixed():
-            pivot_opt = False
-
->>>>>>> 8a36aff3
         # Set up the optimisation function.
         target = frame_order.Frame_order(model=cdp.model, init_params=param_vector, full_tensors=full_tensors, full_in_ref_frame=full_in_ref_frame, rdcs=rdcs, rdc_errors=rdc_err, rdc_weights=rdc_weight, rdc_vect=rdc_vect, rdc_const=rdc_const, pcs=pcs, pcs_errors=pcs_err, pcs_weights=pcs_weight, pcs_atoms=pcs_atoms, temp=temp, frq=frq, paramag_centre=paramag_centre, scaling_matrix=scaling_matrix, pivot=pivot, pivot_opt=pivot_opt, mcint=cdp.mcint)
 
@@ -1222,7 +1163,6 @@
 
         # Re-initialise the list of model parameters.
         cdp.params = []
-<<<<<<< HEAD
 
         # The pivot parameters.
         if not self._pivot_fixed():
@@ -1258,43 +1198,6 @@
         elif cdp.model in ['iso cone, free rotor']:
             cdp.params.append('cone_s1')
 
-=======
-
-        # The pivot parameters.
-        if not self._pivot_fixed():
-            cdp.params.append('pivot_x')
-            cdp.params.append('pivot_y')
-            cdp.params.append('pivot_z')
-
-        # The tensor rotation, or average domain position.
-        if cdp.model not in ['free rotor', 'iso cone, torsionless', 'iso cone, free rotor']:
-            cdp.params.append('ave_pos_alpha')
-        cdp.params.append('ave_pos_beta')
-        cdp.params.append('ave_pos_gamma')
-
-        # Frame order eigenframe - the full frame.
-        if cdp.model in ['pseudo-ellipse', 'pseudo-ellipse, torsionless', 'pseudo-ellipse, free rotor']:
-            cdp.params.append('eigen_alpha')
-            cdp.params.append('eigen_beta')
-            cdp.params.append('eigen_gamma')
-
-        # Frame order eigenframe - the isotropic cone axis.
-        elif cdp.model in ['iso cone', 'free rotor', 'iso cone, torsionless', 'iso cone, free rotor', 'rotor']:
-            cdp.params.append('axis_theta')
-            cdp.params.append('axis_phi')
-
-        # Cone parameters - pseudo-elliptic cone parameters.
-        if cdp.model in ['pseudo-ellipse', 'pseudo-ellipse, torsionless', 'pseudo-ellipse, free rotor']:
-            cdp.params.append('cone_theta_x')
-            cdp.params.append('cone_theta_y')
-
-        # Cone parameters - single isotropic angle or order parameter.
-        elif cdp.model in ['iso cone', 'iso cone, torsionless']:
-            cdp.params.append('cone_theta')
-        elif cdp.model in ['iso cone, free rotor']:
-            cdp.params.append('cone_s1')
-
->>>>>>> 8a36aff3
         # Cone parameters - torsion angle.
         if cdp.model in ['rotor', 'line', 'iso cone', 'pseudo-ellipse']:
             cdp.params.append('cone_sigma_max')
@@ -2233,7 +2136,6 @@
                     tensor.Axy_sim = []
                     tensor.Axz_sim = []
                     tensor.Ayz_sim = []
-<<<<<<< HEAD
 
         # Loop over the reduced tensors.
         for i, tensor in self._tensor_loop(red=True):
@@ -2248,43 +2150,6 @@
                 tensor.set(param='Axy', value=sim_data[5*i + 2][j], category='sim', sim_index=j)
                 tensor.set(param='Axz', value=sim_data[5*i + 3][j], category='sim', sim_index=j)
                 tensor.set(param='Ayz', value=sim_data[5*i + 4][j], category='sim', sim_index=j)
-=======
-
-                # Set the full tensor simulation data.
-                for i in range(cdp.sim_number):
-                    tensor.Axx_sim.append(sim_data[i][5*j + 0])
-                    tensor.Ayy_sim.append(sim_data[i][5*j + 1])
-                    tensor.Axy_sim.append(sim_data[i][5*j + 2])
-                    tensor.Axz_sim.append(sim_data[i][5*j + 3])
-                    tensor.Ayz_sim.append(sim_data[i][5*j + 4])
-
-        # The spin specific data.
-        else:
-            # Get the spin container.
-            spin = return_spin(data_id[0])
-
-            # RDC data.
-            if data_id[1] == 'rdc' and hasattr(spin, 'rdc'):
-                # Initialise.
-                if not hasattr(spin, 'rdc_sim'):
-                    spin.rdc_sim = {}
-                    
-                # Store the data structure.
-                spin.rdc_sim[data_id[2]] = []
-                for i in range(cdp.sim_number):
-                    spin.rdc_sim[data_id[2]].append(sim_data[i][0])
-
-            # PCS data.
-            if data_id[1] == 'pcs' and hasattr(spin, 'pcs'):
-                # Initialise.
-                if not hasattr(spin, 'pcs_sim'):
-                    spin.pcs_sim = {}
-                    
-                # Store the data structure.
-                spin.pcs_sim[data_id[2]] = []
-                for i in range(cdp.sim_number):
-                    spin.pcs_sim[data_id[2]].append(sim_data[i][0])
->>>>>>> 8a36aff3
 
 
     def sim_return_param(self, model_info, index):
