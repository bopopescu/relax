--- conflicted
+++ resolved
@@ -47,11 +47,7 @@
 from maths_fns.coord_transform import spherical_to_cartesian
 from maths_fns.rotation_matrix import euler_to_R_zyz, two_vect_to_R
 from physical_constants import dipolar_constant, g1H, return_gyromagnetic_ratio
-<<<<<<< HEAD
-from relax_errors import RelaxError, RelaxInfError, RelaxNaNError, RelaxNoModelError, RelaxNoValueError, RelaxSpinTypeError
-=======
 from relax_errors import RelaxError, RelaxInfError, RelaxNaNError, RelaxNoModelError, RelaxNoPCSError, RelaxNoRDCError, RelaxNoValueError, RelaxSpinTypeError
->>>>>>> 747f60de
 from relax_io import open_write_file
 from relax_warnings import RelaxWarning
 from specific_fns.api_base import API_base
@@ -249,7 +245,6 @@
             if hasattr(interatom, 'rdc'):
                 list.append('rdc')
                 break
-<<<<<<< HEAD
 
         # PCS search.
         for spin in spin_loop():
@@ -265,23 +260,6 @@
         if not list:
             raise RelaxError("Neither RDCs, PCSs nor alignment tensor data is present.")
 
-=======
-
-        # PCS search.
-        for spin in spin_loop():
-            if hasattr(spin, 'pcs'):
-                list.append('pcs')
-                break
-
-        # Alignment tensor search.
-        if not ('rdc' in list or 'pcs' in list) and hasattr(cdp, 'align_tensors'):
-            list.append('tensor')
-
-        # No data is present.
-        if not list:
-            raise RelaxError("Neither RDCs, PCSs nor alignment tensor data is present.")
-
->>>>>>> 747f60de
         # Return the list.
         return list
 
@@ -423,7 +401,6 @@
             if sim:
                 # Init.
                 axis_sim = zeros((cdp.sim_number, 3), float64)
-<<<<<<< HEAD
 
                 # Fill the structure.
                 for i in range(cdp.sim_number):
@@ -437,21 +414,6 @@
             print("\nGenerating the axis vectors.")
             res_num = geometric.generate_vector_residues(mol=mol, vector=axis_pos, atom_name='z-ax', res_name_vect='AXE', sim_vectors=axis_sim_pos, res_num=2, origin=cdp.pivot, scale=size)
 
-=======
-
-                # Fill the structure.
-                for i in range(cdp.sim_number):
-                    spherical_to_cartesian([1.0, getattr(cdp, 'axis_theta_sim')[i], getattr(cdp, 'axis_phi_sim')[i]], axis_sim[i])
-
-                # Inversion.
-                axis_sim_pos = axis_sim
-                axis_sim_neg = transpose(dot(inv_mat, transpose(axis_sim_pos)))
-
-            # Generate the axis vectors.
-            print("\nGenerating the axis vectors.")
-            res_num = geometric.generate_vector_residues(mol=mol, vector=axis_pos, atom_name='z-ax', res_name_vect='AXE', sim_vectors=axis_sim_pos, res_num=2, origin=cdp.pivot, scale=size)
-
->>>>>>> 747f60de
             # The negative.
             if neg_cone:
                 res_num = geometric.generate_vector_residues(mol=mol_neg, vector=axis_neg, atom_name='z-ax', res_name_vect='AXE', sim_vectors=axis_sim_neg, res_num=2, origin=cdp.pivot, scale=size)
@@ -502,10 +464,6 @@
                 res_num = geometric.generate_vector_residues(mol=mol, vector=axes_pos[:, j], atom_name='%s-ax'%label[j], res_name_vect='AXE', sim_vectors=axis_sim_pos, res_num=2, origin=cdp.pivot, scale=size)
                 if neg_cone:
                     res_num = geometric.generate_vector_residues(mol=mol_neg, vector=axes_neg[:, j], atom_name='%s-ax'%label[j], res_name_vect='AXE', sim_vectors=axis_sim_neg, res_num=2, origin=cdp.pivot, scale=size)
-<<<<<<< HEAD
-=======
-
->>>>>>> 747f60de
 
         # The cone object.
         ##################
@@ -658,8 +616,6 @@
         return list(row)
 
 
-<<<<<<< HEAD
-=======
     def _minimise_setup_atomic_pos(self, sim_index=None):
         """Set up the atomic position data structures for optimisation using PCSs and PREs as base data sets.
 
@@ -712,7 +668,6 @@
         return atomic_pos, paramag_centre
 
 
->>>>>>> 747f60de
     def _minimise_setup_pcs(self, sim_index=None):
         """Set up the data structures for optimisation using PCSs as base data sets.
 
@@ -739,26 +694,16 @@
         pcs = []
         pcs_err = []
         pcs_weight = []
-<<<<<<< HEAD
-        atomic_pos = []
-=======
->>>>>>> 747f60de
         temp = []
         frq = []
 
         # The PCS data.
-<<<<<<< HEAD
-        for align_id in cdp.align_ids:
-            # No RDC or PCS data, so jump to the next alignment.
-            if (hasattr(cdp, 'rdc_ids') and not align_id in cdp.rdc_ids) and (hasattr(cdp, 'pcs_ids') and not align_id in cdp.pcs_ids):
-=======
         for i in range(len(cdp.align_ids)):
             # Alias the ID.
             align_id = cdp.align_ids[i]
 
             # Skip non-optimised data.
             if not self._opt_uses_align_data(align_id):
->>>>>>> 747f60de
                 continue
 
             # Append empty arrays to the PCS structures.
@@ -769,28 +714,18 @@
             # Get the temperature for the PCS constant.
             if align_id in cdp.temperature:
                 temp.append(cdp.temperature[align_id])
-<<<<<<< HEAD
-            else:
-                temp.append(0.0)
-=======
 
             # The temperature must be given!
             else:
                 raise RelaxError("The experimental temperature for the alignment ID '%s' has not been set." % align_id)
->>>>>>> 747f60de
 
             # Get the spectrometer frequency in Tesla units for the PCS constant.
             if align_id in cdp.frq:
                 frq.append(cdp.frq[align_id] * 2.0 * pi / g1H)
-<<<<<<< HEAD
-            else:
-                frq.append(1e-10)
-=======
 
             # The frequency must be given!
             else:
                 raise RelaxError("The spectrometer frequency for the alignment ID '%s' has not been set." % align_id)
->>>>>>> 747f60de
 
             # Spin loop over the domain.
             id = cdp.domain[self._domain_moving()]
@@ -805,11 +740,7 @@
                     continue
 
                 # Append the PCSs to the list.
-<<<<<<< HEAD
-                if align_id in list(spin.pcs.keys()):
-=======
                 if align_id in spin.pcs.keys():
->>>>>>> 747f60de
                     if sim_index != None:
                         pcs[-1].append(spin.pcs_sim[align_id][sim_index])
                     else:
@@ -818,21 +749,13 @@
                     pcs[-1].append(None)
 
                 # Append the PCS errors.
-<<<<<<< HEAD
-                if hasattr(spin, 'pcs_err') and align_id in list(spin.pcs_err.keys()):
-=======
                 if hasattr(spin, 'pcs_err') and align_id in spin.pcs_err.keys():
->>>>>>> 747f60de
                     pcs_err[-1].append(spin.pcs_err[align_id])
                 else:
                     pcs_err[-1].append(None)
 
                 # Append the weight.
-<<<<<<< HEAD
-                if hasattr(spin, 'pcs_weight') and align_id in list(spin.pcs_weight.keys()):
-=======
                 if hasattr(spin, 'pcs_weight') and align_id in spin.pcs_weight.keys():
->>>>>>> 747f60de
                     pcs_weight[-1].append(spin.pcs_weight[align_id])
                 else:
                     pcs_weight[-1].append(1.0)
@@ -849,43 +772,8 @@
         pcs = pcs * 1e-6
         pcs_err = pcs_err * 1e-6
 
-<<<<<<< HEAD
-        # Store the atomic positions.
-        for spin, spin_id in spin_loop(return_id=True):
-            # Skip deselected spins.
-            if not spin.select:
-                continue
-
-            # Only use spins with PCS data.
-            if not hasattr(spin, 'pcs'):
-                continue
-
-            # A single atomic position.
-            if len(spin.pos) == 1:
-                atomic_pos.append(spin.pos[0])
-
-            # Average multiple atomic positions.
-            else:
-                # First throw a warning to tell the user what is happening.
-                warn(RelaxWarning("Averaging the %s atomic positions for the PCS for the spin '%s'." % (len(spin.pos), spin_id)))
-
-                # The average position.
-                ave_pos = zeros(3, float64)
-                for i in range(len(spin.pos)):
-                    ave_pos += spin.pos[i]
-
-                # Store.
-                atomic_pos.append(ave_pos)
-
-        # Convert to numpy objects.
-        atomic_pos = array(atomic_pos, float64)
-
-        # Return the data structures.
-        return pcs, pcs_err, pcs_weight, atomic_pos, array(cdp.paramagnetic_centre), temp, frq
-=======
         # Return the data structures.
         return pcs, pcs_err, pcs_weight, temp, frq
->>>>>>> 747f60de
 
 
     def _minimise_setup_rdcs(self, sim_index=None):
@@ -972,18 +860,12 @@
                 unit_vect[i] = [[None, None, None]]*num
 
         # The RDC data.
-<<<<<<< HEAD
-        for align_id in cdp.align_ids:
-            # No RDC data, so jump to the next alignment.
-            if (hasattr(cdp, 'rdc_ids') and not align_id in cdp.rdc_ids):
-=======
         for i in range(len(cdp.align_ids)):
             # Alias the ID.
             align_id = cdp.align_ids[i]
 
             # Skip non-optimised data.
             if not self._opt_uses_align_data(align_id):
->>>>>>> 747f60de
                 continue
 
             # Append empty arrays to the RDC structures.
@@ -1011,17 +893,6 @@
                 value = None
                 error = None
 
-<<<<<<< HEAD
-                # The RDC.
-                if sim_index != None:
-                    value = interatom.rdc_sim[align_id][sim_index]
-                else:
-                    value = interatom.rdc[align_id]
-
-                # The error.
-                if hasattr(interatom, 'rdc_err') and align_id in list(interatom.rdc_err.keys()):
-                    error = interatom.rdc_err[align_id]
-=======
                 # Pseudo-atom set up.
                 if (hasattr(spin1, 'members') or hasattr(spin2, 'members')) and align_id in interatom.rdc.keys():
                     raise RelaxError("Psuedo-atoms are currently not supported for the frame order analysis.")
@@ -1037,7 +908,6 @@
                     # The error.
                     if hasattr(interatom, 'rdc_err') and align_id in interatom.rdc_err.keys():
                         error = interatom.rdc_err[align_id]
->>>>>>> 747f60de
 
                 # Append the RDCs to the list.
                 rdc[-1].append(value)
@@ -1046,21 +916,13 @@
                 rdc_err[-1].append(error)
 
                 # Append the weight.
-<<<<<<< HEAD
-                if hasattr(interatom, 'rdc_weight') and align_id in list(interatom.rdc_weight.keys()):
-=======
                 if hasattr(interatom, 'rdc_weight') and align_id in interatom.rdc_weight.keys():
->>>>>>> 747f60de
                     rdc_weight[-1].append(interatom.rdc_weight[align_id])
                 else:
                     rdc_weight[-1].append(1.0)
 
                 # Append the absolute value flag.
-<<<<<<< HEAD
-                if hasattr(interatom, 'absolute_rdc') and align_id in list(interatom.absolute_rdc.keys()):
-=======
                 if hasattr(interatom, 'absolute_rdc') and align_id in interatom.absolute_rdc.keys():
->>>>>>> 747f60de
                     absolute[-1].append(interatom.absolute_rdc[align_id])
                 else:
                     absolute[-1].append(False)
@@ -1143,7 +1005,76 @@
         cdp.num_int_pts = num
 
 
-<<<<<<< HEAD
+    def _opt_uses_align_data(self, align_id=None):
+        """Determine if the PCS or RDC data for the given alignment ID is needed for optimisation.
+
+        @keyword align_id:  The optional alignment ID string.
+        @type align_id:     str
+        @return:            True if alignment data is to be used for optimisation, False otherwise.
+        @rtype:             bool
+        """
+
+        # No alignment IDs.
+        if not hasattr(cdp, 'align_ids'):
+            return False
+
+        # Convert the align IDs to an array, or take all IDs.
+        if align_id:
+            align_ids = [align_id]
+        else:
+            align_ids = cdp.align_ids
+
+        # Check the PCS and RDC.
+        for align_id in align_ids:
+            if self._opt_uses_pcs(align_id) or self._opt_uses_rdc(align_id):
+                return True
+
+        # No alignment data is used for optimisation.
+        return False
+
+
+    def _opt_uses_pcs(self, align_id):
+        """Determine if the PCS data for the given alignment ID is needed for optimisation.
+
+        @param align_id:    The alignment ID string.
+        @type align_id:     str
+        @return:            True if the PCS data is to be used for optimisation, False otherwise.
+        @rtype:             bool
+        """
+
+        # No alignment IDs.
+        if not hasattr(cdp, 'pcs_ids'):
+            return False
+
+        # No PCS data for the alignment.
+        if align_id not in cdp.pcs_ids:
+            return False
+
+        # The PCS data is to be used for optimisation.
+        return True
+
+
+    def _opt_uses_rdc(self, align_id):
+        """Determine if the RDC data for the given alignment ID is needed for optimisation.
+
+        @param align_id:    The alignment ID string.
+        @type align_id:     str
+        @return:            True if the RDC data is to be used for optimisation, False otherwise.
+        @rtype:             bool
+        """
+
+        # No alignment IDs.
+        if not hasattr(cdp, 'rdc_ids'):
+            return False
+
+        # No RDC data for the alignment.
+        if align_id not in cdp.rdc_ids:
+            return False
+
+        # The RDC data is to be used for optimisation.
+        return True
+
+
     def _param_num(self):
         """Determine the number of parameters in the model.
 
@@ -1174,108 +1105,6 @@
         if cdp.model in ['pseudo-ellipse', 'pseudo-ellipse, torsionless', 'pseudo-ellipse, free rotor']:
             num += 3
 
-=======
-    def _opt_uses_align_data(self, align_id=None):
-        """Determine if the PCS or RDC data for the given alignment ID is needed for optimisation.
-
-        @keyword align_id:  The optional alignment ID string.
-        @type align_id:     str
-        @return:            True if alignment data is to be used for optimisation, False otherwise.
-        @rtype:             bool
-        """
-
-        # No alignment IDs.
-        if not hasattr(cdp, 'align_ids'):
-            return False
-
-        # Convert the align IDs to an array, or take all IDs.
-        if align_id:
-            align_ids = [align_id]
-        else:
-            align_ids = cdp.align_ids
-
-        # Check the PCS and RDC.
-        for align_id in align_ids:
-            if self._opt_uses_pcs(align_id) or self._opt_uses_rdc(align_id):
-                return True
-
-        # No alignment data is used for optimisation.
-        return False
-
-
-    def _opt_uses_pcs(self, align_id):
-        """Determine if the PCS data for the given alignment ID is needed for optimisation.
-
-        @param align_id:    The alignment ID string.
-        @type align_id:     str
-        @return:            True if the PCS data is to be used for optimisation, False otherwise.
-        @rtype:             bool
-        """
-
-        # No alignment IDs.
-        if not hasattr(cdp, 'pcs_ids'):
-            return False
-
-        # No PCS data for the alignment.
-        if align_id not in cdp.pcs_ids:
-            return False
-
-        # The PCS data is to be used for optimisation.
-        return True
-
-
-    def _opt_uses_rdc(self, align_id):
-        """Determine if the RDC data for the given alignment ID is needed for optimisation.
-
-        @param align_id:    The alignment ID string.
-        @type align_id:     str
-        @return:            True if the RDC data is to be used for optimisation, False otherwise.
-        @rtype:             bool
-        """
-
-        # No alignment IDs.
-        if not hasattr(cdp, 'rdc_ids'):
-            return False
-
-        # No RDC data for the alignment.
-        if align_id not in cdp.rdc_ids:
-            return False
-
-        # The RDC data is to be used for optimisation.
-        return True
-
-
-    def _param_num(self):
-        """Determine the number of parameters in the model.
-
-        @return:    The number of model parameters.
-        @rtype:     int
-        """
-
-        # Init.
-        num = 0
-
-        # Update the model if needed.
-        self._update_model()
-
-        # Determine the data type.
-        data_types = self._base_data_types()
-
-        # The pivot point.
-        if not self._pivot_fixed():
-            num += 3
-
-        # Average domain position parameters.
-        if cdp.model in ['free rotor', 'iso cone, free rotor']:
-            num += 2
-        else:
-            num += 3
-
-        # Frame order eigenframe - the full frame.
-        if cdp.model in ['pseudo-ellipse', 'pseudo-ellipse, torsionless', 'pseudo-ellipse, free rotor']:
-            num += 3
-
->>>>>>> 747f60de
         # Frame order eigenframe - the isotropic cone axis.
         elif cdp.model in ['iso cone', 'free rotor', 'iso cone, torsionless', 'iso cone, free rotor', 'rotor']:
             num += 2
@@ -1498,64 +1327,6 @@
 
         # Simulated annealing constraints.
         #lower, upper = self._assemble_limit_arrays()
-<<<<<<< HEAD
-
-        # Assemble the parameter vector.
-        param_vector = self._assemble_param_vector(sim_index=sim_index)
-
-        # Determine if alignment tensors or RDCs are to be used.
-        data_types = self._base_data_types()
-
-        # Diagonal scaling.
-        scaling_matrix = None
-        if len(param_vector):
-            scaling_matrix = self._assemble_scaling_matrix(data_types=data_types, scaling=scaling)
-            param_vector = dot(inv(scaling_matrix), param_vector)
-
-        # Get the data structures for optimisation using the tensors as base data sets.
-        full_tensors, full_tensor_err, full_in_ref_frame = self._minimise_setup_tensors(sim_index)
-
-        # Get the data structures for optimisation using PCSs as base data sets.
-        pcs, pcs_err, pcs_weight, pcs_atoms, paramag_centre, temp, frq = None, None, None, None, None, None, None
-        if 'pcs' in data_types:
-            pcs, pcs_err, pcs_weight, pcs_atoms, paramag_centre, temp, frq = self._minimise_setup_pcs(sim_index=sim_index)
-
-        # Get the data structures for optimisation using RDCs as base data sets.
-        rdcs, rdc_err, rdc_weight, rdc_vect, rdc_const, absolute_rdc = None, None, None, None, None, None
-        if 'rdc' in data_types:
-            rdcs, rdc_err, rdc_weight, rdc_vect, rdc_const, absolute_rdc = self._minimise_setup_rdcs(sim_index=sim_index)
-
-        # The fixed pivot point.
-        pivot = None
-        if hasattr(cdp, 'pivot'):
-            pivot = cdp.pivot
-
-        # Pivot optimisation.
-        pivot_opt = True
-        if self._pivot_fixed():
-            pivot_opt = False
-
-        # The number of integration points.
-        if not hasattr(cdp, 'num_int_pts'):
-            cdp.num_int_pts = 200000
-
-        # Print outs.
-        if sim_index == None:
-            if cdp.quad_int:
-                sys.stdout.write("Numerical integration via Scipy quadratic integration.\n")
-            else:
-                sys.stdout.write("Numerical integration via the quasi-random Sobol' sequence.\n")
-                sys.stdout.write("Number of integration points: %s\n" % cdp.num_int_pts)
-            base_data = []
-            if rdcs != None:
-                base_data.append("RDCs")
-            if pcs != None:
-                base_data.append("PCSs")
-            sys.stdout.write("Base data: %s\n" % repr(base_data))
-
-        # Set up the optimisation function.
-        target = frame_order.Frame_order(model=cdp.model, init_params=param_vector, full_tensors=full_tensors, full_in_ref_frame=full_in_ref_frame, rdcs=rdcs, rdc_errors=rdc_err, rdc_weights=rdc_weight, rdc_vect=rdc_vect, dip_const=rdc_const, pcs=pcs, pcs_errors=pcs_err, pcs_weights=pcs_weight, atomic_pos=pcs_atoms, temp=temp, frq=frq, paramag_centre=paramag_centre, scaling_matrix=scaling_matrix, pivot=pivot, pivot_opt=pivot_opt, num_int_pts=cdp.num_int_pts, quad_int=cdp.quad_int)
-=======
 
         # Assemble the parameter vector.
         param_vector = self._assemble_param_vector(sim_index=sim_index)
@@ -1623,7 +1394,6 @@
 
         # Set up the optimisation function.
         target = frame_order.Frame_order(model=cdp.model, init_params=param_vector, full_tensors=full_tensors, full_in_ref_frame=full_in_ref_frame, rdcs=rdcs, rdc_errors=rdc_err, rdc_weights=rdc_weight, rdc_vect=rdc_vect, dip_const=rdc_const, pcs=pcs, pcs_errors=pcs_err, pcs_weights=pcs_weight, atomic_pos=atomic_pos, temp=temp, frq=frq, paramag_centre=paramag_centre, scaling_matrix=scaling_matrix, pivot=pivot, pivot_opt=pivot_opt, num_int_pts=cdp.num_int_pts, quad_int=cdp.quad_int)
->>>>>>> 747f60de
 
         # Return the data.
         return target, param_vector, data_types, scaling_matrix
@@ -2382,21 +2152,7 @@
 
         # Store the back-calculated tensors.
         self._store_bc_data(model)
-<<<<<<< HEAD
-
-
-    def model_desc(self, model_info):
-        """Return a description of the model.
-=======
->>>>>>> 747f60de
-
-        @param model_info:  The model index from model_loop().
-        @type model_info:   int
-        @return:            The model description.
-        @rtype:             str
-        """
-
-        return ""
+
 
     def model_desc(self, model_info):
         """Return a description of the model.
