--- conflicted
+++ resolved
@@ -529,7 +529,6 @@
             pcs.append([])
             pcs_err.append([])
             pcs_weight.append([])
-<<<<<<< HEAD
 
             # Get the temperature for the PCS constant.
             if align_id in cdp.temperature:
@@ -819,446 +818,6 @@
         # Test if the current data pipe exists.
         pipes.test()
 
-        # Store the value.
-        cdp.num_int_pts = num
-
-
-    def _opt_uses_align_data(self, align_id=None):
-        """Determine if the PCS or RDC data for the given alignment ID is needed for optimisation.
-
-        @keyword align_id:  The optional alignment ID string.
-        @type align_id:     str
-        @return:            True if alignment data is to be used for optimisation, False otherwise.
-        @rtype:             bool
-        """
-
-        # No alignment IDs.
-        if not hasattr(cdp, 'align_ids'):
-            return False
-
-        # Convert the align IDs to an array, or take all IDs.
-        if align_id:
-            align_ids = [align_id]
-        else:
-            align_ids = cdp.align_ids
-
-        # Check the PCS and RDC.
-        for align_id in align_ids:
-            if self._opt_uses_pcs(align_id) or self._opt_uses_rdc(align_id):
-                return True
-
-        # No alignment data is used for optimisation.
-        return False
-
-
-    def _opt_uses_pcs(self, align_id):
-        """Determine if the PCS data for the given alignment ID is needed for optimisation.
-
-        @param align_id:    The alignment ID string.
-        @type align_id:     str
-        @return:            True if the PCS data is to be used for optimisation, False otherwise.
-        @rtype:             bool
-        """
-
-        # No alignment IDs.
-        if not hasattr(cdp, 'pcs_ids'):
-            return False
-
-        # No PCS data for the alignment.
-        if align_id not in cdp.pcs_ids:
-            return False
-
-        # The PCS data is to be used for optimisation.
-        return True
-
-
-    def _opt_uses_rdc(self, align_id):
-        """Determine if the RDC data for the given alignment ID is needed for optimisation.
-
-        @param align_id:    The alignment ID string.
-        @type align_id:     str
-        @return:            True if the RDC data is to be used for optimisation, False otherwise.
-        @rtype:             bool
-        """
-
-        # No alignment IDs.
-        if not hasattr(cdp, 'rdc_ids'):
-            return False
-
-        # No RDC data for the alignment.
-        if align_id not in cdp.rdc_ids:
-            return False
-
-        # The RDC data is to be used for optimisation.
-        return True
-
-
-    def _param_num(self):
-        """Determine the number of parameters in the model.
-
-        @return:    The number of model parameters.
-        @rtype:     int
-        """
-
-        # Init.
-        num = 0
-
-        # Update the model if needed.
-        self._update_model()
-
-        # Determine the data type.
-        data_types = self._base_data_types()
-
-        # Average domain position translation.
-        if not self._translation_fixed():
-            num += 3
-
-        # The pivot point.
-        if not self._pivot_fixed():
-            num += 3
-
-        # Average domain position parameters.
-        if cdp.model in ['free rotor', 'iso cone, free rotor']:
-            num += 2
-        else:
-            num += 3
-
-        # Frame order eigenframe - the full frame.
-        if cdp.model in ['pseudo-ellipse', 'pseudo-ellipse, torsionless', 'pseudo-ellipse, free rotor']:
-            num += 3
-
-        # Frame order eigenframe - the isotropic cone axis.
-        elif cdp.model in ['iso cone', 'free rotor', 'iso cone, torsionless', 'iso cone, free rotor', 'rotor']:
-            num += 2
-
-        # Cone parameters - pseudo-elliptic cone parameters.
-        if cdp.model in ['pseudo-ellipse', 'pseudo-ellipse, torsionless', 'pseudo-ellipse, free rotor']:
-            num += 2
-
-        # Cone parameters - single isotropic angle or order parameter.
-        elif cdp.model in ['iso cone', 'iso cone, torsionless', 'iso cone, free rotor']:
-            num += 1
-
-        # Cone parameters - torsion angle.
-        if cdp.model in ['rotor', 'line', 'iso cone', 'pseudo-ellipse']:
-            num += 1
-
-        # Return the number.
-        return num
-
-
-    def _pdb_model(self, file=None, dist_file=None, dir=None, size=30.0, inc=36, force=False, neg_cone=True):
-        """Create a PDB file containing a geometric object representing the Frame Order cone models.
-
-        @keyword file:      The name of the file of the PDB representation of the frame order dynamics to create.
-        @type file:         str
-        @keyword dist_file: The name of the file which will contain multiple models spanning the full dynamics distribution of the frame order model.
-        @type dist_file:    str
-        @keyword dir:       The name of the directory to place the PDB file into.
-        @type dir:          str
-        @keyword size:      The size of the geometric object in Angstroms.
-        @type size:         float
-        @keyword inc:       The number of increments for the filling of the cone objects.
-        @type inc:          int
-        @keyword force:     Flag which if set to True will cause any pre-existing file to be overwritten.
-        @type force:        bool
-        @keyword neg_cone:  A flag which if True will cause the negative cone to be added to the representation.
-        @type neg_cone:     bool
-=======
-
-            # Get the temperature for the PCS constant.
-            if align_id in cdp.temperature:
-                temp.append(cdp.temperature[align_id])
-
-            # The temperature must be given!
-            else:
-                raise RelaxError("The experimental temperature for the alignment ID '%s' has not been set." % align_id)
-
-            # Get the spectrometer frequency in Tesla units for the PCS constant.
-            if align_id in cdp.frq:
-                frq.append(cdp.frq[align_id] * 2.0 * pi / g1H)
-
-            # The frequency must be given!
-            else:
-                raise RelaxError("The spectrometer frequency for the alignment ID '%s' has not been set." % align_id)
-
-            # Spin loop over the domain.
-            j = 0
-            for spin in spin_loop(selection=self._domain_moving()):
-                # Skip deselected spins.
-                if not spin.select:
-                    continue
-
-                # Skip spins without PCS data.
-                if not hasattr(spin, 'pcs'):
-                    continue
-
-                # Append the PCSs to the list.
-                if align_id in spin.pcs.keys():
-                    if sim_index != None:
-                        pcs[-1].append(spin.pcs_sim[align_id][sim_index])
-                    else:
-                        pcs[-1].append(spin.pcs[align_id])
-                else:
-                    pcs[-1].append(None)
-
-                # Append the PCS errors.
-                if hasattr(spin, 'pcs_err') and align_id in spin.pcs_err.keys():
-                    pcs_err[-1].append(spin.pcs_err[align_id])
-                else:
-                    pcs_err[-1].append(None)
-
-                # Append the weight.
-                if hasattr(spin, 'pcs_weight') and align_id in spin.pcs_weight.keys():
-                    pcs_weight[-1].append(spin.pcs_weight[align_id])
-                else:
-                    pcs_weight[-1].append(1.0)
-
-                # Spin index.
-                j = j + 1
-
-        # Convert to numpy objects.
-        pcs = array(pcs, float64)
-        pcs_err = array(pcs_err, float64)
-        pcs_weight = array(pcs_weight, float64)
-
-        # Convert the PCS from ppm to no units.
-        pcs = pcs * 1e-6
-        pcs_err = pcs_err * 1e-6
-
-        # Return the data structures.
-        return pcs, pcs_err, pcs_weight, temp, frq
-
-
-    def _minimise_setup_rdcs(self, sim_index=None):
-        """Set up the data structures for optimisation using RDCs as base data sets.
-
-        @keyword sim_index: The index of the simulation to optimise.  This should be None if normal optimisation is desired.
-        @type sim_index:    None or int
-        @return:            The assembled data structures for using RDCs as the base data for optimisation.  These include:
-                                - rdc, the RDC values.
-                                - rdc_err, the RDC errors.
-                                - rdc_weight, the RDC weights.
-                                - vectors, the interatomic vectors.
-                                - rdc_const, the dipolar constants.
-                                - absolute, the absolute value flags (as 1's and 0's).
-        @rtype:             tuple of (numpy rank-2 array, numpy rank-2 array, numpy rank-2 array, numpy rank-3 array, numpy rank-2 array, numpy rank-2 array)
-        """
-
-        # Initialise.
-        rdc = []
-        rdc_err = []
-        rdc_weight = []
-        unit_vect = []
-        rdc_const = []
-        absolute = []
-
-        # The unit vectors and RDC constants.
-        for interatom in interatomic_loop(selection1=self._domain_moving()):
-            # Get the spins.
-            spin1 = return_spin(interatom.spin_id1)
-            spin2 = return_spin(interatom.spin_id2)
-
-            # RDC checks.
-            if not self._check_rdcs(interatom, spin1, spin2):
-                continue
-
-            # A single unit vector.
-            if interatom.vector.shape == (3,):
-                unit_vect.append(interatom.vector)
-
-            # Average multiple unit vectors.
-            else:
-                # First throw a warning to tell the user what is happening.
-                if sim_index == None:
-                    warn(RelaxWarning("Averaging the %s unit vectors for the RDC for the spin pair '%s' and '%s'." % (len(interatom.vector), interatom.spin_id1, interatom.spin_id2)))
-
-                # The average position.
-                ave_vector = zeros(3, float64)
-                for i in range(len(interatom.vector)):
-                    ave_vector += interatom.vector[i]
-
-                # Store.
-                unit_vect.append(ave_vector)
-
-            # Normalise (to be sure).
-            unit_vect[-1] = unit_vect[-1] / norm(unit_vect[-1])
-
-            # Gyromagnetic ratios.
-            g1 = return_gyromagnetic_ratio(spin1.isotope)
-            g2 = return_gyromagnetic_ratio(spin2.isotope)
-
-            # Calculate the RDC dipolar constant (in Hertz, and the 3 comes from the alignment tensor), and append it to the list.
-            rdc_const.append(3.0/(2.0*pi) * dipolar_constant(g1, g2, interatom.r))
-
-        # Fix the unit vector data structure.
-        num = None
-        for rdc_index in range(len(unit_vect)):
-            # Number of vectors.
-            if num == None:
-                if unit_vect[rdc_index] != None:
-                    num = len(unit_vect[rdc_index])
-                continue
-
-            # Check.
-            if unit_vect[rdc_index] != None and len(unit_vect[rdc_index]) != num:
-                raise RelaxError("The number of interatomic vectors for all no match:\n%s" % unit_vect)
-
-        # Missing unit vectors.
-        if num == None:
-            raise RelaxError("No interatomic vectors could be found.")
-
-        # Update None entries.
-        for i in range(len(unit_vect)):
-            if unit_vect[i] == None:
-                unit_vect[i] = [[None, None, None]]*num
-
-        # The RDC data.
-        for i in range(len(cdp.align_ids)):
-            # Alias the ID.
-            align_id = cdp.align_ids[i]
-
-            # Skip non-optimised data.
-            if not self._opt_uses_align_data(align_id):
-                continue
-
-            # Append empty arrays to the RDC structures.
-            rdc.append([])
-            rdc_err.append([])
-            rdc_weight.append([])
-            absolute.append([])
-
-            # Interatom loop over the domain.
-            for interatom in interatomic_loop(self._domain_moving()):
-                # Get the spins.
-                spin1 = return_spin(interatom.spin_id1)
-                spin2 = return_spin(interatom.spin_id2)
-
-                # Skip deselected spins.
-                if not spin1.select or not spin2.select:
-                    continue
-
-                # Only use interatomic data containers with RDC and vector data.
-                if not hasattr(interatom, 'rdc') or not hasattr(interatom, 'vector'):
-                    continue
-
-                # Defaults of None.
-                value = None
-                error = None
-
-                # Pseudo-atom set up.
-                if (hasattr(spin1, 'members') or hasattr(spin2, 'members')) and align_id in interatom.rdc.keys():
-                    raise RelaxError("Psuedo-atoms are currently not supported for the frame order analysis.")
-
-                # Normal set up.
-                elif align_id in interatom.rdc.keys():
-                    # The RDC.
-                    if sim_index != None:
-                        value = interatom.rdc_sim[align_id][sim_index]
-                    else:
-                        value = interatom.rdc[align_id]
-
-                    # The error.
-                    if hasattr(interatom, 'rdc_err') and align_id in interatom.rdc_err.keys():
-                        error = interatom.rdc_err[align_id]
-
-                # Append the RDCs to the list.
-                rdc[-1].append(value)
-
-                # Append the RDC errors.
-                rdc_err[-1].append(error)
-
-                # Append the weight.
-                if hasattr(interatom, 'rdc_weight') and align_id in interatom.rdc_weight.keys():
-                    rdc_weight[-1].append(interatom.rdc_weight[align_id])
-                else:
-                    rdc_weight[-1].append(1.0)
-
-                # Append the absolute value flag.
-                if hasattr(interatom, 'absolute_rdc') and align_id in interatom.absolute_rdc.keys():
-                    absolute[-1].append(interatom.absolute_rdc[align_id])
-                else:
-                    absolute[-1].append(False)
-
-        # Convert to numpy objects.
-        rdc = array(rdc, float64)
-        rdc_err = array(rdc_err, float64)
-        rdc_weight = array(rdc_weight, float64)
-        unit_vect = array(unit_vect, float64)
-        rdc_const = array(rdc_const, float64)
-        absolute = array(absolute, float64)
-
-        # Return the data structures.
-        return rdc, rdc_err, rdc_weight, unit_vect, rdc_const, absolute
-
-
-    def _minimise_setup_tensors(self, sim_index=None):
-        """Set up the data structures for optimisation using alignment tensors as base data sets.
-
-        @keyword sim_index: The simulation index.  This should be None if normal optimisation is desired.
-        @type sim_index:    None or int
-        @return:            The assembled data structures for using alignment tensors as the base data for optimisation.  These include:
-                                - full_tensors, the full tensors as concatenated arrays.
-                                - full_err, the full tensor errors as concatenated arrays.
-                                - full_in_ref_frame, the flags specifying if the tensor is the full or reduced tensor in the non-moving reference domain.
-        @rtype:             tuple of 3 numpy nx5D, rank-1 arrays
-        """
-
-        # Checks.
-        if not hasattr(cdp, 'ref_domain'):
-            raise RelaxError("The reference domain has not been set up.")
-        if not hasattr(cdp.align_tensors, 'reduction'):
-            raise RelaxError("The tensor reductions have not been specified.")
-        for i, tensor in self._tensor_loop():
-            if not hasattr(tensor, 'domain'):
-                raise RelaxError("The domain that the '%s' tensor is attached to has not been set" % tensor.name)
-
-        # Initialise.
-        n = len(cdp.align_tensors.reduction)
-        full_tensors = zeros(n*5, float64)
-        full_err = ones(n*5, float64) * 1e-5
-        full_in_ref_frame = zeros(n, float64)
-
-        # Loop over the full tensors.
-        for i, tensor in self._tensor_loop(red=False):
-            # The full tensor.
-            full_tensors[5*i + 0] = tensor.Axx
-            full_tensors[5*i + 1] = tensor.Ayy
-            full_tensors[5*i + 2] = tensor.Axy
-            full_tensors[5*i + 3] = tensor.Axz
-            full_tensors[5*i + 4] = tensor.Ayz
-
-            # The full tensor corresponds to the frame of reference.
-            if cdp.ref_domain == tensor.domain:
-                full_in_ref_frame[i] = 1
-
-            # The full tensor errors.
-            if hasattr(tensor, 'Axx_err'):
-                full_err[5*i + 0] = tensor.Axx_err
-                full_err[5*i + 1] = tensor.Ayy_err
-                full_err[5*i + 2] = tensor.Axy_err
-                full_err[5*i + 3] = tensor.Axz_err
-                full_err[5*i + 4] = tensor.Ayz_err
-
-        # Return the data structures.
-        return full_tensors, full_err, full_in_ref_frame
-
-
-    def _num_int_pts(self, num=200000):
-        """Set the number of integration points to use in the quasi-random Sobol' sequence.
-
-        @keyword num:   The number of integration points.
-        @type num:      int
->>>>>>> c4946bc7
-        """
-
-        # Test if the current data pipe exists.
-        pipes.test()
-
-<<<<<<< HEAD
-        # Negative cone flag.
-        neg_cone = True
-=======
         # Store the value.
         cdp.num_int_pts = num
 
@@ -1447,7 +1006,6 @@
         @keyword neg_cone:      A flag which if True will cause the negative cone to be added to the representation.
         @type neg_cone:         bool
         """
->>>>>>> c4946bc7
 
         # Monte Carlo simulation flag.
         sim = False
@@ -1485,7 +1043,6 @@
 
         # The axes.
         ###########
-<<<<<<< HEAD
 
         # The spherical angles.
         if cdp.model in ['iso cone', 'free rotor', 'iso cone, torsionless', 'iso cone, free rotor', 'rotor']:
@@ -1520,42 +1077,6 @@
             print("\nGenerating the axis vectors.")
             res_num = geometric.generate_vector_residues(mol=mol, vector=axis_pos, atom_name='z-ax', res_name_vect='AXE', sim_vectors=axis_sim_pos, res_num=2, origin=cdp.pivot, scale=size)
 
-=======
-
-        # The spherical angles.
-        if cdp.model in ['iso cone', 'free rotor', 'iso cone, torsionless', 'iso cone, free rotor', 'rotor']:
-            # Print out.
-            print("\nGenerating the z-axis system.")
-
-            # The axis.
-            axis = zeros(3, float64)
-            spherical_to_cartesian([1.0, getattr(cdp, 'axis_theta'), getattr(cdp, 'axis_phi')], axis)
-            print(("Central axis: %s." % axis))
-
-            # Rotations and inversions.
-            axis_pos = axis
-            axis_neg = dot(inv_mat, axis)
-
-            # Simulation central axis.
-            axis_sim_pos = None
-            axis_sim_neg = None
-            if sim:
-                # Init.
-                axis_sim = zeros((cdp.sim_number, 3), float64)
-
-                # Fill the structure.
-                for i in range(cdp.sim_number):
-                    spherical_to_cartesian([1.0, getattr(cdp, 'axis_theta_sim')[i], getattr(cdp, 'axis_phi_sim')[i]], axis_sim[i])
-
-                # Inversion.
-                axis_sim_pos = axis_sim
-                axis_sim_neg = transpose(dot(inv_mat, transpose(axis_sim_pos)))
-
-            # Generate the axis vectors.
-            print("\nGenerating the axis vectors.")
-            res_num = geometric.generate_vector_residues(mol=mol, vector=axis_pos, atom_name='z-ax', res_name_vect='AXE', sim_vectors=axis_sim_pos, res_num=2, origin=cdp.pivot, scale=size)
-
->>>>>>> c4946bc7
             # The negative.
             if neg_cone:
                 res_num = geometric.generate_vector_residues(mol=mol_neg, vector=axis_neg, atom_name='z-ax', res_name_vect='AXE', sim_vectors=axis_sim_neg, res_num=2, origin=cdp.pivot, scale=size)
@@ -1659,17 +1180,6 @@
         pdb_file.close()
 
 
-<<<<<<< HEAD
-    def _pivot(self, pivot=None, fix=None):
-        """Set the pivot point for the 2 body motion.
-
-        @keyword pivot: The pivot point of the two bodies (domains, etc.) in the structural coordinate system.
-        @type pivot:    list of num
-        @keyword fix:   A flag specifying if the pivot point should be fixed during optimisation.
-        @type fix:      bool
-        """
-
-=======
     def _pdb_model(self, ave_pos_file="ave_pos.pdb", rep_file="frame_order.pdb", dist_file="domain_distribution.pdb", dir=None, size=30.0, inc=36, force=False, neg_cone=True):
         """Create 3 different PDB files for representing the frame order dynamics of the system.
 
@@ -1717,7 +1227,6 @@
         @type fix:      bool
         """
 
->>>>>>> c4946bc7
         # Test if the current data pipe exists.
         pipes.test()
 
