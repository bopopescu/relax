###############################################################################
#                                                                             #
# Copyright (C) 2009-2013 Edward d'Auvergne                                   #
#                                                                             #
# This file is part of the program relax (http://www.nmr-relax.com).          #
#                                                                             #
# This program is free software: you can redistribute it and/or modify        #
# it under the terms of the GNU General Public License as published by        #
# the Free Software Foundation, either version 3 of the License, or           #
# (at your option) any later version.                                         #
#                                                                             #
# This program is distributed in the hope that it will be useful,             #
# but WITHOUT ANY WARRANTY; without even the implied warranty of              #
# MERCHANTABILITY or FITNESS FOR A PARTICULAR PURPOSE.  See the               #
# GNU General Public License for more details.                                #
#                                                                             #
# You should have received a copy of the GNU General Public License           #
# along with this program.  If not, see <http://www.gnu.org/licenses/>.       #
#                                                                             #
###############################################################################

# Module docstring.
"""Analysis specific code for the Frame Order theory of domain dynamics."""

# Python module imports.
from copy import deepcopy
from math import cos, pi
from minfx.generic import generic_minimise
from minfx.grid import grid_point_array
from numpy import arccos, array, dot, eye, float64, identity, ones, transpose, zeros
from numpy.linalg import inv
from re import search
from warnings import warn

# relax module imports.
from float import isNaN, isInf
from generic_fns import align_tensor, pipes
from generic_fns.angles import wrap_angles
from generic_fns.mol_res_spin import spin_loop
from generic_fns.structure.cones import Iso_cone, Pseudo_elliptic
from generic_fns.structure.geometric import create_cone_pdb, generate_vector_dist, generate_vector_residues
from generic_fns.structure.internal import Internal
from maths_fns import frame_order, order_parameters
from maths_fns.coord_transform import spherical_to_cartesian
from maths_fns.rotation_matrix import euler_to_R_zyz, two_vect_to_R
from physical_constants import dipolar_constant, g1H, return_gyromagnetic_ratio
from relax_errors import RelaxError, RelaxInfError, RelaxModelError, RelaxNaNError, RelaxNoModelError, RelaxNoValueError, RelaxProtonTypeError, RelaxSpinTypeError
from relax_io import open_write_file
from relax_warnings import RelaxWarning, RelaxDeselectWarning
from specific_fns.api_base import API_base
from specific_fns.api_common import API_common


class Frame_order(API_base, API_common):
    """Class containing the specific methods of the Frame Order theories."""

    def __init__(self):
        """Initialise the class by placing API_common methods into the API."""

        # Execute the base class __init__ method.
        super(Frame_order, self).__init__()

        # Place methods into the API.
        self.eliminate = self._eliminate_false
        self.overfit_deselect = self._overfit_deselect_dummy
        self.return_conversion_factor = self._return_no_conversion_factor
<<<<<<< HEAD
        self.set_param_values = self._set_param_values_global
=======
        self.return_data_name = self._return_data_name
        self.set_param_values = self._set_param_values_spin
>>>>>>> cfe18098

        # Set up the global parameters.
        self.PARAMS.add('ave_pos_alpha', scope='global', units='rad', desc='The average position alpha Euler angle', py_type=float, set='params', err=True, sim=True)
        self.PARAMS.add('ave_pos_beta', scope='global', units='rad', desc='The average position beta Euler angle', py_type=float, set='params', err=True, sim=True)
        self.PARAMS.add('ave_pos_gamma', scope='global', units='rad', desc='The average position gamma Euler angle', py_type=float, set='params', err=True, sim=True)
        self.PARAMS.add('eigen_alpha', scope='global', units='rad', desc='The Eigenframe alpha Euler angle', py_type=float, set='params', err=True, sim=True)
        self.PARAMS.add('eigen_beta', scope='global', units='rad', desc='The Eigenframe beta Euler angle', py_type=float, set='params', err=True, sim=True)
        self.PARAMS.add('eigen_gamma', scope='global', units='rad', desc='The Eigenframe gamma Euler angle', py_type=float, set='params', err=True, sim=True)
        self.PARAMS.add('axis_theta', scope='global', units='rad', desc='The cone axis polar angle (for the isotropic cone model)', py_type=float, set='params', err=True, sim=True)
        self.PARAMS.add('axis_phi', scope='global', units='rad', desc='The cone axis azimuthal angle (for the isotropic cone model)', py_type=float, set='params', err=True, sim=True)
        self.PARAMS.add('cone_theta_x', scope='global', units='rad', desc='The pseudo-ellipse cone opening half-angle for the x-axis', py_type=float, set='params', err=True, sim=True)
        self.PARAMS.add('cone_theta_y', scope='global', units='rad', desc='The pseudo-ellipse cone opening half-angle for the y-axis', py_type=float, set='params', err=True, sim=True)
        self.PARAMS.add('cone_theta', scope='global', units='rad', desc='The isotropic cone opening half-angle', py_type=float, set='params', err=True, sim=True)
        self.PARAMS.add('cone_s1', scope='global', units='', desc='The isotropic cone order parameter', py_type=float, set='params', err=True, sim=True)
        self.PARAMS.add('cone_sigma_max', scope='global', units='rad', desc='The torsion angle', py_type=float, set='params', err=True, sim=True)
        self.PARAMS.add('params', scope='global', desc='The model parameters', py_type=list)

        # Add minimisation structures.
        self.PARAMS.add_min_data(min_stats_global=True)


    def _assemble_limit_arrays(self):
        """Assemble and return the limit vectors.

        @return:    The lower and upper limit vectors.
        @rtype:     numpy rank-1 array, numpy rank-1 array
        """

        # Init.
        lower = zeros(len(cdp.params), float64)
        upper = 2.0*pi * ones(len(cdp.params), float64)

        # Return the arrays.
        return lower, upper


    def _assemble_param_vector(self, sim_index=None):
        """Assemble and return the parameter vector.

        @return:            The parameter vector.
        @rtype:             numpy rank-1 array
        @keyword sim_index: The Monte Carlo simulation index.
        @type sim_index:    int
        """

        # Initialise.
        param_vect = []

        # Pivot point.
        if 'pcs' in self._base_data_types():
            for i in range(3):
                param_vect.append(cdp.pivot[i])

        # Normal values.
        if sim_index == None:
            # Initialise the parameter array using the tensor rotation Euler angles (average domain position).
            if cdp.model in ['free rotor', 'iso cone, torsionless', 'iso cone, free rotor']:
                param_vect.append(cdp.ave_pos_beta)
                param_vect.append(cdp.ave_pos_gamma)
            else:
                param_vect.append(cdp.ave_pos_alpha)
                param_vect.append(cdp.ave_pos_beta)
                param_vect.append(cdp.ave_pos_gamma)

            # Frame order eigenframe - the full frame.
            if cdp.model in ['iso cone', 'pseudo-ellipse', 'pseudo-ellipse, torsionless', 'pseudo-ellipse, free rotor']:
                param_vect.append(cdp.eigen_alpha)
                param_vect.append(cdp.eigen_beta)
                param_vect.append(cdp.eigen_gamma)

            # Frame order eigenframe - the isotropic cone axis.
            elif cdp.model in ['free rotor', 'iso cone, torsionless', 'iso cone, free rotor', 'rotor']:
                param_vect.append(cdp.axis_theta)
                param_vect.append(cdp.axis_phi)

            # Cone parameters - pseudo-elliptic cone parameters.
            if cdp.model in ['pseudo-ellipse', 'pseudo-ellipse, torsionless', 'pseudo-ellipse, free rotor']:
                param_vect.append(cdp.cone_theta_x)
                param_vect.append(cdp.cone_theta_y)

            # Cone parameters - single isotropic angle or order parameter.
            elif cdp.model in ['iso cone', 'iso cone, torsionless']:
                param_vect.append(cdp.cone_theta)
            elif cdp.model in ['iso cone, free rotor']:
                param_vect.append(cdp.cone_s1)

            # Cone parameters - torsion angle.
            if cdp.model in ['rotor', 'line', 'iso cone', 'pseudo-ellipse']:
                param_vect.append(cdp.cone_sigma_max)

        # Simulation values.
        else:
            # Initialise the parameter array using the tensor rotation Euler angles (average domain position).
            if cdp.model in ['free rotor', 'iso cone, torsionless', 'iso cone, free rotor']:
                param_vect = [cdp.ave_pos_beta_sim[sim_index], cdp.ave_pos_gamma_sim[sim_index]]
            else:
                param_vect = [cdp.ave_pos_alpha_sim[sim_index], cdp.ave_pos_beta_sim[sim_index], cdp.ave_pos_gamma_sim[sim_index]]

            # Frame order eigenframe - the full frame.
            if cdp.model in ['iso cone', 'pseudo-ellipse', 'pseudo-ellipse, torsionless', 'pseudo-ellipse, free rotor']:
                param_vect.append(cdp.eigen_alpha_sim[sim_index])
                param_vect.append(cdp.eigen_beta_sim[sim_index])
                param_vect.append(cdp.eigen_gamma_sim[sim_index])

            # Frame order eigenframe - the isotropic cone axis.
            elif cdp.model in ['free rotor', 'iso cone, torsionless', 'iso cone, free rotor', 'rotor']:
                param_vect.append(cdp.axis_theta_sim[sim_index])
                param_vect.append(cdp.axis_phi_sim[sim_index])

            # Cone parameters - pseudo-elliptic cone parameters.
            if cdp.model in ['pseudo-ellipse', 'pseudo-ellipse, torsionless', 'pseudo-ellipse, free rotor']:
                param_vect.append(cdp.cone_theta_x_sim[sim_index])
                param_vect.append(cdp.cone_theta_y_sim[sim_index])

            # Cone parameters - single isotropic angle or order parameter.
            elif cdp.model in ['iso cone', 'iso cone, torsionless']:
                param_vect.append(cdp.cone_theta_sim[sim_index])
            elif cdp.model in ['iso cone, free rotor']:
                param_vect.append(cdp.cone_s1_sim[sim_index])

            # Cone parameters - torsion angle.
            if cdp.model in ['rotor', 'line', 'iso cone', 'pseudo-ellipse']:
                param_vect.append(cdp.cone_sigma_max_sim[sim_index])

        # Return as a numpy array.
        return array(param_vect, float64)


    def _assemble_scaling_matrix(self, data_types=None, scaling=True):
        """Create and return the scaling matrix.

        @keyword data_types:    The base data types used in the optimisation.  This list can contain the elements 'rdc', 'pcs' or 'tensor'.
        @type data_types:       list of str
        @keyword scaling:       If False, then the identity matrix will be returned.
        @type scaling:          bool
        @return:                The square and diagonal scaling matrix.
        @rtype:                 numpy rank-2 array
        """

        # Initialise.
        scaling_matrix = identity(self._param_num(), float64)

        # Return the identity matrix.
        if not scaling:
            return scaling_matrix

        # The pivot point.
        if 'pcs' in data_types:
            for i in range(3):
                scaling_matrix[i, i] = 1e2

        # Return the matrix.
        return scaling_matrix


    def _back_calc(self):
        """Back-calculation of the reduced alignment tensor.

        @return:    The reduced alignment tensors.
        @rtype:     numpy array
        """

        # Get the parameter vector.
        param_vector = self._assemble_param_vector()

        # Get the data structures for optimisation using the tensors as base data sets.
        full_tensors, red_tensors, red_tensor_err, full_in_ref_frame = self._minimise_setup_tensors()

        # Set up the optimisation function.
        target = frame_order.Frame_order(model=cdp.model, full_tensors=full_tensors, red_tensors=red_tensors, red_errors=red_tensor_err, full_in_ref_frame=full_in_ref_frame)

        # Make a single function call.  This will cause back calculation and the data will be stored in the class instance.
        target.func(param_vector)

        # Store the back-calculated tensors.
        self._store_bc_tensors(target)

        # Return the reduced tensors.
        return target.red_tensors_bc


    def _base_data_types(self):
        """Determine all the base data types.

        The base data types can include::
            - 'rdc', residual dipolar couplings.
            - 'pcs', pseudo-contact shifts.
            - 'noesy', NOE restraints.
            - 'tensor', alignment tensors.

        @return:    A list of all the base data types.
        @rtype:     list of str
        """

        # Array of data types.
        list = []

        # RDC search.
        for spin in spin_loop():
            if hasattr(spin, 'rdc'):
                list.append('rdc')
                break

        # PCS search.
        for spin in spin_loop():
            if hasattr(spin, 'pcs'):
                list.append('pcs')
                break

        # Alignment tensor search.
        if not ('rdc' in list or 'pcs' in list) and hasattr(cdp, 'align_tensors'):
            list.append('tensor')

        # No data is present.
        if not list:
            raise RelaxError("Neither RDCs, PCSs nor alignment tensor data is present.")

        # Return the list.
        return list


    def _cone_pdb(self, size=30.0, file=None, dir=None, inc=40, force=False):
        """Create a PDB file containing a geometric object representing the Frame Order cone models.

        @param size:        The size of the geometric object in Angstroms.
        @type size:         float
        @param inc:         The number of increments for the filling of the cone objects.
        @type inc:          int
        @param file:        The name of the PDB file to create.
        @type file:         str
        @param dir:         The name of the directory to place the PDB file into.
        @type dir:          str
        @param force:       Flag which if set to True will cause any pre-existing file to be
                            overwritten.
        @type force:        bool
        """

        # Test if the current data pipe exists.
        pipes.test()

        # The rigid model cannot be used here.
        if cdp.model == 'rigid':
            raise RelaxError("The 'rigid' frame order model has no cone representation.")

        # Test for the necessary data structures.
        if not hasattr(cdp, 'pivot'):
            raise RelaxError("The pivot point for the domain motion has not been set.")

        # Negative cone flag.
        neg_cone = True

        # Monte Carlo simulation flag.
        sim = False
        num_sim = 0
        if hasattr(cdp, 'sim_number'):
            sim = True
            num_sim = cdp.sim_number

        # The inversion matrix.
        inv_mat = -eye(3)

        # Create the structural object.
        structure = Internal()

        # Create model for the positive and negative images.
        model = structure.add_model(model=1)
        if neg_cone:
            model_neg = structure.add_model(model=2)

        # Create the molecule.
        structure.add_molecule(name=cdp.model)

        # Alias the molecules.
        mol = model.mol[0]
        if neg_cone:
            mol_neg = model_neg.mol[0]


        # The pivot point.
        ##################

        # Add the pivot point.
        structure.add_atom(mol_name=cdp.model, pdb_record='HETATM', atom_num=1, atom_name='R', res_name='PIV', res_num=1, pos=cdp.pivot, element='C')


        # The central axis.
        ###################

        # Print out.
        print("\nGenerating the central axis.")

        # The spherical angles.
        if cdp.model in ['free rotor', 'iso cone, torsionless', 'iso cone, free rotor', 'rotor']:
            theta_name = 'axis_theta'
            phi_name = 'axis_phi'
        else:
            theta_name = 'eigen_beta'
            phi_name = 'eigen_gamma'

        # The axis.
        axis = zeros(3, float64)
        spherical_to_cartesian([1.0, getattr(cdp, theta_name), getattr(cdp, phi_name)], axis)
        print("Central axis: %s." % axis)

        # Rotations and inversions.
        axis_pos = axis
        axis_neg = dot(inv_mat, axis)

        # Simulation central axis.
        axis_sim_pos = None
        axis_sim_neg = None
        if sim:
            # Init.
            axis_sim = zeros((cdp.sim_number, 3), float64)

            # Fill the structure.
            for i in range(cdp.sim_number):
                spherical_to_cartesian([1.0, getattr(cdp, theta_name+'_sim')[i], getattr(cdp, phi_name+'_sim')[i]], axis_sim[i])

            # Inversion.
            axis_sim_pos = axis_sim
            axis_sim_neg = transpose(dot(inv_mat, transpose(axis_sim_pos)))

        # Generate the axis vectors.
        print("\nGenerating the axis vectors.")
        res_num = generate_vector_residues(mol=mol, vector=axis_pos, atom_name='z-ax', res_name_vect='ZAX', sim_vectors=axis_sim_pos, res_num=2, origin=cdp.pivot, scale=size)

        # The negative.
        if neg_cone:
            res_num = generate_vector_residues(mol=mol_neg, vector=axis_neg, atom_name='z-ax', res_name_vect='ZAX', sim_vectors=axis_sim_neg, res_num=2, origin=cdp.pivot, scale=size)


        # The x and y axes.
        ###################

        # Skip models missing the full eigenframe.
        if cdp.model not in ['free rotor', 'iso cone, torsionless', 'iso cone, free rotor', 'rotor']:
            # Print out.
            print("\nGenerating the x and y axes.")

            # The axis system.
            axes = zeros((3, 3), float64)
            euler_to_R_zyz(cdp.eigen_alpha, cdp.eigen_beta, cdp.eigen_gamma, axes)
            print("Axis system:\n%s" % axes)

            # Rotations and inversions.
            axes_pos = axes
            axes_neg = dot(inv_mat, axes)

            # Simulation central axis.
            axes_sim_pos = None
            axes_sim_neg = None
            if sim:
                # Init.
                axes_sim = zeros((3, cdp.sim_number, 3), float64)

                # Fill the structure.
                for i in range(cdp.sim_number):
                    euler_to_R_zyz(cdp.eigen_alpha_sim[i], cdp.eigen_beta_sim[i], cdp.eigen_gamma_sim[i], axes_sim[:, i])

                # Rotation and inversion.
                axes_sim_pos = axes_sim
                axes_sim_neg = dot(inv_mat, axes_sim_pos)

            # Generate the axis vectors.
            print("\nGenerating the axis vectors.")
            label = ['x', 'y']
            for i in range(2):
                # Simulation structures.
                if sim:
                    axis_sim_pos = axes_sim_pos[:, i]
                    axis_sim_neg = axes_sim_neg[:, i]

                # The vectors.
                res_num = generate_vector_residues(mol=mol, vector=axes_pos[:, i], atom_name='%s-ax'%label[i], res_name_vect='%sAX'%label[i].upper(), sim_vectors=axis_sim_pos, res_num=res_num+1, origin=cdp.pivot, scale=size)
                if neg_cone:
                    res_num = generate_vector_residues(mol=mol_neg, vector=axes_neg[:, i], atom_name='%s-ax'%label[i], res_name_vect='%sAX'%label[i].upper(), sim_vectors=axis_sim_neg, res_num=res_num, origin=cdp.pivot, scale=size)


        # The cone object.
        ##################

        # Skip models missing a cone.
        if cdp.model not in ['rotor', 'free rotor']:
            # The rotation matrix (rotation from the z-axis to the cone axis).
            if cdp.model not in ['iso cone, torsionless', 'iso cone, free rotor']:
                R = axes
            else:
                R = zeros((3, 3), float64)
                two_vect_to_R(array([0, 0, 1], float64), axis, R)

            # Average position rotation.
            R_pos = R
            R_neg = dot(inv_mat, R)

            # The pseudo-ellipse cone object.
            if cdp.model in ['pseudo-ellipse', 'pseudo-ellipse, torsionless', 'pseudo-ellipse, free rotor']:
                cone = Pseudo_elliptic(cdp.cone_theta_x, cdp.cone_theta_y)

            # The isotropic cone object.
            else:
                cone = Iso_cone(cdp.cone_theta)

            # Create the positive and negative cones.
            create_cone_pdb(mol=mol, cone=cone, start_res=mol.res_num[-1]+1, apex=cdp.pivot, R=R_pos, inc=inc, distribution='regular')

            # The negative.
            if neg_cone:
                create_cone_pdb(mol=mol_neg, cone=cone, start_res=mol_neg.res_num[-1]+1, apex=cdp.pivot, R=R_neg, inc=inc, distribution='regular')


        # Create the PDB file.
        ######################

        # Print out.
        print("\nGenerating the PDB file.")

        # Write the file.
        pdb_file = open_write_file(file, dir, force=force)
        structure.write_pdb(pdb_file)
        pdb_file.close()


    def _domain_to_pdb(self, domain=None, pdb=None):
        """Match domains to PDB files.

        @keyword domain:    The domain to associate the PDB file to.
        @type domain:       str
        @keyword pdb:       The PDB file to associate the domain to.
        @type pdb:          str
        """

        # Check that the domain exists.
        exists = False
        for i in range(len(cdp.align_tensors)):
            if hasattr(cdp.align_tensors[i], 'domain') and domain == cdp.align_tensors[i].domain:
                exists = True
        if not exists:
            raise RelaxError("The domain '%s' cannot be found" % domain)

        # Init if needed.
        if not hasattr(cdp, 'domain_to_pdb'):
            cdp.domain_to_pdb = []

        # Strip the file ending if given.
        if search('.pdb$', pdb):
            pdb = pdb[:-4]

        # Add the data.
        cdp.domain_to_pdb.append([domain, pdb])


    def _grid_row(self, incs, lower, upper, dist_type=None, end_point=True):
        """Set up a row of the grid search for a given parameter.

        @param incs:        The number of increments.
        @type incs:         int
        @param lower:       The lower bounds.
        @type lower:        float
        @param upper:       The upper bounds.
        @type upper:        float
        @keyword dist_type: The spacing or distribution type between grid nodes.  If None, then a linear grid row is returned.  If 'acos', then an inverse cos distribution of points is returned (e.g. for uniform sampling in angular space).
        @type dist_type:    None or str
        @keyword end_point: A flag which if False will cause the end point to be removed.
        @type end_point:    bool
        @return:            The row of the grid.
        @rtype:             list of float
        """

        # Init.
        row = []

        # Linear grid.
        if dist_type == None:
            # Loop over the increments.
            for i in range(incs):
                # The row.
                row.append(lower + i * (upper - lower) / (incs - 1.0))

        # Inverse cos distribution.
        elif dist_type == 'acos':
            # Generate the increment values of v from cos(upper) to cos(lower).
            v = zeros(incs, float64)
            val = (cos(lower) - cos(upper)) / (incs - 1.0)
            for i in range(incs):
                v[-i-1] = cos(upper) + float(i) * val

            # Generate the distribution.
            row = arccos(v)

        # Remove the last point.
        if not end_point:
            row = row[:-1]

        # Return the row (as a list).
        return list(row)


    def _minimise_setup_pcs(self, sim_index=None):
        """Set up the data structures for optimisation using PCSs as base data sets.

        @keyword sim_index: The index of the simulation to optimise.  This should be None if normal optimisation is desired.
        @type sim_index:    None or int
        @return:            The assembled data structures for using PCSs as the base data for optimisation.  These include:
                                - the PCS values.
                                - the unit vectors connecting the paramagnetic centre (the electron spin) to
                                - the PCS weight.
                                - the nuclear spin.
                                - the pseudocontact shift constants.
        @rtype:             tuple of (numpy rank-2 array, numpy rank-2 array, numpy rank-2 array, numpy rank-1 array, numpy rank-1 array)
        """

        # Data setup tests.
        if not hasattr(cdp, 'paramagnetic_centre'):
            raise RelaxError("The paramagnetic centre has not yet been specified.")
        if not hasattr(cdp, 'temperature'):
            raise RelaxError("The experimental temperatures have not been set.")
        if not hasattr(cdp, 'frq'):
            raise RelaxError("The spectrometer frequencies of the experiments have not been set.")

        # Initialise.
        pcs = []
        pcs_err = []
        pcs_weight = []
        atomic_pos = []
        temp = []
        frq = []

        # The PCS data.
        for align_id in cdp.align_ids:
            # No RDC or PCS data, so jump to the next alignment.
            if (hasattr(cdp, 'rdc_ids') and not align_id in cdp.rdc_ids) and (hasattr(cdp, 'pcs_ids') and not align_id in cdp.pcs_ids):
                continue

            # Append empty arrays to the PCS structures.
            pcs.append([])
            pcs_err.append([])
            pcs_weight.append([])

            # Get the temperature for the PCS constant.
            if cdp.temperature.has_key(align_id):
                temp.append(cdp.temperature[align_id])
            else:
                temp.append(0.0)

            # Get the spectrometer frequency in Tesla units for the PCS constant.
            if cdp.frq.has_key(align_id):
                frq.append(cdp.frq[align_id] * 2.0 * pi / g1H)
            else:
                frq.append(1e-10)

            # Spin loop.
            j = 0
            for spin in spin_loop():
                # Skip deselected spins.
                if not spin.select:
                    continue

                # Skip spins without PCS data.
                if not hasattr(spin, 'pcs'):
                    # Add rows of None if other alignment data exists.
                    if hasattr(spin, 'rdc'):
                        pcs[-1].append(None)
                        pcs_err[-1].append(None)
                        pcs_weight[-1].append(None)
                        j = j + 1

                    # Jump to the next spin.
                    continue

                # Append the PCSs to the list.
                if align_id in spin.pcs.keys():
                    if sim_index != None:
                        pcs[-1].append(spin.pcs_sim[align_id][sim_index])
                    else:
                        pcs[-1].append(spin.pcs[align_id])
                else:
                    pcs[-1].append(None)

                # Append the PCS errors.
                if hasattr(spin, 'pcs_err') and align_id in spin.pcs_err.keys():
                    pcs_err[-1].append(spin.pcs_err[align_id])
                else:
                    pcs_err[-1].append(None)

                # Append the weight.
                if hasattr(spin, 'pcs_weight') and align_id in spin.pcs_weight.keys():
                    pcs_weight[-1].append(spin.pcs_weight[align_id])
                else:
                    pcs_weight[-1].append(1.0)

                # Spin index.
                j = j + 1

        # Convert to numpy objects.
        pcs = array(pcs, float64)
        pcs_err = array(pcs_err, float64)
        pcs_weight = array(pcs_weight, float64)

        # Convert the PCS from ppm to no units.
        pcs = pcs * 1e-6
        pcs_err = pcs_err * 1e-6

        # Store the atomic positions.
        for spin, spin_id in spin_loop(return_id=True):
            # Skip deselected spins.
            if not spin.select:
                continue

            # Only use spins with PCS data.
            if not hasattr(spin, 'pcs'):
                continue

            # The position list.
            if type(spin.pos[0]) in [float, float64]:
                atomic_pos.append(spin.pos)
            else:
                raise RelaxError("The spin '%s' contains more than one atomic position %s." % (spin_id, spin.pos))

        # Convert to numpy objects.
        atomic_pos = array(atomic_pos, float64)

        # Return the data structures.
        return pcs, pcs_err, pcs_weight, atomic_pos, array(cdp.paramagnetic_centre), temp, frq


    def _minimise_setup_rdcs(self, sim_index=None):
        """Set up the data structures for optimisation using RDCs as base data sets.

        @keyword sim_index: The index of the simulation to optimise.  This should be None if normal optimisation is desired.
        @type sim_index:    None or int
        @return:            The assembled data structures for using RDCs as the base data for optimisation.  These include:
                                - rdc, the RDC values.
                                - rdc_err, the RDC errors.
                                - rdc_weight, the RDC weights.
                                - vectors, the heteronucleus to proton vectors.
                                - rdc_const, the dipolar constants.
        @rtype:             tuple of (numpy rank-2 array, numpy rank-2 array, numpy rank-2 array)
        """

        # Initialise.
        rdc = []
        rdc_err = []
        rdc_weight = []
        unit_vect = []
        rdc_const = []

        # The unit vectors and RDC constants.
        for spin, spin_id in spin_loop(return_id=True):
            # Skip deselected spins.
            if not spin.select:
                continue

            # Only use spins with RDC data.
            if not hasattr(spin, 'rdc'):
                continue

            # RDC data exists but the XH bond vectors are missing?
            if not hasattr(spin, 'xh_vect') and not hasattr(spin, 'bond_vect'):
                warn(RelaxWarning("RDC data exists but the XH bond vectors are missing, skipping spin %s." % spin_id))
                continue

            # Append the RDC and XH vectors to the lists.
            if hasattr(spin, 'xh_vect'):
                vect = getattr(spin, 'xh_vect')
            else:
                vect = getattr(spin, 'bond_vect')

            # Add the bond vectors.
            if len(vect) == 1:
                unit_vect.append(vect[0])
            else:
                raise RelaxError("The spin '%s' contains more than one XH bond vector %s." % (spin_id, vect))

            # Checks.
            if not hasattr(spin, 'heteronucleus'):
                raise RelaxSpinTypeError
            if not hasattr(spin, 'proton'):
                raise RelaxProtonTypeError
            if not hasattr(spin, 'bond_length'):
                raise RelaxNoValueError("bond length")

            # Gyromagnetic ratios.
            gx = return_gyromagnetic_ratio(spin.heteronucleus)
            gh = return_gyromagnetic_ratio(spin.proton)

            # Calculate the RDC dipolar constant (in Hertz, and the 3 comes from the alignment tensor), and append it to the list.
            rdc_const.append(3.0/(2.0*pi) * dipolar_constant(gx, gh, spin.bond_length))

        # The RDC data.
        for align_id in cdp.align_ids:
            # No RDC data, so jump to the next alignment.
            if (hasattr(cdp, 'rdc_ids') and not align_id in cdp.rdc_ids):
                continue

            # Append empty arrays to the RDC structures.
            rdc.append([])
            rdc_err.append([])
            rdc_weight.append([])

            # Spin loop.
            for spin in spin_loop():
                # Skip deselected spins.
                if not spin.select:
                    continue

                # Skip spins without RDC data or XH bond vectors.
                if not hasattr(spin, 'rdc') or (not hasattr(spin, 'members') and not hasattr(spin, 'xh_vect') and not hasattr(spin, 'bond_vect')):
                    continue

                # Defaults of None.
                value = None
                error = None

                # The RDC.
                if sim_index != None:
                    value = spin.rdc_sim[align_id][sim_index]
                else:
                    value = spin.rdc[align_id]

                # The error.
                if hasattr(spin, 'rdc_err') and align_id in spin.rdc_err.keys():
                    error = spin.rdc_err[align_id]

                # Append the RDCs to the list.
                rdc[-1].append(value)

                # Append the RDC errors.
                rdc_err[-1].append(error)

                # Append the weight.
                if hasattr(spin, 'rdc_weight') and align_id in spin.rdc_weight.keys():
                    rdc_weight[-1].append(spin.rdc_weight[align_id])
                else:
                    rdc_weight[-1].append(1.0)

        # Convert to numpy objects.
        rdc = array(rdc, float64)
        rdc_err = array(rdc_err, float64)
        rdc_weight = array(rdc_weight, float64)
        unit_vect = array(unit_vect, float64)
        rdc_const = array(rdc_const, float64)

        # Return the data structures.
        return rdc, rdc_err, rdc_weight, unit_vect, rdc_const


    def _minimise_setup_tensors(self, sim_index=None):
        """Set up the data structures for optimisation using alignment tensors as base data sets.

        @keyword sim_index: The simulation index.  This should be None if normal optimisation is desired.
        @type sim_index:    None or int
        @return:            The assembled data structures for using alignment tensors as the base data for optimisation.  These include:
                                - full_tensors, the full tensors as concatenated arrays.
                                - red_tensors, the reduced tensors as concatenated arrays.
                                - red_err, the reduced tensor errors as concatenated arrays.
        @rtype:             tuple of 3 numpy nx5D, rank-1 arrays
        """

        # Checks.
        if not hasattr(cdp, 'ref_domain'):
            raise RelaxError("The reference domain has not been set up.")
        if not hasattr(cdp.align_tensors, 'reduction'):
            raise RelaxError("The tensor reductions have not been specified.")
        for i, tensor in self._tensor_loop():
            if not hasattr(tensor, 'domain'):
                raise RelaxError("The domain that the '%s' tensor is attached to has not been set" % tensor.name)

        # Initialise.
        n = len(cdp.align_tensors.reduction)
        full_tensors = zeros(n*5, float64)
        red_tensors  = zeros(n*5, float64)
        red_err = ones(n*5, float64) * 1e-5
        full_in_ref_frame = zeros(n, float64)

        # Loop over the full tensors.
        for i, tensor in self._tensor_loop(red=False):
            # The full tensor.
            full_tensors[5*i + 0] = tensor.Axx
            full_tensors[5*i + 1] = tensor.Ayy
            full_tensors[5*i + 2] = tensor.Axy
            full_tensors[5*i + 3] = tensor.Axz
            full_tensors[5*i + 4] = tensor.Ayz

            # The full tensor corresponds to the frame of reference.
            if cdp.ref_domain == tensor.domain:
                full_in_ref_frame[i] = 1

        # Loop over the reduced tensors.
        for i, tensor in self._tensor_loop(red=True):
            # The reduced tensor (simulation data).
            if sim_index != None:
                red_tensors[5*i + 0] = tensor.Axx_sim[sim_index]
                red_tensors[5*i + 1] = tensor.Ayy_sim[sim_index]
                red_tensors[5*i + 2] = tensor.Axy_sim[sim_index]
                red_tensors[5*i + 3] = tensor.Axz_sim[sim_index]
                red_tensors[5*i + 4] = tensor.Ayz_sim[sim_index]

            # The reduced tensor.
            else:
                red_tensors[5*i + 0] = tensor.Axx
                red_tensors[5*i + 1] = tensor.Ayy
                red_tensors[5*i + 2] = tensor.Axy
                red_tensors[5*i + 3] = tensor.Axz
                red_tensors[5*i + 4] = tensor.Ayz

            # The reduced tensor errors.
            if hasattr(tensor, 'Axx_err'):
                red_err[5*i + 0] = tensor.Axx_err
                red_err[5*i + 1] = tensor.Ayy_err
                red_err[5*i + 2] = tensor.Axy_err
                red_err[5*i + 3] = tensor.Axz_err
                red_err[5*i + 4] = tensor.Ayz_err

        # Return the data structures.
        return full_tensors, red_tensors, red_err, full_in_ref_frame


    def _param_num(self):
        """Determine the number of parameters in the model.

        @return:    The number of model parameters.
        @rtype:     int
        """

        # Init.
        num = 0

        # Update the model if needed.
        self._update_model()

        # Determine the data type.
        data_types = self._base_data_types()

        # The pivot point.
        if 'pcs' in data_types:
            num += 3

        # Average domain position parameters.
        if cdp.model in ['free rotor', 'iso cone, torsionless', 'iso cone, free rotor']:
            num += 2
        else:
            num += 3

        # Frame order eigenframe - the full frame.
        if cdp.model in ['iso cone', 'pseudo-ellipse', 'pseudo-ellipse, torsionless', 'pseudo-ellipse, free rotor']:
            num += 3

        # Frame order eigenframe - the isotropic cone axis.
        elif cdp.model in ['free rotor', 'iso cone, torsionless', 'iso cone, free rotor', 'rotor']:
            num += 2

        # Cone parameters - pseudo-elliptic cone parameters.
        if cdp.model in ['pseudo-ellipse', 'pseudo-ellipse, torsionless', 'pseudo-ellipse, free rotor']:
            num += 2

        # Cone parameters - single isotropic angle or order parameter.
        elif cdp.model in ['iso cone', 'iso cone, torsionless', 'iso cone, free rotor']:
            num += 1

        # Cone parameters - torsion angle.
        if cdp.model in ['rotor', 'line', 'iso cone', 'pseudo-ellipse']:
            num += 1

        # Return the number.
        return num


    def _pivot(self, pivot=None):
        """Set the pivot point for the 2 body motion.

        @param pivot:   The pivot point of the two bodies (domains, etc.) in the structural
                        coordinate system.
        @type pivot:    list of num
        """

        # Test if the current data pipe exists.
        pipes.test()

        # Set the pivot point.
        cdp.pivot = pivot

        # Convert to floats.
        for i in range(3):
            cdp.pivot[i] = float(cdp.pivot[i])


    def _ref_domain(self, ref=None):
        """Set the reference domain for the frame order, multi-domain models.

        @param ref: The reference domain.
        @type ref:  str
        """

        # Test if the current data pipe exists.
        pipes.test()

        # Test if the reference domain exists.
        exists = False
        for tensor_cont in cdp.align_tensors:
            if hasattr(tensor_cont, 'domain') and tensor_cont.domain == ref:
                exists = True
        if not exists:
            raise RelaxError("The reference domain cannot be found within any of the loaded tensors.")

        # Set the reference domain.
        cdp.ref_domain = ref

        # Update the model.
        if hasattr(cdp, 'model'):
            self._update_model()


    def _select_model(self, model=None):
        """Select the Frame Order model.

        @param model:   The Frame Order model.  This can be one of 'pseudo-ellipse', 'pseudo-ellipse, torsionless', 'pseudo-ellipse, free rotor', 'iso cone', 'iso cone, torsionless', 'iso cone, free rotor', 'line', 'line, torsionless', 'line, free rotor', 'rotor', 'rigid', 'free rotor'.
        @type model:    str
        """

        # Test if the current data pipe exists.
        pipes.test()

        # Test if the model name exists.
        if not model in ['pseudo-ellipse', 'pseudo-ellipse, torsionless', 'pseudo-ellipse, free rotor', 'iso cone', 'iso cone, torsionless', 'iso cone, free rotor', 'line', 'line, torsionless', 'line, free rotor', 'rotor', 'rigid', 'free rotor']:
            raise RelaxError("The model name " + repr(model) + " is invalid.")

        # Set the model
        cdp.model = model

        # Initialise the list of model parameters.
        cdp.params = []

        # Update the model.
        self._update_model()


    def _store_bc_tensors(self, target_fn):
        """Store the back-calculated reduced alignment tensors.

        @param target_fn:   The frame-order target function class.
        @type target_fn:    class instance
        """

        # Loop over the reduced tensors.
        for i, tensor in self._tensor_loop(red=True):
            # New name.
            name = tensor.name + ' bc'

            # Initialise the new tensor.
            align_tensor.init(tensor=name, params=(target_fn.red_tensors_bc[5*i + 0], target_fn.red_tensors_bc[5*i + 1], target_fn.red_tensors_bc[5*i + 2], target_fn.red_tensors_bc[5*i + 3], target_fn.red_tensors_bc[5*i + 4]), param_types=2)


    def _target_fn_setup(self, sim_index=None, scaling=True):
        """Initialise the target function for optimisation or direct calculation.

        @param sim_index:       The index of the simulation to optimise.  This should be None if normal optimisation is desired.
        @type sim_index:        None or int
        @param scaling:         If True, diagonal scaling is enabled during optimisation to allow the problem to be better conditioned.
        @type scaling:          bool
        """

        # Simulated annealing constraints.
        #lower, upper = self._assemble_limit_arrays()

        # Assemble the parameter vector.
        param_vector = self._assemble_param_vector(sim_index=sim_index)

        # Determine if alignment tensors or RDCs are to be used.
        data_types = self._base_data_types()

        # Diagonal scaling.
        scaling_matrix = None
        if len(param_vector):
            scaling_matrix = self._assemble_scaling_matrix(data_types=data_types, scaling=scaling)
            param_vector = dot(inv(scaling_matrix), param_vector)

        # Get the data structures for optimisation using the tensors as base data sets.
        full_tensors, red_tensors, red_tensor_err, full_in_ref_frame = self._minimise_setup_tensors(sim_index)

        # Get the data structures for optimisation using PCSs as base data sets.
        pcs, pcs_err, pcs_weight, pcs_atoms, paramag_centre, temp, frq = None, None, None, None, None, None, None
        if 'pcs' in data_types:
            pcs, pcs_err, pcs_weight, pcs_atoms, paramag_centre, temp, frq = self._minimise_setup_pcs(sim_index=sim_index)

        # Get the data structures for optimisation using RDCs as base data sets.
        rdcs, rdc_err, rdc_weight, rdc_vect, rdc_const = None, None, None, None, None
        if 'rdc' in data_types:
            rdcs, rdc_err, rdc_weight, rdc_vect, rdc_const = self._minimise_setup_rdcs(sim_index=sim_index)

        # Pivot optimisation.
        pivot_opt = False
        if 'pcs' in data_types:
            pivot_opt = True

        # Set up the optimisation function.
        target = frame_order.Frame_order(model=cdp.model, init_params=param_vector, full_tensors=full_tensors, full_in_ref_frame=full_in_ref_frame, rdcs=rdcs, rdc_errors=rdc_err, rdc_weights=rdc_weight, rdc_vect=rdc_vect, rdc_const=rdc_const, pcs=pcs, pcs_errors=pcs_err, pcs_weights=pcs_weight, pcs_atoms=pcs_atoms, temp=temp, frq=frq, paramag_centre=paramag_centre, scaling_matrix=scaling_matrix, pivot_opt=pivot_opt)

        # Return the data.
        return target, param_vector, data_types, scaling_matrix


    def _tensor_loop(self, red=False):
        """Generator method for looping over the full or reduced tensors.

        @keyword red:   A flag which if True causes the reduced tensors to be returned, and if False
                        the full tensors are returned.
        @type red:      bool
        @return:        The tensor index and the tensor.
        @rtype:         (int, AlignTensorData instance)
        """

        # Number of tensor pairs.
        n = len(cdp.align_tensors.reduction)

        # Alias.
        data = cdp.align_tensors
        list = data.reduction

        # Full or reduced index.
        if red:
            index = 1
        else:
            index = 0

        # Loop over the reduction list.
        for i in range(n):
            yield i, data[list[i][index]]


    def _update_model(self):
        """Update the model parameters as necessary."""

        # Re-initialise the list of model parameters.
        cdp.params = []

        # The pivot parameters.
        if 'pcs' in self._base_data_types():
            cdp.params.append('pivot_x')
            cdp.params.append('pivot_y')
            cdp.params.append('pivot_z')

        # The tensor rotation, or average domain position.
        if cdp.model not in ['free rotor', 'iso cone, torsionless', 'iso cone, free rotor']:
            cdp.params.append('ave_pos_alpha')
        cdp.params.append('ave_pos_beta')
        cdp.params.append('ave_pos_gamma')

        # Frame order eigenframe - the full frame.
        if cdp.model in ['iso cone', 'pseudo-ellipse', 'pseudo-ellipse, torsionless', 'pseudo-ellipse, free rotor']:
            cdp.params.append('eigen_alpha')
            cdp.params.append('eigen_beta')
            cdp.params.append('eigen_gamma')

        # Frame order eigenframe - the isotropic cone axis.
        elif cdp.model in ['free rotor', 'iso cone, torsionless', 'iso cone, free rotor', 'rotor']:
            cdp.params.append('axis_theta')
            cdp.params.append('axis_phi')

        # Cone parameters - pseudo-elliptic cone parameters.
        if cdp.model in ['pseudo-ellipse', 'pseudo-ellipse, torsionless', 'pseudo-ellipse, free rotor']:
            cdp.params.append('cone_theta_x')
            cdp.params.append('cone_theta_y')

        # Cone parameters - single isotropic angle or order parameter.
        elif cdp.model in ['iso cone', 'iso cone, torsionless']:
            cdp.params.append('cone_theta')
        elif cdp.model in ['iso cone, free rotor']:
            cdp.params.append('cone_s1')

        # Cone parameters - torsion angle.
        if cdp.model in ['rotor', 'line', 'iso cone', 'pseudo-ellipse']:
            cdp.params.append('cone_sigma_max')

        # Initialise the parameters in the current data pipe.
        for param in cdp.params:
            if not param in ['pivot_x', 'pivot_y', 'pivot_z'] and not hasattr(cdp, param):
                setattr(cdp, param, 0.0)


    def _unpack_opt_results(self, results, sim_index=None):
        """Unpack and store the Frame Order optimisation results.

        @param results:     The results tuple returned by the minfx generic_minimise() function.
        @type results:      tuple
        @param sim_index:   The index of the simulation to optimise.  This should be None for normal
                            optimisation.
        @type sim_index:    None or int
         """

        # Disassemble the results.
        if len(results) == 4:    # Grid search.
            param_vector, func, iter_count, warning = results
            f_count = iter_count
            g_count = 0.0
            h_count = 0.0
        else:
            param_vector, func, iter_count, f_count, g_count, h_count, warning = results

        # Catch infinite chi-squared values.
        if isInf(func):
            raise RelaxInfError('chi-squared')

        # Catch chi-squared values of NaN.
        if isNaN(func):
            raise RelaxNaNError('chi-squared')

        # Pivot point.
        if 'pcs' in self._base_data_types():
            # Store the pivot.
            cdp.pivot = param_vector[:3]

            # Then remove it from the params.
            param_vector = param_vector[3:]

        # Unpack the parameters.
        ave_pos_alpha, ave_pos_beta, ave_pos_gamma = None, None, None
        eigen_alpha, eigen_beta, eigen_gamma = None, None, None
        axis_theta, axis_phi = None, None
        cone_theta_x, cone_theta_y = None, None
        cone_theta = None
        cone_s1 = None
        cone_sigma_max = None
        if cdp.model == 'pseudo-ellipse':
            ave_pos_alpha, ave_pos_beta, ave_pos_gamma, eigen_alpha, eigen_beta, eigen_gamma, cone_theta_x, cone_theta_y, cone_sigma_max = param_vector
        elif cdp.model in ['pseudo-ellipse, torsionless', 'pseudo-ellipse, free rotor']:
            ave_pos_alpha, ave_pos_beta, ave_pos_gamma, eigen_alpha, eigen_beta, eigen_gamma, cone_theta_x, cone_theta_y = param_vector
        elif cdp.model == 'iso cone':
            ave_pos_alpha, ave_pos_beta, ave_pos_gamma, eigen_alpha, eigen_beta, eigen_gamma, cone_theta, cone_sigma_max = param_vector
        elif cdp.model in ['iso cone, torsionless']:
            ave_pos_beta, ave_pos_gamma, axis_theta, axis_phi, cone_theta = param_vector
            ave_pos_alpha = None
        elif cdp.model in ['iso cone, free rotor']:
            ave_pos_beta, ave_pos_gamma, axis_theta, axis_phi, cone_s1 = param_vector
            ave_pos_alpha = None
        elif cdp.model == 'line':
            ave_pos_alpha, ave_pos_beta, ave_pos_gamma, eigen_alpha, eigen_beta, eigen_gamma, cone_theta_x, cone_sigma_max = param_vector
        elif cdp.model in ['line, torsionless', 'line, free rotor']:
            ave_pos_alpha, ave_pos_beta, ave_pos_gamma, eigen_alpha, eigen_beta, eigen_gamma, cone_theta_x, cone_sigma_max = param_vector
        elif cdp.model in ['rotor']:
            ave_pos_alpha, ave_pos_beta, ave_pos_gamma, axis_theta, axis_phi, cone_sigma_max = param_vector
        elif cdp.model in ['free rotor']:
            ave_pos_beta, ave_pos_gamma, axis_theta, axis_phi = param_vector
            ave_pos_alpha = None
        elif cdp.model == 'rigid':
            ave_pos_alpha, ave_pos_beta, ave_pos_gamma = param_vector

        # Monte Carlo simulation data structures.
        if sim_index != None:
            # Average position parameters.
            if ave_pos_alpha != None:
                cdp.ave_pos_alpha_sim[sim_index] = wrap_angles(ave_pos_alpha, 0.0, 2.0*pi)
            if ave_pos_beta != None:
                cdp.ave_pos_beta_sim[sim_index] = wrap_angles(ave_pos_beta, 0.0, 2.0*pi)
            if ave_pos_gamma != None:
                cdp.ave_pos_gamma_sim[sim_index] = wrap_angles(ave_pos_gamma, 0.0, 2.0*pi)

            # Eigenframe parameters.
            if eigen_alpha != None:
                cdp.eigen_alpha_sim[sim_index] = wrap_angles(eigen_alpha, 0.0, 2.0*pi)
            if eigen_beta != None:
                cdp.eigen_beta_sim[sim_index] =  wrap_angles(eigen_beta,  0.0, 2.0*pi)
            if eigen_gamma != None:
                cdp.eigen_gamma_sim[sim_index] = wrap_angles(eigen_gamma, 0.0, 2.0*pi)
            if axis_theta != None:
                cdp.axis_theta_sim[sim_index] = axis_theta
            if axis_phi != None:
                cdp.axis_phi_sim[sim_index] = axis_phi

            # Cone parameters.
            if cone_theta != None:
                cdp.cone_theta_sim[sim_index] = cone_theta
            if cone_s1 != None:
                cdp.cone_s1_sim[sim_index] = cone_s1
                cdp.cone_theta_sim[sim_index] = order_parameters.iso_cone_S_to_theta(cone_s1)
            if cone_theta_x != None:
                cdp.cone_theta_x_sim[sim_index] = cone_theta_x
            if cone_theta_y != None:
                cdp.cone_theta_y_sim[sim_index] = cone_theta_y
            if cone_sigma_max != None:
                cdp.cone_sigma_max_sim[sim_index] = abs(cone_sigma_max)

            # Optimisation stats.
            cdp.chi2_sim[sim_index] = func
            cdp.iter_sim[sim_index] = iter_count
            cdp.f_count_sim[sim_index] = f_count
            cdp.g_count_sim[sim_index] = g_count
            cdp.h_count_sim[sim_index] = h_count
            cdp.warning_sim[sim_index] = warning

        # Normal data structures.
        else:
            # Average position parameters.
            if ave_pos_alpha != None:
                cdp.ave_pos_alpha = wrap_angles(ave_pos_alpha, 0.0, 2.0*pi)
            if ave_pos_beta != None:
                cdp.ave_pos_beta = wrap_angles(ave_pos_beta, 0.0, 2.0*pi)
            if ave_pos_gamma != None:
                cdp.ave_pos_gamma = wrap_angles(ave_pos_gamma, 0.0, 2.0*pi)

            # Eigenframe parameters.
            if eigen_alpha != None:
                cdp.eigen_alpha = wrap_angles(eigen_alpha, 0.0, 2.0*pi)
            if eigen_beta != None:
                cdp.eigen_beta =  wrap_angles(eigen_beta,  0.0, 2.0*pi)
            if eigen_gamma != None:
                cdp.eigen_gamma = wrap_angles(eigen_gamma, 0.0, 2.0*pi)
            if axis_theta != None:
                cdp.axis_theta = axis_theta
            if axis_phi != None:
                cdp.axis_phi = axis_phi

            # Cone parameters.
            if cone_theta != None:
                cdp.cone_theta = cone_theta
            if cone_s1 != None:
                cdp.cone_s1 = cone_s1
                cdp.cone_theta = order_parameters.iso_cone_S_to_theta(cone_s1)
            if cone_theta_x != None:
                cdp.cone_theta_x = cone_theta_x
            if cone_theta_y != None:
                cdp.cone_theta_y = cone_theta_y
            if cone_sigma_max != None:
                cdp.cone_sigma_max = abs(cone_sigma_max)

            # Optimisation stats.
            cdp.chi2 = func
            cdp.iter = iter_count
            cdp.f_count = f_count
            cdp.g_count = g_count
            cdp.h_count = h_count
            cdp.warning = warning


    def base_data_loop(self):
        """Generator method for looping nothing.

        The loop essentially consists of a single element.

        @return:    Nothing.
        @rtype:     None
        """

        yield None


    def calculate(self, spin_id=None, verbosity=1, sim_index=None):
        """Calculate the chi-squared value for the current parameter values.

        @keyword spin_id:   The spin identification string (unused).
        @type spin_id:      None
        @keyword verbosity: The amount of information to print.  The higher the value, the greater the verbosity.
        @type verbosity:    int
        @keyword sim_index: The optional MC simulation index (unused).
        @type sim_index:    None or int
        """

        # Assemble the parameter vector.
        param_vector = self._assemble_param_vector()

        # Get the data structures for optimisation using the tensors as base data sets.
        full_tensors, red_tensors, red_tensor_err, full_in_ref_frame = self._minimise_setup_tensors()

        # Set up the optimisation function.
        target = frame_order.Frame_order(model=cdp.model, full_tensors=full_tensors, red_tensors=red_tensors, red_errors=red_tensor_err, full_in_ref_frame=full_in_ref_frame)

        # Make a single function call.  This will cause back calculation and the data will be stored in the class instance.
        chi2 = target.func(param_vector)

        # Set the chi2.
        cdp.chi2 = chi2

        # Store the back-calculated tensors.
        self._store_bc_tensors(target)


    def create_mc_data(self, data_id=None):
        """Create the Monte Carlo data by back calculating the reduced tensor data.

        @keyword data_id:   Unused.
        @type data_id:      None
        @return:            The Monte Carlo simulation data.
        @rtype:             list of floats
        """

        # Back calculate the tensors.
        red_tensors_bc = self._back_calc()

        # Return the data.
        return red_tensors_bc


    def get_param_names(self, model_info=None):
        """Return a vector of parameter names.

        @keyword model_info:    The model index from model_info().
        @type model_info:       int
        @return:                The vector of parameter names.
        @rtype:                 list of str
        """

        # First update the model, if needed.
        self._update_model()

        # Return the parameter list object.
        return cdp.params


    def get_param_values(self, model_info=None, sim_index=None):
        """Return a vector of parameter values.

        @keyword model_info:    The model index from model_info().  This is zero for the global models or equal to the global spin index (which covers the molecule, residue, and spin indices).
        @type model_info:       int
        @keyword sim_index:     The Monte Carlo simulation index.
        @type sim_index:        int
        @return:                The vector of parameter values.
        @rtype:                 list of str
        """

        # Assemble the values and return it.
        return self._assemble_param_vector(sim_index=sim_index)


    def grid_search(self, lower=None, upper=None, inc=None, constraints=False, verbosity=0, sim_index=None):
        """Perform a grid search.

        @keyword lower:         The lower bounds of the grid search which must be equal to the number of parameters in the model.
        @type lower:            list of float
        @keyword upper:         The upper bounds of the grid search which must be equal to the number of parameters in the model.
        @type upper:            list of float
        @keyword inc:           The increments for each dimension of the space for the grid search. The number of elements in the array must equal to the number of parameters in the model.
        @type inc:              int or list of int
        @keyword constraints:   If True, constraints are applied during the grid search (eliminating parts of the grid).  If False, no constraints are used.
        @type constraints:      bool
        @keyword verbosity:     A flag specifying the amount of information to print.  The higher the value, the greater the verbosity.
        @type verbosity:        int
        @keyword sim_index:     The Monte Carlo simulation index.
        @type sim_index:        None or int
        """

        # Test if the Frame Order model has been set up.
        if not hasattr(cdp, 'model'):
            raise RelaxNoModelError('Frame Order')

        # The number of parameters.
        n = self._param_num()

        # If inc is an int, convert it into an array of that value.
        if isinstance(inc, int):
            incs = [inc]*n
        else:
            incs = inc

        # Sanity check.
        if len(incs) != n:
            raise RelaxError("The size of the increment list %s does not match the number of parameters in %s." % (incs, cdp.params))

        # Initialise the grid increments structures.
        lower_list = lower
        upper_list = upper
        grid = []
        """This structure is a list of lists.  The first dimension corresponds to the model
        parameter.  The second dimension are the grid node positions."""

        # Generate the grid.
        for i in range(n):
            # Fixed parameter.
            if incs[i] == None:
                grid.append(None)
                continue

            # Reset.
            dist_type = None
            end_point = True

            # The pivot point.
            if cdp.params[i] == 'pivot_x':
                lower = cdp.pivot[0] - 10.0
                upper = cdp.pivot[0] + 10.0
            elif cdp.params[i] == 'pivot_y':
                lower = cdp.pivot[1] - 10.0
                upper = cdp.pivot[1] + 10.0
            elif cdp.params[i] == 'pivot_z':
                lower = cdp.pivot[2] - 10.0
                upper = cdp.pivot[2] + 10.0

            # Linear angle grid from 0 to one inc before 2pi.
            if cdp.params[i] in ['ave_pos_alpha', 'ave_pos_gamma', 'eigen_alpha', 'eigen_gamma', 'axis_phi']:
                lower = 0.0
                upper = 2*pi * (1.0 - 1.0/incs[i])

            # Arccos grid from 0 to pi.
            if cdp.params[i] in ['ave_pos_beta', 'eigen_beta', 'axis_theta']:
                # Change the default increment numbers.
                if not isinstance(inc, list):
                    incs[i] = int(incs[i] / 2) + 1

                # The distribution type and end point.
                dist_type = 'acos'
                end_point = False

                # Set the default bounds.
                lower = 0.0
                upper = pi

            # The isotropic cone order parameter.
            if cdp.params[i] == 'cone_s1':
                lower = -0.125
                upper = 1.0

            # Linear angle grid from 0 to pi excluding the outer points.
            if cdp.params[i] in ['cone_theta', 'cone_theta_x', 'cone_theta_y', 'cone_sigma_max']:
                lower = pi * (1.0/incs[i])
                upper = pi * (1.0 - 1.0/incs[i])

            # Over-ride the bounds.
            if lower_list:
                lower = lower_list[i]
            if upper_list:
                upper = upper_list[i]

            # Append the grid row.
            row = self._grid_row(incs[i], lower, upper, dist_type=dist_type, end_point=end_point)
            grid.append(row)

            # Remove an inc if the end point has been removed.
            if not end_point:
                incs[i] -= 1

        # Total number of points.
        total_pts = 1
        for i in range(n):
            # Fixed parameter.
            if grid[i] == None:
                continue

            total_pts = total_pts * len(grid[i])

        # Check the number.
        max_pts = 50e6
        if total_pts > max_pts:
            raise RelaxError("The total number of grid points '%s' exceeds the maximum of '%s'." % (total_pts, int(max_pts)))

        # Build the points array.
        pts = zeros((total_pts, n), float64)
        indices = zeros(n, int)
        for i in range(total_pts):
            # Loop over the dimensions.
            for j in range(n):
                # Fixed parameter.
                if grid[j] == None:
                    # Get the current parameter value.
                    pts[i, j] = getattr(cdp, cdp.params[j])

                # Add the point coordinate.
                else:
                    pts[i, j] = grid[j][indices[j]]

            # Increment the step positions.
            for j in range(n):
                if incs[j] != None and indices[j] < incs[j]-1:
                    indices[j] += 1
                    break    # Exit so that the other step numbers are not incremented.
                else:
                    indices[j] = 0

        # Minimisation.
        self.minimise(min_algor='grid', min_options=pts, constraints=constraints, verbosity=verbosity, sim_index=sim_index)


    def is_spin_param(self, name):
        """State that the parameter is not spin specific.

        @param name:    The name of the parameter.
        @type name:     str
        @return:        False.
        @rtype:         bool
        """

        # Not spin specific!
        return False


    def map_bounds(self, param, spin_id=None):
        """Create bounds for the OpenDX mapping function.

        @param param:       The name of the parameter to return the lower and upper bounds of.
        @type param:        str
        @param spin_id:     The spin identification string (unused).
        @type spin_id:      None
        @return:            The upper and lower bounds of the parameter.
        @rtype:             list of float
        """

        # Average position Euler angles.
        if param in ['ave_pos_alpha', 'ave_pos_beta', 'ave_pos_gamma']:
            return [0.0, 2*pi]

        # Axis spherical coordinate theta.
        if param == 'axis_theta':
            return [0.0, pi]

        # Axis spherical coordinate phi.
        if param == 'axis_phi':
            return [0.0, 2*pi]

        # Cone angle.
        if param == 'cone_theta':
            return [0.0, pi]


    def minimise(self, min_algor=None, min_options=None, func_tol=None, grad_tol=None, max_iterations=None, constraints=False, scaling=True, verbosity=0, sim_index=None, lower=None, upper=None, inc=None):
        """Minimisation function.

        @param min_algor:       The minimisation algorithm to use.
        @type min_algor:        str
        @param min_options:     An array of options to be used by the minimisation algorithm.
        @type min_options:      array of str
        @param func_tol:        The function tolerance which, when reached, terminates optimisation.
                                Setting this to None turns of the check.
        @type func_tol:         None or float
        @param grad_tol:        The gradient tolerance which, when reached, terminates optimisation.
                                Setting this to None turns of the check.
        @type grad_tol:         None or float
        @param max_iterations:  The maximum number of iterations for the algorithm.
        @type max_iterations:   int
        @param constraints:     If True, constraints are used during optimisation.
        @type constraints:      bool
        @param scaling:         If True, diagonal scaling is enabled during optimisation to allow
                                the problem to be better conditioned.
        @type scaling:          bool
        @param verbosity:       A flag specifying the amount of information to print.  The higher
                                the value, the greater the verbosity.
        @type verbosity:        int
        @param sim_index:       The index of the simulation to optimise.  This should be None if
                                normal optimisation is desired.
        @type sim_index:        None or int
        @keyword lower:         The lower bounds of the grid search which must be equal to the number of parameters in the model.  This optional argument is only used when doing a grid search.
        @type lower:            array of numbers
        @keyword upper:         The upper bounds of the grid search which must be equal to the number of parameters in the model.  This optional argument is only used when doing a grid search.
        @type upper:            array of numbers
        @keyword inc:           The increments for each dimension of the space for the grid search.  The number of elements in the array must equal to the number of parameters in the model.  This argument is only used when doing a grid search.
        @type inc:              array of int
        """

        # Set up the target function for direct calculation.
        model, param_vector, data_types, scaling_matrix = self._target_fn_setup(sim_index=sim_index, scaling=scaling)

        # Constraints not implemented yet.
        if constraints:
            # Turn the constraints off.
            constraints = False

            # Remove the method of multipliers arg.
            if not search('^[Gg]rid', min_algor):
                min_algor = min_options[0]
                min_options = min_options[1:]

            # Throw a warning.
            warn(RelaxWarning("Constraints are as of yet not implemented - turning this option off."))

        # Grid search.
        if search('^[Gg]rid', min_algor):
            results = grid_point_array(func=model.func, args=(), points=min_options, verbosity=verbosity)

        # Minimisation.
        else:
            results = generic_minimise(func=model.func, args=(), x0=param_vector, min_algor=min_algor, min_options=min_options, func_tol=func_tol, grad_tol=grad_tol, maxiter=max_iterations, full_output=True, print_flag=verbosity)

        # Unpack the results.
        self._unpack_opt_results(results, sim_index)

        # Store the back-calculated tensors.
        self._store_bc_tensors(model)



    def model_loop(self):
        """Dummy generator method.

        In this case only a single model per spin system is assumed.  Hence the yielded data is the
        spin container object.


        @return:    Information about the model which for this analysis is the spin container.
        @rtype:     SpinContainer instance
        """

        # Don't return anything, just loop once.
        yield None


    def model_statistics(self, model_info=None, spin_id=None, global_stats=None):
        """Return the k, n, and chi2 model statistics.

        k - number of parameters.
        n - number of data points.
        chi2 - the chi-squared value.


        @keyword model_info:    Unused.
        @type model_info:       None
        @keyword spin_id:       The spin identification string (unused).
        @type spin_id:          None
        @keyword global_stats:  Unused.
        @type global_stats:     None
        @return:                The optimisation statistics, in tuple format, of the number of
                                parameters (k), the number of data points (n), and the chi-squared
                                value (chi2).
        @rtype:                 tuple of (int, int, float)
        """

        # Count the number of parameters.
        param_vector = self._assemble_param_vector()
        k = len(param_vector)

        # The number of data points.
        n = len(cdp.align_tensors.reduction)

        # The chi2 value.
        if not hasattr(cdp, 'chi2'):
            raise RelaxError("Statistics are not available, most likely because the model has not been optimised.")
        chi2 = cdp.chi2

        # Return the data.
        return k, n, chi2


    def return_error(self, data_id):
        """Return the alignment tensor error structure.

        @param data_id: The information yielded by the base_data_loop() generator method.
        @type data_id:  None
        @return:        The array of tensor error values.
        @rtype:         list of float
        """

        # Get the tensor data structures.
        full_tensors, red_tensors, red_tensor_err, full_in_ref_frame = self._minimise_setup_tensors()

        # Return the errors.
        return red_tensor_err


    def return_units(self, param):
        """Return a string representing the parameters units.

        @param param:   The name of the parameter to return the units string for.
        @type param:    str
        @return:        The parameter units string.
        @rtype:         str
        """

        # Average position Euler angles.
        if param in ['ave_pos_alpha', 'ave_pos_beta', 'ave_pos_gamma']:
            return 'rad'

        # Eigenframe angles.
        if param in ['eigen_alpha', 'eigen_beta', 'eigen_gamma', 'axis_theta', 'axis_phi']:
            return 'rad'

        # Cone angles.
        if param in ['cone_theta_x', 'cone_theta_y', 'cone_sigma_max', 'cone_theta']:
            return 'rad'


    def set_error(self, model_info, index, error):
        """Set the parameter errors.

        @param model_info:  The model information originating from model_loop() (unused).
        @type model_info:   None
        @param index:       The index of the parameter to set the errors for.
        @type index:        int
        @param error:       The error value.
        @type error:        float
        """

        # Parameter increment counter.
        inc = 0

        # Loop over the residue specific parameters.
        for param in self.data_names(set='params'):
            # Return the parameter array.
            if index == inc:
                setattr(cdp, param + "_err", error)

            # Increment.
            inc = inc + 1

        # Add some additional parameters.
        if cdp.model == 'iso cone, free rotor' and inc == index:
            setattr(cdp, 'cone_theta_err', error)



    def set_selected_sim(self, model_info, select_sim):
        """Set the simulation selection flag for the spin.

        @param model_info:  The model information originating from model_loop() (unused).
        @type model_info:   None
        @param select_sim:  The selection flag for the simulations.
        @type select_sim:   bool
        """

        # Set the array.
        cdp.select_sim = deepcopy(select_sim)


    def sim_init_values(self):
        """Initialise the Monte Carlo parameter values."""

        # Get the parameter object names.
        param_names = self.data_names(set='params')

        # Add some additional parameters.
        if cdp.model == 'iso cone, free rotor':
            param_names.append('cone_theta')

        # Get the minimisation statistic object names.
        min_names = self.data_names(set='min')


        # Test if Monte Carlo parameter values have already been set.
        #############################################################

        # Loop over all the parameter names.
        for object_name in param_names:
            # Name for the simulation object.
            sim_object_name = object_name + '_sim'

            # Test if the simulation object already exists.
            if hasattr(cdp, sim_object_name):
                raise RelaxError("Monte Carlo parameter values have already been set.")


        # Set the Monte Carlo parameter values.
        #######################################

        # Loop over all the data names.
        for object_name in param_names:
            # Skip non-existent objects.
            if not hasattr(cdp, object_name):
                continue

            # Name for the simulation object.
            sim_object_name = object_name + '_sim'

            # Create the simulation object.
            setattr(cdp, sim_object_name, [])

            # Get the simulation object.
            sim_object = getattr(cdp, sim_object_name)

            # Loop over the simulations.
            for j in range(cdp.sim_number):
                # Copy and append the data.
                sim_object.append(deepcopy(getattr(cdp, object_name)))

        # Loop over all the minimisation object names.
        for object_name in min_names:
            # Name for the simulation object.
            sim_object_name = object_name + '_sim'

            # Create the simulation object.
            setattr(cdp, sim_object_name, [])

            # Get the simulation object.
            sim_object = getattr(cdp, sim_object_name)

            # Loop over the simulations.
            for j in range(cdp.sim_number):
                # Copy and append the data.
                sim_object.append(deepcopy(getattr(cdp, object_name)))


    def sim_pack_data(self, data_id, sim_data):
        """Pack the Monte Carlo simulation data.

        @param data_id:     The spin identification string, as yielded by the base_data_loop() generator method.
        @type data_id:      None
        @param sim_data:    The Monte Carlo simulation data.
        @type sim_data:     list of float
        """

        # Transpose the data.
        sim_data = transpose(sim_data)

        # Loop over the reduced tensors.
        for i, tensor in self._tensor_loop(red=True):
            # Set the simulation number.
            tensor.set_sim_num(cdp.sim_number)

            # Loop over the simulations.
            for j in range(cdp.sim_number):
                # Set the reduced tensor simulation data.
                tensor.set(param='Axx', value=sim_data[5*i + 0][j], category='sim', sim_index=j)
                tensor.set(param='Ayy', value=sim_data[5*i + 1][j], category='sim', sim_index=j)
                tensor.set(param='Axy', value=sim_data[5*i + 2][j], category='sim', sim_index=j)
                tensor.set(param='Axz', value=sim_data[5*i + 3][j], category='sim', sim_index=j)
                tensor.set(param='Ayz', value=sim_data[5*i + 4][j], category='sim', sim_index=j)


    def sim_return_param(self, model_info, index):
        """Return the array of simulation parameter values.

        @param model_info:  The model information originating from model_loop() (unused).
        @type model_info:   None
        @param index:       The index of the parameter to return the array of values for.
        @type index:        int
        """

        # Parameter increment counter.
        inc = 0

        # Get the parameter object names.
        param_names = self.data_names(set='params')

        # Loop over the parameters.
        for param in param_names:
            # Skip non-existent objects.
            if not hasattr(cdp, param):
                continue

            # Return the parameter array.
            if index == inc:
                return getattr(cdp, param + "_sim")

            # Increment.
            inc = inc + 1

        # Add some additional parameters.
        if cdp.model == 'iso cone, free rotor' and inc == index:
            return getattr(cdp, 'cone_theta_sim')


    def sim_return_selected(self, model_info):
        """Return the array of selected simulation flags for the spin.

        @param model_info:  The model information originating from model_loop() (unused).
        @type model_info:   None
        @return:            The array of selected simulation flags.
        @rtype:             list of int
        """

        # Return the array.
        return cdp.select_sim<|MERGE_RESOLUTION|>--- conflicted
+++ resolved
@@ -64,12 +64,7 @@
         self.eliminate = self._eliminate_false
         self.overfit_deselect = self._overfit_deselect_dummy
         self.return_conversion_factor = self._return_no_conversion_factor
-<<<<<<< HEAD
-        self.set_param_values = self._set_param_values_global
-=======
-        self.return_data_name = self._return_data_name
         self.set_param_values = self._set_param_values_spin
->>>>>>> cfe18098
 
         # Set up the global parameters.
         self.PARAMS.add('ave_pos_alpha', scope='global', units='rad', desc='The average position alpha Euler angle', py_type=float, set='params', err=True, sim=True)
