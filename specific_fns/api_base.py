--- conflicted
+++ resolved
@@ -67,13 +67,8 @@
         raise RelaxImplementError
 
 
-<<<<<<< HEAD
-    def bmrb_read(self, file_path, version=None):
-        """Prototype method for reading the data from a BMRB NMR-STAR v3.1 formatted file.
-=======
     def bmrb_read(self, file_path, version=None, sample_conditions=None):
         """Prototype method for reading the data from a BMRB NMR-STAR formatted file.
->>>>>>> 9f4c1d00
 
         @param file_path:   The full file path.
         @type file_path:    str
