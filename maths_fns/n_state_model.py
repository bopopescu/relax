--- conflicted
+++ resolved
@@ -154,13 +154,8 @@
         self.params = 1.0 * init_params    # Force a copy of the data to be stored.
         self.fixed_tensors = fixed_tensors
         self.deltaij = pcs
-<<<<<<< HEAD
         self.rdc = rdcs
-        self.dip_vect = xh_vect
-=======
-        self.Dij = rdcs
         self.dip_vect = rdc_vect
->>>>>>> e8b53a8b
         self.dip_const = dip_const
         self.temp = temp
         self.frq = frq
@@ -309,60 +304,36 @@
                     self.rdc_errors = rdc_errors
                 else:
                     # Missing errors.
-<<<<<<< HEAD
-                    self.rdc_errors = ones((self.num_align, self.num_spins), float64)
-
-            # Missing data matrices (RDC).
-            if self.rdc_flag:
-                self.missing_rdc = zeros((self.num_align, self.num_spins), float64)
-=======
-                    self.rdc_sigma_ij = ones((self.num_align, self.num_interatom), float64)
+                    self.rdc_errors = ones((self.num_align, self.num_interatom), float64)
 
             # Missing data matrices (RDC).
             if self.rdc_flag_sum:
-                self.missing_Dij = zeros((self.num_align, self.num_interatom), float64)
->>>>>>> e8b53a8b
+                self.missing_rdc = zeros((self.num_align, self.num_interatom), float64)
 
             # Missing data matrices (PCS).
             if self.pcs_flag_sum:
                 self.missing_deltaij = zeros((self.num_align, self.num_spins), float64)
 
             # Clean up problematic data and put the weights into the errors..
-<<<<<<< HEAD
-            if self.rdc_flag or self.pcs_flag:
-                for i in xrange(self.num_align):
-                    for j in xrange(self.num_spins):
-                        if self.rdc_flag:
-                            if isNaN(self.rdc[i, j]):
-                                # Set the flag.
-                                self.missing_rdc[i, j] = 1
-
-                                # Change the NaN to zero.
-                                self.rdc[i, j] = 0.0
-
-                                # Change the error to one (to avoid zero division).
-                                self.rdc_errors[i, j] = 1.0
-=======
             if self.rdc_flag_sum or self.pcs_flag_sum:
                 for align_index in xrange(self.num_align):
                     if self.rdc_flag_sum:
                         for j in xrange(self.num_interatom):
-                            if isNaN(self.Dij[align_index, j]):
+                            if isNaN(self.rdc[align_index, j]):
                                 # Set the flag.
-                                self.missing_Dij[align_index, j] = 1
+                                self.missing_rdc[align_index, j] = 1
 
                                 # Change the NaN to zero.
-                                self.Dij[align_index, j] = 0.0
+                                self.rdc[align_index, j] = 0.0
 
                                 # Change the error to one (to avoid zero division).
-                                self.rdc_sigma_ij[align_index, j] = 1.0
->>>>>>> e8b53a8b
+                                self.rdc_errors[align_index, j] = 1.0
 
                                 # Change the weight to one.
                                 rdc_weights[align_index, j] = 1.0
 
                             # The RDC weights.
-                            self.rdc_sigma_ij[align_index, j] = self.rdc_sigma_ij[align_index, j] / sqrt(rdc_weights[align_index, j])
+                            self.rdc_errors[align_index, j] = self.rdc_errors[align_index, j] / sqrt(rdc_weights[align_index, j])
 
 
                     if self.pcs_flag_sum:
@@ -375,28 +346,13 @@
                                 self.deltaij[align_index, j] = 0.0
 
                                 # Change the error to one (to avoid zero division).
-<<<<<<< HEAD
-                                self.pcs_errors[i, j] = 1.0
-
-                                # Change the weight to one.
-                                pcs_weights[i, j] = 1.0
-
-                        # The RDC weights.
-                        if self.rdc_flag:
-                            self.rdc_errors[i, j] = self.rdc_errors[i, j] / sqrt(rdc_weights[i, j])
-
-                        # The PCS weights.
-                        if self.pcs_flag:
-                            self.pcs_errors[i, j] = self.pcs_errors[i, j] / sqrt(pcs_weights[i, j])
-=======
-                                self.pcs_sigma_ij[align_index, j] = 1.0
+                                self.pcs_errors[align_index, j] = 1.0
 
                                 # Change the weight to one.
                                 pcs_weights[align_index, j] = 1.0
->>>>>>> e8b53a8b
 
                             # The PCS weights.
-                            self.pcs_sigma_ij[align_index, j] = self.pcs_sigma_ij[align_index, j] / sqrt(pcs_weights[align_index, j])
+                            self.pcs_errors[align_index, j] = self.pcs_errors[align_index, j] / sqrt(pcs_weights[align_index, j])
 
             # The paramagnetic centre vectors and distances.
             if self.pcs_flag_sum:
@@ -416,15 +372,9 @@
             self.d2deltaij_theta = zeros((self.total_num_params, self.total_num_params, self.num_align, self.num_spins), float64)
 
             # RDC function, gradient, and Hessian matrices.
-<<<<<<< HEAD
-            self.rdc_theta = zeros((self.num_align, self.num_spins), float64)
-            self.drdc_theta = zeros((self.total_num_params, self.num_align, self.num_spins), float64)
-            self.d2rdc_theta = zeros((self.total_num_params, self.total_num_params, self.num_align, self.num_spins), float64)
-=======
-            self.Dij_theta = zeros((self.num_align, self.num_interatom), float64)
-            self.dDij_theta = zeros((self.total_num_params, self.num_align, self.num_interatom), float64)
-            self.d2Dij_theta = zeros((self.total_num_params, self.total_num_params, self.num_align, self.num_interatom), float64)
->>>>>>> e8b53a8b
+            self.rdc_theta = zeros((self.num_align, self.num_interatom), float64)
+            self.drdc_theta = zeros((self.total_num_params, self.num_align, self.num_interatom), float64)
+            self.d2rdc_theta = zeros((self.total_num_params, self.total_num_params, self.num_align, self.num_interatom), float64)
 
             # Set the target function, gradient, and Hessian (paramagnetic centre optimisation).
             if not self.centre_fixed:
@@ -696,13 +646,8 @@
                 # Loop over the spin pairs k.
                 for j in xrange(self.num_interatom):
                     # Calculate the average RDC.
-<<<<<<< HEAD
-                    if not self.missing_rdc[i, j]:
-                        self.rdc_theta[i, j] = ave_rdc_tensor(self.dip_const[j], self.dip_vect[j], self.N, self.A[i], weights=self.probs)
-=======
-                    if not self.missing_Dij[align_index, j]:
-                        self.Dij_theta[align_index, j] = ave_rdc_tensor(self.dip_const[j], self.dip_vect[j], self.N, self.A[align_index], weights=self.probs)
->>>>>>> e8b53a8b
+                    if not self.missing_rdc[align_index, j]:
+                        self.rdc_theta[align_index, j] = ave_rdc_tensor(self.dip_const[j], self.dip_vect[j], self.N, self.A[align_index], weights=self.probs)
 
             # The back calculated PCS.
             if self.pcs_flag[align_index]:
@@ -713,21 +658,12 @@
                         self.deltaij_theta[align_index, j] = ave_pcs_tensor(self.pcs_const[align_index, j], self.paramag_unit_vect[j], self.N, self.A[align_index], weights=self.probs)
 
             # Calculate and sum the single alignment chi-squared value (for the RDC).
-<<<<<<< HEAD
-            if self.rdc_flag:
-                chi2_sum = chi2_sum + chi2(self.rdc[i], self.rdc_theta[i], self.rdc_errors[i])
-
-            # Calculate and sum the single alignment chi-squared value (for the PCS).
-            if self.pcs_flag:
-                chi2_sum = chi2_sum + chi2(self.deltaij[i], self.deltaij_theta[i], self.pcs_errors[i])
-=======
             if self.rdc_flag[align_index]:
-                chi2_sum = chi2_sum + chi2(self.Dij[align_index], self.Dij_theta[align_index], self.rdc_sigma_ij[align_index])
+                chi2_sum = chi2_sum + chi2(self.rdc[align_index], self.rdc_theta[align_index], self.rdc_errors[align_index])
 
             # Calculate and sum the single alignment chi-squared value (for the PCS).
             if self.pcs_flag[align_index]:
-                chi2_sum = chi2_sum + chi2(self.deltaij[align_index], self.deltaij_theta[align_index], self.pcs_sigma_ij[align_index])
->>>>>>> e8b53a8b
+                chi2_sum = chi2_sum + chi2(self.deltaij[align_index], self.deltaij_theta[align_index], self.pcs_errors[align_index])
 
         # Return the chi-squared value.
         return chi2_sum
@@ -907,13 +843,8 @@
                 # Loop over the spin pairs k.
                 for j in xrange(self.num_interatom):
                     # Calculate the average RDC.
-<<<<<<< HEAD
-                    if not self.missing_rdc[i, j]:
-                        self.rdc_theta[i, j] = ave_rdc_tensor(self.dip_const[j], self.dip_vect[j], self.N, self.A[i], weights=self.probs)
-=======
-                    if not self.missing_Dij[align_index, j]:
-                        self.Dij_theta[align_index, j] = ave_rdc_tensor(self.dip_const[j], self.dip_vect[j], self.N, self.A[align_index], weights=self.probs)
->>>>>>> e8b53a8b
+                    if not self.missing_rdc[align_index, j]:
+                        self.rdc_theta[align_index, j] = ave_rdc_tensor(self.dip_const[j], self.dip_vect[j], self.N, self.A[align_index], weights=self.probs)
 
             # The back calculated PCS.
             if self.pcs_flag[align_index]:
@@ -924,21 +855,12 @@
                         self.deltaij_theta[align_index, j] = ave_pcs_tensor(self.pcs_const[align_index, j], self.paramag_unit_vect[j], self.N, self.A[align_index], weights=self.probs)
 
             # Calculate and sum the single alignment chi-squared value (for the RDC).
-<<<<<<< HEAD
-            if self.rdc_flag:
-                chi2_sum = chi2_sum + chi2(self.rdc[i], self.rdc_theta[i], self.rdc_errors[i])
-
-            # Calculate and sum the single alignment chi-squared value (for the PCS).
-            if self.pcs_flag:
-                chi2_sum = chi2_sum + chi2(self.deltaij[i], self.deltaij_theta[i], self.pcs_errors[i])
-=======
             if self.rdc_flag[align_index]:
-                chi2_sum = chi2_sum + chi2(self.Dij[align_index], self.Dij_theta[align_index], self.rdc_sigma_ij[align_index])
+                chi2_sum = chi2_sum + chi2(self.rdc[align_index], self.rdc_theta[align_index], self.rdc_errors[align_index])
 
             # Calculate and sum the single alignment chi-squared value (for the PCS).
             if self.pcs_flag[align_index]:
-                chi2_sum = chi2_sum + chi2(self.deltaij[align_index], self.deltaij_theta[align_index], self.pcs_sigma_ij[align_index])
->>>>>>> e8b53a8b
+                chi2_sum = chi2_sum + chi2(self.deltaij[align_index], self.deltaij_theta[align_index], self.pcs_errors[align_index])
 
         # Return the chi-squared value.
         return chi2_sum
@@ -1133,33 +1055,14 @@
             if self.fixed_tensors[align_index]:
                 continue
 
-<<<<<<< HEAD
-            # Construct the Amn partial derivative components.
-            for j in xrange(self.num_spins):
-                # RDC.
-                if self.fixed_tensors[i] and self.rdc_flag and not self.missing_rdc[i, j]:
-                    self.drdc_theta[i*5, i, j] =   ave_rdc_tensor_dDij_dAmn(self.dip_const[j], self.dip_vect[j], self.N, self.dA[0], weights=self.probs)
-                    self.drdc_theta[i*5+1, i, j] = ave_rdc_tensor_dDij_dAmn(self.dip_const[j], self.dip_vect[j], self.N, self.dA[1], weights=self.probs)
-                    self.drdc_theta[i*5+2, i, j] = ave_rdc_tensor_dDij_dAmn(self.dip_const[j], self.dip_vect[j], self.N, self.dA[2], weights=self.probs)
-                    self.drdc_theta[i*5+3, i, j] = ave_rdc_tensor_dDij_dAmn(self.dip_const[j], self.dip_vect[j], self.N, self.dA[3], weights=self.probs)
-                    self.drdc_theta[i*5+4, i, j] = ave_rdc_tensor_dDij_dAmn(self.dip_const[j], self.dip_vect[j], self.N, self.dA[4], weights=self.probs)
-
-                # PCS.
-                if self.fixed_tensors[i] and self.pcs_flag and not self.missing_deltaij[i, j]:
-                    self.ddeltaij_theta[i*5, i, j] =   ave_pcs_tensor_ddeltaij_dAmn(self.pcs_const[i, j], self.paramag_unit_vect[j], self.N, self.dA[0], weights=self.probs)
-                    self.ddeltaij_theta[i*5+1, i, j] = ave_pcs_tensor_ddeltaij_dAmn(self.pcs_const[i, j], self.paramag_unit_vect[j], self.N, self.dA[1], weights=self.probs)
-                    self.ddeltaij_theta[i*5+2, i, j] = ave_pcs_tensor_ddeltaij_dAmn(self.pcs_const[i, j], self.paramag_unit_vect[j], self.N, self.dA[2], weights=self.probs)
-                    self.ddeltaij_theta[i*5+3, i, j] = ave_pcs_tensor_ddeltaij_dAmn(self.pcs_const[i, j], self.paramag_unit_vect[j], self.N, self.dA[3], weights=self.probs)
-                    self.ddeltaij_theta[i*5+4, i, j] = ave_pcs_tensor_ddeltaij_dAmn(self.pcs_const[i, j], self.paramag_unit_vect[j], self.N, self.dA[4], weights=self.probs)
-=======
             # Construct the Amn partial derivative components for the RDC.
-            if self.fixed_tensors[align_index] and self.rdc_flag[align_index] and not self.missing_Dij[align_index, j]:
+            if self.fixed_tensors[align_index] and self.rdc_flag[align_index] and not self.missing_rdc[align_index, j]:
                 for j in xrange(self.num_interatom):
-                    self.dDij_theta[align_index*5, align_index, j] =   ave_rdc_tensor_dDij_dAmn(self.dip_const[j], self.dip_vect[j], self.N, self.dA[0], weights=self.probs)
-                    self.dDij_theta[align_index*5+1, align_index, j] = ave_rdc_tensor_dDij_dAmn(self.dip_const[j], self.dip_vect[j], self.N, self.dA[1], weights=self.probs)
-                    self.dDij_theta[align_index*5+2, align_index, j] = ave_rdc_tensor_dDij_dAmn(self.dip_const[j], self.dip_vect[j], self.N, self.dA[2], weights=self.probs)
-                    self.dDij_theta[align_index*5+3, align_index, j] = ave_rdc_tensor_dDij_dAmn(self.dip_const[j], self.dip_vect[j], self.N, self.dA[3], weights=self.probs)
-                    self.dDij_theta[align_index*5+4, align_index, j] = ave_rdc_tensor_dDij_dAmn(self.dip_const[j], self.dip_vect[j], self.N, self.dA[4], weights=self.probs)
+                    self.drdc_theta[align_index*5, align_index, j] =   ave_rdc_tensor_dDij_dAmn(self.dip_const[j], self.dip_vect[j], self.N, self.dA[0], weights=self.probs)
+                    self.drdc_theta[align_index*5+1, align_index, j] = ave_rdc_tensor_dDij_dAmn(self.dip_const[j], self.dip_vect[j], self.N, self.dA[1], weights=self.probs)
+                    self.drdc_theta[align_index*5+2, align_index, j] = ave_rdc_tensor_dDij_dAmn(self.dip_const[j], self.dip_vect[j], self.N, self.dA[2], weights=self.probs)
+                    self.drdc_theta[align_index*5+3, align_index, j] = ave_rdc_tensor_dDij_dAmn(self.dip_const[j], self.dip_vect[j], self.N, self.dA[3], weights=self.probs)
+                    self.drdc_theta[align_index*5+4, align_index, j] = ave_rdc_tensor_dDij_dAmn(self.dip_const[j], self.dip_vect[j], self.N, self.dA[4], weights=self.probs)
 
             # Construct the Amn partial derivative components for the PCS.
             if self.fixed_tensors[align_index] and self.pcs_flag[align_index] and not self.missing_deltaij[align_index, j]:
@@ -1169,25 +1072,16 @@
                     self.ddeltaij_theta[align_index*5+2, align_index, j] = ave_pcs_tensor_ddeltaij_dAmn(self.pcs_const[align_index, j], self.paramag_unit_vect[j], self.N, self.dA[2], weights=self.probs)
                     self.ddeltaij_theta[align_index*5+3, align_index, j] = ave_pcs_tensor_ddeltaij_dAmn(self.pcs_const[align_index, j], self.paramag_unit_vect[j], self.N, self.dA[3], weights=self.probs)
                     self.ddeltaij_theta[align_index*5+4, align_index, j] = ave_pcs_tensor_ddeltaij_dAmn(self.pcs_const[align_index, j], self.paramag_unit_vect[j], self.N, self.dA[4], weights=self.probs)
->>>>>>> e8b53a8b
 
             # Construct the pc partial derivative gradient components, looping over each state.
             for c in xrange(self.N - 1):
                 # Index in the parameter array.
                 param_index = self.num_align_params + c
 
-<<<<<<< HEAD
-                # Loop over the spins.
-                for j in xrange(self.num_spins):
-                    # Calculate the RDC for state c (this is the pc partial derivative).
-                    if self.rdc_flag and not self.missing_rdc[i, j]:
-                        self.drdc_theta[param_index, i, j] = rdc_tensor(self.dip_const[j], self.dip_vect[j, c], self.A[i])
-=======
                 # Calculate the RDC for state c (this is the pc partial derivative).
                 for j in xrange(self.num_interatom):
-                    if self.rdc_flag[align_index] and not self.missing_Dij[align_index, j]:
-                        self.dDij_theta[param_index, align_index, j] = rdc_tensor(self.dip_const[j], self.dip_vect[j, c], self.A[align_index])
->>>>>>> e8b53a8b
+                    if self.rdc_flag[align_index] and not self.missing_rdc[align_index, j]:
+                        self.drdc_theta[param_index, align_index, j] = rdc_tensor(self.dip_const[j], self.dip_vect[j, c], self.A[align_index])
 
                 # Calculate the PCS for state c (this is the pc partial derivative).
                 for j in xrange(self.num_spins):
@@ -1197,21 +1091,12 @@
             # Construct the chi-squared gradient element for parameter k, alignment i.
             for k in xrange(self.total_num_params):
                 # RDC part of the chi-squared gradient.
-<<<<<<< HEAD
-                if self.rdc_flag:
-                    self.dchi2[k] = self.dchi2[k] + dchi2_element(self.rdc[i], self.rdc_theta[i], self.drdc_theta[k, i], self.rdc_errors[i])
-
-                # PCS part of the chi-squared gradient.
-                if self.pcs_flag:
-                    self.dchi2[k] = self.dchi2[k] + dchi2_element(self.deltaij[i], self.deltaij_theta[i], self.ddeltaij_theta[k, i], self.pcs_errors[i])
-=======
                 if self.rdc_flag[align_index]:
-                    self.dchi2[k] = self.dchi2[k] + dchi2_element(self.Dij[align_index], self.Dij_theta[align_index], self.dDij_theta[k, align_index], self.rdc_sigma_ij[align_index])
+                    self.dchi2[k] = self.dchi2[k] + dchi2_element(self.rdc[align_index], self.rdc_theta[align_index], self.drdc_theta[k, align_index], self.rdc_errors[align_index])
 
                 # PCS part of the chi-squared gradient.
                 if self.pcs_flag[align_index]:
-                    self.dchi2[k] = self.dchi2[k] + dchi2_element(self.deltaij[align_index], self.deltaij_theta[align_index], self.ddeltaij_theta[k, align_index], self.pcs_sigma_ij[align_index])
->>>>>>> e8b53a8b
+                    self.dchi2[k] = self.dchi2[k] + dchi2_element(self.deltaij[align_index], self.deltaij_theta[align_index], self.ddeltaij_theta[k, align_index], self.pcs_errors[align_index])
 
             # Increment the index.
             index += 1
@@ -1381,26 +1266,14 @@
             if self.fixed_tensors[align_index]:
                 continue
 
-<<<<<<< HEAD
-            # Construct the Amn partial derivative components.
-            for j in xrange(self.num_spins):
-                # RDC.
-                if self.rdc_flag and not self.missing_rdc[i, j]:
+            # Construct the Amn partial derivative components for the RDC.
+            for j in xrange(self.num_interatom):
+                if self.rdc_flag[align_index] and not self.missing_rdc[align_index, j]:
                     self.drdc_theta[index*5,   index, j] = ave_rdc_tensor_dDij_dAmn(self.dip_const[j], self.dip_vect[j], self.N, self.dA[0], weights=self.probs)
                     self.drdc_theta[index*5+1, index, j] = ave_rdc_tensor_dDij_dAmn(self.dip_const[j], self.dip_vect[j], self.N, self.dA[1], weights=self.probs)
                     self.drdc_theta[index*5+2, index, j] = ave_rdc_tensor_dDij_dAmn(self.dip_const[j], self.dip_vect[j], self.N, self.dA[2], weights=self.probs)
                     self.drdc_theta[index*5+3, index, j] = ave_rdc_tensor_dDij_dAmn(self.dip_const[j], self.dip_vect[j], self.N, self.dA[3], weights=self.probs)
                     self.drdc_theta[index*5+4, index, j] = ave_rdc_tensor_dDij_dAmn(self.dip_const[j], self.dip_vect[j], self.N, self.dA[4], weights=self.probs)
-=======
-            # Construct the Amn partial derivative components for the RDC.
-            for j in xrange(self.num_interatom):
-                if self.rdc_flag[align_index] and not self.missing_Dij[align_index, j]:
-                    self.dDij_theta[index*5,   index, j] = ave_rdc_tensor_dDij_dAmn(self.dip_const[j], self.dip_vect[j], self.N, self.dA[0], weights=self.probs)
-                    self.dDij_theta[index*5+1, index, j] = ave_rdc_tensor_dDij_dAmn(self.dip_const[j], self.dip_vect[j], self.N, self.dA[1], weights=self.probs)
-                    self.dDij_theta[index*5+2, index, j] = ave_rdc_tensor_dDij_dAmn(self.dip_const[j], self.dip_vect[j], self.N, self.dA[2], weights=self.probs)
-                    self.dDij_theta[index*5+3, index, j] = ave_rdc_tensor_dDij_dAmn(self.dip_const[j], self.dip_vect[j], self.N, self.dA[3], weights=self.probs)
-                    self.dDij_theta[index*5+4, index, j] = ave_rdc_tensor_dDij_dAmn(self.dip_const[j], self.dip_vect[j], self.N, self.dA[4], weights=self.probs)
->>>>>>> e8b53a8b
 
             # Construct the Amn partial derivative components for the PCS.
             for j in xrange(self.num_spins):
@@ -1414,21 +1287,12 @@
             # Construct the chi-squared gradient element for parameter k, alignment i.
             for k in xrange(self.total_num_params):
                 # RDC part of the chi-squared gradient.
-<<<<<<< HEAD
-                if self.rdc_flag:
+                if self.rdc_flag[align_index]:
                     self.dchi2[k] = self.dchi2[k] + dchi2_element(self.rdc[index], self.rdc_theta[index], self.drdc_theta[k, index], self.rdc_errors[index])
-
-                # PCS part of the chi-squared gradient.
-                if self.pcs_flag:
-                    self.dchi2[k] = self.dchi2[k] + dchi2_element(self.deltaij[index], self.deltaij_theta[index], self.ddeltaij_theta[k, index], self.pcs_errors[index])
-=======
-                if self.rdc_flag[align_index]:
-                    self.dchi2[k] = self.dchi2[k] + dchi2_element(self.Dij[index], self.Dij_theta[index], self.dDij_theta[k, index], self.rdc_sigma_ij[index])
 
                 # PCS part of the chi-squared gradient.
                 if self.pcs_flag[align_index]:
-                    self.dchi2[k] = self.dchi2[k] + dchi2_element(self.deltaij[index], self.deltaij_theta[index], self.ddeltaij_theta[k, index], self.pcs_sigma_ij[index])
->>>>>>> e8b53a8b
+                    self.dchi2[k] = self.dchi2[k] + dchi2_element(self.deltaij[index], self.deltaij_theta[index], self.ddeltaij_theta[k, index], self.pcs_errors[index])
 
             # Increment the index.
             index += 1
@@ -1590,7 +1454,7 @@
 
                 # Calculate the RDC Hessian component.
                 for j in xrange(self.num_interatom):
-                    if self.fixed_tensors[align_index] and self.rdc_flag[align_index] and not self.missing_Dij[align_index, j]:
+                    if self.fixed_tensors[align_index] and self.rdc_flag[align_index] and not self.missing_rdc[align_index, j]:
                         self.d2Dij_theta[pc_index, i*5+0, align_index, j] = self.d2Dij_theta[align_index*5+0, pc_index, align_index, j] = rdc_tensor(self.dip_const[j], self.dip_vect[j, c], self.dA[0])
                         self.d2Dij_theta[pc_index, i*5+1, align_index, j] = self.d2Dij_theta[align_index*5+1, pc_index, align_index, j] = rdc_tensor(self.dip_const[j], self.dip_vect[j, c], self.dA[1])
                         self.d2Dij_theta[pc_index, i*5+2, align_index, j] = self.d2Dij_theta[align_index*5+2, pc_index, align_index, j] = rdc_tensor(self.dip_const[j], self.dip_vect[j, c], self.dA[2])
@@ -1599,30 +1463,12 @@
 
                 # Calculate the PCS Hessian component.
                 for j in xrange(self.num_spins):
-<<<<<<< HEAD
-                    # Calculate the RDC Hessian component.
-                    if self.fixed_tensors[i] and self.rdc_flag and not self.missing_rdc[i, j]:
-                        self.d2rdc_theta[pc_index, i*5+0, i, j] = self.d2rdc_theta[i*5+0, pc_index, i, j] = rdc_tensor(self.dip_const[j], self.dip_vect[j, c], self.dA[0])
-                        self.d2rdc_theta[pc_index, i*5+1, i, j] = self.d2rdc_theta[i*5+1, pc_index, i, j] = rdc_tensor(self.dip_const[j], self.dip_vect[j, c], self.dA[1])
-                        self.d2rdc_theta[pc_index, i*5+2, i, j] = self.d2rdc_theta[i*5+2, pc_index, i, j] = rdc_tensor(self.dip_const[j], self.dip_vect[j, c], self.dA[2])
-                        self.d2rdc_theta[pc_index, i*5+3, i, j] = self.d2rdc_theta[i*5+3, pc_index, i, j] = rdc_tensor(self.dip_const[j], self.dip_vect[j, c], self.dA[3])
-                        self.d2rdc_theta[pc_index, i*5+4, i, j] = self.d2rdc_theta[i*5+4, pc_index, i, j] = rdc_tensor(self.dip_const[j], self.dip_vect[j, c], self.dA[4])
-
-                    # Calculate the PCS Hessian component.
-                    if self.fixed_tensors[i] and self.pcs_flag and not self.missing_deltaij[i, j]:
-                        self.d2deltaij_theta[pc_index, i*5+0, i, j] = self.d2deltaij_theta[i*5+0, pc_index, i, j] = pcs_tensor(self.pcs_const[i, j, c], self.paramag_unit_vect[j, c], self.dA[0])
-                        self.d2deltaij_theta[pc_index, i*5+1, i, j] = self.d2deltaij_theta[i*5+1, pc_index, i, j] = pcs_tensor(self.pcs_const[i, j, c], self.paramag_unit_vect[j, c], self.dA[1])
-                        self.d2deltaij_theta[pc_index, i*5+2, i, j] = self.d2deltaij_theta[i*5+2, pc_index, i, j] = pcs_tensor(self.pcs_const[i, j, c], self.paramag_unit_vect[j, c], self.dA[2])
-                        self.d2deltaij_theta[pc_index, i*5+3, i, j] = self.d2deltaij_theta[i*5+3, pc_index, i, j] = pcs_tensor(self.pcs_const[i, j, c], self.paramag_unit_vect[j, c], self.dA[3])
-                        self.d2deltaij_theta[pc_index, i*5+4, i, j] = self.d2deltaij_theta[i*5+4, pc_index, i, j] = pcs_tensor(self.pcs_const[i, j, c], self.paramag_unit_vect[j, c], self.dA[4])
-=======
                     if self.fixed_tensors[align_index] and self.pcs_flag[align_index] and not self.missing_deltaij[align_index, j]:
                         self.d2deltaij_theta[pc_index, i*5+0, align_index, j] = self.d2deltaij_theta[align_index*5+0, pc_index, align_index, j] = pcs_tensor(self.pcs_const[align_index, j, c], self.paramag_unit_vect[j, c], self.dA[0])
                         self.d2deltaij_theta[pc_index, i*5+1, align_index, j] = self.d2deltaij_theta[align_index*5+1, pc_index, align_index, j] = pcs_tensor(self.pcs_const[align_index, j, c], self.paramag_unit_vect[j, c], self.dA[1])
                         self.d2deltaij_theta[pc_index, i*5+2, align_index, j] = self.d2deltaij_theta[align_index*5+2, pc_index, align_index, j] = pcs_tensor(self.pcs_const[align_index, j, c], self.paramag_unit_vect[j, c], self.dA[2])
                         self.d2deltaij_theta[pc_index, i*5+3, align_index, j] = self.d2deltaij_theta[align_index*5+3, pc_index, align_index, j] = pcs_tensor(self.pcs_const[align_index, j, c], self.paramag_unit_vect[j, c], self.dA[3])
                         self.d2deltaij_theta[pc_index, i*5+4, align_index, j] = self.d2deltaij_theta[align_index*5+4, pc_index, align_index, j] = pcs_tensor(self.pcs_const[align_index, j, c], self.paramag_unit_vect[j, c], self.dA[4])
->>>>>>> e8b53a8b
 
             # Increment the index.
             index += 1
@@ -1633,21 +1479,12 @@
             for j in xrange(self.total_num_params):
                 for k in xrange(self.total_num_params):
                     # RDC part of the chi-squared gradient.
-<<<<<<< HEAD
-                    if self.fixed_tensors[i] and self.rdc_flag:
-                        self.d2chi2[j, k] = self.d2chi2[j, k] + d2chi2_element(self.rdc[i], self.rdc_theta[i], self.drdc_theta[j, i], self.drdc_theta[k, i], self.d2rdc_theta[j, k, i], self.rdc_errors[i])
-
-                    # PCS part of the chi-squared gradient.
-                    if self.fixed_tensors[i] and self.pcs_flag:
-                        self.d2chi2[j, k] = self.d2chi2[j, k] + d2chi2_element(self.deltaij[i], self.deltaij_theta[i], self.ddeltaij_theta[j, i], self.ddeltaij_theta[k, i], self.d2deltaij_theta[j, k, i], self.pcs_errors[i])
-=======
                     if self.fixed_tensors[align_index] and self.rdc_flag[align_index]:
-                        self.d2chi2[j, k] = self.d2chi2[j, k] + d2chi2_element(self.Dij[align_index], self.Dij_theta[align_index], self.dDij_theta[j, align_index], self.dDij_theta[k, align_index], self.d2Dij_theta[j, k, align_index], self.rdc_sigma_ij[align_index])
+                        self.d2chi2[j, k] = self.d2chi2[j, k] + d2chi2_element(self.rdc[align_index], self.rdc_theta[align_index], self.drdc_theta[j, align_index], self.drdc_theta[k, align_index], self.d2Dij_theta[j, k, align_index], self.rdc_errors[align_index])
 
                     # PCS part of the chi-squared gradient.
                     if self.fixed_tensors[align_index] and self.pcs_flag[align_index]:
-                        self.d2chi2[j, k] = self.d2chi2[j, k] + d2chi2_element(self.deltaij[align_index], self.deltaij_theta[align_index], self.ddeltaij_theta[j, align_index], self.ddeltaij_theta[k, align_index], self.d2deltaij_theta[j, k, align_index], self.pcs_sigma_ij[align_index])
->>>>>>> e8b53a8b
+                        self.d2chi2[j, k] = self.d2chi2[j, k] + d2chi2_element(self.deltaij[align_index], self.deltaij_theta[align_index], self.ddeltaij_theta[j, align_index], self.ddeltaij_theta[k, align_index], self.d2deltaij_theta[j, k, align_index], self.pcs_errors[align_index])
 
         # Diagonal scaling.
         if self.scaling_flag:
@@ -1765,21 +1602,12 @@
             for j in xrange(self.total_num_params):
                 for k in xrange(self.total_num_params):
                     # RDC part of the chi-squared gradient.
-<<<<<<< HEAD
-                    if self.rdc_flag:
-                        self.d2chi2[j, k] = self.d2chi2[j, k] + d2chi2_element(self.rdc[i], self.rdc_theta[i], self.drdc_theta[j, i], self.drdc_theta[k, i], self.zero_hessian, self.rdc_errors[i])
-
-                    # PCS part of the chi-squared gradient.
-                    if self.pcs_flag:
-                        self.d2chi2[j, k] = self.d2chi2[j, k] + d2chi2_element(self.deltaij[i], self.deltaij_theta[i], self.ddeltaij_theta[j, i], self.ddeltaij_theta[k, i], self.zero_hessian, self.pcs_errors[i])
-=======
                     if self.rdc_flag[align_index]:
-                        self.d2chi2[j, k] = self.d2chi2[j, k] + d2chi2_element(self.Dij[align_index], self.Dij_theta[align_index], self.dDij_theta[j, align_index], self.dDij_theta[k, align_index], self.zero_hessian_rdc, self.rdc_sigma_ij[align_index])
+                        self.d2chi2[j, k] = self.d2chi2[j, k] + d2chi2_element(self.rdc[align_index], self.rdc_theta[align_index], self.drdc_theta[j, align_index], self.drdc_theta[k, align_index], self.zero_hessian_rdc, self.rdc_errors[align_index])
 
                     # PCS part of the chi-squared gradient.
                     if self.pcs_flag[align_index]:
-                        self.d2chi2[j, k] = self.d2chi2[j, k] + d2chi2_element(self.deltaij[align_index], self.deltaij_theta[align_index], self.ddeltaij_theta[j, align_index], self.ddeltaij_theta[k, align_index], self.zero_hessian_pcs, self.pcs_sigma_ij[align_index])
->>>>>>> e8b53a8b
+                        self.d2chi2[j, k] = self.d2chi2[j, k] + d2chi2_element(self.deltaij[align_index], self.deltaij_theta[align_index], self.ddeltaij_theta[j, align_index], self.ddeltaij_theta[k, align_index], self.zero_hessian_pcs, self.pcs_errors[align_index])
 
             # Increment the index.
             index += 1
