###############################################################################
#                                                                             #
# Copyright (C) 2008-2013 Edward d'Auvergne                                   #
#                                                                             #
# This file is part of the program relax (http://www.nmr-relax.com).          #
#                                                                             #
# This program is free software: you can redistribute it and/or modify        #
# it under the terms of the GNU General Public License as published by        #
# the Free Software Foundation, either version 3 of the License, or           #
# (at your option) any later version.                                         #
#                                                                             #
# This program is distributed in the hope that it will be useful,             #
# but WITHOUT ANY WARRANTY; without even the implied warranty of              #
# MERCHANTABILITY or FITNESS FOR A PARTICULAR PURPOSE.  See the               #
# GNU General Public License for more details.                                #
#                                                                             #
# You should have received a copy of the GNU General Public License           #
# along with this program.  If not, see <http://www.gnu.org/licenses/>.       #
#                                                                             #
###############################################################################

# Python module imports.
from math import sqrt
from numpy import array, dot, eye, float64, ones, rank, transpose, zeros

# relax module imports.
from float import isNaN
from maths_fns.alignment_tensor import dAi_dAxx, dAi_dAyy, dAi_dAxy, dAi_dAxz, dAi_dAyz, to_tensor
from maths_fns.chi2 import chi2, dchi2_element, d2chi2_element
from maths_fns.paramag_centre import vectors_single_centre, vectors_centre_per_state
from maths_fns.pcs import ave_pcs_tensor, ave_pcs_tensor_ddeltaij_dAmn, ave_pcs_tensor_ddeltaij_dc, pcs_constant_grad, pcs_tensor
from maths_fns.rdc import ave_rdc_tensor, ave_rdc_tensor_dDij_dAmn, rdc_tensor
from maths_fns.rotation_matrix import euler_to_R_zyz
from physical_constants import pcs_constant
from relax_errors import RelaxError, RelaxImplementError


class N_state_opt:
    """Class containing the target function of the optimisation of the N-state model."""

    def __init__(self, model=None, N=None, init_params=None, probs=None, full_tensors=None, red_data=None, red_errors=None, full_in_ref_frame=None, fixed_tensors=None, pcs=None, pcs_errors=None, pcs_weights=None, rdcs=None, rdc_errors=None, rdc_weights=None, rdc_vect=None, temp=None, frq=None, dip_const=None, absolute_rdc=None, atomic_pos=None, paramag_centre=None, scaling_matrix=None, centre_fixed=True):
        """Set up the class instance for optimisation.

        The N-state models
        ==================

        All constant data required for the N-state model are initialised here.  Depending on the base data used for optimisation, different data structures can be supplied.  However a number of structures must be provided for the N-state model.  These are:

            - model, the type of N-state model.  This can be '2-domain', 'population', or 'fixed'.
            - N, the number of states (or structures).
            - init_params, the initial parameter values.
            - scaling_matrix, the matrix used for parameter scaling during optimisation.


        2-domain N-state model
        ----------------------

        If the model type is set to '2-domain', then the following data structures should be supplied:

            - full_tensors, the alignment tensors in matrix form.
            - red_data, the alignment tensors in 5D form in a rank-1 array.
            - red_errors, the alignment tensor errors in 5D form in a rank-1 array.  This data is not obligatory.
            - full_in_ref_frame, an array of flags specifying if the tensor in the reference frame is the full or reduced tensor.


        The population N-state model
        ============================

        In this model, populations are optimised for each state.  Additionally the alignment tensors for anisotropic data can also be optimised if they have not been supplied (through the full_tensors arg).


        PCS base data
        -------------

        If pseudocontact shift data is to be used for optimisation, then the following should be supplied:

            - pcs, the pseudocontact shifts.
            - pcs_errors, the optional pseudocontact shift error values.
            - temp, the temperatures of the experiments.
            - frq, the frequencies of the experiments.


        PCS and PRE base data
        ---------------------

        If either pseudocontact shift or PRE data is to be used for optimisation, then the following should be supplied:

            - atomic_pos, the positions of all atoms.
            - paramag_centre, the paramagnetic centre position.


        RDC base data
        -------------

        If residual dipolar coupling data is to be used for optimisation, then the following should be supplied:

            - rdcs, the residual dipolar couplings.
            - rdc_errors, the optional residual dipolar coupling errors.
            - rdc_vect, the interatomic vectors.
            - dip_const, the dipolar constants.
            - absolute_rdc, the flags specifying whether each RDC is signless.


        @keyword model:             The N-state model type.  This can be one of '2-domain', 'population' or 'fixed'.
        @type model:                str
        @keyword N:                 The number of states.
        @type N:                    int
        @keyword init_params:       The initial parameter values.  Optimisation must start at some point!
        @type init_params:          numpy float64 array
        @keyword probs:             The probabilities for each state c.  The length of this list should be equal to N.
        @type probs:                list of float
        @keyword full_tensors:      An array of the {Sxx, Syy, Sxy, Sxz, Syz} values for all full tensors.  The format is [Sxx1, Syy1, Sxy1, Sxz1, Syz1, Sxx2, Syy2, Sxy2, Sxz2, Syz2, ..., Sxxn, Syyn, Sxyn, Sxzn, Syzn]
        @type full_tensors:         list of rank-2, 3D numpy arrays
        @keyword red_data:          An array of the {Sxx, Syy, Sxy, Sxz, Syz} values for all reduced tensors.  The format is the same as for full_tensors.
        @type red_data:             numpy float64 array
        @keyword red_errors:        An array of the {Sxx, Syy, Sxy, Sxz, Syz} errors for all reduced tensors.  The array format is the same as for full_tensors.
        @type red_errors:           numpy float64 array
        @keyword full_in_ref_frame: An array of flags specifying if the tensor in the reference frame is the full or reduced tensor.
        @type full_in_ref_frame:    numpy rank-1 array
        @keyword fixed_tensors:     An array of flags specifying if the tensor is fixed or will be optimised.
        @type fixed_tensors:        list of bool
        @keyword pcs:               The PCS lists.  The first index must correspond to the different alignment media i and the second index to the spin systems j.
        @type pcs:                  numpy rank-2 array
        @keyword pcs_errors:        The PCS error lists.  The dimensions of this argument are the same as for 'pcs'.
        @type pcs_errors:           numpy rank-2 array
        @keyword pcs_weights:       The PCS weight lists.  The dimensions of this argument are the same as for 'pcs'.
        @type pcs_weights:          numpy rank-2 array
        @keyword rdcs:              The RDC lists.  The first index must correspond to the different alignment media i and the second index to the spin pairs k.
        @type rdcs:                 numpy rank-2 array
        @keyword rdc_errors:        The RDC error lists.  The dimensions of this argument are the same as for 'rdcs'.
        @type rdc_errors:           numpy rank-2 array
        @keyword rdc_weights:       The RDC weight lists.  The dimensions of this argument are the same as for 'rdcs'.
        @type rdc_weights:          numpy rank-2 array
        @keyword rdc_vect:          The unit vector lists for the RDC.  The first index must correspond to the spin pair and the second index to each structure (its size being equal to the number of states).
        @type rdc_vect:             numpy rank-2 array
        @keyword temp:              The temperature of each experiment, used for the PCS.
        @type temp:                 numpy rank-1 array
        @keyword frq:               The frequency of each alignment, used for the PCS.
        @type frq:                  numpy rank-1 array
        @keyword dip_const:         The dipolar constants for each spin pair.  The indices correspond to the spin pairs k.
        @type dip_const:            numpy rank-1 array
        @keyword absolute_rdc:      The signless or absolute value flags for the RDCs.
        @type absolute_rdc:         numpy rank-2 array
        @keyword atomic_pos:        The atomic positions of all spins for the PCS and PRE data.  The first index is the spin systems j and the second is the structure or state c.
        @type atomic_pos:           numpy rank-3 array
        @keyword paramag_centre:    The paramagnetic centre position (or positions).
        @type paramag_centre:       numpy rank-1, 3D array or rank-2, Nx3 array
        @keyword scaling_matrix:    The square and diagonal scaling matrix.
        @type scaling_matrix:       numpy rank-2 array
        @keyword centre_fixed:      A flag which if False will cause the paramagnetic centre to be optimised.
        @type centre_fixed:         bool
        """

        # Store the data inside the class instance namespace.
        self.N = N
        self.params = 1.0 * init_params    # Force a copy of the data to be stored.
        self.fixed_tensors = fixed_tensors
        self.deltaij = pcs
        self.rdc = rdcs
        self.dip_vect = rdc_vect
        self.dip_const = dip_const
        self.absolute_rdc = absolute_rdc
        self.temp = temp
        self.frq = frq
        self.atomic_pos = atomic_pos
        self.paramag_centre = paramag_centre
        self.centre_fixed = centre_fixed
        self.total_num_params = len(init_params)

        # Initialise the function value, gradient, and Hessian.
        self.chi2 = 0.0
        self.dchi2 = zeros((self.total_num_params), float64)
        self.d2chi2 = zeros((self.total_num_params, self.total_num_params), float64)

        # Scaling initialisation.
        self.scaling_matrix = scaling_matrix
        if self.scaling_matrix != None:
            self.scaling_flag = True
        else:
            self.scaling_flag = False

        # The 2-domain N-state model.
        if model == '2-domain':
            # Some checks.
            if red_data == None or not len(red_data):
                raise RelaxError("The red_data argument " + repr(red_data) + " must be supplied.")
            if red_errors == None or not len(red_errors):
                raise RelaxError("The red_errors argument " + repr(red_errors) + " must be supplied.")
            if full_in_ref_frame == None or not len(full_in_ref_frame):
                raise RelaxError("The full_in_ref_frame argument " + repr(full_in_ref_frame) + " must be supplied.")

            # Tensor set up.
            self.full_tensors = array(full_tensors, float64)
            self.num_tensors = int(len(self.full_tensors) / 5)
            self.red_data = red_data
            self.red_errors = red_errors
            self.full_in_ref_frame = full_in_ref_frame

            # Alignment tensor in rank-2, 3D form.
            self.A = zeros((self.num_tensors, 3, 3), float64)
            for align_index in range(self.num_tensors):
                to_tensor(self.A[align_index], self.full_tensors[5*align_index:5*align_index+5])

            # Initialise some empty numpy objects for storage of:
            # R:  the transient rotation matricies.
            # RT:  the transposes of the rotation matricies.
            # red_bc:  the back-calculated reduced alignment tensors.
            # red_bc_vector:  the back-calculated reduced alignment tensors in vector form {Sxx, Syy, Sxy, Sxz, Syz}.
            self.R = zeros((self.N, 3, 3), float64)
            self.RT = zeros((self.N, 3, 3), float64)
            self.red_bc = zeros((self.num_tensors, 3, 3), float64)
            self.red_bc_vector = zeros(self.num_tensors*5, float64)

            # Set the target function.
            self.func = self.func_2domain
            self.dfunc = None
            self.d2func = None

        # The flexible population or equal probability N-state models.
        elif model in ['population', 'fixed']:
            # The total number of alignments (must be the same for the RDC and PCS data).
            self.num_align = 0
            if rdcs != None:
                self.num_align = len(rdcs)
            if pcs != None:
                self.num_align = max(self.num_align, len(pcs))

            # Set the RDC and PCS flags (indicating the presence of data).
            self.rdc_flag = [True] * self.num_align
            self.pcs_flag = [True] * self.num_align
            for align_index in range(self.num_align):
                if rdcs == None or len(rdcs[align_index]) == 0:
                    self.rdc_flag[align_index] = False
                if pcs == None or len(pcs[align_index]) == 0:
                    self.pcs_flag[align_index] = False
            self.rdc_flag_sum = sum(self.rdc_flag)
            self.pcs_flag_sum = sum(self.pcs_flag)

            # Some checks.
            if self.rdc_flag_sum and (rdc_vect == None or not len(rdc_vect)):
                raise RelaxError("The rdc_vect argument " + repr(rdc_vect) + " must be supplied.")
            if self.pcs_flag_sum and (atomic_pos == None or not len(atomic_pos)):
                raise RelaxError("The atomic_pos argument " + repr(atomic_pos) + " must be supplied.")

            # The total number of spins.
            self.num_spins = 0
            if self.pcs_flag_sum:
                self.num_spins = len(pcs[0])

            # The total number of interatomic connections.
            self.num_interatom = 0
            if self.rdc_flag_sum:
                self.num_interatom = len(rdcs[0])

            # Alignment tensor function and gradient matrices.
            self.A = zeros((self.num_align, 3, 3), float64)
            self.dA = zeros((5, 3, 3), float64)

            # Fixed alignment tensors.
            if full_tensors != None:
                # Convert to numpy.
                self.full_tensors = array(full_tensors, float64)

            # Set up the alignment data.
            self.num_align_params = 0
            index = 0
            for align_index in range(self.num_align):
                # Fill the alignment tensor object with the fixed tensors.
                if fixed_tensors[align_index]:
                    to_tensor(self.A[align_index], self.full_tensors[5*index:5*index+5])
                    index += 1

                # The number of alignment parameters.
                if not fixed_tensors[align_index]:
                    self.num_align_params += 5

            # Optimised alignment tensors.
            else:
                # The alignment tensor gradients don't change, so pre-calculate them.
                dAi_dAxx(self.dA[0])
                dAi_dAyy(self.dA[1])
                dAi_dAxy(self.dA[2])
                dAi_dAxz(self.dA[3])
                dAi_dAyz(self.dA[4])

            # PCS errors.
            if self.pcs_flag_sum:
                err = False
                for i in range(len(pcs_errors)):
                    for j in range(len(pcs_errors[i])):
                        if not isNaN(pcs_errors[i, j]):
                            err = True
                if err:
                    self.pcs_errors = pcs_errors
                else:
                    # Missing errors (the values need to be small, close to ppm units, so the chi-squared value is comparable to the RDC).
                    self.pcs_errors = 0.03 * 1e-6 * ones((self.num_align, self.num_spins), float64)

            # RDC errors.
            if self.rdc_flag_sum:
                err = False
                for i in range(len(rdc_errors)):
                    for j in range(len(rdc_errors[i])):
                        if not isNaN(rdc_errors[i, j]):
                            err = True
                if err:
                    self.rdc_errors = rdc_errors
                else:
                    # Missing errors.
                    self.rdc_errors = ones((self.num_align, self.num_interatom), float64)

            # Missing data matrices (RDC).
            if self.rdc_flag_sum:
                self.missing_rdc = zeros((self.num_align, self.num_interatom), float64)

            # Missing data matrices (PCS).
            if self.pcs_flag_sum:
                self.missing_deltaij = zeros((self.num_align, self.num_spins), float64)

            # Clean up problematic data and put the weights into the errors..
            if self.rdc_flag_sum or self.pcs_flag_sum:
                for align_index in range(self.num_align):
                    if self.rdc_flag_sum:
                        for j in range(self.num_interatom):
                            if isNaN(self.rdc[align_index, j]):
                                # Set the flag.
                                self.missing_rdc[align_index, j] = 1

                                # Change the NaN to zero.
                                self.rdc[align_index, j] = 0.0

                                # Change the error to one (to avoid zero division).
                                self.rdc_errors[align_index, j] = 1.0

                                # Change the weight to one.
                                rdc_weights[align_index, j] = 1.0

                            # The RDC weights.
                            self.rdc_errors[align_index, j] = self.rdc_errors[align_index, j] / sqrt(rdc_weights[align_index, j])


                    if self.pcs_flag_sum:
                        for j in range(self.num_spins):
                            if isNaN(self.deltaij[align_index, j]):
                                # Set the flag.
                                self.missing_deltaij[align_index, j] = 1

                                # Change the NaN to zero.
                                self.deltaij[align_index, j] = 0.0

                                # Change the error to one (to avoid zero division).
                                self.pcs_errors[align_index, j] = 1.0

                                # Change the weight to one.
                                pcs_weights[align_index, j] = 1.0

                            # The PCS weights.
                            self.pcs_errors[align_index, j] = self.pcs_errors[align_index, j] / sqrt(pcs_weights[align_index, j])

            # The paramagnetic centre vectors and distances.
            if self.pcs_flag_sum:
                # Initialise the data structures.
                self.paramag_unit_vect = zeros(atomic_pos.shape, float64)
                self.paramag_dist = zeros((self.num_spins, self.N), float64)
                self.pcs_const = zeros((self.num_align, self.num_spins, self.N), float64)
                if self.paramag_centre == None:
                    self.paramag_centre = zeros(3, float64)

                # The gradient structures.
                if not self.centre_fixed:
                    self.dpcs_const_theta = zeros((self.num_align, self.num_spins, self.N, 3), float64)
                    self.dr_theta = -eye(3)

                # Set up the paramagnetic info.
                self.paramag_info()

            # PCS function, gradient, and Hessian matrices.
            self.deltaij_theta = zeros((self.num_align, self.num_spins), float64)
            self.ddeltaij_theta = zeros((self.total_num_params, self.num_align, self.num_spins), float64)
            self.d2deltaij_theta = zeros((self.total_num_params, self.total_num_params, self.num_align, self.num_spins), float64)

            # RDC function, gradient, and Hessian matrices.
            self.rdc_theta = zeros((self.num_align, self.num_interatom), float64)
            self.drdc_theta = zeros((self.total_num_params, self.num_align, self.num_interatom), float64)
            self.d2rdc_theta = zeros((self.total_num_params, self.total_num_params, self.num_align, self.num_interatom), float64)

            # Set the target function, gradient, and Hessian.
            self.func = self.func_standard
            self.dfunc = self.dfunc_standard
            self.d2func = self.d2func_standard

        # Variable probabilities.
        self.probs_fixed = True
        if model == 'population':
            self.probs_fixed = False

        # Fixed probabilities.
        if model == 'fixed':
            # The zero Hessian.
            self.zero_hessian_rdc = zeros(self.num_interatom, float64)
            self.zero_hessian_pcs = zeros(self.num_spins, float64)

            # The probability array.
            if probs:
                self.probs = probs

            # All structures have initial equal probability.
            else:
                self.probs = ones(self.N, float64) / self.N


    def func_2domain(self, params):
        """The target function for optimisation of the 2-domain N-state model.

        This function should be passed to the optimisation algorithm.  It accepts, as an array, a vector of parameter values and, using these, returns the single chi-squared value corresponding to that coordinate in the parameter space.  If no tensor errors are supplied, then the SSE (the sum of squares error) value is returned instead.  The chi-squared is simply the SSE normalised to unit variance (the SSE divided by the error squared).

        @param params:  The vector of parameter values.
        @type params:   list of float
        @return:        The chi-squared or SSE value.
        @rtype:         float
        """

        # Scaling.
        if self.scaling_flag:
            params = dot(params, self.scaling_matrix)

        # Reset the back-calculated the reduced tensor structure.
        self.red_bc = self.red_bc * 0.0

        # Loop over the N states.
        for c in range(self.N):
            # The rotation matrix.
            euler_to_R_zyz(params[self.N-1+3*c], params[self.N-1+3*c+1], params[self.N-1+3*c+2], self.R[c])

            # Its transpose.
            self.RT[c] = transpose(self.R[c])

            # The probability of state c.
            if c < self.N-1:
                pc = params[c]

            # The probability of state N (1 minus the pc of all other states).
            else:
                pc = 1.0
                for c2 in range(self.N-1):
                    pc = pc - params[c2]

            # Back-calculate the reduced tensors for sum element c and add these to red_bc.
            for align_index in range(self.num_tensors):
                # Normal RT.X.R rotation.
                if self.full_in_ref_frame[align_index]:
                    self.red_bc[align_index] = self.red_bc[align_index]  +  pc * dot(self.RT[c], dot(self.A[align_index], self.R[c]))

                # Inverse R.X.RT rotation.
                else:
                    self.red_bc[align_index] = self.red_bc[align_index]  +  pc * dot(self.R[c], dot(self.A[align_index], self.RT[c]))

        # 5D vectorise the back-calculated tensors (create red_bc_vector from red_bc).
        for align_index in range(self.num_tensors):
            self.red_bc_vector[5*align_index]   = self.red_bc[align_index, 0, 0]    # Sxx.
            self.red_bc_vector[5*align_index+1] = self.red_bc[align_index, 1, 1]    # Syy.
            self.red_bc_vector[5*align_index+2] = self.red_bc[align_index, 0, 1]    # Sxy.
            self.red_bc_vector[5*align_index+3] = self.red_bc[align_index, 0, 2]    # Sxz.
            self.red_bc_vector[5*align_index+4] = self.red_bc[align_index, 1, 2]    # Syz.

        # Return the chi-squared value.
        return chi2(self.red_data, self.red_bc_vector, self.red_errors)


    def func_standard(self, params):
        """The target function for optimisation of the standard N-state model.

        Description
        ===========

        This function should be passed to the optimisation algorithm.  It accepts, as an array, a vector of parameter values and, using these, returns the single chi-squared value corresponding to that coordinate in the parameter space.  If no RDC or PCS errors errors are supplied, then the SSE (the sum of squares error) value is returned instead.  The chi-squared is simply the SSE normalised to unit variance (the SSE divided by the error squared).


        Indices
        =======

        For this calculation, five indices are looped over and used in the various data structures.  These include:
            - i, the index over alignments,
            - j, the index over spin systems,
            - c, the index over the N-states (or over the structures),
            - n, the index over the first dimension of the alignment tensor n = {x, y, z},
            - m, the index over the second dimension of the alignment tensor m = {x, y, z}.


        Equations
        =========

        To calculate the function value, a chain of equations are used.  This includes the chi-squared equation and the RDC and PCS equations.


        The chi-squared equation
        ------------------------

        The equations are::

                         ___
                         \    (Dij - Dij(theta)) ** 2
         chi^2(theta)  =  >   ----------------------- ,
                         /__       sigma_ij ** 2
                          ij

                         ___
                         \    (delta_ij - delta_ij(theta)) ** 2
         chi^2(theta)  =  >   --------------------------------- ,
                         /__             sigma_ij ** 2
                          ij

        where:
            - theta is the parameter vector,
            - Dij are the measured RDCs for alignment i, spin j,
            - Dij(theta) are the back calculated RDCs for alignment i, spin j,
            - delta_ij are the measured PCSs for alignment i, spin j,
            - delta_ij(theta) are the back calculated PCSs for alignment i, spin j,
            - sigma_ij are the RDC or PCS errors.

        Both chi-squared values sum.


        The RDC equation
        ----------------

        The RDC equation is::

                           _N_
                           \              T
         Dij(theta)  =  dj  >   pc . mu_jc . Ai . mu_jc,
                           /__
                           c=1

        where:
            - dj is the dipolar constant for spin j,
            - N is the total number of states or structures,
            - pc is the weight or probability associated with state c,
            - mu_jc is the unit vector corresponding to spin j and state c,
            - Ai is the alignment tensor.

        In the fixed and equal probability case, the equation is::

                           _N_
                        dj \         T
         Dij(theta)  =  --  >   mu_jc . Ai . mu_jc,
                        N  /__
                           c=1

        The dipolar constant is henceforth defined as::

            dj = 3 / (2pi) d',

        where the factor of 2pi is to convert from units of rad.s^-1 to Hertz, the factor of 3 is associated with the alignment tensor and the pure dipolar constant in SI units is::

                   mu0 gI.gS.h_bar
            d' = - --- ----------- ,
                   4pi    r**3

        where:
            - mu0 is the permeability of free space,
            - gI and gS are the gyromagnetic ratios of the I and S spins,
            - h_bar is Dirac's constant which is equal to Planck's constant divided by 2pi,
            - r is the distance between the two spins.


        The PCS equation
        ----------------

        The PCS equation is::

                               _N_
                               \                    T
            delta_ij(theta)  =  >  pc . dijc . mu_jc . Ai . mu_jc,
                               /__
                               c=1

        where:
            - djci is the PCS constant for spin j, state c and experiment or alignment i,
            - N is the total number of states or structures,
            - pc is the weight or probability associated with state c,
            - mu_jc is the unit vector corresponding to spin j and state c,
            - Ai is the alignment tensor.

<<<<<<< HEAD
        The PCS constant is defined as::

                   mu0 15kT   1
            dijc = --- ----- ---- ,
                   4pi Bo**2 r**3

        where:
            - mu0 is the permeability of free space,
            - k is Boltzmann's constant,
            - T is the absolute temperature (different for each experiment),
            - Bo is the magnetic field strength (different for each experiment),
            - r is the distance between the paramagnetic centre (electron spin) and the nuclear spin (different for each spin and state).


        Stored data structures
        ======================

        There are a number of data structures calculated by this function and stored for subsequent use in the gradient and Hessian functions.  This include the back calculated RDCs and the alignment tensors.

        Dij(theta)
        ----------

        The back calculated RDCs.  This is a rank-2 tensor with indices {i, j}.

        delta_ij(theta)
        ---------------

        The back calculated PCS.  This is a rank-2 tensor with indices {i, j}.

        Ai
        --

        The alignment tensors.  This is a rank-3 tensor with indices {i, n, m}.


        @param params:  The vector of parameter values.
        @type params:   numpy rank-1 array
        @return:        The chi-squared or SSE value.
        @rtype:         float
        """

        # Scaling.
        if self.scaling_flag:
            params = dot(params, self.scaling_matrix)

        # Initial chi-squared (or SSE) value.
        chi2_sum = 0.0

        # Unpack the probabilities (located at the end of the parameter array).
        if self.N > 1:
            self.probs = params[-(self.N-1):]

        # Unpack the paramagnetic centre.
        if not self.centre_fixed:
            # The position.
            self.paramag_centre = params[-3:]

            # Update the paramagnetic info.
            self.paramag_info()

        # Loop over each alignment.
        index = 0
        for align_index in range(self.num_align):
            # Create tensor i from the parameters.
            if not self.fixed_tensors[align_index]:
                to_tensor(self.A[align_index], params[5*index:5*index + 5])
                index += 1

            # The back calculated RDC.
            if self.rdc_flag[align_index]:
                # Loop over the spin pairs k.
                for j in range(self.num_interatom):
                    # Calculate the average RDC.
                    if not self.missing_rdc[align_index, j]:
                        self.rdc_theta[align_index, j] = ave_rdc_tensor(self.dip_const[j], self.dip_vect[j], self.N, self.A[align_index], weights=self.probs, absolute=self.absolute_rdc[align_index, j])

            # The back calculated PCS.
            if self.pcs_flag[align_index]:
                # Loop over the spin systems j.
                for j in range(self.num_spins):
                    # Calculate the average PCS.
                    if not self.missing_deltaij[align_index, j]:
                        self.deltaij_theta[align_index, j] = ave_pcs_tensor(self.pcs_const[align_index, j], self.paramag_unit_vect[j], self.N, self.A[align_index], weights=self.probs)

            # Calculate and sum the single alignment chi-squared value (for the RDC).
            if self.rdc_flag[align_index]:
                chi2_sum = chi2_sum + chi2(self.rdc[align_index], self.rdc_theta[align_index], self.rdc_errors[align_index])

            # Calculate and sum the single alignment chi-squared value (for the PCS).
            if self.pcs_flag[align_index]:
                chi2_sum = chi2_sum + chi2(self.deltaij[align_index], self.deltaij_theta[align_index], self.pcs_errors[align_index])

        # Return the chi-squared value.
        return chi2_sum


    def func_tensor_opt(self, params):
        """The target function for optimisation of the alignment tensor from RDC and/or PCS data.

        Description
        ===========

        This function should be passed to the optimisation algorithm.  It accepts, as an array, a vector of parameter values and, using these, returns the single chi-squared value corresponding to that coordinate in the parameter space.  If no RDC or PCS errors are supplied, then the SSE (the sum of squares error) value is returned instead.  The chi-squared is simply the SSE normalised to unit variance (the SSE divided by the error squared).


        Indices
        =======

        For this calculation, five indices are looped over and used in the various data structures.  These include:
            - i, the index over alignments,
            - j, the index over spin systems,
            - c, the index over the N-states (or over the structures),
            - n, the index over the first dimension of the alignment tensor n = {x, y, z},
            - m, the index over the second dimension of the alignment tensor m = {x, y, z}.


        Equations
        =========

        To calculate the function value, a chain of equations are used.  This includes the chi-squared equation and the RDC and PCS equations.


        The chi-squared equation
        ------------------------

        The equations are::

                         ___
                         \    (Dij - Dij(theta)) ** 2
         chi^2(theta)  =  >   ----------------------- ,
                         /__       sigma_ij ** 2
                          ij

                         ___
                         \    (delta_ij - delta_ij(theta)) ** 2
         chi^2(theta)  =  >   --------------------------------- ,
                         /__             sigma_ij ** 2
                          ij

        where:
            - theta is the parameter vector,
            - Dij are the measured RDCs for alignment i, spin j,
            - Dij(theta) are the back calculated RDCs for alignment i, spin j,
            - delta_ij are the measured PCSs for alignment i, spin j,
            - delta_ij(theta) are the back calculated PCSs for alignment i, spin j,
            - sigma_ij are the RDC or PCS errors.

        Both chi-squared values sum.


        The RDC equation
        ----------------

        The RDC equation is::

                           _N_
                        dj \         T
         Dij(theta)  =  --  >   mu_jc . Ai . mu_jc,
                        N  /__
                           c=1

        where:
            - dj is the dipolar constant for spin j,
            - N is the total number of states or structures,
            - mu_jc is the unit vector corresponding to spin j and state c,
            - Ai is the alignment tensor.

        The dipolar constant is henceforth defined as::

            dj = 3 / (2pi) d',

        where the factor of 2pi is to convert from units of rad.s^-1 to Hertz, the factor of 3 is associated with the alignment tensor and the pure dipolar constant in SI units is::

                   mu0 gI.gS.h_bar
            d' = - --- ----------- ,
                   4pi    r**3

        where:
            - mu0 is the permeability of free space,
            - gI and gS are the gyromagnetic ratios of the I and S spins,
            - h_bar is Dirac's constant which is equal to Planck's constant divided by 2pi,
            - r is the distance between the two spins.


        The PCS equation
        ----------------

        The PCS equation is::
=======
        In the fixed and equal probability case, the equation is::
>>>>>>> fa53b50a

                                 _N_
                               1 \               T
            delta_ij(theta)  = -  >  dijc . mu_jc . Ai . mu_jc,
                               N /__
                                 c=1

        The PCS constant is defined as::

                   mu0 15kT   1
            dijc = --- ----- ---- ,
                   4pi Bo**2 r**3

        where:
            - mu0 is the permeability of free space,
            - k is Boltzmann's constant,
            - T is the absolute temperature (different for each experiment),
            - Bo is the magnetic field strength (different for each experiment),
            - r is the distance between the paramagnetic centre (electron spin) and the nuclear spin (different for each spin and state).


        Stored data structures
        ======================

        There are a number of data structures calculated by this function and stored for subsequent use in the gradient and Hessian functions.  This include the back calculated RDCs and PCSs and the alignment tensors.

        Dij(theta)
        ----------

        The back calculated RDCs.  This is a rank-2 tensor with indices {i, j}.

        delta_ij(theta)
        ---------------

        The back calculated PCS.  This is a rank-2 tensor with indices {i, j}.

        Ai
        --

        The alignment tensors.  This is a rank-3 tensor with indices {i, n, m}.


        @param params:  The vector of parameter values.
        @type params:   numpy rank-1 array
        @return:        The chi-squared or SSE value.
        @rtype:         float
        """

        # Scaling.
        if self.scaling_flag:
            params = dot(params, self.scaling_matrix)

        # Initial chi-squared (or SSE) value.
        chi2_sum = 0.0

        # Unpack both the probabilities and paramagnetic centre.
        if not self.probs_fixed and not self.centre_fixed:
            # The probabilities.
            self.probs = params[-(self.N-1)-3:-3]

            # The position (also update the paramagnetic info).
            self.paramag_centre = params[-3:]
            self.paramag_info()

        # Unpack the probabilities (located at the end of the parameter array).
        elif not self.probs_fixed:
            self.probs = params[-(self.N-1):]

        # Unpack the paramagnetic centre (also update the paramagnetic info).
        elif not self.centre_fixed:
            self.paramag_centre = params[-3:]
            self.paramag_info()

        # Loop over each alignment.
        index = 0
        for align_index in range(self.num_align):
            # Create tensor i from the parameters.
            if not self.fixed_tensors[align_index]:
                to_tensor(self.A[align_index], params[5*index:5*index + 5])
                index += 1

            # The back calculated RDC.
            if self.rdc_flag[align_index]:
                # Loop over the spin pairs k.
                for j in range(self.num_interatom):
                    # Calculate the average RDC.
                    if not self.missing_rdc[align_index, j]:
                        self.rdc_theta[align_index, j] = ave_rdc_tensor(self.dip_const[j], self.dip_vect[j], self.N, self.A[align_index], weights=self.probs, absolute=self.absolute_rdc[align_index, j])

            # The back calculated PCS.
            if self.pcs_flag[align_index]:
                # Loop over the spin systems j.
                for j in range(self.num_spins):
                    # Calculate the average PCS.
                    if not self.missing_deltaij[align_index, j]:
                        self.deltaij_theta[align_index, j] = ave_pcs_tensor(self.pcs_const[align_index, j], self.paramag_unit_vect[j], self.N, self.A[align_index], weights=self.probs)

            # Calculate and sum the single alignment chi-squared value (for the RDC).
            if self.rdc_flag[align_index]:
                chi2_sum = chi2_sum + chi2(self.rdc[align_index], self.rdc_theta[align_index], self.rdc_errors[align_index])

            # Calculate and sum the single alignment chi-squared value (for the PCS).
            if self.pcs_flag[align_index]:
                chi2_sum = chi2_sum + chi2(self.deltaij[align_index], self.deltaij_theta[align_index], self.pcs_errors[align_index])

        # Return the chi-squared value.
        return chi2_sum


    def dfunc_standard(self, params):
        """The gradient function for optimisation of the standard N-state model.

        Description
        ===========

        This function should be passed to the optimisation algorithm.  It accepts, as an array, a vector of parameter values and, using these, returns the chi-squared gradient corresponding to that coordinate in the parameter space.  If no RDC or PCS errors are supplied, then the SSE (the sum of squares error) gradient is returned instead.  The chi-squared gradient is simply the SSE gradient normalised to unit variance (the SSE divided by the error squared).


        Indices
        =======

        For this calculation, six indices are looped over and used in the various data structures.  These include:
            - k, the index over all parameters,
            - i, the index over alignments,
            - j, the index over spin systems,
            - c, the index over the N-states (or over the structures),
            - m, the index over the first dimension of the alignment tensor m = {x, y, z}.
            - n, the index over the second dimension of the alignment tensor n = {x, y, z},


        Equations
        =========

        To calculate the chi-squared gradient, a chain of equations are used.  This includes the chi-squared gradient, the RDC gradient and the alignment tensor gradient.


        The chi-squared gradient
        ------------------------

        The equation is::
                              ___
         dchi^2(theta)        \   / Dij - Dij(theta)     dDij(theta) \ 
         -------------  =  -2  >  | ----------------  .  ----------- |
            dthetak           /__ \   sigma_ij**2         dthetak    /
                              ij

        where:
            - theta is the parameter vector,
            - Dij are the measured RDCs or PCSs,
            - Dij(theta) are the back calculated RDCs or PCSs,
            - sigma_ij are the RDC or PCS errors,
            - dDij(theta)/dthetak is the RDC or PCS gradient for parameter k.


        The RDC gradient
        ----------------

        This gradient is different for the various parameter types.

        pc partial derivative
        ~~~~~~~~~~~~~~~~~~~~~

        The population parameter partial derivative is::

             dDij(theta)               T
             -----------  =  dj . mu_jc . Ai . mu_jc,
                 dpc

        where:
            - dj is the dipolar constant for spin j,
            - mu_jc is the unit vector corresponding to spin j and state c,
            - Ai is the alignment tensor.

        Amn partial derivative
        ~~~~~~~~~~~~~~~~~~~~~~

        The alignment tensor element partial derivative is::

                            _N_
         dDij(theta)        \              T   dAi
         -----------  =  dj  >   pc . mu_jc . ---- . mu_jc,
            dAmn            /__               dAmn
                            c=1

        where:
            - dj is the dipolar constant for spin j,
            - pc is the weight or probability associated with state c,
            - mu_jc is the unit vector corresponding to spin j and state c,
            - dAi/dAmn is the partial derivative of the alignment tensor with respect to element Amn.

        In the case of fixed and equal populations, the equation is::

                            _N_
         dDij(theta)     dj \         T   dAi
         -----------  =  --  >   mu_jc . ---- . mu_jc,
            dAmn         N  /__          dAmn
                            c=1


        The PCS gradient
        ----------------

        This gradient is also different for the various parameter types.

        pc partial derivative
        ~~~~~~~~~~~~~~~~~~~~~

        The population parameter partial derivative is::

             ddeltaij(theta)                 T
             ---------------  =  dijc . mu_jc . Ai . mu_jc,
                  dpc

        where:
            - djc is the pseudocontact shift constant for spin j and state c,
            - mu_jc is the unit vector corresponding to spin j and state c,
            - Ai is the alignment tensor.

        Amn partial derivative
        ~~~~~~~~~~~~~~~~~~~~~~

        The alignment tensor element partial derivative is::

                                _N_
            ddelta_ij(theta)    \                   T   dAi
            ----------------  =  >  pc . djc . mu_jc . ---- . mu_jc,
                  dAmn          /__                    dAmn
                                c=1

        where:
            - djc is the pseudocontact shift constant for spin j and state c,
            - pc is the weight or probability associated with state c,
            - mu_jc is the unit vector corresponding to spin j and state c,
            - dAi/dAmn is the partial derivative of the alignment tensor with respect to element Amn.

        In the case of fixed and equal populations, the equation is::

                                  _N_
            ddelta_ij(theta)    1 \              T   dAi
            ----------------  = -  >  djc . mu_jc . ---- . mu_jc,
                  dAmn          N /__               dAmn
                                  c=1

        xi partial derivative
        ~~~~~~~~~~~~~~~~~~~~~

        The paramagnetic position partial derivative is::

                                _N_
            ddelta_ij(theta)    \        / ddjc                       dr_jcT                          dr_jc \ 
            ----------------  =  >  pc . | ----.r_jcT.Ai.r_jc  +  djc.------.Ai.r_jc  +  djc.r_jcT.Ai.----- | ,
                  dxi           /__      \ dxi                         dxi                             dxi  /
                                c=1

        where xi are the paramagnetic position coordinates {x0, x1, x2} and the last two terms in the sum are equal due to the symmetry of the alignment tensor, and:

            ddjc    mu0 15kT                 5 (si - xi)
            ----  = --- ----- ---------------------------------------------  ,
            dxi     4pi Bo**2 ((sx-x0)**2 + (sy-x1)**2 + (sz-x2)**2)**(7/2)

        and::

            dr      | 1 |   dr      | 0 |   dr      | 0 |
            --  = - | 0 | , --  = - | 1 | , --  = - | 0 | .
            dx      | 0 |   dy      | 0 |   dy      | 1 |

        The pseudocontact shift constant is defined here as::

                  mu0 15kT    1
            djc = --- ----- ------ ,
                  4pi Bo**2 rjc**5


        The alignment tensor gradient
        -----------------------------

        The five unique elements of the tensor {Axx, Ayy, Axy, Axz, Ayz} give five different partial derivatives.  These are::

             dAi   | 1  0  0 |
            ---- = | 0  0  0 |,
            dAxx   | 0  0 -1 |

             dAi   | 0  0  0 |
            ---- = | 0  1  0 |,
            dAyy   | 0  0 -1 |

             dAi   | 0  1  0 |
            ---- = | 1  0  0 |,
            dAxy   | 0  0  0 |

             dAi   | 0  0  1 |
            ---- = | 0  0  0 |,
            dAxz   | 1  0  0 |

             dAi   | 0  0  0 |
            ---- = | 0  0  1 |.
            dAyz   | 0  1  0 |

        As these are invariant, they can be pre-calculated.


        Stored data structures
        ======================

        There are a number of data structures calculated by this function and stored for subsequent use in the Hessian function.  This include the back calculated RDC and PCS gradients and the alignment tensor gradients.

        dDij(theta)/dthetak
        -------------------

        The back calculated RDC gradient.  This is a rank-3 tensor with indices {k, i, j}.

        ddeltaij(theta)/dthetak
        -----------------------

        The back calculated PCS gradient.  This is a rank-3 tensor with indices {k, i, j}.

        dAi/dAmn
        --------

        The alignment tensor gradients.  This is a rank-3 tensor with indices {5, n, m}.


        @param params:  The vector of parameter values.  This is unused as it is assumed that func() was called first.
        @type params:   numpy rank-1 array
        @return:        The chi-squared or SSE gradient.
        @rtype:         numpy rank-1 array
        """

        # Initial chi-squared (or SSE) gradient.
        self.dchi2 = self.dchi2 * 0.0

        # Loop over each alignment.
        for align_index in range(self.num_align):
            # Construct the Amn partial derivative components for the RDC.
<<<<<<< HEAD
            if self.fixed_tensors[align_index] and self.rdc_flag[align_index] and not self.missing_rdc[align_index, j]:
                for j in range(self.num_interatom):
                    self.drdc_theta[align_index*5, align_index, j] =   ave_rdc_tensor_dDij_dAmn(self.dip_const[j], self.dip_vect[j], self.N, self.dA[0], weights=self.probs, absolute=self.absolute_rdc[align_index, j])
                    self.drdc_theta[align_index*5+1, align_index, j] = ave_rdc_tensor_dDij_dAmn(self.dip_const[j], self.dip_vect[j], self.N, self.dA[1], weights=self.probs, absolute=self.absolute_rdc[align_index, j])
                    self.drdc_theta[align_index*5+2, align_index, j] = ave_rdc_tensor_dDij_dAmn(self.dip_const[j], self.dip_vect[j], self.N, self.dA[2], weights=self.probs, absolute=self.absolute_rdc[align_index, j])
                    self.drdc_theta[align_index*5+3, align_index, j] = ave_rdc_tensor_dDij_dAmn(self.dip_const[j], self.dip_vect[j], self.N, self.dA[3], weights=self.probs, absolute=self.absolute_rdc[align_index, j])
                    self.drdc_theta[align_index*5+4, align_index, j] = ave_rdc_tensor_dDij_dAmn(self.dip_const[j], self.dip_vect[j], self.N, self.dA[4], weights=self.probs, absolute=self.absolute_rdc[align_index, j])
=======
            if not self.fixed_tensors[align_index]:
                for j in range(self.num_interatom):
                    if self.rdc_flag[align_index] and not self.missing_Dij[align_index, j]:
                        self.dDij_theta[align_index*5, align_index, j] = ave_rdc_tensor_dDij_dAmn(self.dip_const[j], self.dip_vect[j], self.N, self.dA[0], weights=self.probs, absolute=self.absolute_rdc[align_index, j])
                        self.dDij_theta[align_index*5+1, align_index, j] = ave_rdc_tensor_dDij_dAmn(self.dip_const[j], self.dip_vect[j], self.N, self.dA[1], weights=self.probs, absolute=self.absolute_rdc[align_index, j])
                        self.dDij_theta[align_index*5+2, align_index, j] = ave_rdc_tensor_dDij_dAmn(self.dip_const[j], self.dip_vect[j], self.N, self.dA[2], weights=self.probs, absolute=self.absolute_rdc[align_index, j])
                        self.dDij_theta[align_index*5+3, align_index, j] = ave_rdc_tensor_dDij_dAmn(self.dip_const[j], self.dip_vect[j], self.N, self.dA[3], weights=self.probs, absolute=self.absolute_rdc[align_index, j])
                        self.dDij_theta[align_index*5+4, align_index, j] = ave_rdc_tensor_dDij_dAmn(self.dip_const[j], self.dip_vect[j], self.N, self.dA[4], weights=self.probs, absolute=self.absolute_rdc[align_index, j])
>>>>>>> fa53b50a

            # Construct the Amn partial derivative components for the PCS.
            if not self.fixed_tensors[align_index]:
                for j in range(self.num_spins):
                    if self.pcs_flag[align_index] and not self.missing_deltaij[align_index, j]:
                        self.ddeltaij_theta[align_index*5, align_index, j] = ave_pcs_tensor_ddeltaij_dAmn(self.pcs_const[align_index, j], self.paramag_unit_vect[j], self.N, self.dA[0], weights=self.probs)
                        self.ddeltaij_theta[align_index*5+1, align_index, j] = ave_pcs_tensor_ddeltaij_dAmn(self.pcs_const[align_index, j], self.paramag_unit_vect[j], self.N, self.dA[1], weights=self.probs)
                        self.ddeltaij_theta[align_index*5+2, align_index, j] = ave_pcs_tensor_ddeltaij_dAmn(self.pcs_const[align_index, j], self.paramag_unit_vect[j], self.N, self.dA[2], weights=self.probs)
                        self.ddeltaij_theta[align_index*5+3, align_index, j] = ave_pcs_tensor_ddeltaij_dAmn(self.pcs_const[align_index, j], self.paramag_unit_vect[j], self.N, self.dA[3], weights=self.probs)
                        self.ddeltaij_theta[align_index*5+4, align_index, j] = ave_pcs_tensor_ddeltaij_dAmn(self.pcs_const[align_index, j], self.paramag_unit_vect[j], self.N, self.dA[4], weights=self.probs)

            # Construct the pc partial derivative gradient components, looping over each state.
<<<<<<< HEAD
            for c in range(self.N - 1):
                # Index in the parameter array.
                param_index = self.num_align_params + c

                # Calculate the RDC for state c (this is the pc partial derivative).
                for j in range(self.num_interatom):
                    if self.rdc_flag[align_index] and not self.missing_rdc[align_index, j]:
                        self.drdc_theta[param_index, align_index, j] = rdc_tensor(self.dip_const[j], self.dip_vect[j, c], self.A[align_index], absolute=self.absolute_rdc[align_index, j])

                # Calculate the PCS for state c (this is the pc partial derivative).
=======
            if not self.probs_fixed:
                # Shift the parameter index if the paramagnetic position is optimised.
                x = 0
                if not self.centre_fixed:
                    x = 3

                # Loop over each state.
                for c in range(self.N - 1 - x):
                    # Index in the parameter array.
                    param_index = self.num_align_params + c

                    # Calculate the RDC for state c (this is the pc partial derivative).
                    for j in range(self.num_interatom):
                        if self.rdc_flag[align_index] and not self.missing_Dij[align_index, j]:
                            self.dDij_theta[param_index, align_index, j] = rdc_tensor(self.dip_const[j], self.dip_vect[j, c], self.A[align_index], absolute=self.absolute_rdc[align_index, j])

                    # Calculate the PCS for state c (this is the pc partial derivative).
                    for j in range(self.num_spins):
                        if self.pcs_flag[align_index] and not self.missing_deltaij[align_index, j]:
                            self.ddeltaij_theta[param_index, align_index, j] = pcs_tensor(self.pcs_const[align_index, j, c], self.paramag_unit_vect[j, c], self.A[align_index])

            # Construct the paramagnetic centre c partial derivative components for the PCS.
            if not self.centre_fixed:
>>>>>>> fa53b50a
                for j in range(self.num_spins):
                    if self.pcs_flag[align_index] and not self.missing_deltaij[align_index, j]:
                        self.ddeltaij_theta[-3, align_index, j] = ave_pcs_tensor_ddeltaij_dc(ddj=self.dpcs_const_theta[align_index, j, :, 0], dj=self.pcs_const[align_index, j], r=self.paramag_dist[j], unit_vect=self.paramag_unit_vect[j], N=self.N, Ai=self.A[align_index], dr_dc=self.dr_theta[0], weights=self.probs)
                        self.ddeltaij_theta[-2, align_index, j] = ave_pcs_tensor_ddeltaij_dc(ddj=self.dpcs_const_theta[align_index, j, :, 1], dj=self.pcs_const[align_index, j], r=self.paramag_dist[j], unit_vect=self.paramag_unit_vect[j], N=self.N, Ai=self.A[align_index], dr_dc=self.dr_theta[1], weights=self.probs)
                        self.ddeltaij_theta[-1, align_index, j] = ave_pcs_tensor_ddeltaij_dc(ddj=self.dpcs_const_theta[align_index, j, :, 2], dj=self.pcs_const[align_index, j], r=self.paramag_dist[j], unit_vect=self.paramag_unit_vect[j], N=self.N, Ai=self.A[align_index], dr_dc=self.dr_theta[2], weights=self.probs)

            # Construct the chi-squared gradient element for parameter k, alignment i.
            for k in range(self.total_num_params):
                # RDC part of the chi-squared gradient.
                if self.rdc_flag[align_index]:
                    self.dchi2[k] = self.dchi2[k] + dchi2_element(self.rdc[align_index], self.rdc_theta[align_index], self.drdc_theta[k, align_index], self.rdc_errors[align_index])

                # PCS part of the chi-squared gradient.
                if self.pcs_flag[align_index]:
                    self.dchi2[k] = self.dchi2[k] + dchi2_element(self.deltaij[align_index], self.deltaij_theta[align_index], self.ddeltaij_theta[k, align_index], self.pcs_errors[align_index])

        # Diagonal scaling.
        if self.scaling_flag:
            self.dchi2 = dot(self.dchi2, self.scaling_matrix)

        # Return a copy of the gradient.
        return self.dchi2 * 1.0


    def d2func_standard(self, params):
        """The Hessian function for optimisation of the standard N-state model.

        Description
        ===========

        This function should be passed to the optimisation algorithm.  It accepts, as an array, a vector of parameter values and, using these, returns the chi-squared Hessian corresponding to that coordinate in the parameter space.  If no RDC/PCS errors are supplied, then the SSE (the sum of squares error) Hessian is returned instead.  The chi-squared Hessian is simply the SSE Hessian normalised to unit variance (the SSE divided by the error squared).


        Indices
        =======

        For this calculation, six indices are looped over and used in the various data structures.  These include:
            - k, the index over all parameters,
            - i, the index over alignments,
            - j, the index over spin systems,
            - c, the index over the N-states (or over the structures),
            - m, the index over the first dimension of the alignment tensor m = {x, y, z}.
            - n, the index over the second dimension of the alignment tensor n = {x, y, z},


        Equations
        =========

        To calculate the chi-squared gradient, a chain of equations are used.  This includes the chi-squared gradient, the RDC gradient and the alignment tensor gradient.


<<<<<<< HEAD
        The chi-squared gradient
        ------------------------

        The equation is::
                              ___
         dchi^2(theta)        \   / Dij - Dij(theta)     dDij(theta) \ 
         -------------  =  -2  >  | ----------------  .  ----------- |
            dthetak           /__ \   sigma_ij**2         dthetak    /
                              ij

        where:
            - theta is the parameter vector,
            - Dij are the measured RDCs or PCSs,
            - Dij(theta) are the back calculated RDCs or PCSs,
            - sigma_ij are the RDC or PCS errors,
            - dDij(theta)/dthetak is the RDC or PCS gradient for parameter k.


        The RDC gradient
        ----------------

        The only parameters are the tensor components.

        Amn partial derivative
        ~~~~~~~~~~~~~~~~~~~~~~

        The alignment tensor element partial derivative is::

                            _N_
         dDij(theta)     dj \         T   dAi
         -----------  =  --  >   mu_jc . ---- . mu_jc,
            dAmn         N  /__          dAmn
                            c=1

        where:
            - dj is the dipolar constant for spin j,
            - N is the total number of states or structures,
            - mu_jc is the unit vector corresponding to spin j and state c,
            - dAi/dAmn is the partial derivative of the alignment tensor with respect to element Amn.


        The PCS gradient
        ----------------

        Amn partial derivative
        ~~~~~~~~~~~~~~~~~~~~~~

        The alignment tensor element partial derivative is::

                                  _N_
            ddelta_ij(theta)    1 \              T   dAi
            ----------------  = -  >  djc . mu_jc . ---- . mu_jc,
                  dAmn          N /__               dAmn
                                  c=1

        where:
            - djc is the pseudocontact shift constant for spin j and state c,
            - N is the total number of states or structures,
            - mu_jc is the unit vector corresponding to spin j and state c,
            - dAi/dAmn is the partial derivative of the alignment tensor with respect to element Amn.


        The alignment tensor gradient
        -----------------------------

        The five unique elements of the tensor {Axx, Ayy, Axy, Axz, Ayz} give five different partial derivatives.  These are::

             dAi   | 1  0  0 |
            ---- = | 0  0  0 |,
            dAxx   | 0  0 -1 |

             dAi   | 0  0  0 |
            ---- = | 0  1  0 |,
            dAyy   | 0  0 -1 |

             dAi   | 0  1  0 |
            ---- = | 1  0  0 |,
            dAxy   | 0  0  0 |

             dAi   | 0  0  1 |
            ---- = | 0  0  0 |,
            dAxz   | 1  0  0 |

             dAi   | 0  0  0 |
            ---- = | 0  0  1 |.
            dAyz   | 0  1  0 |

        As these are invariant, they can be pre-calculated.


        Stored data structures
        ======================

        There are a number of data structures calculated by this function and stored for subsequent use in the Hessian function.  This include the back calculated RDC and PCS gradients and the alignment tensor gradients.

        dDij(theta)/dthetak
        -------------------

        The back calculated RDC gradient.  This is a rank-3 tensor with indices {k, i, j}.

        ddeltaij(theta)/dthetak
        -----------------------

        The back calculated PCS gradient.  This is a rank-3 tensor with indices {k, i, j}.

        dAi/dAmn
        --------

        The alignment tensor gradients.  This is a rank-3 tensor with indices {5, n, m}.


        @param params:  The vector of parameter values.  This is unused as it is assumed that func_population() was called first.
        @type params:   numpy rank-1 array
        @return:        The chi-squared or SSE gradient.
        @rtype:         numpy rank-1 array
        """

        # Scaling.
        if self.scaling_flag:
            params = dot(params, self.scaling_matrix)

        # Initial chi-squared (or SSE) gradient.
        self.dchi2 = self.dchi2 * 0.0

        # Loop over each alignment.
        index = 0
        for align_index in range(self.num_align):
            # Fixed tensor, so skip.
            if self.fixed_tensors[align_index]:
                continue

            # Construct the Amn partial derivative components for the RDC.
            for j in range(self.num_interatom):
                if self.rdc_flag[align_index] and not self.missing_rdc[align_index, j]:
                    self.drdc_theta[index*5,   index, j] = ave_rdc_tensor_dDij_dAmn(self.dip_const[j], self.dip_vect[j], self.N, self.dA[0], weights=self.probs, absolute=self.absolute_rdc[align_index, j])
                    self.drdc_theta[index*5+1, index, j] = ave_rdc_tensor_dDij_dAmn(self.dip_const[j], self.dip_vect[j], self.N, self.dA[1], weights=self.probs, absolute=self.absolute_rdc[align_index, j])
                    self.drdc_theta[index*5+2, index, j] = ave_rdc_tensor_dDij_dAmn(self.dip_const[j], self.dip_vect[j], self.N, self.dA[2], weights=self.probs, absolute=self.absolute_rdc[align_index, j])
                    self.drdc_theta[index*5+3, index, j] = ave_rdc_tensor_dDij_dAmn(self.dip_const[j], self.dip_vect[j], self.N, self.dA[3], weights=self.probs, absolute=self.absolute_rdc[align_index, j])
                    self.drdc_theta[index*5+4, index, j] = ave_rdc_tensor_dDij_dAmn(self.dip_const[j], self.dip_vect[j], self.N, self.dA[4], weights=self.probs, absolute=self.absolute_rdc[align_index, j])

            # Construct the Amn partial derivative components for the PCS.
            for j in range(self.num_spins):
                if self.pcs_flag[align_index] and not self.missing_deltaij[align_index, j]:
                    self.ddeltaij_theta[index*5,   index, j] = ave_pcs_tensor_ddeltaij_dAmn(self.pcs_const[index, j], self.paramag_unit_vect[j], self.N, self.dA[0], weights=self.probs)
                    self.ddeltaij_theta[index*5+1, index, j] = ave_pcs_tensor_ddeltaij_dAmn(self.pcs_const[index, j], self.paramag_unit_vect[j], self.N, self.dA[1], weights=self.probs)
                    self.ddeltaij_theta[index*5+2, index, j] = ave_pcs_tensor_ddeltaij_dAmn(self.pcs_const[index, j], self.paramag_unit_vect[j], self.N, self.dA[2], weights=self.probs)
                    self.ddeltaij_theta[index*5+3, index, j] = ave_pcs_tensor_ddeltaij_dAmn(self.pcs_const[index, j], self.paramag_unit_vect[j], self.N, self.dA[3], weights=self.probs)
                    self.ddeltaij_theta[index*5+4, index, j] = ave_pcs_tensor_ddeltaij_dAmn(self.pcs_const[index, j], self.paramag_unit_vect[j], self.N, self.dA[4], weights=self.probs)

            # Construct the chi-squared gradient element for parameter k, alignment i.
            for k in range(self.total_num_params):
                # RDC part of the chi-squared gradient.
                if self.rdc_flag[align_index]:
                    self.dchi2[k] = self.dchi2[k] + dchi2_element(self.rdc[index], self.rdc_theta[index], self.drdc_theta[k, index], self.rdc_errors[index])

                # PCS part of the chi-squared gradient.
                if self.pcs_flag[align_index]:
                    self.dchi2[k] = self.dchi2[k] + dchi2_element(self.deltaij[index], self.deltaij_theta[index], self.ddeltaij_theta[k, index], self.pcs_errors[index])

            # Increment the index.
            index += 1

        # Diagonal scaling.
        if self.scaling_flag:
            self.dchi2 = dot(self.dchi2, self.scaling_matrix)

        # The gradient.
        return self.dchi2


    def d2func_population(self, params):
        """The Hessian function for optimisation of the flexible population N-state model.

        Description
        ===========

        This function should be passed to the optimisation algorithm.  It accepts, as an array, a vector of parameter values and, using these, returns the chi-squared Hessian corresponding to that coordinate in the parameter space.  If no RDC/PCS errors are supplied, then the SSE (the sum of squares error) Hessian is returned instead.  The chi-squared Hessian is simply the SSE Hessian normalised to unit variance (the SSE divided by the error squared).


        Indices
        =======

        For this calculation, six indices are looped over and used in the various data structures.  These include:
            - k, the index over all parameters,
            - i, the index over alignments,
            - j, the index over spin systems,
            - c, the index over the N-states (or over the structures),
            - m, the index over the first dimension of the alignment tensor m = {x, y, z}.
            - n, the index over the second dimension of the alignment tensor n = {x, y, z},


        Equations
        =========

        To calculate the chi-squared gradient, a chain of equations are used.  This includes the chi-squared gradient, the RDC gradient and the alignment tensor gradient.


=======
>>>>>>> fa53b50a
        The chi-squared Hessian
        -----------------------

        The equation is::
                               ___
         d2chi^2(theta)        \       1      / dDij(theta)   dDij(theta)                         d2Dij(theta)   \ 
         ---------------  =  2  >  ---------- | ----------- . -----------  -  (Dij-Dij(theta)) . --------------- |.
         dthetaj.dthetak       /__ sigma_i**2 \  dthetaj       dthetak                           dthetaj.dthetak /
                               ij

        where:
            - theta is the parameter vector,
            - Dij are the measured RDCs or PCSs,
            - Dij(theta) are the back calculated RDCs or PCSs,
            - sigma_ij are the RDC or PCS errors,
            - dDij(theta)/dthetak is the RDC or PCS gradient for parameter k.
            - d2Dij(theta)/dthetaj.dthetak is the RDC or PCS Hessian for parameters j and k.


        The RDC Hessian
        ---------------

        pc-pd second partial derivatives
        ~~~~~~~~~~~~~~~~~~~~~~~~~~~~~~~~

        The probability parameter second partial derivative is::

         d2Dij(theta)
         ------------  =  0.
           dpc.dpd


        pc-Anm second partial derivatives
        ~~~~~~~~~~~~~~~~~~~~~~~~~~~~~~~~~

        The probability parameter-tensor element second partial derivative is::

         d2Dij(theta)               T   dAi
         ------------  =  dj . mu_jc . ---- . mu_jc.
           dpc.dAmn                    dAmn


        Amn-Aop second partial derivatives
        ~~~~~~~~~~~~~~~~~~~~~~~~~~~~~~~~~~

        The alignment tensor element second partial derivative is::

         d2Dij(theta)
         ------------  =  0.
          dAmn.dAop


        The PCS Hessian
        ---------------

        pc-pd second partial derivatives
        ~~~~~~~~~~~~~~~~~~~~~~~~~~~~~~~~

        The probability parameter second partial derivative is::

         d2delta_ij(theta)
         -----------------  =  0.
              dpc.dpd


        pc-Anm second partial derivatives
        ~~~~~~~~~~~~~~~~~~~~~~~~~~~~~~~~~

        The probability parameter-tensor element second partial derivative is::

         d2delta_ij(theta)                T   dAi
         -----------------  =  djc . mu_jc . ---- . mu_jc.
             dpc.dAmn                        dAmn


        Amn-Aop second partial derivatives
        ~~~~~~~~~~~~~~~~~~~~~~~~~~~~~~~~~~

        The alignment tensor element second partial derivative is::

            d2delta_ij(theta)
            -----------------  =  0
                dAmn.dAop


        The alignment tensor Hessian
        ----------------------------

        The five unique elements of the tensor {Axx, Ayy, Axy, Axz, Ayz} all have the same second partial derivative of::

              d2Ai      | 0  0  0 |
            --------- = | 0  0  0 |.
            dAmn.dAop   | 0  0  0 |


        @param params:  The vector of parameter values.  This is unused as it is assumed that func() was called first.
        @type params:   numpy rank-1 array
        @return:        The chi-squared or SSE Hessian.
        @rtype:         numpy rank-2 array
        """

        # Initial chi-squared (or SSE) Hessian.
        self.d2chi2 = self.d2chi2 * 0.0

        # Loop over each alignment.
        for align_index in range(self.num_align):
            # Construct the pc-Amn second partial derivative Hessian components.
<<<<<<< HEAD
            for c in range(self.N - 1):
                # Index in the parameter array.
                pc_index = self.num_align_params + c

                # Calculate the RDC Hessian component.
                for j in range(self.num_interatom):
                    if self.fixed_tensors[align_index] and self.rdc_flag[align_index] and not self.missing_rdc[align_index, j]:
                        self.d2Dij_theta[pc_index, i*5+0, align_index, j] = self.d2Dij_theta[align_index*5+0, pc_index, align_index, j] = rdc_tensor(self.dip_const[j], self.dip_vect[j, c], self.dA[0], absolute=self.absolute_rdc[align_index, j])
                        self.d2Dij_theta[pc_index, i*5+1, align_index, j] = self.d2Dij_theta[align_index*5+1, pc_index, align_index, j] = rdc_tensor(self.dip_const[j], self.dip_vect[j, c], self.dA[1], absolute=self.absolute_rdc[align_index, j])
                        self.d2Dij_theta[pc_index, i*5+2, align_index, j] = self.d2Dij_theta[align_index*5+2, pc_index, align_index, j] = rdc_tensor(self.dip_const[j], self.dip_vect[j, c], self.dA[2], absolute=self.absolute_rdc[align_index, j])
                        self.d2Dij_theta[pc_index, i*5+3, align_index, j] = self.d2Dij_theta[align_index*5+3, pc_index, align_index, j] = rdc_tensor(self.dip_const[j], self.dip_vect[j, c], self.dA[3], absolute=self.absolute_rdc[align_index, j])
                        self.d2Dij_theta[pc_index, i*5+4, align_index, j] = self.d2Dij_theta[align_index*5+4, pc_index, align_index, j] = rdc_tensor(self.dip_const[j], self.dip_vect[j, c], self.dA[4], absolute=self.absolute_rdc[align_index, j])

                # Calculate the PCS Hessian component.
                for j in range(self.num_spins):
                    if self.fixed_tensors[align_index] and self.pcs_flag[align_index] and not self.missing_deltaij[align_index, j]:
                        self.d2deltaij_theta[pc_index, i*5+0, align_index, j] = self.d2deltaij_theta[align_index*5+0, pc_index, align_index, j] = pcs_tensor(self.pcs_const[align_index, j, c], self.paramag_unit_vect[j, c], self.dA[0])
                        self.d2deltaij_theta[pc_index, i*5+1, align_index, j] = self.d2deltaij_theta[align_index*5+1, pc_index, align_index, j] = pcs_tensor(self.pcs_const[align_index, j, c], self.paramag_unit_vect[j, c], self.dA[1])
                        self.d2deltaij_theta[pc_index, i*5+2, align_index, j] = self.d2deltaij_theta[align_index*5+2, pc_index, align_index, j] = pcs_tensor(self.pcs_const[align_index, j, c], self.paramag_unit_vect[j, c], self.dA[2])
                        self.d2deltaij_theta[pc_index, i*5+3, align_index, j] = self.d2deltaij_theta[align_index*5+3, pc_index, align_index, j] = pcs_tensor(self.pcs_const[align_index, j, c], self.paramag_unit_vect[j, c], self.dA[3])
                        self.d2deltaij_theta[pc_index, i*5+4, align_index, j] = self.d2deltaij_theta[align_index*5+4, pc_index, align_index, j] = pcs_tensor(self.pcs_const[align_index, j, c], self.paramag_unit_vect[j, c], self.dA[4])

            # Increment the index.
            index += 1

        # Loop over each alignment.
        for align_index in range(self.num_align):
            # Construct the chi-squared Hessian element for parameters j and k, alignment i.
            for j in range(self.total_num_params):
                for k in range(self.total_num_params):
                    # RDC part of the chi-squared gradient.
                    if self.fixed_tensors[align_index] and self.rdc_flag[align_index]:
                        self.d2chi2[j, k] = self.d2chi2[j, k] + d2chi2_element(self.rdc[align_index], self.rdc_theta[align_index], self.drdc_theta[j, align_index], self.drdc_theta[k, align_index], self.d2Dij_theta[j, k, align_index], self.rdc_errors[align_index])

                    # PCS part of the chi-squared gradient.
                    if self.fixed_tensors[align_index] and self.pcs_flag[align_index]:
                        self.d2chi2[j, k] = self.d2chi2[j, k] + d2chi2_element(self.deltaij[align_index], self.deltaij_theta[align_index], self.ddeltaij_theta[j, align_index], self.ddeltaij_theta[k, align_index], self.d2deltaij_theta[j, k, align_index], self.pcs_errors[align_index])

        # Diagonal scaling.
        if self.scaling_flag:
            self.d2chi2 = dot(self.d2chi2, self.scaling_matrix)

        # The gradient.
        return self.d2chi2


    def d2func_tensor_opt(self, params):
        """The Hessian function for optimisation of the alignment tensor from RDC and/or PCS data.

        Description
        ===========

        This function should be passed to the optimisation algorithm.  It accepts, as an array, a vector of parameter values and, using these, returns the chi-squared Hessian corresponding to that coordinate in the parameter space.  If no RDC/PCS errors are supplied, then the SSE (the sum of squares error) Hessian is returned instead.  The chi-squared Hessian is simply the SSE Hessian normalised to unit variance (the SSE divided by the error squared).

        Indices
        =======

        For this calculation, six indices are looped over and used in the various data structures.  These include:
            - k, the index over all parameters,
            - i, the index over alignments,
            - j, the index over spin systems,
            - c, the index over the N-states (or over the structures),
            - m, the index over the first dimension of the alignment tensor m = {x, y, z}.
            - n, the index over the second dimension of the alignment tensor n = {x, y, z},


        Equations
        =========

        To calculate the chi-squared gradient, a chain of equations are used.  This includes the chi-squared gradient, the RDC gradient and the alignment tensor gradient.


        The chi-squared Hessian
        -----------------------

        The equation is::
                               ___
         d2chi^2(theta)        \       1      / dDij(theta)   dDij(theta)                         d2Dij(theta)   \ 
         ---------------  =  2  >  ---------- | ----------- . -----------  -  (Dij-Dij(theta)) . --------------- |.
         dthetaj.dthetak       /__ sigma_i**2 \  dthetaj       dthetak                           dthetaj.dthetak /
                               ij

        where:
            - theta is the parameter vector,
            - Dij are the measured RDCs or PCSs,
            - Dij(theta) are the back calculated RDCs or PCSs,
            - sigma_ij are the RDC or PCS errors,
            - dDij(theta)/dthetak is the RDC or PCS gradient for parameter k.
            - d2Dij(theta)/dthetaj.dthetak is the RDC or PCS Hessian for parameters j and k.


        The RDC Hessian
        ---------------

        The only parameters are the tensor components.


        Amn-Aop second partial derivatives
        ~~~~~~~~~~~~~~~~~~~~~~~~~~~~~~~~~~

        The alignment tensor element second partial derivative is::

         d2Dij(theta)
         ------------  =  0.
          dAmn.dAop


        The PCS Hessian
        ---------------

        Amn-Aop second partial derivatives
        ~~~~~~~~~~~~~~~~~~~~~~~~~~~~~~~~~~

        The alignment tensor element second partial derivative is::

            d2delta_ij(theta)
            -----------------  =  0
                dAmn.dAop


        The alignment tensor Hessian
        ----------------------------

        The five unique elements of the tensor {Axx, Ayy, Axy, Axz, Ayz} all have the same second partial derivative of::

              d2Ai      | 0  0  0 |
            --------- = | 0  0  0 |.
            dAmn.dAop   | 0  0  0 |


        @param params:  The vector of parameter values.  This is unused as it is assumed that func_population() was called first.
        @type params:   numpy rank-1 array
        @return:        The chi-squared or SSE Hessian.
        @rtype:         numpy rank-2 array
        """

        # Scaling.
        if self.scaling_flag:
            params = dot(params, self.scaling_matrix)

        # Initial chi-squared (or SSE) Hessian.
        self.d2chi2 = self.d2chi2 * 0.0

        # Loop over each alignment.
        index = 0
        for align_index in range(self.num_align):
            # Fixed tensor, so skip.
            if self.fixed_tensors[align_index]:
                continue
=======
            if not self.probs_fixed:
                for c in range(self.N - 1):
                    # Index in the parameter array.
                    pc_index = self.num_align_params + c

                    # Calculate the RDC Hessian component.
                    for j in range(self.num_interatom):
                        if self.fixed_tensors[align_index] and self.rdc_flag[align_index] and not self.missing_Dij[align_index, j]:
                            self.d2Dij_theta[pc_index, i*5+0, align_index, j] = self.d2Dij_theta[align_index*5+0, pc_index, align_index, j] = rdc_tensor(self.dip_const[j], self.dip_vect[j, c], self.dA[0], absolute=self.absolute_rdc[align_index, j])
                            self.d2Dij_theta[pc_index, i*5+1, align_index, j] = self.d2Dij_theta[align_index*5+1, pc_index, align_index, j] = rdc_tensor(self.dip_const[j], self.dip_vect[j, c], self.dA[1], absolute=self.absolute_rdc[align_index, j])
                            self.d2Dij_theta[pc_index, i*5+2, align_index, j] = self.d2Dij_theta[align_index*5+2, pc_index, align_index, j] = rdc_tensor(self.dip_const[j], self.dip_vect[j, c], self.dA[2], absolute=self.absolute_rdc[align_index, j])
                            self.d2Dij_theta[pc_index, i*5+3, align_index, j] = self.d2Dij_theta[align_index*5+3, pc_index, align_index, j] = rdc_tensor(self.dip_const[j], self.dip_vect[j, c], self.dA[3], absolute=self.absolute_rdc[align_index, j])
                            self.d2Dij_theta[pc_index, i*5+4, align_index, j] = self.d2Dij_theta[align_index*5+4, pc_index, align_index, j] = rdc_tensor(self.dip_const[j], self.dip_vect[j, c], self.dA[4], absolute=self.absolute_rdc[align_index, j])

                    # Calculate the PCS Hessian component.
                    for j in range(self.num_spins):
                        if self.fixed_tensors[align_index] and self.pcs_flag[align_index] and not self.missing_deltaij[align_index, j]:
                            self.d2deltaij_theta[pc_index, i*5+0, align_index, j] = self.d2deltaij_theta[align_index*5+0, pc_index, align_index, j] = pcs_tensor(self.pcs_const[align_index, j, c], self.paramag_unit_vect[j, c], self.dA[0])
                            self.d2deltaij_theta[pc_index, i*5+1, align_index, j] = self.d2deltaij_theta[align_index*5+1, pc_index, align_index, j] = pcs_tensor(self.pcs_const[align_index, j, c], self.paramag_unit_vect[j, c], self.dA[1])
                            self.d2deltaij_theta[pc_index, i*5+2, align_index, j] = self.d2deltaij_theta[align_index*5+2, pc_index, align_index, j] = pcs_tensor(self.pcs_const[align_index, j, c], self.paramag_unit_vect[j, c], self.dA[2])
                            self.d2deltaij_theta[pc_index, i*5+3, align_index, j] = self.d2deltaij_theta[align_index*5+3, pc_index, align_index, j] = pcs_tensor(self.pcs_const[align_index, j, c], self.paramag_unit_vect[j, c], self.dA[3])
                            self.d2deltaij_theta[pc_index, i*5+4, align_index, j] = self.d2deltaij_theta[align_index*5+4, pc_index, align_index, j] = pcs_tensor(self.pcs_const[align_index, j, c], self.paramag_unit_vect[j, c], self.dA[4])

            # Construct the paramagnetic centre c partial derivative components for the PCS.
            if not self.centre_fixed:
                raise RelaxError("The Hessian equations for optimising the paramagnetic centre position are not yet implemented.")
>>>>>>> fa53b50a

            # Construct the chi-squared Hessian element for parameters j and k, alignment i.
            for j in range(self.total_num_params):
                for k in range(self.total_num_params):
                    # RDC part of the chi-squared gradient.
                    if self.rdc_flag[align_index]:
<<<<<<< HEAD
                        self.d2chi2[j, k] = self.d2chi2[j, k] + d2chi2_element(self.rdc[align_index], self.rdc_theta[align_index], self.drdc_theta[j, align_index], self.drdc_theta[k, align_index], self.zero_hessian_rdc, self.rdc_errors[align_index])

                    # PCS part of the chi-squared gradient.
                    if self.pcs_flag[align_index]:
                        self.d2chi2[j, k] = self.d2chi2[j, k] + d2chi2_element(self.deltaij[align_index], self.deltaij_theta[align_index], self.ddeltaij_theta[j, align_index], self.ddeltaij_theta[k, align_index], self.zero_hessian_pcs, self.pcs_errors[align_index])

            # Increment the index.
            index += 1
=======
                        self.d2chi2[j, k] = self.d2chi2[j, k] + d2chi2_element(self.Dij[align_index], self.Dij_theta[align_index], self.dDij_theta[j, align_index], self.dDij_theta[k, align_index], self.d2Dij_theta[j, k, align_index], self.rdc_sigma_ij[align_index])

                    # PCS part of the chi-squared gradient.
                    if self.pcs_flag[align_index]:
                        self.d2chi2[j, k] = self.d2chi2[j, k] + d2chi2_element(self.deltaij[align_index], self.deltaij_theta[align_index], self.ddeltaij_theta[j, align_index], self.ddeltaij_theta[k, align_index], self.d2deltaij_theta[j, k, align_index], self.pcs_sigma_ij[align_index])
>>>>>>> fa53b50a

        # Diagonal scaling.
        if self.scaling_flag:
            self.d2chi2 = dot(self.d2chi2, self.scaling_matrix)

        # Return a copy of the Hessian.
        return self.d2chi2 * 1.0


    def paramag_info(self):
        """Calculate the paramagnetic centre to spin vectors, distances and constants."""

        # Get the vectors and distances.
        if rank(self.paramag_centre) == 1:
            vectors_single_centre(self.atomic_pos, self.paramag_centre, self.paramag_unit_vect, self.paramag_dist)
        else:
            vectors_centre_per_state(self.atomic_pos, self.paramag_centre, self.paramag_unit_vect, self.paramag_dist)

        # The PCS constants.
        for align_index in range(self.num_align):
            for j in range(self.num_spins):
                for c in range(self.N):
                    self.pcs_const[align_index, j, c] = pcs_constant(self.temp[align_index], self.frq[align_index], self.paramag_dist[j, c])

                    # The PCS constant gradient components.
                    if not self.centre_fixed:
                        pcs_constant_grad(T=self.temp[align_index], Bo=self.frq[align_index], r=self.paramag_dist[j, c], unit_vect=self.paramag_unit_vect[j, c], grad=self.dpcs_const_theta[align_index, j, c])<|MERGE_RESOLUTION|>--- conflicted
+++ resolved
@@ -582,7 +582,14 @@
             - mu_jc is the unit vector corresponding to spin j and state c,
             - Ai is the alignment tensor.
 
-<<<<<<< HEAD
+        In the fixed and equal probability case, the equation is::
+
+                                 _N_
+                               1 \               T
+            delta_ij(theta)  = -  >  dijc . mu_jc . Ai . mu_jc,
+                               N /__
+                                 c=1
+
         The PCS constant is defined as::
 
                    mu0 15kT   1
@@ -600,7 +607,7 @@
         Stored data structures
         ======================
 
-        There are a number of data structures calculated by this function and stored for subsequent use in the gradient and Hessian functions.  This include the back calculated RDCs and the alignment tensors.
+        There are a number of data structures calculated by this function and stored for subsequent use in the gradient and Hessian functions.  This include the back calculated RDCs and PCSs and the alignment tensors.
 
         Dij(theta)
         ----------
@@ -631,16 +638,22 @@
         # Initial chi-squared (or SSE) value.
         chi2_sum = 0.0
 
+        # Unpack both the probabilities and paramagnetic centre.
+        if not self.probs_fixed and not self.centre_fixed:
+            # The probabilities.
+            self.probs = params[-(self.N-1)-3:-3]
+
+            # The position (also update the paramagnetic info).
+            self.paramag_centre = params[-3:]
+            self.paramag_info()
+
         # Unpack the probabilities (located at the end of the parameter array).
-        if self.N > 1:
+        elif not self.probs_fixed:
             self.probs = params[-(self.N-1):]
 
-        # Unpack the paramagnetic centre.
-        if not self.centre_fixed:
-            # The position.
+        # Unpack the paramagnetic centre (also update the paramagnetic info).
+        elif not self.centre_fixed:
             self.paramag_centre = params[-3:]
-
-            # Update the paramagnetic info.
             self.paramag_info()
 
         # Loop over each alignment.
@@ -679,210 +692,6 @@
         return chi2_sum
 
 
-    def func_tensor_opt(self, params):
-        """The target function for optimisation of the alignment tensor from RDC and/or PCS data.
-
-        Description
-        ===========
-
-        This function should be passed to the optimisation algorithm.  It accepts, as an array, a vector of parameter values and, using these, returns the single chi-squared value corresponding to that coordinate in the parameter space.  If no RDC or PCS errors are supplied, then the SSE (the sum of squares error) value is returned instead.  The chi-squared is simply the SSE normalised to unit variance (the SSE divided by the error squared).
-
-
-        Indices
-        =======
-
-        For this calculation, five indices are looped over and used in the various data structures.  These include:
-            - i, the index over alignments,
-            - j, the index over spin systems,
-            - c, the index over the N-states (or over the structures),
-            - n, the index over the first dimension of the alignment tensor n = {x, y, z},
-            - m, the index over the second dimension of the alignment tensor m = {x, y, z}.
-
-
-        Equations
-        =========
-
-        To calculate the function value, a chain of equations are used.  This includes the chi-squared equation and the RDC and PCS equations.
-
-
-        The chi-squared equation
-        ------------------------
-
-        The equations are::
-
-                         ___
-                         \    (Dij - Dij(theta)) ** 2
-         chi^2(theta)  =  >   ----------------------- ,
-                         /__       sigma_ij ** 2
-                          ij
-
-                         ___
-                         \    (delta_ij - delta_ij(theta)) ** 2
-         chi^2(theta)  =  >   --------------------------------- ,
-                         /__             sigma_ij ** 2
-                          ij
-
-        where:
-            - theta is the parameter vector,
-            - Dij are the measured RDCs for alignment i, spin j,
-            - Dij(theta) are the back calculated RDCs for alignment i, spin j,
-            - delta_ij are the measured PCSs for alignment i, spin j,
-            - delta_ij(theta) are the back calculated PCSs for alignment i, spin j,
-            - sigma_ij are the RDC or PCS errors.
-
-        Both chi-squared values sum.
-
-
-        The RDC equation
-        ----------------
-
-        The RDC equation is::
-
-                           _N_
-                        dj \         T
-         Dij(theta)  =  --  >   mu_jc . Ai . mu_jc,
-                        N  /__
-                           c=1
-
-        where:
-            - dj is the dipolar constant for spin j,
-            - N is the total number of states or structures,
-            - mu_jc is the unit vector corresponding to spin j and state c,
-            - Ai is the alignment tensor.
-
-        The dipolar constant is henceforth defined as::
-
-            dj = 3 / (2pi) d',
-
-        where the factor of 2pi is to convert from units of rad.s^-1 to Hertz, the factor of 3 is associated with the alignment tensor and the pure dipolar constant in SI units is::
-
-                   mu0 gI.gS.h_bar
-            d' = - --- ----------- ,
-                   4pi    r**3
-
-        where:
-            - mu0 is the permeability of free space,
-            - gI and gS are the gyromagnetic ratios of the I and S spins,
-            - h_bar is Dirac's constant which is equal to Planck's constant divided by 2pi,
-            - r is the distance between the two spins.
-
-
-        The PCS equation
-        ----------------
-
-        The PCS equation is::
-=======
-        In the fixed and equal probability case, the equation is::
->>>>>>> fa53b50a
-
-                                 _N_
-                               1 \               T
-            delta_ij(theta)  = -  >  dijc . mu_jc . Ai . mu_jc,
-                               N /__
-                                 c=1
-
-        The PCS constant is defined as::
-
-                   mu0 15kT   1
-            dijc = --- ----- ---- ,
-                   4pi Bo**2 r**3
-
-        where:
-            - mu0 is the permeability of free space,
-            - k is Boltzmann's constant,
-            - T is the absolute temperature (different for each experiment),
-            - Bo is the magnetic field strength (different for each experiment),
-            - r is the distance between the paramagnetic centre (electron spin) and the nuclear spin (different for each spin and state).
-
-
-        Stored data structures
-        ======================
-
-        There are a number of data structures calculated by this function and stored for subsequent use in the gradient and Hessian functions.  This include the back calculated RDCs and PCSs and the alignment tensors.
-
-        Dij(theta)
-        ----------
-
-        The back calculated RDCs.  This is a rank-2 tensor with indices {i, j}.
-
-        delta_ij(theta)
-        ---------------
-
-        The back calculated PCS.  This is a rank-2 tensor with indices {i, j}.
-
-        Ai
-        --
-
-        The alignment tensors.  This is a rank-3 tensor with indices {i, n, m}.
-
-
-        @param params:  The vector of parameter values.
-        @type params:   numpy rank-1 array
-        @return:        The chi-squared or SSE value.
-        @rtype:         float
-        """
-
-        # Scaling.
-        if self.scaling_flag:
-            params = dot(params, self.scaling_matrix)
-
-        # Initial chi-squared (or SSE) value.
-        chi2_sum = 0.0
-
-        # Unpack both the probabilities and paramagnetic centre.
-        if not self.probs_fixed and not self.centre_fixed:
-            # The probabilities.
-            self.probs = params[-(self.N-1)-3:-3]
-
-            # The position (also update the paramagnetic info).
-            self.paramag_centre = params[-3:]
-            self.paramag_info()
-
-        # Unpack the probabilities (located at the end of the parameter array).
-        elif not self.probs_fixed:
-            self.probs = params[-(self.N-1):]
-
-        # Unpack the paramagnetic centre (also update the paramagnetic info).
-        elif not self.centre_fixed:
-            self.paramag_centre = params[-3:]
-            self.paramag_info()
-
-        # Loop over each alignment.
-        index = 0
-        for align_index in range(self.num_align):
-            # Create tensor i from the parameters.
-            if not self.fixed_tensors[align_index]:
-                to_tensor(self.A[align_index], params[5*index:5*index + 5])
-                index += 1
-
-            # The back calculated RDC.
-            if self.rdc_flag[align_index]:
-                # Loop over the spin pairs k.
-                for j in range(self.num_interatom):
-                    # Calculate the average RDC.
-                    if not self.missing_rdc[align_index, j]:
-                        self.rdc_theta[align_index, j] = ave_rdc_tensor(self.dip_const[j], self.dip_vect[j], self.N, self.A[align_index], weights=self.probs, absolute=self.absolute_rdc[align_index, j])
-
-            # The back calculated PCS.
-            if self.pcs_flag[align_index]:
-                # Loop over the spin systems j.
-                for j in range(self.num_spins):
-                    # Calculate the average PCS.
-                    if not self.missing_deltaij[align_index, j]:
-                        self.deltaij_theta[align_index, j] = ave_pcs_tensor(self.pcs_const[align_index, j], self.paramag_unit_vect[j], self.N, self.A[align_index], weights=self.probs)
-
-            # Calculate and sum the single alignment chi-squared value (for the RDC).
-            if self.rdc_flag[align_index]:
-                chi2_sum = chi2_sum + chi2(self.rdc[align_index], self.rdc_theta[align_index], self.rdc_errors[align_index])
-
-            # Calculate and sum the single alignment chi-squared value (for the PCS).
-            if self.pcs_flag[align_index]:
-                chi2_sum = chi2_sum + chi2(self.deltaij[align_index], self.deltaij_theta[align_index], self.pcs_errors[align_index])
-
-        # Return the chi-squared value.
-        return chi2_sum
-
-
     def dfunc_standard(self, params):
         """The gradient function for optimisation of the standard N-state model.
 
@@ -1108,24 +917,14 @@
         # Loop over each alignment.
         for align_index in range(self.num_align):
             # Construct the Amn partial derivative components for the RDC.
-<<<<<<< HEAD
-            if self.fixed_tensors[align_index] and self.rdc_flag[align_index] and not self.missing_rdc[align_index, j]:
-                for j in range(self.num_interatom):
-                    self.drdc_theta[align_index*5, align_index, j] =   ave_rdc_tensor_dDij_dAmn(self.dip_const[j], self.dip_vect[j], self.N, self.dA[0], weights=self.probs, absolute=self.absolute_rdc[align_index, j])
-                    self.drdc_theta[align_index*5+1, align_index, j] = ave_rdc_tensor_dDij_dAmn(self.dip_const[j], self.dip_vect[j], self.N, self.dA[1], weights=self.probs, absolute=self.absolute_rdc[align_index, j])
-                    self.drdc_theta[align_index*5+2, align_index, j] = ave_rdc_tensor_dDij_dAmn(self.dip_const[j], self.dip_vect[j], self.N, self.dA[2], weights=self.probs, absolute=self.absolute_rdc[align_index, j])
-                    self.drdc_theta[align_index*5+3, align_index, j] = ave_rdc_tensor_dDij_dAmn(self.dip_const[j], self.dip_vect[j], self.N, self.dA[3], weights=self.probs, absolute=self.absolute_rdc[align_index, j])
-                    self.drdc_theta[align_index*5+4, align_index, j] = ave_rdc_tensor_dDij_dAmn(self.dip_const[j], self.dip_vect[j], self.N, self.dA[4], weights=self.probs, absolute=self.absolute_rdc[align_index, j])
-=======
             if not self.fixed_tensors[align_index]:
                 for j in range(self.num_interatom):
-                    if self.rdc_flag[align_index] and not self.missing_Dij[align_index, j]:
-                        self.dDij_theta[align_index*5, align_index, j] = ave_rdc_tensor_dDij_dAmn(self.dip_const[j], self.dip_vect[j], self.N, self.dA[0], weights=self.probs, absolute=self.absolute_rdc[align_index, j])
-                        self.dDij_theta[align_index*5+1, align_index, j] = ave_rdc_tensor_dDij_dAmn(self.dip_const[j], self.dip_vect[j], self.N, self.dA[1], weights=self.probs, absolute=self.absolute_rdc[align_index, j])
-                        self.dDij_theta[align_index*5+2, align_index, j] = ave_rdc_tensor_dDij_dAmn(self.dip_const[j], self.dip_vect[j], self.N, self.dA[2], weights=self.probs, absolute=self.absolute_rdc[align_index, j])
-                        self.dDij_theta[align_index*5+3, align_index, j] = ave_rdc_tensor_dDij_dAmn(self.dip_const[j], self.dip_vect[j], self.N, self.dA[3], weights=self.probs, absolute=self.absolute_rdc[align_index, j])
-                        self.dDij_theta[align_index*5+4, align_index, j] = ave_rdc_tensor_dDij_dAmn(self.dip_const[j], self.dip_vect[j], self.N, self.dA[4], weights=self.probs, absolute=self.absolute_rdc[align_index, j])
->>>>>>> fa53b50a
+                    if self.rdc_flag[align_index] and not self.missing_rdc[align_index, j]:
+                        self.drdc_theta[align_index*5,   align_index, j] = ave_rdc_tensor_dDij_dAmn(self.dip_const[j], self.dip_vect[j], self.N, self.dA[0], weights=self.probs, absolute=self.absolute_rdc[align_index, j])
+                        self.drdc_theta[align_index*5+1, align_index, j] = ave_rdc_tensor_dDij_dAmn(self.dip_const[j], self.dip_vect[j], self.N, self.dA[1], weights=self.probs, absolute=self.absolute_rdc[align_index, j])
+                        self.drdc_theta[align_index*5+2, align_index, j] = ave_rdc_tensor_dDij_dAmn(self.dip_const[j], self.dip_vect[j], self.N, self.dA[2], weights=self.probs, absolute=self.absolute_rdc[align_index, j])
+                        self.drdc_theta[align_index*5+3, align_index, j] = ave_rdc_tensor_dDij_dAmn(self.dip_const[j], self.dip_vect[j], self.N, self.dA[3], weights=self.probs, absolute=self.absolute_rdc[align_index, j])
+                        self.drdc_theta[align_index*5+4, align_index, j] = ave_rdc_tensor_dDij_dAmn(self.dip_const[j], self.dip_vect[j], self.N, self.dA[4], weights=self.probs, absolute=self.absolute_rdc[align_index, j])
 
             # Construct the Amn partial derivative components for the PCS.
             if not self.fixed_tensors[align_index]:
@@ -1138,18 +937,6 @@
                         self.ddeltaij_theta[align_index*5+4, align_index, j] = ave_pcs_tensor_ddeltaij_dAmn(self.pcs_const[align_index, j], self.paramag_unit_vect[j], self.N, self.dA[4], weights=self.probs)
 
             # Construct the pc partial derivative gradient components, looping over each state.
-<<<<<<< HEAD
-            for c in range(self.N - 1):
-                # Index in the parameter array.
-                param_index = self.num_align_params + c
-
-                # Calculate the RDC for state c (this is the pc partial derivative).
-                for j in range(self.num_interatom):
-                    if self.rdc_flag[align_index] and not self.missing_rdc[align_index, j]:
-                        self.drdc_theta[param_index, align_index, j] = rdc_tensor(self.dip_const[j], self.dip_vect[j, c], self.A[align_index], absolute=self.absolute_rdc[align_index, j])
-
-                # Calculate the PCS for state c (this is the pc partial derivative).
-=======
             if not self.probs_fixed:
                 # Shift the parameter index if the paramagnetic position is optimised.
                 x = 0
@@ -1163,8 +950,8 @@
 
                     # Calculate the RDC for state c (this is the pc partial derivative).
                     for j in range(self.num_interatom):
-                        if self.rdc_flag[align_index] and not self.missing_Dij[align_index, j]:
-                            self.dDij_theta[param_index, align_index, j] = rdc_tensor(self.dip_const[j], self.dip_vect[j, c], self.A[align_index], absolute=self.absolute_rdc[align_index, j])
+                        if self.rdc_flag[align_index] and not self.missing_rdc[align_index, j]:
+                            self.drdc_theta[param_index, align_index, j] = rdc_tensor(self.dip_const[j], self.dip_vect[j, c], self.A[align_index], absolute=self.absolute_rdc[align_index, j])
 
                     # Calculate the PCS for state c (this is the pc partial derivative).
                     for j in range(self.num_spins):
@@ -1173,7 +960,6 @@
 
             # Construct the paramagnetic centre c partial derivative components for the PCS.
             if not self.centre_fixed:
->>>>>>> fa53b50a
                 for j in range(self.num_spins):
                     if self.pcs_flag[align_index] and not self.missing_deltaij[align_index, j]:
                         self.ddeltaij_theta[-3, align_index, j] = ave_pcs_tensor_ddeltaij_dc(ddj=self.dpcs_const_theta[align_index, j, :, 0], dj=self.pcs_const[align_index, j], r=self.paramag_dist[j], unit_vect=self.paramag_unit_vect[j], N=self.N, Ai=self.A[align_index], dr_dc=self.dr_theta[0], weights=self.probs)
@@ -1225,206 +1011,6 @@
         To calculate the chi-squared gradient, a chain of equations are used.  This includes the chi-squared gradient, the RDC gradient and the alignment tensor gradient.
 
 
-<<<<<<< HEAD
-        The chi-squared gradient
-        ------------------------
-
-        The equation is::
-                              ___
-         dchi^2(theta)        \   / Dij - Dij(theta)     dDij(theta) \ 
-         -------------  =  -2  >  | ----------------  .  ----------- |
-            dthetak           /__ \   sigma_ij**2         dthetak    /
-                              ij
-
-        where:
-            - theta is the parameter vector,
-            - Dij are the measured RDCs or PCSs,
-            - Dij(theta) are the back calculated RDCs or PCSs,
-            - sigma_ij are the RDC or PCS errors,
-            - dDij(theta)/dthetak is the RDC or PCS gradient for parameter k.
-
-
-        The RDC gradient
-        ----------------
-
-        The only parameters are the tensor components.
-
-        Amn partial derivative
-        ~~~~~~~~~~~~~~~~~~~~~~
-
-        The alignment tensor element partial derivative is::
-
-                            _N_
-         dDij(theta)     dj \         T   dAi
-         -----------  =  --  >   mu_jc . ---- . mu_jc,
-            dAmn         N  /__          dAmn
-                            c=1
-
-        where:
-            - dj is the dipolar constant for spin j,
-            - N is the total number of states or structures,
-            - mu_jc is the unit vector corresponding to spin j and state c,
-            - dAi/dAmn is the partial derivative of the alignment tensor with respect to element Amn.
-
-
-        The PCS gradient
-        ----------------
-
-        Amn partial derivative
-        ~~~~~~~~~~~~~~~~~~~~~~
-
-        The alignment tensor element partial derivative is::
-
-                                  _N_
-            ddelta_ij(theta)    1 \              T   dAi
-            ----------------  = -  >  djc . mu_jc . ---- . mu_jc,
-                  dAmn          N /__               dAmn
-                                  c=1
-
-        where:
-            - djc is the pseudocontact shift constant for spin j and state c,
-            - N is the total number of states or structures,
-            - mu_jc is the unit vector corresponding to spin j and state c,
-            - dAi/dAmn is the partial derivative of the alignment tensor with respect to element Amn.
-
-
-        The alignment tensor gradient
-        -----------------------------
-
-        The five unique elements of the tensor {Axx, Ayy, Axy, Axz, Ayz} give five different partial derivatives.  These are::
-
-             dAi   | 1  0  0 |
-            ---- = | 0  0  0 |,
-            dAxx   | 0  0 -1 |
-
-             dAi   | 0  0  0 |
-            ---- = | 0  1  0 |,
-            dAyy   | 0  0 -1 |
-
-             dAi   | 0  1  0 |
-            ---- = | 1  0  0 |,
-            dAxy   | 0  0  0 |
-
-             dAi   | 0  0  1 |
-            ---- = | 0  0  0 |,
-            dAxz   | 1  0  0 |
-
-             dAi   | 0  0  0 |
-            ---- = | 0  0  1 |.
-            dAyz   | 0  1  0 |
-
-        As these are invariant, they can be pre-calculated.
-
-
-        Stored data structures
-        ======================
-
-        There are a number of data structures calculated by this function and stored for subsequent use in the Hessian function.  This include the back calculated RDC and PCS gradients and the alignment tensor gradients.
-
-        dDij(theta)/dthetak
-        -------------------
-
-        The back calculated RDC gradient.  This is a rank-3 tensor with indices {k, i, j}.
-
-        ddeltaij(theta)/dthetak
-        -----------------------
-
-        The back calculated PCS gradient.  This is a rank-3 tensor with indices {k, i, j}.
-
-        dAi/dAmn
-        --------
-
-        The alignment tensor gradients.  This is a rank-3 tensor with indices {5, n, m}.
-
-
-        @param params:  The vector of parameter values.  This is unused as it is assumed that func_population() was called first.
-        @type params:   numpy rank-1 array
-        @return:        The chi-squared or SSE gradient.
-        @rtype:         numpy rank-1 array
-        """
-
-        # Scaling.
-        if self.scaling_flag:
-            params = dot(params, self.scaling_matrix)
-
-        # Initial chi-squared (or SSE) gradient.
-        self.dchi2 = self.dchi2 * 0.0
-
-        # Loop over each alignment.
-        index = 0
-        for align_index in range(self.num_align):
-            # Fixed tensor, so skip.
-            if self.fixed_tensors[align_index]:
-                continue
-
-            # Construct the Amn partial derivative components for the RDC.
-            for j in range(self.num_interatom):
-                if self.rdc_flag[align_index] and not self.missing_rdc[align_index, j]:
-                    self.drdc_theta[index*5,   index, j] = ave_rdc_tensor_dDij_dAmn(self.dip_const[j], self.dip_vect[j], self.N, self.dA[0], weights=self.probs, absolute=self.absolute_rdc[align_index, j])
-                    self.drdc_theta[index*5+1, index, j] = ave_rdc_tensor_dDij_dAmn(self.dip_const[j], self.dip_vect[j], self.N, self.dA[1], weights=self.probs, absolute=self.absolute_rdc[align_index, j])
-                    self.drdc_theta[index*5+2, index, j] = ave_rdc_tensor_dDij_dAmn(self.dip_const[j], self.dip_vect[j], self.N, self.dA[2], weights=self.probs, absolute=self.absolute_rdc[align_index, j])
-                    self.drdc_theta[index*5+3, index, j] = ave_rdc_tensor_dDij_dAmn(self.dip_const[j], self.dip_vect[j], self.N, self.dA[3], weights=self.probs, absolute=self.absolute_rdc[align_index, j])
-                    self.drdc_theta[index*5+4, index, j] = ave_rdc_tensor_dDij_dAmn(self.dip_const[j], self.dip_vect[j], self.N, self.dA[4], weights=self.probs, absolute=self.absolute_rdc[align_index, j])
-
-            # Construct the Amn partial derivative components for the PCS.
-            for j in range(self.num_spins):
-                if self.pcs_flag[align_index] and not self.missing_deltaij[align_index, j]:
-                    self.ddeltaij_theta[index*5,   index, j] = ave_pcs_tensor_ddeltaij_dAmn(self.pcs_const[index, j], self.paramag_unit_vect[j], self.N, self.dA[0], weights=self.probs)
-                    self.ddeltaij_theta[index*5+1, index, j] = ave_pcs_tensor_ddeltaij_dAmn(self.pcs_const[index, j], self.paramag_unit_vect[j], self.N, self.dA[1], weights=self.probs)
-                    self.ddeltaij_theta[index*5+2, index, j] = ave_pcs_tensor_ddeltaij_dAmn(self.pcs_const[index, j], self.paramag_unit_vect[j], self.N, self.dA[2], weights=self.probs)
-                    self.ddeltaij_theta[index*5+3, index, j] = ave_pcs_tensor_ddeltaij_dAmn(self.pcs_const[index, j], self.paramag_unit_vect[j], self.N, self.dA[3], weights=self.probs)
-                    self.ddeltaij_theta[index*5+4, index, j] = ave_pcs_tensor_ddeltaij_dAmn(self.pcs_const[index, j], self.paramag_unit_vect[j], self.N, self.dA[4], weights=self.probs)
-
-            # Construct the chi-squared gradient element for parameter k, alignment i.
-            for k in range(self.total_num_params):
-                # RDC part of the chi-squared gradient.
-                if self.rdc_flag[align_index]:
-                    self.dchi2[k] = self.dchi2[k] + dchi2_element(self.rdc[index], self.rdc_theta[index], self.drdc_theta[k, index], self.rdc_errors[index])
-
-                # PCS part of the chi-squared gradient.
-                if self.pcs_flag[align_index]:
-                    self.dchi2[k] = self.dchi2[k] + dchi2_element(self.deltaij[index], self.deltaij_theta[index], self.ddeltaij_theta[k, index], self.pcs_errors[index])
-
-            # Increment the index.
-            index += 1
-
-        # Diagonal scaling.
-        if self.scaling_flag:
-            self.dchi2 = dot(self.dchi2, self.scaling_matrix)
-
-        # The gradient.
-        return self.dchi2
-
-
-    def d2func_population(self, params):
-        """The Hessian function for optimisation of the flexible population N-state model.
-
-        Description
-        ===========
-
-        This function should be passed to the optimisation algorithm.  It accepts, as an array, a vector of parameter values and, using these, returns the chi-squared Hessian corresponding to that coordinate in the parameter space.  If no RDC/PCS errors are supplied, then the SSE (the sum of squares error) Hessian is returned instead.  The chi-squared Hessian is simply the SSE Hessian normalised to unit variance (the SSE divided by the error squared).
-
-
-        Indices
-        =======
-
-        For this calculation, six indices are looped over and used in the various data structures.  These include:
-            - k, the index over all parameters,
-            - i, the index over alignments,
-            - j, the index over spin systems,
-            - c, the index over the N-states (or over the structures),
-            - m, the index over the first dimension of the alignment tensor m = {x, y, z}.
-            - n, the index over the second dimension of the alignment tensor n = {x, y, z},
-
-
-        Equations
-        =========
-
-        To calculate the chi-squared gradient, a chain of equations are used.  This includes the chi-squared gradient, the RDC gradient and the alignment tensor gradient.
-
-
-=======
->>>>>>> fa53b50a
         The chi-squared Hessian
         -----------------------
 
@@ -1532,157 +1118,6 @@
         # Loop over each alignment.
         for align_index in range(self.num_align):
             # Construct the pc-Amn second partial derivative Hessian components.
-<<<<<<< HEAD
-            for c in range(self.N - 1):
-                # Index in the parameter array.
-                pc_index = self.num_align_params + c
-
-                # Calculate the RDC Hessian component.
-                for j in range(self.num_interatom):
-                    if self.fixed_tensors[align_index] and self.rdc_flag[align_index] and not self.missing_rdc[align_index, j]:
-                        self.d2Dij_theta[pc_index, i*5+0, align_index, j] = self.d2Dij_theta[align_index*5+0, pc_index, align_index, j] = rdc_tensor(self.dip_const[j], self.dip_vect[j, c], self.dA[0], absolute=self.absolute_rdc[align_index, j])
-                        self.d2Dij_theta[pc_index, i*5+1, align_index, j] = self.d2Dij_theta[align_index*5+1, pc_index, align_index, j] = rdc_tensor(self.dip_const[j], self.dip_vect[j, c], self.dA[1], absolute=self.absolute_rdc[align_index, j])
-                        self.d2Dij_theta[pc_index, i*5+2, align_index, j] = self.d2Dij_theta[align_index*5+2, pc_index, align_index, j] = rdc_tensor(self.dip_const[j], self.dip_vect[j, c], self.dA[2], absolute=self.absolute_rdc[align_index, j])
-                        self.d2Dij_theta[pc_index, i*5+3, align_index, j] = self.d2Dij_theta[align_index*5+3, pc_index, align_index, j] = rdc_tensor(self.dip_const[j], self.dip_vect[j, c], self.dA[3], absolute=self.absolute_rdc[align_index, j])
-                        self.d2Dij_theta[pc_index, i*5+4, align_index, j] = self.d2Dij_theta[align_index*5+4, pc_index, align_index, j] = rdc_tensor(self.dip_const[j], self.dip_vect[j, c], self.dA[4], absolute=self.absolute_rdc[align_index, j])
-
-                # Calculate the PCS Hessian component.
-                for j in range(self.num_spins):
-                    if self.fixed_tensors[align_index] and self.pcs_flag[align_index] and not self.missing_deltaij[align_index, j]:
-                        self.d2deltaij_theta[pc_index, i*5+0, align_index, j] = self.d2deltaij_theta[align_index*5+0, pc_index, align_index, j] = pcs_tensor(self.pcs_const[align_index, j, c], self.paramag_unit_vect[j, c], self.dA[0])
-                        self.d2deltaij_theta[pc_index, i*5+1, align_index, j] = self.d2deltaij_theta[align_index*5+1, pc_index, align_index, j] = pcs_tensor(self.pcs_const[align_index, j, c], self.paramag_unit_vect[j, c], self.dA[1])
-                        self.d2deltaij_theta[pc_index, i*5+2, align_index, j] = self.d2deltaij_theta[align_index*5+2, pc_index, align_index, j] = pcs_tensor(self.pcs_const[align_index, j, c], self.paramag_unit_vect[j, c], self.dA[2])
-                        self.d2deltaij_theta[pc_index, i*5+3, align_index, j] = self.d2deltaij_theta[align_index*5+3, pc_index, align_index, j] = pcs_tensor(self.pcs_const[align_index, j, c], self.paramag_unit_vect[j, c], self.dA[3])
-                        self.d2deltaij_theta[pc_index, i*5+4, align_index, j] = self.d2deltaij_theta[align_index*5+4, pc_index, align_index, j] = pcs_tensor(self.pcs_const[align_index, j, c], self.paramag_unit_vect[j, c], self.dA[4])
-
-            # Increment the index.
-            index += 1
-
-        # Loop over each alignment.
-        for align_index in range(self.num_align):
-            # Construct the chi-squared Hessian element for parameters j and k, alignment i.
-            for j in range(self.total_num_params):
-                for k in range(self.total_num_params):
-                    # RDC part of the chi-squared gradient.
-                    if self.fixed_tensors[align_index] and self.rdc_flag[align_index]:
-                        self.d2chi2[j, k] = self.d2chi2[j, k] + d2chi2_element(self.rdc[align_index], self.rdc_theta[align_index], self.drdc_theta[j, align_index], self.drdc_theta[k, align_index], self.d2Dij_theta[j, k, align_index], self.rdc_errors[align_index])
-
-                    # PCS part of the chi-squared gradient.
-                    if self.fixed_tensors[align_index] and self.pcs_flag[align_index]:
-                        self.d2chi2[j, k] = self.d2chi2[j, k] + d2chi2_element(self.deltaij[align_index], self.deltaij_theta[align_index], self.ddeltaij_theta[j, align_index], self.ddeltaij_theta[k, align_index], self.d2deltaij_theta[j, k, align_index], self.pcs_errors[align_index])
-
-        # Diagonal scaling.
-        if self.scaling_flag:
-            self.d2chi2 = dot(self.d2chi2, self.scaling_matrix)
-
-        # The gradient.
-        return self.d2chi2
-
-
-    def d2func_tensor_opt(self, params):
-        """The Hessian function for optimisation of the alignment tensor from RDC and/or PCS data.
-
-        Description
-        ===========
-
-        This function should be passed to the optimisation algorithm.  It accepts, as an array, a vector of parameter values and, using these, returns the chi-squared Hessian corresponding to that coordinate in the parameter space.  If no RDC/PCS errors are supplied, then the SSE (the sum of squares error) Hessian is returned instead.  The chi-squared Hessian is simply the SSE Hessian normalised to unit variance (the SSE divided by the error squared).
-
-        Indices
-        =======
-
-        For this calculation, six indices are looped over and used in the various data structures.  These include:
-            - k, the index over all parameters,
-            - i, the index over alignments,
-            - j, the index over spin systems,
-            - c, the index over the N-states (or over the structures),
-            - m, the index over the first dimension of the alignment tensor m = {x, y, z}.
-            - n, the index over the second dimension of the alignment tensor n = {x, y, z},
-
-
-        Equations
-        =========
-
-        To calculate the chi-squared gradient, a chain of equations are used.  This includes the chi-squared gradient, the RDC gradient and the alignment tensor gradient.
-
-
-        The chi-squared Hessian
-        -----------------------
-
-        The equation is::
-                               ___
-         d2chi^2(theta)        \       1      / dDij(theta)   dDij(theta)                         d2Dij(theta)   \ 
-         ---------------  =  2  >  ---------- | ----------- . -----------  -  (Dij-Dij(theta)) . --------------- |.
-         dthetaj.dthetak       /__ sigma_i**2 \  dthetaj       dthetak                           dthetaj.dthetak /
-                               ij
-
-        where:
-            - theta is the parameter vector,
-            - Dij are the measured RDCs or PCSs,
-            - Dij(theta) are the back calculated RDCs or PCSs,
-            - sigma_ij are the RDC or PCS errors,
-            - dDij(theta)/dthetak is the RDC or PCS gradient for parameter k.
-            - d2Dij(theta)/dthetaj.dthetak is the RDC or PCS Hessian for parameters j and k.
-
-
-        The RDC Hessian
-        ---------------
-
-        The only parameters are the tensor components.
-
-
-        Amn-Aop second partial derivatives
-        ~~~~~~~~~~~~~~~~~~~~~~~~~~~~~~~~~~
-
-        The alignment tensor element second partial derivative is::
-
-         d2Dij(theta)
-         ------------  =  0.
-          dAmn.dAop
-
-
-        The PCS Hessian
-        ---------------
-
-        Amn-Aop second partial derivatives
-        ~~~~~~~~~~~~~~~~~~~~~~~~~~~~~~~~~~
-
-        The alignment tensor element second partial derivative is::
-
-            d2delta_ij(theta)
-            -----------------  =  0
-                dAmn.dAop
-
-
-        The alignment tensor Hessian
-        ----------------------------
-
-        The five unique elements of the tensor {Axx, Ayy, Axy, Axz, Ayz} all have the same second partial derivative of::
-
-              d2Ai      | 0  0  0 |
-            --------- = | 0  0  0 |.
-            dAmn.dAop   | 0  0  0 |
-
-
-        @param params:  The vector of parameter values.  This is unused as it is assumed that func_population() was called first.
-        @type params:   numpy rank-1 array
-        @return:        The chi-squared or SSE Hessian.
-        @rtype:         numpy rank-2 array
-        """
-
-        # Scaling.
-        if self.scaling_flag:
-            params = dot(params, self.scaling_matrix)
-
-        # Initial chi-squared (or SSE) Hessian.
-        self.d2chi2 = self.d2chi2 * 0.0
-
-        # Loop over each alignment.
-        index = 0
-        for align_index in range(self.num_align):
-            # Fixed tensor, so skip.
-            if self.fixed_tensors[align_index]:
-                continue
-=======
             if not self.probs_fixed:
                 for c in range(self.N - 1):
                     # Index in the parameter array.
@@ -1690,12 +1125,12 @@
 
                     # Calculate the RDC Hessian component.
                     for j in range(self.num_interatom):
-                        if self.fixed_tensors[align_index] and self.rdc_flag[align_index] and not self.missing_Dij[align_index, j]:
-                            self.d2Dij_theta[pc_index, i*5+0, align_index, j] = self.d2Dij_theta[align_index*5+0, pc_index, align_index, j] = rdc_tensor(self.dip_const[j], self.dip_vect[j, c], self.dA[0], absolute=self.absolute_rdc[align_index, j])
-                            self.d2Dij_theta[pc_index, i*5+1, align_index, j] = self.d2Dij_theta[align_index*5+1, pc_index, align_index, j] = rdc_tensor(self.dip_const[j], self.dip_vect[j, c], self.dA[1], absolute=self.absolute_rdc[align_index, j])
-                            self.d2Dij_theta[pc_index, i*5+2, align_index, j] = self.d2Dij_theta[align_index*5+2, pc_index, align_index, j] = rdc_tensor(self.dip_const[j], self.dip_vect[j, c], self.dA[2], absolute=self.absolute_rdc[align_index, j])
-                            self.d2Dij_theta[pc_index, i*5+3, align_index, j] = self.d2Dij_theta[align_index*5+3, pc_index, align_index, j] = rdc_tensor(self.dip_const[j], self.dip_vect[j, c], self.dA[3], absolute=self.absolute_rdc[align_index, j])
-                            self.d2Dij_theta[pc_index, i*5+4, align_index, j] = self.d2Dij_theta[align_index*5+4, pc_index, align_index, j] = rdc_tensor(self.dip_const[j], self.dip_vect[j, c], self.dA[4], absolute=self.absolute_rdc[align_index, j])
+                        if self.fixed_tensors[align_index] and self.rdc_flag[align_index] and not self.missing_rdc[align_index, j]:
+                            self.d2rdc_theta[pc_index, i*5+0, align_index, j] = self.d2rdc_theta[align_index*5+0, pc_index, align_index, j] = rdc_tensor(self.dip_const[j], self.dip_vect[j, c], self.dA[0], absolute=self.absolute_rdc[align_index, j])
+                            self.d2rdc_theta[pc_index, i*5+1, align_index, j] = self.d2rdc_theta[align_index*5+1, pc_index, align_index, j] = rdc_tensor(self.dip_const[j], self.dip_vect[j, c], self.dA[1], absolute=self.absolute_rdc[align_index, j])
+                            self.d2rdc_theta[pc_index, i*5+2, align_index, j] = self.d2rdc_theta[align_index*5+2, pc_index, align_index, j] = rdc_tensor(self.dip_const[j], self.dip_vect[j, c], self.dA[2], absolute=self.absolute_rdc[align_index, j])
+                            self.d2rdc_theta[pc_index, i*5+3, align_index, j] = self.d2rdc_theta[align_index*5+3, pc_index, align_index, j] = rdc_tensor(self.dip_const[j], self.dip_vect[j, c], self.dA[3], absolute=self.absolute_rdc[align_index, j])
+                            self.d2rdc_theta[pc_index, i*5+4, align_index, j] = self.d2rdc_theta[align_index*5+4, pc_index, align_index, j] = rdc_tensor(self.dip_const[j], self.dip_vect[j, c], self.dA[4], absolute=self.absolute_rdc[align_index, j])
 
                     # Calculate the PCS Hessian component.
                     for j in range(self.num_spins):
@@ -1709,29 +1144,17 @@
             # Construct the paramagnetic centre c partial derivative components for the PCS.
             if not self.centre_fixed:
                 raise RelaxError("The Hessian equations for optimising the paramagnetic centre position are not yet implemented.")
->>>>>>> fa53b50a
 
             # Construct the chi-squared Hessian element for parameters j and k, alignment i.
             for j in range(self.total_num_params):
                 for k in range(self.total_num_params):
                     # RDC part of the chi-squared gradient.
                     if self.rdc_flag[align_index]:
-<<<<<<< HEAD
-                        self.d2chi2[j, k] = self.d2chi2[j, k] + d2chi2_element(self.rdc[align_index], self.rdc_theta[align_index], self.drdc_theta[j, align_index], self.drdc_theta[k, align_index], self.zero_hessian_rdc, self.rdc_errors[align_index])
+                        self.d2chi2[j, k] = self.d2chi2[j, k] + d2chi2_element(self.rdc[align_index], self.rdc_theta[align_index], self.drdc_theta[j, align_index], self.drdc_theta[k, align_index], self.d2rdc_theta[j, k, align_index], self.rdc_errors[align_index])
 
                     # PCS part of the chi-squared gradient.
                     if self.pcs_flag[align_index]:
-                        self.d2chi2[j, k] = self.d2chi2[j, k] + d2chi2_element(self.deltaij[align_index], self.deltaij_theta[align_index], self.ddeltaij_theta[j, align_index], self.ddeltaij_theta[k, align_index], self.zero_hessian_pcs, self.pcs_errors[align_index])
-
-            # Increment the index.
-            index += 1
-=======
-                        self.d2chi2[j, k] = self.d2chi2[j, k] + d2chi2_element(self.Dij[align_index], self.Dij_theta[align_index], self.dDij_theta[j, align_index], self.dDij_theta[k, align_index], self.d2Dij_theta[j, k, align_index], self.rdc_sigma_ij[align_index])
-
-                    # PCS part of the chi-squared gradient.
-                    if self.pcs_flag[align_index]:
-                        self.d2chi2[j, k] = self.d2chi2[j, k] + d2chi2_element(self.deltaij[align_index], self.deltaij_theta[align_index], self.ddeltaij_theta[j, align_index], self.ddeltaij_theta[k, align_index], self.d2deltaij_theta[j, k, align_index], self.pcs_sigma_ij[align_index])
->>>>>>> fa53b50a
+                        self.d2chi2[j, k] = self.d2chi2[j, k] + d2chi2_element(self.deltaij[align_index], self.deltaij_theta[align_index], self.ddeltaij_theta[j, align_index], self.ddeltaij_theta[k, align_index], self.d2deltaij_theta[j, k, align_index], self.pcs_errors[align_index])
 
         # Diagonal scaling.
         if self.scaling_flag:
