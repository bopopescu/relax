###############################################################################
#                                                                             #
# Copyright (C) 2009-2012 Edward d'Auvergne                                   #
#                                                                             #
# This file is part of the program relax (http://www.nmr-relax.com).          #
#                                                                             #
# This program is free software: you can redistribute it and/or modify        #
# it under the terms of the GNU General Public License as published by        #
# the Free Software Foundation, either version 3 of the License, or           #
# (at your option) any later version.                                         #
#                                                                             #
# This program is distributed in the hope that it will be useful,             #
# but WITHOUT ANY WARRANTY; without even the implied warranty of              #
# MERCHANTABILITY or FITNESS FOR A PARTICULAR PURPOSE.  See the               #
# GNU General Public License for more details.                                #
#                                                                             #
# You should have received a copy of the GNU General Public License           #
# along with this program.  If not, see <http://www.gnu.org/licenses/>.       #
#                                                                             #
###############################################################################

# Module docstring.
"""Module for the handling of Frame Order."""

# Dependency check module.
import dep_check

# Python module imports.
from math import acos, cos, pi, sin, sqrt
from numpy import cross, dot, inner, sinc, transpose
from numpy.linalg import norm
from random import uniform
if dep_check.scipy_module:
    from scipy.integrate import dblquad, quad, tplquad

# relax module imports.
from float import isNaN
from maths_fns import order_parameters
from maths_fns.coord_transform import spherical_to_cartesian
from maths_fns.kronecker_product import kron_prod, transpose_23
from maths_fns.pseudo_ellipse import pec
from maths_fns.rotation_matrix import euler_to_R_zyz, two_vect_to_R


def compile_1st_matrix_pseudo_ellipse(matrix, theta_x, theta_y, sigma_max):
    """Generate the 1st degree Frame Order matrix for the pseudo-ellipse.

    @param matrix:      The Frame Order matrix, 1st degree to be populated.
    @type matrix:       numpy 3D, rank-2 array
    @param theta_x:     The cone opening angle along x.
    @type theta_x:      float
    @param theta_y:     The cone opening angle along y.
    @type theta_y:      float
    @param sigma_max:   The maximum torsion angle.
    @type sigma_max:    float
    """

    # The surface area normalisation factor.
    fact = 1.0 / (2.0 * sigma_max * pec(theta_x, theta_y))

    # Numerical integration of phi of each element.
    matrix[0, 0] = fact * quad(part_int_daeg1_pseudo_ellipse_xx, -pi, pi, args=(theta_x, theta_y, sigma_max), full_output=1)[0]
    matrix[1, 1] = fact * quad(part_int_daeg1_pseudo_ellipse_yy, -pi, pi, args=(theta_x, theta_y, sigma_max), full_output=1)[0]
    matrix[2, 2] = fact * quad(part_int_daeg1_pseudo_ellipse_zz, -pi, pi, args=(theta_x, theta_y, sigma_max), full_output=1)[0]


def compile_2nd_matrix_free_rotor(matrix, Rx2_eigen):
    """Generate the rotated 2nd degree Frame Order matrix for the free rotor model.

    The rotor axis is assumed to be parallel to the z-axis in the eigenframe.


    @param matrix:      The Frame Order matrix, 2nd degree to be populated.
    @type matrix:       numpy 9D, rank-2 array
    @param Rx2_eigen:   The Kronecker product of the eigenframe rotation matrix with itself.
    @type Rx2_eigen:    numpy 9D, rank-2 array
    """

    # Zeros.
    for i in range(9):
        for j in range(9):
            matrix[i, j] = 0.0

    # Diagonal.
    matrix[0, 0] = 0.5
    matrix[1, 1] = 0.5
    matrix[3, 3] = 0.5
    matrix[4, 4] = 0.5
    matrix[8, 8] = 1

    # Off diagonal set 1.
    matrix[0, 4] = matrix[4, 0] = 0.5

    # Off diagonal set 2.
    matrix[1, 3] = matrix[3, 1] = -0.5

    # Rotate and return the frame order matrix.
    return rotate_daeg(matrix, Rx2_eigen)


def compile_2nd_matrix_iso_cone(matrix, Rx2_eigen, cone_theta, sigma_max):
    """Generate the rotated 2nd degree Frame Order matrix for the isotropic cone.

    The cone axis is assumed to be parallel to the z-axis in the eigenframe.

    @param matrix:      The Frame Order matrix, 2nd degree to be populated.
    @type matrix:       numpy 9D, rank-2 array
    @param Rx2_eigen:   The Kronecker product of the eigenframe rotation matrix with itself.
    @type Rx2_eigen:    numpy 9D, rank-2 array
    @param cone_theta:  The cone opening angle.
    @type cone_theta:   float
    @param sigma_max:   The maximum torsion angle.
    @type sigma_max:    float
    """

    # Populate the Frame Order matrix in the eigenframe.
    populate_2nd_eigenframe_iso_cone(matrix, cone_theta, sigma_max)

    # Rotate and return the frame order matrix.
    return rotate_daeg(matrix, Rx2_eigen)


def compile_2nd_matrix_iso_cone_free_rotor(matrix, Rx2_eigen, s1):
    """Generate the rotated 2nd degree Frame Order matrix for the free rotor isotropic cone.

    The cone axis is assumed to be parallel to the z-axis in the eigenframe.  In this model, the three order parameters are defined as::

        S1 = S2,
        S3 = 0


    @param matrix:      The Frame Order matrix, 2nd degree to be populated.
    @type matrix:       numpy 9D, rank-2 array
    @param Rx2_eigen:   The Kronecker product of the eigenframe rotation matrix with itself.
    @type Rx2_eigen:    numpy 9D, rank-2 array
    @param s1:          The cone order parameter.
    @type s1:           float
    """

    # Populate the Frame Order matrix in the eigenframe.
    populate_2nd_eigenframe_iso_cone_free_rotor(matrix, s1)

    # Rotate and return the frame order matrix.
    return rotate_daeg(matrix, Rx2_eigen)


def compile_2nd_matrix_iso_cone_torsionless(matrix, Rx2_eigen, cone_theta):
    """Generate the rotated 2nd degree Frame Order matrix for the torsionless isotropic cone.

    The cone axis is assumed to be parallel to the z-axis in the eigenframe.


    @param matrix:      The Frame Order matrix, 2nd degree to be populated.
    @type matrix:       numpy 9D, rank-2 array
    @param Rx2_eigen:   The Kronecker product of the eigenframe rotation matrix with itself.
    @type Rx2_eigen:    numpy 9D, rank-2 array
    @param cone_theta:  The cone opening angle.
    @type cone_theta:   float
    """

    # Zeros.
    for i in range(9):
        for j in range(9):
            matrix[i, j] = 0.0

    # Repetitive trig calculations.
    cos_tmax = cos(cone_theta)
    cos_tmax2 = cos_tmax**2

    # Diagonal.
    matrix[0, 0] = (3.0*cos_tmax2 + 6.0*cos_tmax + 15.0) / 24.0
    matrix[1, 1] = (cos_tmax2 + 10.0*cos_tmax + 13.0) / 24.0
    matrix[2, 2] = (4.0*cos_tmax2 + 10.0*cos_tmax + 10.0) / 24.0
    matrix[3, 3] = matrix[1, 1]
    matrix[4, 4] = matrix[0, 0]
    matrix[5, 5] = matrix[2, 2]
    matrix[6, 6] = matrix[2, 2]
    matrix[7, 7] = matrix[2, 2]
    matrix[8, 8] = (cos_tmax2 + cos_tmax + 1.0) / 3.0

    # Off diagonal set 1.
    matrix[0, 4] = matrix[4, 0] = (cos_tmax2 - 2.0*cos_tmax + 1.0) / 24.0
    matrix[0, 8] = matrix[8, 0] = -(cos_tmax2 + cos_tmax - 2.0) / 6.0
    matrix[4, 8] = matrix[8, 4] = matrix[0, 8]

    # Off diagonal set 2.
    matrix[1, 3] = matrix[3, 1] = matrix[0, 4]
    matrix[2, 6] = matrix[6, 2] = -matrix[0, 8]
    matrix[5, 7] = matrix[7, 5] = -matrix[0, 8]

    # Rotate and return the frame order matrix.
    return rotate_daeg(matrix, Rx2_eigen)


def compile_2nd_matrix_pseudo_ellipse(matrix, Rx2_eigen, theta_x, theta_y, sigma_max):
    """Generate the 2nd degree Frame Order matrix for the pseudo-ellipse.

    @param matrix:      The Frame Order matrix, 2nd degree to be populated.
    @type matrix:       numpy 9D, rank-2 array
    @param Rx2_eigen:   The Kronecker product of the eigenframe rotation matrix with itself.
    @type Rx2_eigen:    numpy 9D, rank-2 array
    @param theta_x:     The cone opening angle along x.
    @type theta_x:      float
    @param theta_y:     The cone opening angle along y.
    @type theta_y:      float
    @param sigma_max:   The maximum torsion angle.
    @type sigma_max:    float
    """

    # The surface area normalisation factor.
    fact = 12.0 * pec(theta_x, theta_y)

    # Invert.
    if fact == 0.0:
        fact = 1e100
    else:
        fact = 1.0 / fact

    # Sigma_max part.
    if sigma_max == 0.0:
        fact2 = 1e100
    else:
        fact2 = fact / (2.0 * sigma_max)

    # Diagonal.
    matrix[0, 0] = fact * (4.0*pi*(sinc(2.0*sigma_max/pi) + 2.0) + quad(part_int_daeg2_pseudo_ellipse_00, -pi, pi, args=(theta_x, theta_y, sigma_max), full_output=1)[0])
    matrix[1, 1] = fact * (4.0*pi*sinc(2.0*sigma_max/pi) + quad(part_int_daeg2_pseudo_ellipse_11, -pi, pi, args=(theta_x, theta_y, sigma_max), full_output=1)[0])
    matrix[2, 2] = fact * 2.0*sinc(sigma_max/pi) * (5.0*pi - quad(part_int_daeg2_pseudo_ellipse_22, -pi, pi, args=(theta_x, theta_y, sigma_max), full_output=1)[0])
    matrix[3, 3] = matrix[1, 1]
    matrix[4, 4] = fact * (4.0*pi*(sinc(2.0*sigma_max/pi) + 2.0) + quad(part_int_daeg2_pseudo_ellipse_44, -pi, pi, args=(theta_x, theta_y, sigma_max), full_output=1)[0])
    matrix[5, 5] = fact * 2.0*sinc(sigma_max/pi) * (5.0*pi - quad(part_int_daeg2_pseudo_ellipse_55, -pi, pi, args=(theta_x, theta_y, sigma_max), full_output=1)[0])
    matrix[6, 6] = matrix[2, 2]
    matrix[7, 7] = matrix[5, 5]
    matrix[8, 8] = 4.0 * fact * (2.0*pi - quad(part_int_daeg2_pseudo_ellipse_88, -pi, pi, args=(theta_x, theta_y, sigma_max), full_output=1)[0])

    # Off diagonal set 1.
    matrix[0, 4] = fact * (4.0*pi*(2.0 - sinc(2.0*sigma_max/pi)) + quad(part_int_daeg2_pseudo_ellipse_04, -pi, pi, args=(theta_x, theta_y, sigma_max), full_output=1)[0])
    matrix[4, 0] = fact * (4.0*pi*(2.0 - sinc(2.0*sigma_max/pi)) + quad(part_int_daeg2_pseudo_ellipse_40, -pi, pi, args=(theta_x, theta_y, sigma_max), full_output=1)[0])
    matrix[0, 8] = 4.0 * fact * (2.0*pi - quad(part_int_daeg2_pseudo_ellipse_08, -pi, pi, args=(theta_x, theta_y, sigma_max), full_output=1)[0])
    matrix[8, 0] = fact * (8.0*pi + quad(part_int_daeg2_pseudo_ellipse_80, -pi, pi, args=(theta_x, theta_y, sigma_max), full_output=1)[0])
    matrix[4, 8] = 4.0 * fact * (2.0*pi - quad(part_int_daeg2_pseudo_ellipse_48, -pi, pi, args=(theta_x, theta_y, sigma_max), full_output=1)[0])
    matrix[8, 4] = fact * (8.0*pi - quad(part_int_daeg2_pseudo_ellipse_84, -pi, pi, args=(theta_x, theta_y, sigma_max), full_output=1)[0])

    # Off diagonal set 2.
    matrix[1, 3] = matrix[3, 1] = fact * (4.0*pi*sinc(2.0*sigma_max/pi) + quad(part_int_daeg2_pseudo_ellipse_13, -pi, pi, args=(theta_x, theta_y, sigma_max), full_output=1)[0])
    matrix[2, 6] = matrix[6, 2] = -fact * 4.0 * sinc(sigma_max/pi) * (2.0*pi + quad(part_int_daeg2_pseudo_ellipse_26, -pi, pi, args=(theta_x, theta_y, sigma_max), full_output=1)[0])
    matrix[5, 7] = matrix[7, 5] = -fact * 4.0 * sinc(sigma_max/pi) * (2.0*pi + quad(part_int_daeg2_pseudo_ellipse_57, -pi, pi, args=(theta_x, theta_y, sigma_max), full_output=1)[0])

    # Rotate and return the frame order matrix.
    return rotate_daeg(matrix, Rx2_eigen)


def compile_2nd_matrix_pseudo_ellipse_free_rotor(matrix, Rx2_eigen, theta_x, theta_y):
    """Generate the 2nd degree Frame Order matrix for the free rotor pseudo-ellipse.

    @param matrix:      The Frame Order matrix, 2nd degree to be populated.
    @type matrix:       numpy 9D, rank-2 array
    @param Rx2_eigen:   The Kronecker product of the eigenframe rotation matrix with itself.
    @type Rx2_eigen:    numpy 9D, rank-2 array
    @param theta_x:     The cone opening angle along x.
    @type theta_x:      float
    @param theta_y:     The cone opening angle along y.
    @type theta_y:      float
    """

    # The surface area normalisation factor.
    fact = 1.0 / (6.0 * pec(theta_x, theta_y))

    # Diagonal.
    matrix[0, 0] = fact * (4.0*pi - quad(part_int_daeg2_pseudo_ellipse_free_rotor_00, -pi, pi, args=(theta_x, theta_y), full_output=1)[0])
    matrix[1, 1] = matrix[3, 3] = fact * 3.0/2.0 * quad(part_int_daeg2_pseudo_ellipse_free_rotor_11, -pi, pi, args=(theta_x, theta_y), full_output=1)[0]
    matrix[4, 4] = fact * (4.0*pi - quad(part_int_daeg2_pseudo_ellipse_free_rotor_44, -pi, pi, args=(theta_x, theta_y), full_output=1)[0])
    matrix[8, 8] = fact * (4.0*pi - 2.0*quad(part_int_daeg2_pseudo_ellipse_free_rotor_88, -pi, pi, args=(theta_x, theta_y), full_output=1)[0])

    # Off diagonal set 1.
    matrix[0, 4] = matrix[0, 0]
    matrix[4, 0] = matrix[4, 4]
    matrix[0, 8] = fact * (4.0*pi + quad(part_int_daeg2_pseudo_ellipse_free_rotor_08, -pi, pi, args=(theta_x, theta_y), full_output=1)[0])
    matrix[8, 0] = fact * (4.0*pi + quad(part_int_daeg2_pseudo_ellipse_free_rotor_80, -pi, pi, args=(theta_x, theta_y), full_output=1)[0])
    matrix[4, 8] = fact * (4.0*pi + quad(part_int_daeg2_pseudo_ellipse_free_rotor_48, -pi, pi, args=(theta_x, theta_y), full_output=1)[0])
    matrix[8, 4] = matrix[8, 0]

    # Off diagonal set 2.
    matrix[1, 3] = matrix[3, 1] = -matrix[1, 1]

    # Rotate and return the frame order matrix.
    return rotate_daeg(matrix, Rx2_eigen)


def compile_2nd_matrix_pseudo_ellipse_torsionless(matrix, Rx2_eigen, theta_x, theta_y):
    """Generate the 2nd degree Frame Order matrix for the torsionless pseudo-ellipse.

    @param matrix:      The Frame Order matrix, 2nd degree to be populated.
    @type matrix:       numpy 9D, rank-2 array
    @param Rx2_eigen:   The Kronecker product of the eigenframe rotation matrix with itself.
    @type Rx2_eigen:    numpy 9D, rank-2 array
    @param theta_x:     The cone opening angle along x.
    @type theta_x:      float
    @param theta_y:     The cone opening angle along y.
    @type theta_y:      float
    """

    # The surface area normalisation factor.
    fact = 1.0 / (6.0 * pec(theta_x, theta_y))

    # Diagonal.
    matrix[0, 0] = fact * (6.0*pi + quad(part_int_daeg2_pseudo_ellipse_torsionless_00, -pi, pi, args=(theta_x, theta_y), full_output=1)[0])
    matrix[1, 1] = fact * (2.0*pi + quad(part_int_daeg2_pseudo_ellipse_torsionless_11, -pi, pi, args=(theta_x, theta_y), full_output=1)[0])
    matrix[2, 2] = fact * (5.0*pi + quad(part_int_daeg2_pseudo_ellipse_torsionless_22, -pi, pi, args=(theta_x, theta_y), full_output=1)[0])
    matrix[3, 3] = matrix[1, 1]
    matrix[4, 4] = fact * (6.0*pi + quad(part_int_daeg2_pseudo_ellipse_torsionless_44, -pi, pi, args=(theta_x, theta_y), full_output=1)[0])
    matrix[5, 5] = fact * (5.0*pi + quad(part_int_daeg2_pseudo_ellipse_torsionless_55, -pi, pi, args=(theta_x, theta_y), full_output=1)[0])
    matrix[6, 6] = matrix[2, 2]
    matrix[7, 7] = matrix[5, 5]
    matrix[8, 8] = fact * quad(part_int_daeg2_pseudo_ellipse_torsionless_88, -pi, pi, args=(theta_x, theta_y), full_output=1)[0]

    # Off diagonal set 1.
    matrix[0, 4] = matrix[4, 0] = fact * (2.0*pi + quad(part_int_daeg2_pseudo_ellipse_torsionless_04, -pi, pi, args=(theta_x, theta_y), full_output=1)[0])
    matrix[0, 8] = matrix[8, 0] = fact * (4.0*pi + quad(part_int_daeg2_pseudo_ellipse_torsionless_08, -pi, pi, args=(theta_x, theta_y), full_output=1)[0])
    matrix[4, 8] = matrix[8, 4] = fact * (4.0*pi + quad(part_int_daeg2_pseudo_ellipse_torsionless_48, -pi, pi, args=(theta_x, theta_y), full_output=1)[0])

    # Off diagonal set 2.
    matrix[1, 3] = matrix[3, 1] = matrix[0, 4]
    matrix[2, 6] = matrix[6, 2] = -matrix[0, 8]
    matrix[5, 7] = matrix[7, 5] = -matrix[4, 8]

    # Rotate and return the frame order matrix.
    return rotate_daeg(matrix, Rx2_eigen)


def compile_2nd_matrix_rotor(matrix, Rx2_eigen, smax):
    """Generate the rotated 2nd degree Frame Order matrix for the rotor model.

    The cone axis is assumed to be parallel to the z-axis in the eigenframe.


    @param matrix:      The Frame Order matrix, 2nd degree to be populated.
    @type matrix:       numpy 9D, rank-2 array
    @param Rx2_eigen:   The Kronecker product of the eigenframe rotation matrix with itself.
    @type Rx2_eigen:    numpy 9D, rank-2 array
    @param smax:        The maximum torsion angle.
    @type smax:         float
    """

    # Zeros.
    for i in range(9):
        for j in range(9):
            matrix[i, j] = 0.0

    # Repetitive trig calculations.
    sinc_smax = sinc(smax/pi)
    sinc_2smax = sinc(2.0*smax/pi)

    # Diagonal.
    matrix[0, 0] = (sinc_2smax + 1.0) / 2.0
    matrix[1, 1] = matrix[0, 0]
    matrix[2, 2] = sinc_smax
    matrix[3, 3] = matrix[0, 0]
    matrix[4, 4] = matrix[0, 0]
    matrix[5, 5] = matrix[2, 2]
    matrix[6, 6] = matrix[2, 2]
    matrix[7, 7] = matrix[2, 2]
    matrix[8, 8] = 1.0

    # Off diagonal set 1.
    matrix[0, 4] = matrix[4, 0] = -(sinc_2smax - 1.0) / 2.0

    # Off diagonal set 2.
    matrix[1, 3] = matrix[3, 1] = -matrix[0, 4]

    # Rotate and return the frame order matrix.
    return rotate_daeg(matrix, Rx2_eigen)


def daeg_to_rotational_superoperator(daeg, Rsuper):
    """Convert the frame order matrix (daeg) to the rotational superoperator.

    @param daeg:    The second degree frame order matrix, daeg.  This must be in the Kronecker product layout.
    @type daeg:     numpy 9D, rank-2 array or numpy 3D, rank-4 array
    @param Rsuper:  The rotational superoperator structure to be populated.
    @type Rsuper:   numpy 5D, rank-2 array
    """

    # First perform the T23 transpose.
    transpose_23(daeg)

    # Convert to rank-4.
    orig_shape = daeg.shape
    daeg.shape = (3, 3, 3, 3)

    # First column of the superoperator.
    Rsuper[0, 0] = daeg[0, 0, 0, 0] - daeg[2, 0, 2, 0]
    Rsuper[1, 0] = daeg[0, 1, 0, 1] - daeg[2, 1, 2, 1]
    Rsuper[2, 0] = daeg[0, 0, 0, 1] - daeg[2, 0, 2, 1]
    Rsuper[3, 0] = daeg[0, 0, 0, 2] - daeg[2, 0, 2, 2]
    Rsuper[4, 0] = daeg[0, 1, 0, 2] - daeg[2, 1, 2, 2]

    # Second column of the superoperator.
    Rsuper[0, 1] = daeg[1, 0, 1, 0] - daeg[2, 0, 2, 0]
    Rsuper[1, 1] = daeg[1, 1, 1, 1] - daeg[2, 1, 2, 1]
    Rsuper[2, 1] = daeg[1, 0, 1, 1] - daeg[2, 0, 2, 1]
    Rsuper[3, 1] = daeg[1, 0, 1, 2] - daeg[2, 0, 2, 2]
    Rsuper[4, 1] = daeg[1, 1, 1, 2] - daeg[2, 1, 2, 2]

    # Third column of the superoperator.
    Rsuper[0, 2] = daeg[0, 0, 1, 0] + daeg[1, 0, 0, 0]
    Rsuper[1, 2] = daeg[0, 1, 1, 1] + daeg[1, 1, 0, 1]
    Rsuper[2, 2] = daeg[0, 0, 1, 1] + daeg[1, 0, 0, 1]
    Rsuper[3, 2] = daeg[0, 0, 1, 2] + daeg[1, 0, 0, 2]
    Rsuper[4, 2] = daeg[0, 1, 1, 2] + daeg[1, 1, 0, 2]

    # Fourth column of the superoperator.
    Rsuper[0, 3] = daeg[0, 0, 2, 0] + daeg[2, 0, 0, 0]
    Rsuper[1, 3] = daeg[0, 1, 2, 1] + daeg[2, 1, 0, 1]
    Rsuper[2, 3] = daeg[0, 0, 2, 1] + daeg[2, 0, 0, 1]
    Rsuper[3, 3] = daeg[0, 0, 2, 2] + daeg[2, 0, 0, 2]
    Rsuper[4, 3] = daeg[0, 1, 2, 2] + daeg[2, 1, 0, 2]

    # Fifth column of the superoperator.
    Rsuper[0, 4] = daeg[1, 0, 2, 0] + daeg[2, 0, 1, 0]
    Rsuper[1, 4] = daeg[1, 1, 2, 1] + daeg[2, 1, 1, 1]
    Rsuper[2, 4] = daeg[1, 0, 2, 1] + daeg[2, 0, 1, 1]
    Rsuper[3, 4] = daeg[1, 0, 2, 2] + daeg[2, 0, 1, 2]
    Rsuper[4, 4] = daeg[1, 1, 2, 2] + daeg[2, 1, 1, 2]

    # Revert the shape.
    daeg.shape = orig_shape

    # Undo the T23 transpose.
    transpose_23(daeg)


def part_int_daeg1_pseudo_ellipse_xx(phi, x, y, smax):
    """The theta-sigma partial integral of the 1st degree Frame Order matrix element xx for the pseudo-ellipse.

    @param phi:     The azimuthal tilt-torsion angle.
    @type phi:      float
    @param x:       The cone opening angle along x.
    @type x:        float
    @param y:       The cone opening angle along y.
    @type y:        float
    @param smax:    The maximum torsion angle.
    @type smax:     float
    @return:        The theta-sigma partial integral.
    @rtype:         float
    """

    # Theta max.
    tmax = tmax_pseudo_ellipse(phi, x, y)

    # The theta-sigma integral.
    return sin(smax) * (2 * (1 - cos(tmax)) * sin(phi)**2 + cos(phi)**2 * sin(tmax)**2)


def part_int_daeg1_pseudo_ellipse_yy(phi, x, y, smax):
    """The theta-sigma partial integral of the 1st degree Frame Order matrix element yy for the pseudo-ellipse.

    @param phi:     The azimuthal tilt-torsion angle.
    @type phi:      float
    @param x:       The cone opening angle along x.
    @type x:        float
    @param y:       The cone opening angle along y.
    @type y:        float
    @param smax:    The maximum torsion angle.
    @type smax:     float
    @return:        The theta-sigma partial integral.
    @rtype:         float
    """

    # Theta max.
    tmax = tmax_pseudo_ellipse(phi, x, y)

    # The theta-sigma integral.
    return sin(smax) * (2.0 * cos(phi)**2 * (1.0 - cos(tmax)) + sin(phi)**2 * sin(tmax)**2)


def part_int_daeg1_pseudo_ellipse_zz(phi, x, y, smax):
    """The theta-sigma partial integral of the 1st degree Frame Order matrix element zz for the pseudo-ellipse.

    @param phi:     The azimuthal tilt-torsion angle.
    @type phi:      float
    @param x:       The cone opening angle along x.
    @type x:        float
    @param y:       The cone opening angle along y.
    @type y:        float
    @param smax:    The maximum torsion angle.
    @type smax:     float
    @return:        The theta-sigma partial integral.
    @rtype:         float
    """

    # Theta max.
    tmax = tmax_pseudo_ellipse(phi, x, y)

    # The theta-sigma integral.
    return smax * sin(tmax)**2


def part_int_daeg2_pseudo_ellipse_00(phi, x, y, smax):
    """The theta-sigma partial integral of the 2nd degree Frame Order matrix element 11 for the pseudo-ellipse.

    @param phi:     The azimuthal tilt-torsion angle.
    @type phi:      float
    @param x:       The cone opening angle along x.
    @type x:        float
    @param y:       The cone opening angle along y.
    @type y:        float
    @param smax:    The maximum torsion angle.
    @type smax:     float
    @return:        The theta-sigma partial integral.
    @rtype:         float
    """

    # Theta max.
    tmax = tmax_pseudo_ellipse(phi, x, y)

    # Repetitive trig.
    cos_tmax = cos(tmax)
    sin_tmax2 = sin(tmax)**2
    cos_phi2 = cos(phi)**2

    # Components.
    a = sinc(2.0*smax/pi) * (2.0 * sin_tmax2 * cos_phi2 * ((2.0*cos_phi2 - 1.0)*cos(tmax)  -  6.0*(cos_phi2 - 1.0)) - 2.0*cos_tmax * (2.0*cos_phi2*(4.0*cos_phi2 - 5.0) + 3.0))
    b = 2.0*cos_phi2*cos_tmax*(sin_tmax2 + 2.0) - 6.0*cos_tmax

    # Return the theta-sigma integral.
    return a + b


def part_int_daeg2_pseudo_ellipse_04(phi, x, y, smax):
    """The theta-sigma partial integral of the 2nd degree Frame Order matrix element 22 for the pseudo-ellipse.

    @param phi:     The azimuthal tilt-torsion angle.
    @type phi:      float
    @param x:       The cone opening angle along x.
    @type x:        float
    @param y:       The cone opening angle along y.
    @type y:        float
    @param smax:    The maximum torsion angle.
    @type smax:     float
    @return:        The theta-sigma partial integral.
    @rtype:         float
    """

    # Theta max.
    tmax = tmax_pseudo_ellipse(phi, x, y)

    # Repetitive trig.
    cos_tmax = cos(tmax)
    sin_tmax2 = sin(tmax)**2
    cos_phi2 = cos(phi)**2
    sin_phi2 = sin(phi)**2

    # Components.
    a = sinc(2.0*smax/pi) * (2.0 * sin_tmax2 * cos_phi2 * ((2.0*sin_phi2 - 1.0)*cos(tmax)  -  6.0*sin_phi2) + 2.0*cos_tmax * (2.0*cos_phi2*(4.0*cos_phi2 - 5.0) + 3.0))
    b = 2.0*cos_phi2*cos_tmax*(sin_tmax2 + 2.0) - 6.0*cos_tmax

    # Return the theta-sigma integral.
    return a + b


def part_int_daeg2_pseudo_ellipse_08(phi, x, y, smax):
    """The theta-sigma partial integral of the 2nd degree Frame Order matrix element 33 for the pseudo-ellipse.

    @param phi:     The azimuthal tilt-torsion angle.
    @type phi:      float
    @param x:       The cone opening angle along x.
    @type x:        float
    @param y:       The cone opening angle along y.
    @type y:        float
    @param smax:    The maximum torsion angle.
    @type smax:     float
    @return:        The theta-sigma partial integral.
    @rtype:         float
    """

    # Theta max.
    tmax = tmax_pseudo_ellipse(phi, x, y)

    # The theta-sigma integral.
    return cos(tmax) * cos(phi)**2 * (sin(tmax)**2 + 2.0)


def part_int_daeg2_pseudo_ellipse_11(phi, x, y, smax):
    """The theta-sigma partial integral of the 2nd degree Frame Order matrix for the pseudo-ellipse.

    @param phi:     The azimuthal tilt-torsion angle.
    @type phi:      float
    @param x:       The cone opening angle along x.
    @type x:        float
    @param y:       The cone opening angle along y.
    @type y:        float
    @param smax:    The maximum torsion angle.
    @type smax:     float
    @return:        The theta-sigma partial integral.
    @rtype:         float
    """

    # Theta max.
    tmax = tmax_pseudo_ellipse(phi, x, y)

    # Repetitive trig.
    cos_tmax = cos(tmax)
    cos_phi2 = cos(phi)**2
    sin_phi2 = sin(phi)**2

    # The integral.
    a = sinc(2.0*smax/pi) * ((4.0*cos_phi2*((1.0 - cos_phi2)*cos_tmax + 3.0*(cos_phi2-1)) + 3.0)*sin(tmax)**2 - 16.0*cos_phi2*sin_phi2*cos_tmax) + 3.0*sin(tmax)**2

    # The theta-sigma integral.
    return a


def part_int_daeg2_pseudo_ellipse_13(phi, x, y, smax):
    """The theta-sigma partial integral of the 2nd degree Frame Order matrix for the pseudo-ellipse.

    @param phi:     The azimuthal tilt-torsion angle.
    @type phi:      float
    @param x:       The cone opening angle along x.
    @type x:        float
    @param y:       The cone opening angle along y.
    @type y:        float
    @param smax:    The maximum torsion angle.
    @type smax:     float
    @return:        The theta-sigma partial integral.
    @rtype:         float
    """

    # Theta max.
    tmax = tmax_pseudo_ellipse(phi, x, y)

    # Repetitive trig.
    cos_tmax = cos(tmax)
    sin_tmax2 = sin(tmax)**2
    sinc_2smax = sinc(2.0*smax/pi)
    cos_sin_phi2 = cos(phi)**2*sin(phi)**2

    # The theta-sigma integral.
    return sinc_2smax * (sin_tmax2 * (4*cos_sin_phi2*cos_tmax - 12*cos_sin_phi2 + 3) - 16*cos_sin_phi2*cos_tmax) - 3.0*sin_tmax2


def part_int_daeg2_pseudo_ellipse_22(phi, x, y, smax):
    """The theta-sigma partial integral of the 2nd degree Frame Order matrix for the pseudo-ellipse.

    @param phi:     The azimuthal tilt-torsion angle.
    @type phi:      float
    @param x:       The cone opening angle along x.
    @type x:        float
    @param y:       The cone opening angle along y.
    @type y:        float
    @param smax:    The maximum torsion angle.
    @type smax:     float
    @return:        The theta-sigma partial integral.
    @rtype:         float
    """

    # Theta max.
    tmax = tmax_pseudo_ellipse(phi, x, y)

    # Repetitive trig.
    cos_tmax = cos(tmax)
    cos_phi2 = cos(phi)**2

    # Components.
    a = 2.0*cos_phi2*cos_tmax**3 + 3.0*(1.0 - cos_phi2)*cos_tmax**2

    # Return the theta-sigma integral.
    return a


def part_int_daeg2_pseudo_ellipse_26(phi, x, y, smax):
    """The theta-sigma partial integral of the 2nd degree Frame Order matrix for the pseudo-ellipse.

    @param phi:     The azimuthal tilt-torsion angle.
    @type phi:      float
    @param x:       The cone opening angle along x.
    @type x:        float
    @param y:       The cone opening angle along y.
    @type y:        float
    @param smax:    The maximum torsion angle.
    @type smax:     float
    @return:        The theta-sigma partial integral.
    @rtype:         float
    """

    # Theta max.
    tmax = tmax_pseudo_ellipse(phi, x, y)

    # The theta-sigma integral.
    return cos(phi)**2 * (cos(tmax)**3 - 3.0*cos(tmax))


def part_int_daeg2_pseudo_ellipse_40(phi, x, y, smax):
    """The theta-sigma partial integral of the 2nd degree Frame Order matrix for the pseudo-ellipse.

    @param phi:     The azimuthal tilt-torsion angle.
    @type phi:      float
    @param x:       The cone opening angle along x.
    @type x:        float
    @param y:       The cone opening angle along y.
    @type y:        float
    @param smax:    The maximum torsion angle.
    @type smax:     float
    @return:        The theta-sigma partial integral.
    @rtype:         float
    """

    # Theta max.
    tmax = tmax_pseudo_ellipse(phi, x, y)

    # Repetitive trig.
    cos_tmax = cos(tmax)
    sin_tmax2 = sin(tmax)**2
    cos_phi2 = cos(phi)**2
    sin_phi2 = sin(phi)**2

    # Components.
    a = sinc(2.0*smax/pi) * (2.0 * sin_tmax2 * sin_phi2 * ((2.0*cos_phi2 - 1.0)*cos(tmax) - 6.0*cos_phi2) + 2.0*cos_tmax * (2.0*sin_phi2*(4.0*sin_phi2 - 5.0) + 3.0))
    b = 2.0*sin_phi2*cos_tmax*(sin_tmax2 + 2.0) - 6.0*cos_tmax

    # Return the theta-sigma integral.
    return a + b


def part_int_daeg2_pseudo_ellipse_44(phi, x, y, smax):
    """The theta-sigma partial integral of the 2nd degree Frame Order matrix for the pseudo-ellipse.

    @param phi:     The azimuthal tilt-torsion angle.
    @type phi:      float
    @param x:       The cone opening angle along x.
    @type x:        float
    @param y:       The cone opening angle along y.
    @type y:        float
    @param smax:    The maximum torsion angle.
    @type smax:     float
    @return:        The theta-sigma partial integral.
    @rtype:         float
    """

    # Theta max.
    tmax = tmax_pseudo_ellipse(phi, x, y)

    # Repetitive trig.
    cos_tmax = cos(tmax)
    sin_tmax2 = sin(tmax)**2
    cos_phi2 = cos(phi)**2
    sin_phi2 = sin(phi)**2

    # Components.
    a = sinc(2.0*smax/pi) * (2.0 * sin_tmax2 * sin_phi2 * ((2.0*sin_phi2 - 1.0)*cos(tmax)  +  6.0*cos_phi2) - 2.0*cos_tmax * (2.0*sin_phi2*(4.0*sin_phi2 - 5.0) + 3.0))
    b = 2.0*sin_phi2*cos_tmax*(sin_tmax2 + 2.0) - 6.0*cos_tmax

    # Return the theta-sigma integral.
    return a + b


def part_int_daeg2_pseudo_ellipse_48(phi, x, y, smax):
    """The theta-sigma partial integral of the 2nd degree Frame Order matrix for the pseudo-ellipse.

    @param phi:     The azimuthal tilt-torsion angle.
    @type phi:      float
    @param x:       The cone opening angle along x.
    @type x:        float
    @param y:       The cone opening angle along y.
    @type y:        float
    @param smax:    The maximum torsion angle.
    @type smax:     float
    @return:        The theta-sigma partial integral.
    @rtype:         float
    """

    # Theta max.
    tmax = tmax_pseudo_ellipse(phi, x, y)

    # The theta-sigma integral.
    return cos(tmax) * sin(phi)**2 * (sin(tmax)**2 + 2.0)


def part_int_daeg2_pseudo_ellipse_55(phi, x, y, smax):
    """The theta-sigma partial integral of the 2nd degree Frame Order matrix for the pseudo-ellipse.

    @param phi:     The azimuthal tilt-torsion angle.
    @type phi:      float
    @param x:       The cone opening angle along x.
    @type x:        float
    @param y:       The cone opening angle along y.
    @type y:        float
    @param smax:    The maximum torsion angle.
    @type smax:     float
    @return:        The theta-sigma partial integral.
    @rtype:         float
    """

    # Theta max.
    tmax = tmax_pseudo_ellipse(phi, x, y)

    # Repetitive trig.
    cos_tmax = cos(tmax)
    sin_phi2 = sin(phi)**2

    # Return the theta-sigma integral.
    return 2.0*sin_phi2*cos_tmax**3 + 3.0*(1.0 - sin_phi2)*cos_tmax**2


def part_int_daeg2_pseudo_ellipse_57(phi, x, y, smax):
    """The theta-sigma partial integral of the 2nd degree Frame Order matrix for the pseudo-ellipse.

    @param phi:     The azimuthal tilt-torsion angle.
    @type phi:      float
    @param x:       The cone opening angle along x.
    @type x:        float
    @param y:       The cone opening angle along y.
    @type y:        float
    @param smax:    The maximum torsion angle.
    @type smax:     float
    @return:        The theta-sigma partial integral.
    @rtype:         float
    """

    # Theta max.
    tmax = tmax_pseudo_ellipse(phi, x, y)

    # The theta-sigma integral.
    return sin(phi)**2 * (cos(tmax)**3 - 3.0*cos(tmax))


def part_int_daeg2_pseudo_ellipse_80(phi, x, y, smax):
    """The theta-sigma partial integral of the 2nd degree Frame Order matrix for the pseudo-ellipse.

    @param phi:     The azimuthal tilt-torsion angle.
    @type phi:      float
    @param x:       The cone opening angle along x.
    @type x:        float
    @param y:       The cone opening angle along y.
    @type y:        float
    @param smax:    The maximum torsion angle.
    @type smax:     float
    @return:        The theta-sigma partial integral.
    @rtype:         float
    """

    # Theta max.
    tmax = tmax_pseudo_ellipse(phi, x, y)

    # Repetitive trig.
    cos_tmax = cos(tmax)
    sin_tmax2 = sin(tmax)**2
    cos_phi2 = cos(phi)**2

    # The theta-sigma integral.
    return sinc(2.0*smax/pi) * (2.0*(1.0 - 2.0*cos_phi2)*cos_tmax*(sin_tmax2 + 2.0)) + 2.0*cos_tmax**3 - 6.0*cos_tmax


def part_int_daeg2_pseudo_ellipse_84(phi, x, y, smax):
    """The theta-sigma partial integral of the 2nd degree Frame Order matrix for the pseudo-ellipse.

    @param phi:     The azimuthal tilt-torsion angle.
    @type phi:      float
    @param x:       The cone opening angle along x.
    @type x:        float
    @param y:       The cone opening angle along y.
    @type y:        float
    @param smax:    The maximum torsion angle.
    @type smax:     float
    @return:        The theta-sigma partial integral.
    @rtype:         float
    """

    # Theta max.
    tmax = tmax_pseudo_ellipse(phi, x, y)

    # Repetitive trig.
    cos_tmax = cos(tmax)
    sin_tmax2 = sin(tmax)**2
    cos_phi2 = cos(phi)**2

    # The theta-sigma integral.
    return sinc(2.0*smax/pi) * (2.0*(1.0 - 2.0*cos_phi2)*cos_tmax*(sin_tmax2 + 2.0)) - 2.0*cos_tmax**3 + 6.0*cos_tmax


def part_int_daeg2_pseudo_ellipse_88(phi, x, y, smax):
    """The theta-sigma partial integral of the 2nd degree Frame Order matrix for the pseudo-ellipse.

    @param phi:     The azimuthal tilt-torsion angle.
    @type phi:      float
    @param x:       The cone opening angle along x.
    @type x:        float
    @param y:       The cone opening angle along y.
    @type y:        float
    @param smax:    The maximum torsion angle.
    @type smax:     float
    @return:        The theta-sigma partial integral.
    @rtype:         float
    """

    # Theta max.
    tmax = tmax_pseudo_ellipse(phi, x, y)

    # The theta-sigma integral.
    return cos(tmax)**3


def part_int_daeg2_pseudo_ellipse_free_rotor_00(phi, x, y):
    """The theta-sigma partial integral of the 2nd degree Frame Order matrix for the free rotor pseudo-ellipse.

    @param phi:     The azimuthal tilt-torsion angle.
    @type phi:      float
    @param x:       The cone opening angle along x.
    @type x:        float
    @param y:       The cone opening angle along y.
    @type y:        float
    @return:        The theta-sigma partial integral.
    @rtype:         float
    """

    # Theta max.
    tmax = tmax_pseudo_ellipse(phi, x, y)

    # The theta-sigma integral.
    return cos(phi)**2*cos(tmax)**3 + 3.0*sin(phi)**2*cos(tmax)


def part_int_daeg2_pseudo_ellipse_free_rotor_08(phi, x, y):
    """The theta-sigma partial integral of the 2nd degree Frame Order matrix for the free rotor pseudo-ellipse.

    @param phi:     The azimuthal tilt-torsion angle.
    @type phi:      float
    @param x:       The cone opening angle along x.
    @type x:        float
    @param y:       The cone opening angle along y.
    @type y:        float
    @return:        The theta-sigma partial integral.
    @rtype:         float
    """

    # Theta max.
    tmax = tmax_pseudo_ellipse(phi, x, y)

    # The theta-sigma integral.
    return cos(phi)**2*(2.0*cos(tmax)**3 - 6.0*cos(tmax))


def part_int_daeg2_pseudo_ellipse_free_rotor_11(phi, x, y):
    """The theta-sigma partial integral of the 2nd degree Frame Order matrix for the free rotor pseudo-ellipse.

    @param phi:     The azimuthal tilt-torsion angle.
    @type phi:      float
    @param x:       The cone opening angle along x.
    @type x:        float
    @param y:       The cone opening angle along y.
    @type y:        float
    @return:        The theta-sigma partial integral.
    @rtype:         float
    """

    # Theta max.
    tmax = tmax_pseudo_ellipse(phi, x, y)

    # The theta-sigma integral.
    return sin(tmax)**2


def part_int_daeg2_pseudo_ellipse_free_rotor_44(phi, x, y):
    """The theta-sigma partial integral of the 2nd degree Frame Order matrix for the free rotor pseudo-ellipse.

    @param phi:     The azimuthal tilt-torsion angle.
    @type phi:      float
    @param x:       The cone opening angle along x.
    @type x:        float
    @param y:       The cone opening angle along y.
    @type y:        float
    @return:        The theta-sigma partial integral.
    @rtype:         float
    """

    # Theta max.
    tmax = tmax_pseudo_ellipse(phi, x, y)

    # The theta-sigma integral.
    return sin(phi)**2*cos(tmax)**3 + 3*cos(phi)**2*cos(tmax)


def part_int_daeg2_pseudo_ellipse_free_rotor_48(phi, x, y):
    """The theta-sigma partial integral of the 2nd degree Frame Order matrix for the free rotor pseudo-ellipse.

    @param phi:     The azimuthal tilt-torsion angle.
    @type phi:      float
    @param x:       The cone opening angle along x.
    @type x:        float
    @param y:       The cone opening angle along y.
    @type y:        float
    @return:        The theta-sigma partial integral.
    @rtype:         float
    """

    # Theta max.
    tmax = tmax_pseudo_ellipse(phi, x, y)

    # The theta-sigma integral.
    return sin(phi)**2*(2.0*cos(tmax)**3 - 6.0*cos(tmax))


def part_int_daeg2_pseudo_ellipse_free_rotor_80(phi, x, y):
    """The theta-sigma partial integral of the 2nd degree Frame Order matrix for the free rotor pseudo-ellipse.

    @param phi:     The azimuthal tilt-torsion angle.
    @type phi:      float
    @param x:       The cone opening angle along x.
    @type x:        float
    @param y:       The cone opening angle along y.
    @type y:        float
    @return:        The theta-sigma partial integral.
    @rtype:         float
    """

    # Theta max.
    tmax = tmax_pseudo_ellipse(phi, x, y)

    # The theta-sigma integral.
    return cos(tmax)**3 - 3.0*cos(tmax)


def part_int_daeg2_pseudo_ellipse_free_rotor_88(phi, x, y):
    """The theta-sigma partial integral of the 2nd degree Frame Order matrix for the free rotor pseudo-ellipse.

    @param phi:     The azimuthal tilt-torsion angle.
    @type phi:      float
    @param x:       The cone opening angle along x.
    @type x:        float
    @param y:       The cone opening angle along y.
    @type y:        float
    @return:        The theta-sigma partial integral.
    @rtype:         float
    """

    # Theta max.
    tmax = tmax_pseudo_ellipse(phi, x, y)

    # The theta-sigma integral.
    return cos(tmax)**3


def part_int_daeg2_pseudo_ellipse_torsionless_00(phi, x, y):
    """The theta partial integral of the 2nd degree Frame Order matrix for the torsionless pseudo-ellipse.

    @param phi:     The azimuthal tilt-torsion angle.
    @type phi:      float
    @param x:       The cone opening angle along x.
    @type x:        float
    @param y:       The cone opening angle along y.
    @type y:        float
    @return:        The theta partial integral.
    @rtype:         float
    """

    # Theta max.
    tmax = tmax_pseudo_ellipse(phi, x, y)

    # The theta integral.
    return (2*cos(phi)**4*cos(tmax) + 6*cos(phi)**2*sin(phi)**2)*sin(tmax)**2 - (6*sin(phi)**4 + 2*cos(phi)**4)*cos(tmax)


def part_int_daeg2_pseudo_ellipse_torsionless_04(phi, x, y):
    """The theta partial integral of the 2nd degree Frame Order matrix for the torsionless pseudo-ellipse.

    @param phi:     The azimuthal tilt-torsion angle.
    @type phi:      float
    @param x:       The cone opening angle along x.
    @type x:        float
    @param y:       The cone opening angle along y.
    @type y:        float
    @return:        The theta partial integral.
    @rtype:         float
    """

    # Theta max.
    tmax = tmax_pseudo_ellipse(phi, x, y)

    # The theta integral.
    return (2*cos(phi)**2*sin(phi)**2*cos(tmax) - 6*cos(phi)**2*sin(phi)**2)*sin(tmax)**2 - 8*cos(phi)**2*sin(phi)**2*cos(tmax)


def part_int_daeg2_pseudo_ellipse_torsionless_08(phi, x, y):
    """The theta partial integral of the 2nd degree Frame Order matrix for the torsionless pseudo-ellipse.

    @param phi:     The azimuthal tilt-torsion angle.
    @type phi:      float
    @param x:       The cone opening angle along x.
    @type x:        float
    @param y:       The cone opening angle along y.
    @type y:        float
    @return:        The theta partial integral.
    @rtype:         float
    """

    # Theta max.
    tmax = tmax_pseudo_ellipse(phi, x, y)

    # The theta integral.
    return 2*cos(phi)**2*cos(tmax)**3 - 6*cos(phi)**2*cos(tmax)


def part_int_daeg2_pseudo_ellipse_torsionless_11(phi, x, y):
    """The theta partial integral of the 2nd degree Frame Order matrix for the torsionless pseudo-ellipse.

    @param phi:     The azimuthal tilt-torsion angle.
    @type phi:      float
    @param x:       The cone opening angle along x.
    @type x:        float
    @param y:       The cone opening angle along y.
    @type y:        float
    @return:        The theta partial integral.
    @rtype:         float
    """

    # Theta max.
    tmax = tmax_pseudo_ellipse(phi, x, y)

    # The theta integral.
    return (2*cos(phi)**2*sin(phi)**2*cos(tmax) + 3*sin(phi)**4 + 3*cos(phi)**4)*sin(tmax)**2 - 8*cos(phi)**2*sin(phi)**2*cos(tmax)


def part_int_daeg2_pseudo_ellipse_torsionless_22(phi, x, y):
    """The theta partial integral of the 2nd degree Frame Order matrix for the torsionless pseudo-ellipse.

    @param phi:     The azimuthal tilt-torsion angle.
    @type phi:      float
    @param x:       The cone opening angle along x.
    @type x:        float
    @param y:       The cone opening angle along y.
    @type y:        float
    @return:        The theta partial integral.
    @rtype:         float
    """

    # Theta max.
    tmax = tmax_pseudo_ellipse(phi, x, y)

    # The theta integral.
    return (2*sin(phi)**2 - 2)*cos(tmax)**3 - 3*sin(phi)**2*cos(tmax)**2


def part_int_daeg2_pseudo_ellipse_torsionless_44(phi, x, y):
    """The theta partial integral of the 2nd degree Frame Order matrix for the torsionless pseudo-ellipse.

    @param phi:     The azimuthal tilt-torsion angle.
    @type phi:      float
    @param x:       The cone opening angle along x.
    @type x:        float
    @param y:       The cone opening angle along y.
    @type y:        float
    @return:        The theta partial integral.
    @rtype:         float
    """

    # Theta max.
    tmax = tmax_pseudo_ellipse(phi, x, y)

    # The theta integral.
    return (2*sin(phi)**4*cos(tmax) + 6*cos(phi)**2*sin(phi)**2)*sin(tmax)**2 - (2*sin(phi)**4 + 6*cos(phi)**4)*cos(tmax)


def part_int_daeg2_pseudo_ellipse_torsionless_48(phi, x, y):
    """The theta partial integral of the 2nd degree Frame Order matrix for the torsionless pseudo-ellipse.

    @param phi:     The azimuthal tilt-torsion angle.
    @type phi:      float
    @param x:       The cone opening angle along x.
    @type x:        float
    @param y:       The cone opening angle along y.
    @type y:        float
    @return:        The theta partial integral.
    @rtype:         float
    """

    # Theta max.
    tmax = tmax_pseudo_ellipse(phi, x, y)

    # The theta integral.
    return 2*sin(phi)**2*cos(tmax)**3 - 6*sin(phi)**2*cos(tmax)


def part_int_daeg2_pseudo_ellipse_torsionless_55(phi, x, y):
    """The theta partial integral of the 2nd degree Frame Order matrix for the torsionless pseudo-ellipse.

    @param phi:     The azimuthal tilt-torsion angle.
    @type phi:      float
    @param x:       The cone opening angle along x.
    @type x:        float
    @param y:       The cone opening angle along y.
    @type y:        float
    @return:        The theta partial integral.
    @rtype:         float
    """

    # Theta max.
    tmax = tmax_pseudo_ellipse(phi, x, y)

    # The theta integral.
    return (2*cos(phi)**2 - 2)*cos(tmax)**3 - 3*cos(phi)**2*cos(tmax)**2


def part_int_daeg2_pseudo_ellipse_torsionless_88(phi, x, y):
    """The theta partial integral of the 2nd degree Frame Order matrix for the torsionless pseudo-ellipse.

    @param phi:     The azimuthal tilt-torsion angle.
    @type phi:      float
    @param x:       The cone opening angle along x.
    @type x:        float
    @param y:       The cone opening angle along y.
    @type y:        float
    @return:        The theta partial integral.
    @rtype:         float
    """

    # Theta max.
    tmax = tmax_pseudo_ellipse(phi, x, y)

    # The theta integral.
    return 2 - 2*cos(tmax)**3


def pcs_numeric_int_iso_cone(theta_max=None, sigma_max=None, c=None, r_pivot_atom=None, r_ln_pivot=None, A=None, R_eigen=None, RT_eigen=None, Ri_prime=None):
    """Determine the averaged PCS value via numerical integration.

    @keyword theta_max:     The half cone angle.
    @type theta_max:        float
    @keyword sigma_max:     The maximum torsion angle.
    @type sigma_max:        float
    @keyword c:             The PCS constant (without the interatomic distance and in Angstrom units).
    @type c:                float
    @keyword r_pivot_atom:  The pivot point to atom vector.
    @type r_pivot_atom:     numpy rank-1, 3D array
    @keyword r_ln_pivot:    The lanthanide position to pivot point vector.
    @type r_ln_pivot:       numpy rank-1, 3D array
    @keyword A:             The full alignment tensor of the non-moving domain.
    @type A:                numpy rank-2, 3D array
    @keyword R_eigen:       The eigenframe rotation matrix.
    @type R_eigen:          numpy rank-2, 3D array
    @keyword RT_eigen:      The transpose of the eigenframe rotation matrix (for faster calculations).
    @type RT_eigen:         numpy rank-2, 3D array
    @keyword Ri_prime:      The empty rotation matrix for the in-frame isotropic cone motion, used to calculate the PCS for each state i in the numerical integration.
    @type Ri_prime:         numpy rank-2, 3D array
    @return:                The averaged PCS value.
    @rtype:                 float
    """

    # Perform numerical integration.
    result = tplquad(pcs_pivot_motion_full, -sigma_max, sigma_max, lambda phi: -pi, lambda phi: pi, lambda theta, phi: 0.0, lambda theta, phi: theta_max, args=(r_pivot_atom, r_ln_pivot, A, R_eigen, RT_eigen, Ri_prime))

    # The surface area normalisation factor.
    SA = 4.0 * pi * sigma_max * (1.0 - cos(theta_max))

    # Return the value.
    return c * result[0] / SA


def pcs_numeric_int_iso_cone_mcint(N=1000, theta_max=None, sigma_max=None, c=None, full_in_ref_frame=None, r_pivot_atom=None, r_pivot_atom_rev=None, r_ln_pivot=None, A=None, R_eigen=None, RT_eigen=None, Ri_prime=None, pcs_theta=None, pcs_theta_err=None, missing_pcs=None, error_flag=False):
    """Determine the averaged PCS value via numerical integration.

    @keyword N:                 The number of Monte Carlo samples to use.
    @type N:                    int
    @keyword theta_max:         The half cone angle.
    @type theta_max:            float
    @keyword sigma_max:         The maximum torsion angle.
    @type sigma_max:            float
    @keyword c:                 The PCS constant (without the interatomic distance and in Angstrom units).
    @type c:                    numpy rank-1 array
    @keyword full_in_ref_frame: An array of flags specifying if the tensor in the reference frame is the full or reduced tensor.
    @type full_in_ref_frame:    numpy rank-1 array
    @keyword r_pivot_atom:      The pivot point to atom vector.
    @type r_pivot_atom:         numpy rank-2, 3D array
    @keyword r_pivot_atom_rev:  The reversed pivot point to atom vector.
    @type r_pivot_atom_rev:     numpy rank-2, 3D array
    @keyword r_ln_pivot:        The lanthanide position to pivot point vector.
    @type r_ln_pivot:           numpy rank-2, 3D array
    @keyword A:                 The full alignment tensor of the non-moving domain.
    @type A:                    numpy rank-2, 3D array
    @keyword R_eigen:           The eigenframe rotation matrix.
    @type R_eigen:              numpy rank-2, 3D array
    @keyword RT_eigen:          The transpose of the eigenframe rotation matrix (for faster calculations).
    @type RT_eigen:             numpy rank-2, 3D array
    @keyword Ri_prime:          The empty rotation matrix for the in-frame isotropic cone motion, used to calculate the PCS for each state i in the numerical integration.
    @type Ri_prime:             numpy rank-2, 3D array
    @keyword pcs_theta:         The storage structure for the back-calculated PCS values.
    @type pcs_theta:            numpy rank-2 array
    @keyword pcs_theta_err:     The storage structure for the back-calculated PCS errors.
    @type pcs_theta_err:        numpy rank-2 array
    @keyword missing_pcs:       A structure used to indicate which PCS values are missing.
    @type missing_pcs:          numpy rank-2 array
    @keyword error_flag:        A flag which if True will cause the PCS errors to be estimated and stored in pcs_theta_err.
    @type error_flag:           bool
    """

    # Clear the data structures.
    for i in range(len(pcs_theta)):
        for j in range(len(pcs_theta[i])):
            pcs_theta[i, j] = 0.0
            pcs_theta_err[i, j] = 0.0

    # Loop over the samples.
    for i in range(N):
        # Sigma and phi randomisation.
        sigma_i = uniform(-sigma_max, sigma_max)
        phi_i = uniform(-pi, pi)

        # Theta randomisation.
        v = uniform(cos(theta_max), 1.0)
        theta_i = acos(v)

        # Calculate the PCSs for this state.
        pcs_pivot_motion_full_mcint(theta_i=theta_i, phi_i=phi_i, sigma_i=sigma_i, full_in_ref_frame=full_in_ref_frame, r_pivot_atom=r_pivot_atom, r_pivot_atom_rev=r_pivot_atom_rev, r_ln_pivot=r_ln_pivot, A=A, R_eigen=R_eigen, RT_eigen=RT_eigen, Ri_prime=Ri_prime, pcs_theta=pcs_theta, pcs_theta_err=pcs_theta_err, missing_pcs=missing_pcs)

    # Calculate the PCS and error.
    for i in range(len(pcs_theta)):
        for j in range(len(pcs_theta[i])):
            # The average PCS.
            pcs_theta[i, j] = c[i] * pcs_theta[i, j] / float(N)

            # The error.
            if error_flag:
                pcs_theta_err[i, j] = abs(pcs_theta_err[i, j] / float(N)  -  pcs_theta[i, j]**2) / float(N)
                pcs_theta_err[i, j] = c[i] * sqrt(pcs_theta_err[i, j])
                print "%8.3f +/- %-8.3f" % (pcs_theta[i, j]*1e6, pcs_theta_err[i, j]*1e6)


def pcs_numeric_int_iso_cone_torsionless(theta_max=None, c=None, r_pivot_atom=None, r_ln_pivot=None, A=None, R_eigen=None, RT_eigen=None, Ri_prime=None):
    """Determine the averaged PCS value via numerical integration.

    @keyword theta_max:     The half cone angle.
    @type theta_max:        float
    @keyword c:             The PCS constant (without the interatomic distance and in Angstrom units).
    @type c:                float
    @keyword r_pivot_atom:  The pivot point to atom vector.
    @type r_pivot_atom:     numpy rank-1, 3D array
    @keyword r_ln_pivot:    The lanthanide position to pivot point vector.
    @type r_ln_pivot:       numpy rank-1, 3D array
    @keyword A:             The full alignment tensor of the non-moving domain.
    @type A:                numpy rank-2, 3D array
    @keyword R_eigen:       The eigenframe rotation matrix.
    @type R_eigen:          numpy rank-2, 3D array
    @keyword RT_eigen:      The transpose of the eigenframe rotation matrix (for faster calculations).
    @type RT_eigen:         numpy rank-2, 3D array
    @keyword Ri_prime:      The empty rotation matrix for the in-frame isotropic cone motion, used to calculate the PCS for each state i in the numerical integration.
    @type Ri_prime:         numpy rank-2, 3D array
    @return:                The averaged PCS value.
    @rtype:                 float
    """

    # Perform numerical integration.
    result = dblquad(pcs_pivot_motion_torsionless, -pi, pi, lambda phi: 0.0, lambda phi: theta_max, args=(r_pivot_atom, r_ln_pivot, A, R_eigen, RT_eigen, Ri_prime))

    # The surface area normalisation factor.
    SA = 2.0 * pi * (1.0 - cos(theta_max))

    # Return the value.
    return c * result[0] / SA


def pcs_numeric_int_iso_cone_torsionless_mcint(N=1000, theta_max=None, c=None, full_in_ref_frame=None, r_pivot_atom=None, r_pivot_atom_rev=None, r_ln_pivot=None, A=None, R_eigen=None, RT_eigen=None, Ri_prime=None, pcs_theta=None, pcs_theta_err=None, missing_pcs=None, error_flag=False):
    """Determine the averaged PCS value via numerical integration.

    @keyword N:                 The number of Monte Carlo samples to use.
    @type N:                    int
    @keyword theta_max:         The half cone angle.
    @type theta_max:            float
    @keyword c:                 The PCS constant (without the interatomic distance and in Angstrom units).
    @type c:                    numpy rank-1 array
    @keyword full_in_ref_frame: An array of flags specifying if the tensor in the reference frame is the full or reduced tensor.
    @type full_in_ref_frame:    numpy rank-1 array
    @keyword r_pivot_atom:      The pivot point to atom vector.
    @type r_pivot_atom:         numpy rank-2, 3D array
    @keyword r_pivot_atom_rev:  The reversed pivot point to atom vector.
    @type r_pivot_atom_rev:     numpy rank-2, 3D array
    @keyword r_ln_pivot:        The lanthanide position to pivot point vector.
    @type r_ln_pivot:           numpy rank-2, 3D array
    @keyword A:                 The full alignment tensor of the non-moving domain.
    @type A:                    numpy rank-2, 3D array
    @keyword R_eigen:           The eigenframe rotation matrix.
    @type R_eigen:              numpy rank-2, 3D array
    @keyword RT_eigen:          The transpose of the eigenframe rotation matrix (for faster calculations).
    @type RT_eigen:             numpy rank-2, 3D array
    @keyword Ri_prime:          The empty rotation matrix for the in-frame isotropic cone motion, used to calculate the PCS for each state i in the numerical integration.
    @type Ri_prime:             numpy rank-2, 3D array
    @keyword pcs_theta:         The storage structure for the back-calculated PCS values.
    @type pcs_theta:            numpy rank-2 array
    @keyword pcs_theta_err:     The storage structure for the back-calculated PCS errors.
    @type pcs_theta_err:        numpy rank-2 array
    @keyword missing_pcs:       A structure used to indicate which PCS values are missing.
    @type missing_pcs:          numpy rank-2 array
    @keyword error_flag:        A flag which if True will cause the PCS errors to be estimated and stored in pcs_theta_err.
    @type error_flag:           bool
    """

    # Clear the data structures.
    for i in range(len(pcs_theta)):
        for j in range(len(pcs_theta[i])):
            pcs_theta[i, j] = 0.0
            pcs_theta_err[i, j] = 0.0

    # Loop over the samples.
    for i in range(N):
        # Phi randomisation.
        phi_i = uniform(-pi, pi)

        # Theta randomisation.
        v = uniform(cos(theta_max), 1.0)
        theta_i = acos(v)

        # Calculate the PCSs for this state.
        pcs_pivot_motion_torsionless_mcint(theta_i=theta_i, phi_i=phi_i, full_in_ref_frame=full_in_ref_frame, r_pivot_atom=r_pivot_atom, r_pivot_atom_rev=r_pivot_atom_rev, r_ln_pivot=r_ln_pivot, A=A, R_eigen=R_eigen, RT_eigen=RT_eigen, Ri_prime=Ri_prime, pcs_theta=pcs_theta, pcs_theta_err=pcs_theta_err, missing_pcs=missing_pcs)

    # Calculate the PCS and error.
    for i in range(len(pcs_theta)):
        for j in range(len(pcs_theta[i])):
            # The average PCS.
            pcs_theta[i, j] = c[i] * pcs_theta[i, j] / float(N)

            # The error.
            if error_flag:
                pcs_theta_err[i, j] = abs(pcs_theta_err[i, j] / float(N)  -  pcs_theta[i, j]**2) / float(N)
                pcs_theta_err[i, j] = c[i] * sqrt(pcs_theta_err[i, j])
                print "%8.3f +/- %-8.3f" % (pcs_theta[i, j]*1e6, pcs_theta_err[i, j]*1e6)


def pcs_numeric_int_pseudo_ellipse(theta_x=None, theta_y=None, sigma_max=None, c=None, r_pivot_atom=None, r_ln_pivot=None, A=None, R_eigen=None, RT_eigen=None, Ri_prime=None):
    """Determine the averaged PCS value via numerical integration.

    @keyword theta_x:       The x-axis half cone angle.
    @type theta_x:          float
    @keyword theta_y:       The y-axis half cone angle.
    @type theta_y:          float
    @keyword sigma_max:     The maximum torsion angle.
    @type sigma_max:        float
    @keyword c:             The PCS constant (without the interatomic distance and in Angstrom units).
    @type c:                float
    @keyword r_pivot_atom:  The pivot point to atom vector.
    @type r_pivot_atom:     numpy rank-1, 3D array
    @keyword r_ln_pivot:    The lanthanide position to pivot point vector.
    @type r_ln_pivot:       numpy rank-1, 3D array
    @keyword A:             The full alignment tensor of the non-moving domain.
    @type A:                numpy rank-2, 3D array
    @keyword R_eigen:       The eigenframe rotation matrix.
    @type R_eigen:          numpy rank-2, 3D array
    @keyword RT_eigen:      The transpose of the eigenframe rotation matrix (for faster calculations).
    @type RT_eigen:         numpy rank-2, 3D array
    @keyword Ri_prime:      The empty rotation matrix for the in-frame isotropic cone motion, used to calculate the PCS for each state i in the numerical integration.
    @type Ri_prime:         numpy rank-2, 3D array
    @return:                The averaged PCS value.
    @rtype:                 float
    """

    def pseudo_ellipse(theta, phi):
        """The pseudo-ellipse wrapper formula."""

        return tmax_pseudo_ellipse(phi, theta_x, theta_y)

    # Perform numerical integration.
    result = tplquad(pcs_pivot_motion_full, -sigma_max, sigma_max, lambda phi: -pi, lambda phi: pi, lambda theta, phi: 0.0, pseudo_ellipse, args=(r_pivot_atom, r_ln_pivot, A, R_eigen, RT_eigen, Ri_prime))

    # The surface area normalisation factor.
    SA = 2.0 * sigma_max * pec(theta_x, theta_y)

    # Return the value.
    return c * result[0] / SA


<<<<<<< HEAD
def pcs_numeric_int_pseudo_ellipse_mcint(N=1000, theta_x=None, theta_y=None, sigma_max=None, c=None, full_in_ref_frame=None, r_pivot_atom=None, r_pivot_atom_rev=None, r_ln_pivot=None, A=None, R_eigen=None, RT_eigen=None, Ri_prime=None, pcs_theta=None, pcs_theta_err=None, missing_pcs=None, error_flag=False):
    """Determine the averaged PCS value via numerical integration.

    @keyword N:                 The number of Monte Carlo samples to use.
    @type N:                    int
=======
def pcs_numeric_int_pseudo_ellipse_qrint(points=None, theta_x=None, theta_y=None, sigma_max=None, c=None, full_in_ref_frame=None, r_pivot_atom=None, r_pivot_atom_rev=None, r_ln_pivot=None, A=None, R_eigen=None, RT_eigen=None, Ri_prime=None, pcs_theta=None, pcs_theta_err=None, missing_pcs=None, error_flag=False):
    """Determine the averaged PCS value via numerical integration.

    @keyword points:            The Sobol points in the torsion-tilt angle space.
    @type points:               numpy rank-2, 3D array
>>>>>>> f6cbd000
    @keyword theta_x:           The x-axis half cone angle.
    @type theta_x:              float
    @keyword theta_y:           The y-axis half cone angle.
    @type theta_y:              float
    @keyword sigma_max:         The maximum torsion angle.
    @type sigma_max:            float
    @keyword c:                 The PCS constant (without the interatomic distance and in Angstrom units).
    @type c:                    numpy rank-1 array
    @keyword full_in_ref_frame: An array of flags specifying if the tensor in the reference frame is the full or reduced tensor.
    @type full_in_ref_frame:    numpy rank-1 array
    @keyword r_pivot_atom:      The pivot point to atom vector.
    @type r_pivot_atom:         numpy rank-2, 3D array
    @keyword r_pivot_atom_rev:  The reversed pivot point to atom vector.
    @type r_pivot_atom_rev:     numpy rank-2, 3D array
    @keyword r_ln_pivot:        The lanthanide position to pivot point vector.
    @type r_ln_pivot:           numpy rank-2, 3D array
    @keyword A:                 The full alignment tensor of the non-moving domain.
    @type A:                    numpy rank-2, 3D array
    @keyword R_eigen:           The eigenframe rotation matrix.
    @type R_eigen:              numpy rank-2, 3D array
    @keyword RT_eigen:          The transpose of the eigenframe rotation matrix (for faster calculations).
    @type RT_eigen:             numpy rank-2, 3D array
    @keyword Ri_prime:          The empty rotation matrix for the in-frame isotropic cone motion, used to calculate the PCS for each state i in the numerical integration.
    @type Ri_prime:             numpy rank-2, 3D array
    @keyword pcs_theta:         The storage structure for the back-calculated PCS values.
    @type pcs_theta:            numpy rank-2 array
    @keyword pcs_theta_err:     The storage structure for the back-calculated PCS errors.
    @type pcs_theta_err:        numpy rank-2 array
    @keyword missing_pcs:       A structure used to indicate which PCS values are missing.
    @type missing_pcs:          numpy rank-2 array
    @keyword error_flag:        A flag which if True will cause the PCS errors to be estimated and stored in pcs_theta_err.
    @type error_flag:           bool
    """

    # Clear the data structures.
    for i in range(len(pcs_theta)):
        for j in range(len(pcs_theta[i])):
            pcs_theta[i, j] = 0.0
            pcs_theta_err[i, j] = 0.0

    # Loop over the samples.
<<<<<<< HEAD
    for i in range(N):
        # Sigma and phi randomisation.
        sigma_i = uniform(-sigma_max, sigma_max)
        phi_i = uniform(-pi, pi)

        # Calculate theta_max.
        theta_max = tmax_pseudo_ellipse(phi_i, theta_x, theta_y)

        # Theta randomisation.
        v = uniform(cos(theta_max), 1.0)
        theta_i = acos(v)

        # Calculate the PCSs for this state.
        pcs_pivot_motion_full_mcint(theta_i=theta_i, phi_i=phi_i, sigma_i=sigma_i, full_in_ref_frame=full_in_ref_frame, r_pivot_atom=r_pivot_atom, r_pivot_atom_rev=r_pivot_atom_rev, r_ln_pivot=r_ln_pivot, A=A, R_eigen=R_eigen, RT_eigen=RT_eigen, Ri_prime=Ri_prime, pcs_theta=pcs_theta, pcs_theta_err=pcs_theta_err, missing_pcs=missing_pcs)
=======
    num = 0
    for i in range(len(points)):
        # Unpack the point.
        phi, theta, sigma = points[i]
        #print phi, theta, sigma

        # Calculate theta_max.
        theta_max = tmax_pseudo_ellipse(phi, theta_x, theta_y)

        # Outside of the distribution, so skip the point.
        if theta > theta_max:
            #print "theta max lim"
            continue
        if sigma > sigma_max or sigma < -sigma_max:
            #print "sigma max lim"
            continue

        # Calculate the PCSs for this state.
        pcs_pivot_motion_full_mcint(theta_i=theta, phi_i=phi, sigma_i=sigma, full_in_ref_frame=full_in_ref_frame, r_pivot_atom=r_pivot_atom, r_pivot_atom_rev=r_pivot_atom_rev, r_ln_pivot=r_ln_pivot, A=A, R_eigen=R_eigen, RT_eigen=RT_eigen, Ri_prime=Ri_prime, pcs_theta=pcs_theta, pcs_theta_err=pcs_theta_err, missing_pcs=missing_pcs)

        # Increment the number of points.
        num += 1
>>>>>>> f6cbd000

    # Calculate the PCS and error.
    for i in range(len(pcs_theta)):
        for j in range(len(pcs_theta[i])):
            # The average PCS.
<<<<<<< HEAD
            pcs_theta[i, j] = c[i] * pcs_theta[i, j] / float(N)

            # The error.
            if error_flag:
                pcs_theta_err[i, j] = abs(pcs_theta_err[i, j] / float(N)  -  pcs_theta[i, j]**2) / float(N)
=======
            pcs_theta[i, j] = c[i] * pcs_theta[i, j] / float(num)

            # The error.
            if error_flag:
                pcs_theta_err[i, j] = abs(pcs_theta_err[i, j] / float(num)  -  pcs_theta[i, j]**2) / float(num)
>>>>>>> f6cbd000
                pcs_theta_err[i, j] = c[i] * sqrt(pcs_theta_err[i, j])
                print "%8.3f +/- %-8.3f" % (pcs_theta[i, j]*1e6, pcs_theta_err[i, j]*1e6)


def pcs_numeric_int_pseudo_ellipse_torsionless(theta_x=None, theta_y=None, c=None, r_pivot_atom=None, r_ln_pivot=None, A=None, R_eigen=None, RT_eigen=None, Ri_prime=None):
    """Determine the averaged PCS value via numerical integration.

    @keyword theta_x:       The x-axis half cone angle.
    @type theta_x:          float
    @keyword theta_y:       The y-axis half cone angle.
    @type theta_y:          float
    @keyword c:             The PCS constant (without the interatomic distance and in Angstrom units).
    @type c:                float
    @keyword r_pivot_atom:  The pivot point to atom vector.
    @type r_pivot_atom:     numpy rank-1, 3D array
    @keyword r_ln_pivot:    The lanthanide position to pivot point vector.
    @type r_ln_pivot:       numpy rank-1, 3D array
    @keyword A:             The full alignment tensor of the non-moving domain.
    @type A:                numpy rank-2, 3D array
    @keyword R_eigen:       The eigenframe rotation matrix.
    @type R_eigen:          numpy rank-2, 3D array
    @keyword RT_eigen:      The transpose of the eigenframe rotation matrix (for faster calculations).
    @type RT_eigen:         numpy rank-2, 3D array
    @keyword Ri_prime:      The empty rotation matrix for the in-frame isotropic cone motion, used to calculate the PCS for each state i in the numerical integration.
    @type Ri_prime:         numpy rank-2, 3D array
    @return:                The averaged PCS value.
    @rtype:                 float
    """

    def pseudo_ellipse(phi):
        """The pseudo-ellipse wrapper formula."""

        return tmax_pseudo_ellipse(phi, theta_x, theta_y)

    # Perform numerical integration.
    result = dblquad(pcs_pivot_motion_torsionless, -pi, pi, lambda phi: 0.0, pseudo_ellipse, args=(r_pivot_atom, r_ln_pivot, A, R_eigen, RT_eigen, Ri_prime))

    # The surface area normalisation factor.
    SA = pec(theta_x, theta_y)

    # Return the value.
    return c * result[0] / SA


def pcs_numeric_int_pseudo_ellipse_torsionless_mcint(N=1000, theta_x=None, theta_y=None, c=None, full_in_ref_frame=None, r_pivot_atom=None, r_pivot_atom_rev=None, r_ln_pivot=None, A=None, R_eigen=None, RT_eigen=None, Ri_prime=None, pcs_theta=None, pcs_theta_err=None, missing_pcs=None, error_flag=False):
    """Determine the averaged PCS value via numerical integration.

    @keyword N:                 The number of Monte Carlo samples to use.
    @type N:                    int
    @keyword theta_x:           The x-axis half cone angle.
    @type theta_x:              float
    @keyword theta_y:           The y-axis half cone angle.
    @type theta_y:              float
    @keyword c:                 The PCS constant (without the interatomic distance and in Angstrom units).
    @type c:                    numpy rank-1 array
    @keyword full_in_ref_frame: An array of flags specifying if the tensor in the reference frame is the full or reduced tensor.
    @type full_in_ref_frame:    numpy rank-1 array
    @keyword r_pivot_atom:      The pivot point to atom vector.
    @type r_pivot_atom:         numpy rank-2, 3D array
    @keyword r_pivot_atom_rev:  The reversed pivot point to atom vector.
    @type r_pivot_atom_rev:     numpy rank-2, 3D array
    @keyword r_ln_pivot:        The lanthanide position to pivot point vector.
    @type r_ln_pivot:           numpy rank-2, 3D array
    @keyword A:                 The full alignment tensor of the non-moving domain.
    @type A:                    numpy rank-2, 3D array
    @keyword R_eigen:           The eigenframe rotation matrix.
    @type R_eigen:              numpy rank-2, 3D array
    @keyword RT_eigen:          The transpose of the eigenframe rotation matrix (for faster calculations).
    @type RT_eigen:             numpy rank-2, 3D array
    @keyword Ri_prime:          The empty rotation matrix for the in-frame isotropic cone motion, used to calculate the PCS for each state i in the numerical integration.
    @type Ri_prime:             numpy rank-2, 3D array
    @keyword pcs_theta:         The storage structure for the back-calculated PCS values.
    @type pcs_theta:            numpy rank-2 array
    @keyword pcs_theta_err:     The storage structure for the back-calculated PCS errors.
    @type pcs_theta_err:        numpy rank-2 array
    @keyword missing_pcs:       A structure used to indicate which PCS values are missing.
    @type missing_pcs:          numpy rank-2 array
    @keyword error_flag:        A flag which if True will cause the PCS errors to be estimated and stored in pcs_theta_err.
    @type error_flag:           bool
    """

    # Clear the data structures.
    for i in range(len(pcs_theta)):
        for j in range(len(pcs_theta[i])):
            pcs_theta[i, j] = 0.0
            pcs_theta_err[i, j] = 0.0

    # Loop over the samples.
    for i in range(N):
        # Phi randomisation.
        phi_i = uniform(-pi, pi)

        # Calculate theta_max.
        theta_max = tmax_pseudo_ellipse(phi_i, theta_x, theta_y)

        # Theta randomisation.
        v = uniform(cos(theta_max), 1.0)
        theta_i = acos(v)

        # Calculate the PCSs for this state.
        pcs_pivot_motion_torsionless_mcint(theta_i=theta_i, phi_i=phi_i, full_in_ref_frame=full_in_ref_frame, r_pivot_atom=r_pivot_atom, r_pivot_atom_rev=r_pivot_atom_rev, r_ln_pivot=r_ln_pivot, A=A, R_eigen=R_eigen, RT_eigen=RT_eigen, Ri_prime=Ri_prime, pcs_theta=pcs_theta, pcs_theta_err=pcs_theta_err, missing_pcs=missing_pcs)

    # Calculate the PCS and error.
    for i in range(len(pcs_theta)):
        for j in range(len(pcs_theta[i])):
            # The average PCS.
            pcs_theta[i, j] = c[i] * pcs_theta[i, j] / float(N)

            # The error.
            if error_flag:
                pcs_theta_err[i, j] = abs(pcs_theta_err[i, j] / float(N)  -  pcs_theta[i, j]**2) / float(N)
                pcs_theta_err[i, j] = c[i] * sqrt(pcs_theta_err[i, j])
                print "%8.3f +/- %-8.3f" % (pcs_theta[i, j]*1e6, pcs_theta_err[i, j]*1e6)


def pcs_numeric_int_rotor(sigma_max=None, c=None, r_pivot_atom=None, r_ln_pivot=None, A=None, R_eigen=None, RT_eigen=None, Ri_prime=None):
    """Determine the averaged PCS value via numerical integration.

    @keyword sigma_max:     The maximum rotor angle.
    @type sigma_max:        float
    @keyword c:             The PCS constant (without the interatomic distance and in Angstrom units).
    @type c:                float
    @keyword r_pivot_atom:  The pivot point to atom vector.
    @type r_pivot_atom:     numpy rank-1, 3D array
    @keyword r_ln_pivot:    The lanthanide position to pivot point vector.
    @type r_ln_pivot:       numpy rank-1, 3D array
    @keyword A:             The full alignment tensor of the non-moving domain.
    @type A:                numpy rank-2, 3D array
    @keyword R_eigen:       The eigenframe rotation matrix.
    @type R_eigen:          numpy rank-2, 3D array
    @keyword RT_eigen:      The transpose of the eigenframe rotation matrix (for faster calculations).
    @type RT_eigen:         numpy rank-2, 3D array
    @keyword Ri_prime:      The empty rotation matrix for the in-frame rotor motion, used to calculate the PCS for each state i in the numerical integration.
    @type Ri_prime:         numpy rank-2, 3D array
    @return:                The averaged PCS value.
    @rtype:                 float
    """

    # Preset the rotation matrix elements for state i.
    Ri_prime[0, 2] = 0.0
    Ri_prime[1, 2] = 0.0
    Ri_prime[2, 0] = 0.0
    Ri_prime[2, 1] = 0.0
    Ri_prime[2, 2] = 1.0

    # Perform numerical integration.
    result = quad(pcs_pivot_motion_rotor, -sigma_max, sigma_max, args=(r_pivot_atom, r_ln_pivot, A, R_eigen, RT_eigen, Ri_prime))

    # The surface area normalisation factor.
    SA = 2.0 * sigma_max

    # Return the value.
    return c * result[0] / SA


def pcs_numeric_int_rotor_mcint(N=1000, sigma_max=None, c=None, full_in_ref_frame=None, r_pivot_atom=None, r_pivot_atom_rev=None, r_ln_pivot=None, A=None, R_eigen=None, RT_eigen=None, Ri_prime=None, pcs_theta=None, pcs_theta_err=None, missing_pcs=None, error_flag=False):
    """Determine the averaged PCS value via numerical integration.

    @keyword N:                 The number of Monte Carlo samples to use.
    @type N:                    int
    @keyword sigma_max:         The maximum rotor angle.
    @type sigma_max:            float
    @keyword c:                 The PCS constant (without the interatomic distance and in Angstrom units).
    @type c:                    numpy rank-1 array
    @keyword full_in_ref_frame: An array of flags specifying if the tensor in the reference frame is the full or reduced tensor.
    @type full_in_ref_frame:    numpy rank-1 array
    @keyword r_pivot_atom:      The pivot point to atom vector.
    @type r_pivot_atom:         numpy rank-2, 3D array
    @keyword r_pivot_atom_rev:  The reversed pivot point to atom vector.
    @type r_pivot_atom_rev:     numpy rank-2, 3D array
    @keyword r_ln_pivot:        The lanthanide position to pivot point vector.
    @type r_ln_pivot:           numpy rank-2, 3D array
    @keyword A:                 The full alignment tensor of the non-moving domain.
    @type A:                    numpy rank-2, 3D array
    @keyword R_eigen:           The eigenframe rotation matrix.
    @type R_eigen:              numpy rank-2, 3D array
    @keyword RT_eigen:          The transpose of the eigenframe rotation matrix (for faster calculations).
    @type RT_eigen:             numpy rank-2, 3D array
    @keyword Ri_prime:          The empty rotation matrix for the in-frame rotor motion, used to calculate the PCS for each state i in the numerical integration.
    @type Ri_prime:             numpy rank-2, 3D array
    @keyword pcs_theta:         The storage structure for the back-calculated PCS values.
    @type pcs_theta:            numpy rank-2 array
    @keyword pcs_theta_err:     The storage structure for the back-calculated PCS errors.
    @type pcs_theta_err:        numpy rank-2 array
    @keyword missing_pcs:       A structure used to indicate which PCS values are missing.
    @type missing_pcs:          numpy rank-2 array
    @keyword error_flag:        A flag which if True will cause the PCS errors to be estimated and stored in pcs_theta_err.
    @type error_flag:           bool
    """

    # Clear the data structures.
    for i in range(len(pcs_theta)):
        for j in range(len(pcs_theta[i])):
            pcs_theta[i, j] = 0.0
            pcs_theta_err[i, j] = 0.0

    # Loop over the samples.
    for i in range(N):
        # Sigma randomisation.
        sigma_i = uniform(-sigma_max, sigma_max)

        # Calculate the PCSs for this state.
        pcs_pivot_motion_rotor_mcint(sigma_i=sigma_i, full_in_ref_frame=full_in_ref_frame, r_pivot_atom=r_pivot_atom, r_pivot_atom_rev=r_pivot_atom_rev, r_ln_pivot=r_ln_pivot, A=A, R_eigen=R_eigen, RT_eigen=RT_eigen, Ri_prime=Ri_prime, pcs_theta=pcs_theta, pcs_theta_err=pcs_theta_err, missing_pcs=missing_pcs)

    # Calculate the PCS and error.
    for i in range(len(pcs_theta)):
        for j in range(len(pcs_theta[i])):
            # The average PCS.
            pcs_theta[i, j] = c[i] * pcs_theta[i, j] / float(N)

            # The error.
            if error_flag:
                pcs_theta_err[i, j] = abs(pcs_theta_err[i, j] / float(N)  -  pcs_theta[i, j]**2) / float(N)
                pcs_theta_err[i, j] = c[i] * sqrt(pcs_theta_err[i, j])
                print "%8.3f +/- %-8.3f" % (pcs_theta[i, j]*1e6, pcs_theta_err[i, j]*1e6)


def pcs_pivot_motion_full(theta_i, phi_i, sigma_i, r_pivot_atom, r_ln_pivot, A, R_eigen, RT_eigen, Ri_prime):
    """Calculate the PCS value after a pivoted motion for the isotropic cone model.

    @param theta_i:             The half cone opening angle (polar angle).
    @type theta_i:              float
    @param phi_i:               The cone azimuthal angle.
    @type phi_i:                float
    @param sigma_i:             The torsion angle for state i.
    @type sigma_i:              float
    @param r_pivot_atom:        The pivot point to atom vector.
    @type r_pivot_atom:         numpy rank-1, 3D array
    @param r_ln_pivot:          The lanthanide position to pivot point vector.
    @type r_ln_pivot:           numpy rank-1, 3D array
    @param A:                   The full alignment tensor of the non-moving domain.
    @type A:                    numpy rank-2, 3D array
    @param R_eigen:             The eigenframe rotation matrix.
    @type R_eigen:              numpy rank-2, 3D array
    @param RT_eigen:            The transpose of the eigenframe rotation matrix (for faster calculations).
    @type RT_eigen:             numpy rank-2, 3D array
    @param Ri_prime:            The empty rotation matrix for the in-frame isotropic cone motion for state i.
    @type Ri_prime:             numpy rank-2, 3D array
    @return:                    The PCS value for the changed position.
    @rtype:                     float
    """

    # The rotation matrix.
    c_theta = cos(theta_i)
    s_theta = sin(theta_i)
    c_phi = cos(phi_i)
    s_phi = sin(phi_i)
    c_sigma_phi = cos(sigma_i - phi_i)
    s_sigma_phi = sin(sigma_i - phi_i)
    c_phi_c_theta = c_phi * c_theta
    s_phi_c_theta = s_phi * c_theta
    Ri_prime[0, 0] =  c_phi_c_theta*c_sigma_phi - s_phi*s_sigma_phi
    Ri_prime[0, 1] = -c_phi_c_theta*s_sigma_phi - s_phi*c_sigma_phi
    Ri_prime[0, 2] =  c_phi*s_theta
    Ri_prime[1, 0] =  s_phi_c_theta*c_sigma_phi + c_phi*s_sigma_phi
    Ri_prime[1, 1] = -s_phi_c_theta*s_sigma_phi + c_phi*c_sigma_phi
    Ri_prime[1, 2] =  s_phi*s_theta
    Ri_prime[2, 0] = -s_theta*c_sigma_phi
    Ri_prime[2, 1] =  s_theta*s_sigma_phi
    Ri_prime[2, 2] =  c_theta

    # The rotation.
    R_i = dot(R_eigen, dot(Ri_prime, RT_eigen))

    # Calculate the new vector.
    vect = dot(R_i, r_pivot_atom) + r_ln_pivot

    # The vector length.
    length = norm(vect)

    # The projection.
    proj = dot(vect, dot(A, vect))

    # The PCS (with sine surface normalisation).
    pcs = proj / length**5 * s_theta

    # Return the PCS value (without the PCS constant).
    return pcs


def pcs_pivot_motion_full_mcint(theta_i=None, phi_i=None, sigma_i=None, full_in_ref_frame=None, r_pivot_atom=None, r_pivot_atom_rev=None, r_ln_pivot=None, A=None, R_eigen=None, RT_eigen=None, Ri_prime=None, pcs_theta=None, pcs_theta_err=None, missing_pcs=None, error_flag=False):
    """Calculate the PCS value after a pivoted motion for the isotropic cone model.

    @keyword theta_i:           The half cone opening angle (polar angle).
    @type theta_i:              float
    @keyword phi_i:             The cone azimuthal angle.
    @type phi_i:                float
    @keyword sigma_i:           The torsion angle for state i.
    @type sigma_i:              float
    @keyword full_in_ref_frame: An array of flags specifying if the tensor in the reference frame is the full or reduced tensor.
    @type full_in_ref_frame:    numpy rank-1 array
    @keyword r_pivot_atom:      The pivot point to atom vector.
    @type r_pivot_atom:         numpy rank-2, 3D array
    @keyword r_pivot_atom_rev:  The reversed pivot point to atom vector.
    @type r_pivot_atom_rev:     numpy rank-2, 3D array
    @keyword r_ln_pivot:        The lanthanide position to pivot point vector.
    @type r_ln_pivot:           numpy rank-2, 3D array
    @keyword A:                 The full alignment tensor of the non-moving domain.
    @type A:                    numpy rank-2, 3D array
    @keyword R_eigen:           The eigenframe rotation matrix.
    @type R_eigen:              numpy rank-2, 3D array
    @keyword RT_eigen:          The transpose of the eigenframe rotation matrix (for faster calculations).
    @type RT_eigen:             numpy rank-2, 3D array
    @keyword Ri_prime:          The empty rotation matrix for the in-frame isotropic cone motion for state i.
    @type Ri_prime:             numpy rank-2, 3D array
    @keyword pcs_theta:         The storage structure for the back-calculated PCS values.
    @type pcs_theta:            numpy rank-2 array
    @keyword pcs_theta_err:     The storage structure for the back-calculated PCS errors.
    @type pcs_theta_err:        numpy rank-2 array
    @keyword missing_pcs:       A structure used to indicate which PCS values are missing.
    @type missing_pcs:          numpy rank-2 array
    @keyword error_flag:        A flag which if True will cause the PCS errors to be estimated and stored in pcs_theta_err.
    @type error_flag:           bool
    """

    # The rotation matrix.
    c_theta = cos(theta_i)
    s_theta = sin(theta_i)
    c_phi = cos(phi_i)
    s_phi = sin(phi_i)
    c_sigma_phi = cos(sigma_i - phi_i)
    s_sigma_phi = sin(sigma_i - phi_i)
    c_phi_c_theta = c_phi * c_theta
    s_phi_c_theta = s_phi * c_theta
    Ri_prime[0, 0] =  c_phi_c_theta*c_sigma_phi - s_phi*s_sigma_phi
    Ri_prime[0, 1] = -c_phi_c_theta*s_sigma_phi - s_phi*c_sigma_phi
    Ri_prime[0, 2] =  c_phi*s_theta
    Ri_prime[1, 0] =  s_phi_c_theta*c_sigma_phi + c_phi*s_sigma_phi
    Ri_prime[1, 1] = -s_phi_c_theta*s_sigma_phi + c_phi*c_sigma_phi
    Ri_prime[1, 2] =  s_phi*s_theta
    Ri_prime[2, 0] = -s_theta*c_sigma_phi
    Ri_prime[2, 1] =  s_theta*s_sigma_phi
    Ri_prime[2, 2] =  c_theta

    # The rotation.
    R_i = dot(R_eigen, dot(Ri_prime, RT_eigen))

    # Pre-calculate all the new vectors (forwards and reverse).
    rot_vect_rev = transpose(dot(R_i, r_pivot_atom_rev) + r_ln_pivot)
    rot_vect = transpose(dot(R_i, r_pivot_atom) + r_ln_pivot)

    # Loop over the atoms.
    for j in xrange(len(r_pivot_atom[0])):
        # The vector length (to the 5th power).
        length_rev = 1.0 / sqrt(inner(rot_vect_rev[j], rot_vect_rev[j]))**5
        length = 1.0 / sqrt(inner(rot_vect[j], rot_vect[j]))**5

        # Loop over the alignments.
        for i in xrange(len(pcs_theta)):
            # Skip missing data.
            if missing_pcs[i, j]:
                continue

            # The projection.
            if full_in_ref_frame[i]:
                proj = dot(rot_vect_rev[j], dot(A[i], rot_vect_rev[j]))
                length_i = length_rev
            else:
                proj = dot(rot_vect[j], dot(A[i], rot_vect[j]))
                length_i = length

            # The PCS.
            pcs_theta[i, j] += proj * length_i

            # The square.
            if error_flag:
                pcs_theta_err[i, j] += (proj * length_i)**2


def pcs_pivot_motion_rotor(sigma_i, r_pivot_atom, r_ln_pivot, A, R_eigen, RT_eigen, Ri_prime):
    """Calculate the PCS value after a pivoted motion for the rotor model.

    @param sigma_i:             The rotor angle for state i.
    @type sigma_i:              float
    @param r_pivot_atom:        The pivot point to atom vector.
    @type r_pivot_atom:         numpy rank-1, 3D array
    @param r_ln_pivot:          The lanthanide position to pivot point vector.
    @type r_ln_pivot:           numpy rank-1, 3D array
    @param A:                   The full alignment tensor of the non-moving domain.
    @type A:                    numpy rank-2, 3D array
    @param R_eigen:             The eigenframe rotation matrix.
    @type R_eigen:              numpy rank-2, 3D array
    @param RT_eigen:            The transpose of the eigenframe rotation matrix (for faster calculations).
    @type RT_eigen:             numpy rank-2, 3D array
    @param Ri_prime:            The empty rotation matrix for the in-frame rotor motion for state i.
    @type Ri_prime:             numpy rank-2, 3D array
    @return:                    The PCS value for the changed position.
    @rtype:                     float
    """

    # The rotation matrix.
    c_sigma = cos(sigma_i)
    s_sigma = sin(sigma_i)
    Ri_prime[0, 0] =  c_sigma
    Ri_prime[0, 1] = -s_sigma
    Ri_prime[1, 0] =  s_sigma
    Ri_prime[1, 1] =  c_sigma

    # The rotation.
    R_i = dot(R_eigen, dot(Ri_prime, RT_eigen))

    # Calculate the new vector.
    vect = dot(R_i, r_pivot_atom) + r_ln_pivot

    # The vector length.
    length = norm(vect)

    # The projection.
    proj = dot(vect, dot(A, vect))

    # The PCS.
    pcs = proj / length**5

    # Return the PCS value (without the PCS constant).
    return pcs


def pcs_pivot_motion_rotor_mcint(sigma_i=None, full_in_ref_frame=None, r_pivot_atom=None, r_pivot_atom_rev=None, r_ln_pivot=None, A=None, R_eigen=None, RT_eigen=None, Ri_prime=None, pcs_theta=None, pcs_theta_err=None, missing_pcs=None, error_flag=False):
    """Calculate the PCS value after a pivoted motion for the rotor model.

    @keyword sigma_i:           The rotor angle for state i.
    @type sigma_i:              float
    @keyword full_in_ref_frame: An array of flags specifying if the tensor in the reference frame is the full or reduced tensor.
    @type full_in_ref_frame:    numpy rank-1 array
    @keyword r_pivot_atom:      The pivot point to atom vector.
    @type r_pivot_atom:         numpy rank-2, 3D array
    @keyword r_pivot_atom_rev:  The reversed pivot point to atom vector.
    @type r_pivot_atom_rev:     numpy rank-2, 3D array
    @keyword r_ln_pivot:        The lanthanide position to pivot point vector.
    @type r_ln_pivot:           numpy rank-2, 3D array
    @keyword A:                 The full alignment tensor of the non-moving domain.
    @type A:                    numpy rank-2, 3D array
    @keyword R_eigen:           The eigenframe rotation matrix.
    @type R_eigen:              numpy rank-2, 3D array
    @keyword RT_eigen:          The transpose of the eigenframe rotation matrix (for faster calculations).
    @type RT_eigen:             numpy rank-2, 3D array
    @keyword Ri_prime:          The empty rotation matrix for the in-frame rotor motion for state i.
    @type Ri_prime:             numpy rank-2, 3D array
    @keyword pcs_theta:         The storage structure for the back-calculated PCS values.
    @type pcs_theta:            numpy rank-2 array
    @keyword pcs_theta_err:     The storage structure for the back-calculated PCS errors.
    @type pcs_theta_err:        numpy rank-2 array
    @keyword missing_pcs:       A structure used to indicate which PCS values are missing.
    @type missing_pcs:          numpy rank-2 array
    @keyword error_flag:        A flag which if True will cause the PCS errors to be estimated and stored in pcs_theta_err.
    @type error_flag:           bool
    """

    # The rotation matrix.
    c_sigma = cos(sigma_i)
    s_sigma = sin(sigma_i)
    Ri_prime[0, 0] =  c_sigma
    Ri_prime[0, 1] = -s_sigma
    Ri_prime[0, 2] = 0.0
    Ri_prime[1, 0] =  s_sigma
    Ri_prime[1, 1] =  c_sigma
    Ri_prime[1, 2] = 0.0
    Ri_prime[2, 0] = 0.0
    Ri_prime[2, 1] = 0.0
    Ri_prime[2, 2] = 1.0

    # The rotation.
    R_i = dot(R_eigen, dot(Ri_prime, RT_eigen))

    # Pre-calculate all the new vectors (forwards and reverse).
    rot_vect_rev = transpose(dot(R_i, r_pivot_atom_rev) + r_ln_pivot)
    rot_vect = transpose(dot(R_i, r_pivot_atom) + r_ln_pivot)

    # Loop over the atoms.
    for j in xrange(len(r_pivot_atom[0])):
        # The vector length (to the 5th power).
        length_rev = 1.0 / sqrt(inner(rot_vect_rev[j], rot_vect_rev[j]))**5
        length = 1.0 / sqrt(inner(rot_vect[j], rot_vect[j]))**5

        # Loop over the alignments.
        for i in xrange(len(pcs_theta)):
            # Skip missing data.
            if missing_pcs[i, j]:
                continue

            # The projection.
            if full_in_ref_frame[i]:
                proj = dot(rot_vect_rev[j], dot(A[i], rot_vect_rev[j]))
                length_i = length_rev
            else:
                proj = dot(rot_vect[j], dot(A[i], rot_vect[j]))
                length_i = length

            # The PCS.
            pcs_theta[i, j] += proj * length_i

            # The square.
            if error_flag:
                pcs_theta_err[i, j] += (proj * length_i)**2


def pcs_pivot_motion_torsionless(theta_i, phi_i, r_pivot_atom, r_ln_pivot, A, R_eigen, RT_eigen, Ri_prime):
    """Calculate the PCS value after a pivoted motion for the isotropic cone model.

    @param theta_i:             The half cone opening angle (polar angle).
    @type theta_i:              float
    @param phi_i:               The cone azimuthal angle.
    @type phi_i:                float
    @param r_pivot_atom:        The pivot point to atom vector.
    @type r_pivot_atom:         numpy rank-1, 3D array
    @param r_ln_pivot:          The lanthanide position to pivot point vector.
    @type r_ln_pivot:           numpy rank-1, 3D array
    @param A:                   The full alignment tensor of the non-moving domain.
    @type A:                    numpy rank-2, 3D array
    @param R_eigen:             The eigenframe rotation matrix.
    @type R_eigen:              numpy rank-2, 3D array
    @param RT_eigen:            The transpose of the eigenframe rotation matrix (for faster calculations).
    @type RT_eigen:             numpy rank-2, 3D array
    @param Ri_prime:            The empty rotation matrix for the in-frame isotropic cone motion for state i.
    @type Ri_prime:             numpy rank-2, 3D array
    @return:                    The PCS value for the changed position.
    @rtype:                     float
    """

    # The rotation matrix.
    c_theta = cos(theta_i)
    s_theta = sin(theta_i)
    c_phi = cos(phi_i)
    s_phi = sin(phi_i)
    c_phi_c_theta = c_phi * c_theta
    s_phi_c_theta = s_phi * c_theta
    Ri_prime[0, 0] =  c_phi_c_theta*c_phi + s_phi**2
    Ri_prime[0, 1] =  c_phi_c_theta*s_phi - c_phi*s_phi
    Ri_prime[0, 2] =  c_phi*s_theta
    Ri_prime[1, 0] =  s_phi_c_theta*c_phi - c_phi*s_phi
    Ri_prime[1, 1] =  s_phi_c_theta*s_phi + c_phi**2
    Ri_prime[1, 2] =  s_phi*s_theta
    Ri_prime[2, 0] = -s_theta*c_phi
    Ri_prime[2, 1] = -s_theta*s_phi
    Ri_prime[2, 2] =  c_theta

    # The rotation.
    R_i = dot(R_eigen, dot(Ri_prime, RT_eigen))

    # Calculate the new vector.
    vect = dot(R_i, r_pivot_atom) + r_ln_pivot

    # The vector length.
    length = norm(vect)

    # The projection.
    proj = dot(vect, dot(A, vect))

    # The PCS (with sine surface normalisation).
    pcs = proj / length**5 * s_theta

    # Return the PCS value (without the PCS constant).
    return pcs


def pcs_pivot_motion_torsionless_mcint(theta_i=None, phi_i=None, full_in_ref_frame=None, r_pivot_atom=None, r_pivot_atom_rev=None, r_ln_pivot=None, A=None, R_eigen=None, RT_eigen=None, Ri_prime=None, pcs_theta=None, pcs_theta_err=None, missing_pcs=None, error_flag=False):
    """Calculate the PCS value after a pivoted motion for the isotropic cone model.

    @keyword theta_i:           The half cone opening angle (polar angle).
    @type theta_i:              float
    @keyword phi_i:             The cone azimuthal angle.
    @type phi_i:                float
    @keyword full_in_ref_frame: An array of flags specifying if the tensor in the reference frame is the full or reduced tensor.
    @type full_in_ref_frame:    numpy rank-1 array
    @keyword r_pivot_atom:      The pivot point to atom vector.
    @type r_pivot_atom:         numpy rank-2, 3D array
    @keyword r_pivot_atom_rev:  The reversed pivot point to atom vector.
    @type r_pivot_atom_rev:     numpy rank-2, 3D array
    @keyword r_ln_pivot:        The lanthanide position to pivot point vector.
    @type r_ln_pivot:           numpy rank-2, 3D array
    @keyword A:                 The full alignment tensor of the non-moving domain.
    @type A:                    numpy rank-2, 3D array
    @keyword R_eigen:           The eigenframe rotation matrix.
    @type R_eigen:              numpy rank-2, 3D array
    @keyword RT_eigen:          The transpose of the eigenframe rotation matrix (for faster calculations).
    @type RT_eigen:             numpy rank-2, 3D array
    @keyword Ri_prime:          The empty rotation matrix for the in-frame isotropic cone motion for state i.
    @type Ri_prime:             numpy rank-2, 3D array
    @keyword pcs_theta:         The storage structure for the back-calculated PCS values.
    @type pcs_theta:            numpy rank-2 array
    @keyword pcs_theta_err:     The storage structure for the back-calculated PCS errors.
    @type pcs_theta_err:        numpy rank-2 array
    @keyword missing_pcs:       A structure used to indicate which PCS values are missing.
    @type missing_pcs:          numpy rank-2 array
    @keyword error_flag:        A flag which if True will cause the PCS errors to be estimated and stored in pcs_theta_err.
    @type error_flag:           bool
    """

    # The rotation matrix.
    c_theta = cos(theta_i)
    s_theta = sin(theta_i)
    c_phi = cos(phi_i)
    s_phi = sin(phi_i)
    c_phi_c_theta = c_phi * c_theta
    s_phi_c_theta = s_phi * c_theta
    Ri_prime[0, 0] =  c_phi_c_theta*c_phi + s_phi**2
    Ri_prime[0, 1] =  c_phi_c_theta*s_phi - c_phi*s_phi
    Ri_prime[0, 2] =  c_phi*s_theta
    Ri_prime[1, 0] =  s_phi_c_theta*c_phi - c_phi*s_phi
    Ri_prime[1, 1] =  s_phi_c_theta*s_phi + c_phi**2
    Ri_prime[1, 2] =  s_phi*s_theta
    Ri_prime[2, 0] = -s_theta*c_phi
    Ri_prime[2, 1] = -s_theta*s_phi
    Ri_prime[2, 2] =  c_theta

    # The rotation.
    R_i = dot(R_eigen, dot(Ri_prime, RT_eigen))

    # Pre-calculate all the new vectors (forwards and reverse).
    rot_vect_rev = transpose(dot(R_i, r_pivot_atom_rev) + r_ln_pivot)
    rot_vect = transpose(dot(R_i, r_pivot_atom) + r_ln_pivot)

    # Loop over the atoms.
    for j in xrange(len(r_pivot_atom[0])):
        # The vector length (to the 5th power).
        length_rev = 1.0 / sqrt(inner(rot_vect_rev[j], rot_vect_rev[j]))**5
        length = 1.0 / sqrt(inner(rot_vect[j], rot_vect[j]))**5

        # Loop over the alignments.
        for i in xrange(len(pcs_theta)):
            # Skip missing data.
            if missing_pcs[i, j]:
                continue

            # The projection.
            if full_in_ref_frame[i]:
                proj = dot(rot_vect_rev[j], dot(A[i], rot_vect_rev[j]))
                length_i = length_rev
            else:
                proj = dot(rot_vect[j], dot(A[i], rot_vect[j]))
                length_i = length

            # The PCS.
            pcs_theta[i, j] += proj * length_i

            # The square.
            if error_flag:
                pcs_theta_err[i, j] += (proj * length_i)**2


def populate_1st_eigenframe_iso_cone(matrix, angle):
    """Populate the 1st degree Frame Order matrix in the eigenframe for an isotropic cone.

    The cone axis is assumed to be parallel to the z-axis in the eigenframe.

    @param matrix:  The Frame Order matrix, 1st degree.
    @type matrix:   numpy 3D, rank-2 array
    @param angle:   The cone angle.
    @type angle:    float
    """

    # Zeros.
    for i in range(3):
        for j in range(3):
            matrix[i, j] = 0.0

    # The c33 element.
    matrix[2, 2] = (cos(angle) + 1.0) / 2.0


def populate_2nd_eigenframe_iso_cone(matrix, tmax, smax):
    """Populate the 2nd degree Frame Order matrix in the eigenframe for the isotropic cone.

    The cone axis is assumed to be parallel to the z-axis in the eigenframe.


    @param matrix:  The Frame Order matrix, 2nd degree.
    @type matrix:   numpy 9D, rank-2 array
    @param tmax:    The cone opening angle.
    @type tmax:     float
    @param smax:    The maximum torsion angle.
    @type smax:     float
    """

    # Zeros.
    for i in range(9):
        for j in range(9):
            matrix[i, j] = 0.0

    # Repetitive trig calculations.
    sinc_smax = sinc(smax/pi)
    sinc_2smax = sinc(2.0*smax/pi)
    cos_tmax = cos(tmax)
    cos_tmax2 = cos_tmax**2

    # Larger factors.
    fact_sinc_2smax = sinc_2smax*(cos_tmax2 + 4.0*cos_tmax + 7.0) / 24.0
    fact_cos_tmax2 = (cos_tmax2 + cos_tmax + 4.0) / 12.0
    fact_cos_tmax = (cos_tmax + 1.0) / 4.0

    # Diagonal.
    matrix[0, 0] = fact_sinc_2smax  +  fact_cos_tmax2
    matrix[1, 1] = fact_sinc_2smax  +  fact_cos_tmax
    matrix[2, 2] = sinc_smax * (2.0*cos_tmax2 + 5.0*cos_tmax + 5.0) / 12.0
    matrix[3, 3] = matrix[1, 1]
    matrix[4, 4] = matrix[0, 0]
    matrix[5, 5] = matrix[2, 2]
    matrix[6, 6] = matrix[2, 2]
    matrix[7, 7] = matrix[2, 2]
    matrix[8, 8] = (cos_tmax2 + cos_tmax + 1.0) / 3.0

    # Off diagonal set 1.
    matrix[0, 4] = matrix[4, 0] = -fact_sinc_2smax  +  fact_cos_tmax2
    matrix[0, 8] = matrix[8, 0] = -(cos_tmax2 + cos_tmax - 2.0) / 6.0
    matrix[4, 8] = matrix[8, 4] = matrix[0, 8]

    # Off diagonal set 2.
    matrix[1, 3] = matrix[3, 1] = fact_sinc_2smax  -  fact_cos_tmax
    matrix[2, 6] = matrix[6, 2] = sinc_smax * (cos_tmax2 + cos_tmax - 2.0) / 6.0
    matrix[5, 7] = matrix[7, 5] = matrix[2, 6]


def populate_2nd_eigenframe_iso_cone_free_rotor(matrix, s1):
    """Populate the 2nd degree Frame Order matrix in the eigenframe for the free rotor isotropic cone.

    The cone axis is assumed to be parallel to the z-axis in the eigenframe.  In this model, the three order parameters are defined as::

        S1 = S2,
        S3 = 0

    This is in the Kronecker product form.


    @param matrix:  The Frame Order matrix, 2nd degree.
    @type matrix:   numpy 9D, rank-2 array
    @param s1:      The cone order parameter.
    @type s1:       float
    """

    # Zeros.
    for i in range(9):
        for j in range(9):
            matrix[i, j] = 0.0

    # The c11^2, c22^2, c12^2, and c21^2 elements.
    matrix[0, 0] = matrix[4, 4] = (s1 + 2.0) / 6.0
    matrix[0, 4] = matrix[4, 0] = matrix[0, 0]

    # The c33^2 element.
    matrix[8, 8] = (2.0*s1 + 1.0) / 3.0

    # The c13^2, c31^2, c23^2, c32^2 elements.
    matrix[0, 8] = matrix[8, 0] = (1.0 - s1) / 3.0
    matrix[4, 8] = matrix[8, 4] = matrix[0, 8]

    # Calculate the cone angle.
    theta = order_parameters.iso_cone_S_to_theta(s1)

    # The c11.c22 and c12.c21 elements.
    matrix[1, 1] = matrix[3, 3] = (cos(theta) + 1.0) / 4.0
    matrix[1, 3] = matrix[3, 1] = -matrix[1, 1]


def reduce_alignment_tensor(D, A, red_tensor):
    """Calculate the reduction in the alignment tensor caused by the Frame Order matrix.

    This is both the forward rotation notation and Kronecker product arrangement.

    @param D:           The Frame Order matrix, 2nd degree to be populated.
    @type D:            numpy 9D, rank-2 array
    @param A:           The full alignment tensor in {Axx, Ayy, Axy, Axz, Ayz} notation.
    @type A:            numpy 5D, rank-1 array
    @param red_tensor:  The structure in {Axx, Ayy, Axy, Axz, Ayz} notation to place the reduced
                        alignment tensor.
    @type red_tensor:   numpy 5D, rank-1 array
    """

    # The reduced tensor element A0.
    red_tensor[0] =                 (D[0, 0] - D[8, 0])*A[0]
    red_tensor[0] = red_tensor[0] + (D[4, 0] - D[8, 0])*A[1]
    red_tensor[0] = red_tensor[0] + (D[1, 0] + D[3, 0])*A[2]
    red_tensor[0] = red_tensor[0] + (D[2, 0] + D[6, 0])*A[3]
    red_tensor[0] = red_tensor[0] + (D[5, 0] + D[7, 0])*A[4]

    # The reduced tensor element A1.
    red_tensor[1] =                 (D[0, 4] - D[8, 4])*A[0]
    red_tensor[1] = red_tensor[1] + (D[4, 4] - D[8, 4])*A[1]
    red_tensor[1] = red_tensor[1] + (D[1, 4] + D[3, 4])*A[2]
    red_tensor[1] = red_tensor[1] + (D[2, 4] + D[6, 4])*A[3]
    red_tensor[1] = red_tensor[1] + (D[5, 4] + D[7, 4])*A[4]

    # The reduced tensor element A2.
    red_tensor[2] =                 (D[0, 1] - D[8, 1])*A[0]
    red_tensor[2] = red_tensor[2] + (D[4, 1] - D[8, 1])*A[1]
    red_tensor[2] = red_tensor[2] + (D[1, 1] + D[3, 1])*A[2]
    red_tensor[2] = red_tensor[2] + (D[2, 1] + D[6, 1])*A[3]
    red_tensor[2] = red_tensor[2] + (D[5, 1] + D[7, 1])*A[4]

    # The reduced tensor element A3.
    red_tensor[3] =                 (D[0, 2] - D[8, 2])*A[0]
    red_tensor[3] = red_tensor[3] + (D[4, 2] - D[8, 2])*A[1]
    red_tensor[3] = red_tensor[3] + (D[1, 2] + D[3, 2])*A[2]
    red_tensor[3] = red_tensor[3] + (D[2, 2] + D[6, 2])*A[3]
    red_tensor[3] = red_tensor[3] + (D[5, 2] + D[7, 2])*A[4]

    # The reduced tensor element A4.
    red_tensor[4] =                 (D[0, 5] - D[8, 5])*A[0]
    red_tensor[4] = red_tensor[4] + (D[4, 5] - D[8, 5])*A[1]
    red_tensor[4] = red_tensor[4] + (D[1, 5] + D[3, 5])*A[2]
    red_tensor[4] = red_tensor[4] + (D[2, 5] + D[6, 5])*A[3]
    red_tensor[4] = red_tensor[4] + (D[5, 5] + D[7, 5])*A[4]


def reduce_alignment_tensor_symmetric(D, A, red_tensor):
    """Calculate the reduction in the alignment tensor caused by the Frame Order matrix.

    This is both the forward rotation notation and Kronecker product arrangement.  This simplification is due to the symmetry in motion of the pseudo-elliptic and isotropic cones.  All element of the frame order matrix where an index appears only once are zero.

    @param D:           The Frame Order matrix, 2nd degree to be populated.
    @type D:            numpy 9D, rank-2 array
    @param A:           The full alignment tensor in {Axx, Ayy, Axy, Axz, Ayz} notation.
    @type A:            numpy 5D, rank-1 array
    @param red_tensor:  The structure in {Axx, Ayy, Axy, Axz, Ayz} notation to place the reduced
                        alignment tensor.
    @type red_tensor:   numpy 5D, rank-1 array
    """

    # The reduced tensor elements.
    red_tensor[0] = (D[0, 0] - D[8, 0])*A[0]  +  (D[4, 0] - D[8, 0])*A[1]
    red_tensor[1] = (D[0, 4] - D[8, 4])*A[0]  +  (D[4, 4] - D[8, 4])*A[1]
    red_tensor[2] = (D[1, 1] + D[3, 1])*A[2]
    red_tensor[3] = (D[2, 2] + D[6, 2])*A[3]
    red_tensor[4] = (D[5, 5] + D[7, 5])*A[4]


def rotate_daeg(matrix, Rx2_eigen):
    """Rotate the given frame order matrix.

    It is assumed that the frame order matrix is in the Kronecker product form.


    @param matrix:      The Frame Order matrix, 2nd degree to be populated.
    @type matrix:       numpy 9D, rank-2 array
    @param Rx2_eigen:   The Kronecker product of the eigenframe rotation matrix with itself.
    @type Rx2_eigen:    numpy 9D, rank-2 array
    """

    # Rotate.
    matrix_rot = dot(Rx2_eigen, dot(matrix, transpose(Rx2_eigen)))

    # Return the matrix.
    return matrix_rot


def tmax_pseudo_ellipse(phi, theta_x, theta_y):
    """The pseudo-ellipse tilt-torsion polar angle.

    @param phi:     The azimuthal tilt-torsion angle.
    @type phi:      float
    @param theta_x: The cone opening angle along x.
    @type theta_x:  float
    @param theta_y: The cone opening angle along y.
    @type theta_y:  float
    @return:        The theta max angle for the given phi angle.
    @rtype:         float
    """

    # Zero points.
    if theta_x == 0.0:
        return 0.0
    elif theta_y == 0.0:
        return 0.0

    # Return the maximum angle.
    return theta_x * theta_y / sqrt((cos(phi)*theta_y)**2 + (sin(phi)*theta_x)**2)<|MERGE_RESOLUTION|>--- conflicted
+++ resolved
@@ -1465,19 +1465,11 @@
     return c * result[0] / SA
 
 
-<<<<<<< HEAD
-def pcs_numeric_int_pseudo_ellipse_mcint(N=1000, theta_x=None, theta_y=None, sigma_max=None, c=None, full_in_ref_frame=None, r_pivot_atom=None, r_pivot_atom_rev=None, r_ln_pivot=None, A=None, R_eigen=None, RT_eigen=None, Ri_prime=None, pcs_theta=None, pcs_theta_err=None, missing_pcs=None, error_flag=False):
-    """Determine the averaged PCS value via numerical integration.
-
-    @keyword N:                 The number of Monte Carlo samples to use.
-    @type N:                    int
-=======
 def pcs_numeric_int_pseudo_ellipse_qrint(points=None, theta_x=None, theta_y=None, sigma_max=None, c=None, full_in_ref_frame=None, r_pivot_atom=None, r_pivot_atom_rev=None, r_ln_pivot=None, A=None, R_eigen=None, RT_eigen=None, Ri_prime=None, pcs_theta=None, pcs_theta_err=None, missing_pcs=None, error_flag=False):
     """Determine the averaged PCS value via numerical integration.
 
     @keyword points:            The Sobol points in the torsion-tilt angle space.
     @type points:               numpy rank-2, 3D array
->>>>>>> f6cbd000
     @keyword theta_x:           The x-axis half cone angle.
     @type theta_x:              float
     @keyword theta_y:           The y-axis half cone angle.
@@ -1519,22 +1511,6 @@
             pcs_theta_err[i, j] = 0.0
 
     # Loop over the samples.
-<<<<<<< HEAD
-    for i in range(N):
-        # Sigma and phi randomisation.
-        sigma_i = uniform(-sigma_max, sigma_max)
-        phi_i = uniform(-pi, pi)
-
-        # Calculate theta_max.
-        theta_max = tmax_pseudo_ellipse(phi_i, theta_x, theta_y)
-
-        # Theta randomisation.
-        v = uniform(cos(theta_max), 1.0)
-        theta_i = acos(v)
-
-        # Calculate the PCSs for this state.
-        pcs_pivot_motion_full_mcint(theta_i=theta_i, phi_i=phi_i, sigma_i=sigma_i, full_in_ref_frame=full_in_ref_frame, r_pivot_atom=r_pivot_atom, r_pivot_atom_rev=r_pivot_atom_rev, r_ln_pivot=r_ln_pivot, A=A, R_eigen=R_eigen, RT_eigen=RT_eigen, Ri_prime=Ri_prime, pcs_theta=pcs_theta, pcs_theta_err=pcs_theta_err, missing_pcs=missing_pcs)
-=======
     num = 0
     for i in range(len(points)):
         # Unpack the point.
@@ -1557,25 +1533,16 @@
 
         # Increment the number of points.
         num += 1
->>>>>>> f6cbd000
 
     # Calculate the PCS and error.
     for i in range(len(pcs_theta)):
         for j in range(len(pcs_theta[i])):
             # The average PCS.
-<<<<<<< HEAD
-            pcs_theta[i, j] = c[i] * pcs_theta[i, j] / float(N)
-
-            # The error.
-            if error_flag:
-                pcs_theta_err[i, j] = abs(pcs_theta_err[i, j] / float(N)  -  pcs_theta[i, j]**2) / float(N)
-=======
             pcs_theta[i, j] = c[i] * pcs_theta[i, j] / float(num)
 
             # The error.
             if error_flag:
                 pcs_theta_err[i, j] = abs(pcs_theta_err[i, j] / float(num)  -  pcs_theta[i, j]**2) / float(num)
->>>>>>> f6cbd000
                 pcs_theta_err[i, j] = c[i] * sqrt(pcs_theta_err[i, j])
                 print "%8.3f +/- %-8.3f" % (pcs_theta[i, j]*1e6, pcs_theta_err[i, j]*1e6)
 
