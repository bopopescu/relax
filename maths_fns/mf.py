--- conflicted
+++ resolved
@@ -1,11 +1,7 @@
 ###############################################################################
 #                                                                             #
-<<<<<<< HEAD
-# Copyright (C) 2003-2011 Edward d'Auvergne                                   #
+# Copyright (C) 2003-2012 Edward d'Auvergne                                   #
 # Copyright (C) 2010 Pavel Kaderavek                                          #
-=======
-# Copyright (C) 2003-2012 Edward d'Auvergne                                   #
->>>>>>> d557e707
 #                                                                             #
 # This file is part of the program relax.                                     #
 #                                                                             #
