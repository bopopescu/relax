###############################################################################
#                                                                             #
# Copyright (C) 2011-2013 Edward d'Auvergne                                   #
#                                                                             #
# This file is part of the program relax (http://www.nmr-relax.com).          #
#                                                                             #
# This program is free software: you can redistribute it and/or modify        #
# it under the terms of the GNU General Public License as published by        #
# the Free Software Foundation, either version 3 of the License, or           #
# (at your option) any later version.                                         #
#                                                                             #
# This program is distributed in the hope that it will be useful,             #
# but WITHOUT ANY WARRANTY; without even the implied warranty of              #
# MERCHANTABILITY or FITNESS FOR A PARTICULAR PURPOSE.  See the               #
# GNU General Public License for more details.                                #
#                                                                             #
# You should have received a copy of the GNU General Public License           #
# along with this program.  If not, see <http://www.gnu.org/licenses/>.       #
#                                                                             #
###############################################################################

# Module docstring.
"""Module for the analysis selection wizard."""

# Python module imports.
from os import sep
from time import asctime, localtime
import wx
from wx.lib import buttons

# relax module imports.
from gui import paths
from gui.fonts import font
from gui.input_elements.value import Value
from gui.misc import bitmap_setup
from gui.string_conv import gui_to_str, str_to_gui
<<<<<<< HEAD
from gui.uf_objects import Uf_storage; uf_store = Uf_storage()
from gui.wizard import Wiz_page, Wiz_window
=======
from gui.wizards.wiz_objects import Wiz_page, Wiz_window
>>>>>>> 0e254eb2


class Analysis_wizard:
    """The analysis selection wizard."""

    def run(self):
        """Run through the analysis selection wizard, returning the results.

        @return:    The analysis type, analysis name, data pipe name, data pipe bundle name, and user function on_execute method list.
        @rtype:     tuple of str
        """

        # Change the cursor to busy.
        wx.Yield()
        wx.BeginBusyCursor()

        # Set up the wizard.
        self.wizard = Wiz_window(size_x=1000, size_y=700, title='Analysis selection wizard')

        # Change the finish button.
        self.wizard.TEXT_FINISH = " Start"

        # Add the new analysis panel.
        self.new_page = New_analysis_page(self.wizard)
        self.wizard.add_page(self.new_page, apply_button=False)
        self.wizard.set_seq_next_fn(0, self.wizard_page_after_analysis)

        # The relax_disp.exp_type page.
        self.relax_disp_page = uf_store['relax_disp.exp_type'].create_page(self.wizard, sync=True, execute=False)
        self.wizard.add_page(self.relax_disp_page, apply_button=False)

        # Add the data pipe name panel.
        self.pipe_page = Data_pipe_page(self.wizard, height_desc=400)
        self.wizard.add_page(self.pipe_page, apply_button=False)

        # Reset the cursor.
        if wx.IsBusy():
            wx.EndBusyCursor()

        # Execute the wizard.
        setup = self.wizard.run(modal=True)
        if setup != wx.ID_OK:
            return

        # Return the analysis type, analysis name, data pipe name, data pipe bundle name, and user function on_execute method list.
        return self.get_data()


    def get_data(self):
        """Assemble and return the analysis type, analysis name, and pipe name.

        @return:    The analysis type, analysis name, data pipe name, data pipe bundle name, and list of user function on_execute methods.
        @rtype:     str, str, str, str, list of methods
        """

        # Get the data.
        analysis_type = gui_to_str(self.wizard.analysis_type)
        analysis_name = gui_to_str(self.new_page.analysis_name.GetValue())
        pipe_name = gui_to_str(self.pipe_page.pipe_name.GetValue())
        pipe_bundle = gui_to_str(self.pipe_page.pipe_bundle.GetValue())

        # The user function on_execute methods.
        uf_exec = []
        if analysis_name == 'Relaxation dispersion':
            uf_exec.append(self.relax_disp_page.on_execute)

        # Return it.
        return analysis_type, analysis_name, pipe_name, pipe_bundle, uf_exec


    def wizard_page_after_analysis(self):
        """Set the page after the data pipe setup.

        @return:    The index of the next page, which is the current page index plus one.
        @rtype:     int
        """

        # The selected analysis.
        analysis_name = gui_to_str(self.new_page.analysis_name.GetValue())

        # Go to the relax_disp.exp_type page.
        if analysis_name == 'Relaxation dispersion':
            return 1

        # Otherwise go to the pipe setup.
        else:
            return 2



class Data_pipe_page(Wiz_page):
    """The panel for setting the data pipe name."""

    # Class variables.
    image_path = paths.WIZARD_IMAGE_PATH + 'pipe.png'
    main_text = 'Select the name of the data pipe used at the start of the analysis and the name of the data pipe bundle to be associated with this analysis.  All data in relax is kept within a special structure known as the relax data store.  This store is composed of multiple data pipes, each being associated with a specific analysis type.  Data pipe bundles are simple groupings of the pipes within the data store and each analysis tab is coupled to a specific bundle.\n\nSimple analyses such as the steady-state NOE and the R1 and R2 curve-fitting will be located within a single data pipe.  More complex analyses such as the automated model-free analysis will be spread across multiple data pipes, internally created by forking the original data pipe which holds the input data, all grouped together within a single bundle.\n\nThe initialisation of a new analysis will call the pipe.create user function with the pipe name and pipe bundle as given below.'
    title = 'Data pipe set up'

    def add_contents(self, sizer):
        """Add the specific GUI elements (dummy method).

        @param sizer:   A sizer object.
        @type sizer:    wx.Sizer instance
        """

        # The pipe name input.
        self.pipe_name = Value(name='pipe_name', parent=self, value_type='str', sizer=sizer, desc="The starting data pipe for the analysis:", divider=self._div_left, height_element=self.height_element)

        # The pipe bundle input.
        self.pipe_bundle = Value(name='pipe_bundle', parent=self, value_type='str', sizer=sizer, desc="The data pipe bundle:", divider=self._div_left, height_element=self.height_element)

        # Spacing.
        sizer.AddStretchSpacer(3)


    def on_display(self):
        """Update the pipe name."""

        # Generate a name for the data pipe bundle based on the type and time.
        name = "%s (%s)" % (self.parent.analysis_type, asctime(localtime()))

        # Update the fields.
        self.pipe_name.SetValue(str_to_gui("origin - %s" % name))
        self.pipe_bundle.SetValue(str_to_gui(name))



class New_analysis_button(buttons.ThemedGenBitmapTextToggleButton):
    """A special button for the new analysis panel."""

    def OnLeftDown(self, event):
        """Catch left button mouse down events to ignore when the button is toggled.

        @param event:   The wx event.
        @type event:    wx event
        """

        # Do nothing on a click if already selected.
        if self.GetValue():
            event.Skip()

        # Otherwise, perform the normal operations.
        else:
            super(buttons.ThemedGenBitmapTextToggleButton, self).OnLeftDown(event)


    def OnMouse(self, event):
        """Catch mouse events, specifically entry into the window.

        @param event:   The wx event.
        @type event:    wx event
        """

        # Do nothing if entering the button when it is selected.
        if event.GetEventType() == wx.EVT_ENTER_WINDOW.typeId and self.GetValue():
            event.Skip()

        # Otherwise, perform the normal operations.
        else:
            super(buttons.ThemedGenBitmapTextToggleButton, self).OnMouse(event)



class New_analysis_page(Wiz_page):
    """The panel for selection of the new analysis."""

    # Class variables.
    image_path = paths.IMAGE_PATH + "relax.gif"
    main_text = "A number of automatic analyses to be preformed using relax in GUI mode.  Although not as flexible or powerful as the prompt/scripting modes, this provides a quick and easy setup and execution for a number of analysis types.   These currently include the calculation of the steady-state NOE, the exponential curve-fitting for the R1 and R2 relaxation rates, and for a full and automatic model-free analysis using the d'Auvergne and Gooley, 2008b protocol.  All analyses perform error propagation using the gold standard Monte Calro simulations.  Please select from one of the following analysis types:"
    title = "Start a new analysis"

    def add_artwork(self, sizer):
        """Add the artwork to the dialog.

        @param sizer:   A sizer object.
        @type sizer:    wx.Sizer instance
        """

        # Create a vertical box.
        sizer2 = wx.BoxSizer(wx.VERTICAL)

        # Add a spacer.
        sizer2.AddSpacer(30)

        # Add the graphics.
        self.image = wx.StaticBitmap(self, -1, bitmap_setup(self.image_path))
        sizer2.Add(self.image, 0, wx.TOP|wx.ALIGN_CENTER_HORIZONTAL, 0)

        # Nest the sizers.
        sizer.Add(sizer2)

        # A spacer.
        sizer.AddSpacer(self.art_spacing)


    def add_buttons(self, box):
        """The widget of analysis buttons.

        @param box:     A sizer object.
        @type box:      wx.BoxSizer instance
        """

        # The sizes.
        size = (170, 170)

        # No button is initially selected.
        self._select_flag = False

        # The horizontal spacers.
        sizer1 = wx.BoxSizer(wx.HORIZONTAL)
        sizer2 = wx.BoxSizer(wx.HORIZONTAL)

        # A set of unique IDs for the buttons.
        self.button_ids = {'noe': wx.NewId(),
                           'r1': wx.NewId(),
                           'r2': wx.NewId(),
                           'mf': wx.NewId(),
                           'relax_disp': wx.NewId(),
                           'consist_test': wx.NewId(),
                           'custom': wx.NewId(),
                           'reserved': wx.NewId()}

        # The NOE button.
        self.button_noe = self.create_button(id=self.button_ids['noe'], box=sizer1, size=size, bmp=paths.ANALYSIS_IMAGE_PATH+"noe_150x150.png", tooltip="Steady-state NOE analysis", fn=self.select_noe)

        # The R1 button.
        self.button_r1 = self.create_button(id=self.button_ids['r1'], box=sizer1, size=size, bmp=paths.ANALYSIS_IMAGE_PATH+"r1_150x150.png", tooltip="R1 relaxation curve-fitting analysis", fn=self.select_r1)

        # The R2 button.
        self.button_r2 = self.create_button(id=self.button_ids['r2'], box=sizer1, size=size, bmp=paths.ANALYSIS_IMAGE_PATH+"r2_150x150.png", tooltip="R2 relaxation curve-fitting analysis", fn=self.select_r2)

        # The model-free button.
        self.button_mf = self.create_button(id=self.button_ids['mf'], box=sizer1, size=size, bmp=paths.ANALYSIS_IMAGE_PATH+"model_free"+sep+"model_free_150x150.png", tooltip="Model-free analysis", fn=self.select_mf)

        # The relaxation dispersion button.
        self.button_disp = self.create_button(id=self.button_ids['relax_disp'], box=sizer2, size=size, bmp=paths.ANALYSIS_IMAGE_PATH+"relax_disp_150x150.png", tooltip="Relaxation dispersion analysis", fn=self.select_disp)

        # Consistency testing.
        self.button_consist_test = self.create_button(id=self.button_ids['consist_test'], box=sizer2, size=size, bmp=paths.ANALYSIS_IMAGE_PATH+"consistency_testing_150x70.png", tooltip="Relaxation data consistency testing (disabled)", fn=self.select_consist_test, disabled=True)

        # The custom analysis button.
        self.button_custom = self.create_button(id=self.button_ids['custom'], box=sizer2, size=size, bmp=paths.ANALYSIS_IMAGE_PATH+"custom_150x150.png", tooltip="Custom analysis (disabled)", fn=self.select_custom, disabled=True)

        # The blank reserved button.
        self.button_reserved = self.create_button(id=self.button_ids['reserved'], box=sizer2, size=size, bmp=None, tooltip=None, fn=self.select_custom, disabled=True)

        # Add the sizers.
        box.Add(sizer1, 0, wx.ALIGN_CENTER_HORIZONTAL, 0)
        box.Add(sizer2, 0, wx.ALIGN_CENTER_HORIZONTAL, 0)


    def add_contents(self, sizer):
        """Add the specific GUI elements (dummy method).

        @param sizer:   A sizer object.
        @type sizer:    wx.Sizer instance
        """

        # Add the button widget.
        self.add_buttons(sizer)

        # Add a spacer.
        sizer.AddStretchSpacer(2)

        # Add the analysis name field.
        self.analysis_name = Value(name='analysis_name', parent=self, value_type='str', sizer=sizer, desc="The name of the new analysis:", tooltip='The name of the analysis can be changed to any text.', divider=self._div_left, height_element=self.height_element)


    def create_button(self, id=-1, box=None, size=None, bmp=None, text='', tooltip='', fn=None, disabled=False):
        """Create a button for the new analysis selector panel.

        @keyword id:        The unique ID number.
        @type id:           int
        @keyword box:       The box sizer to place the button into.
        @type box:          wx.BoxSizer instance
        @keyword size:      The size of the button.
        @type size:         tuple of int
        @keyword bmp:       The full path of the bitmap image to use for the button.
        @type bmp:          str
        @keyword text:      The text for the button.
        @type text:         str
        @keyword tooltip:   The button tooltip text.
        @type tooltip:      str or None
        @keyword fn:        The function to bind the button click to.
        @type fn:           method
        @return:            The button.
        @rtype:             wx.lib.buttons.ThemedGenBitmapTextToggleButton instance
        """

        # Generate the button.
        if bmp:
            image = wx.Bitmap(bmp, wx.BITMAP_TYPE_ANY)
            button = New_analysis_button(self, id, image)
        else:
            button = New_analysis_button(self, id)

        # Set the tool tip.
        if tooltip != None:
            button.SetToolTipString(tooltip)

        # Button properties.
        button.SetMinSize(size)

        # Add to the given sizer.
        box.Add(button)

        # Bind the click.
        self.Bind(wx.EVT_BUTTON, fn, button)

        # The button is disabled.
        if disabled:
            button.Disable()

        # Return the button.
        return button


    def on_display(self):
        """Disable the next button until an analysis is selected."""

        # Turn off the next button.
        self.parent.block_next(not self._select_flag)


    def select_consist_test(self, event):
        """NOE analysis selection.

        @param event:   The wx event.
        @type event:    wx event
        """

        # Toggle all buttons off.
        self.toggle(self.button_consist_test)

        # Set the analysis type.
        self.parent.analysis_type = 'consistency test'


    def select_custom(self, event):
        """NOE analysis selection.

        @param event:   The wx event.
        @type event:    wx event
        """

        # Toggle all buttons off.
        self.toggle(self.button_custom)

        # Set the analysis type.
        self.parent.analysis_type = 'custom'


    def select_disp(self, event):
        """Relaxation dispersion analysis selection.

        @param event:   The wx event.
        @type event:    wx event
        """

        # Toggle all buttons off.
        self.toggle(self.button_disp)

        # Update the analysis name.
        self.analysis_name.SetValue(str_to_gui('Relaxation dispersion'))

        # Set the analysis type.
        self.parent.analysis_type = 'relax_disp'


    def select_mf(self, event):
        """NOE analysis selection.

        @param event:   The wx event.
        @type event:    wx event
        """

        # Toggle all buttons off.
        self.toggle(self.button_mf)

        # Update the analysis name.
        self.analysis_name.SetValue(str_to_gui('Model-free'))

        # Set the analysis type.
        self.parent.analysis_type = 'mf'


    def select_noe(self, event):
        """NOE analysis selection.

        @param event:   The wx event.
        @type event:    wx event
        """

        # Toggle all buttons off.
        self.toggle(self.button_noe)

        # Update the analysis name.
        self.analysis_name.SetValue(str_to_gui('Steady-state NOE'))

        # Set the analysis type.
        self.parent.analysis_type = 'noe'


    def select_r1(self, event):
        """NOE analysis selection.

        @param event:   The wx event.
        @type event:    wx event
        """

        # Toggle all buttons off.
        self.toggle(self.button_r1)

        # Update the analysis name.
        self.analysis_name.SetValue(str_to_gui('R1 relaxation'))

        # Set the analysis type.
        self.parent.analysis_type = 'r1'


    def select_r2(self, event):
        """NOE analysis selection.

        @param event:   The wx event.
        @type event:    wx event
        """

        # Toggle all buttons off.
        self.toggle(self.button_r2)

        # Update the analysis name.
        self.analysis_name.SetValue(str_to_gui('R2 relaxation'))

        # Set the analysis type.
        self.parent.analysis_type = 'r2'


    def toggle(self, button):
        """Toggle all buttons off except the selected one.

        @param button:  The button of the selected analysis.
        @type button:   wx.ToggleButton instance
        """

        # First freeze the wizard.
        self.Freeze()

        # The button is selected.
        self._select_flag = True

        # Deselect all.
        self.button_noe.SetValue(False)
        self.button_r1.SetValue(False)
        self.button_r2.SetValue(False)
        self.button_mf.SetValue(False)
        self.button_disp.SetValue(False)
        self.button_consist_test.SetValue(False)
        self.button_custom.SetValue(False)
        self.button_reserved.SetValue(False)

        # Turn on the selected button.
        button.SetValue(True)

        # Refresh the GUI element.
        self.Refresh()

        # Unfreeze.
        self.Thaw()

        # Unblock forwards movement.
        self.parent.block_next(not self._select_flag)<|MERGE_RESOLUTION|>--- conflicted
+++ resolved
@@ -34,12 +34,8 @@
 from gui.input_elements.value import Value
 from gui.misc import bitmap_setup
 from gui.string_conv import gui_to_str, str_to_gui
-<<<<<<< HEAD
 from gui.uf_objects import Uf_storage; uf_store = Uf_storage()
-from gui.wizard import Wiz_page, Wiz_window
-=======
 from gui.wizards.wiz_objects import Wiz_page, Wiz_window
->>>>>>> 0e254eb2
 
 
 class Analysis_wizard:
