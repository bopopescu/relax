###############################################################################
#                                                                             #
# Copyright (C) 2003-2013 Edward d'Auvergne                                   #
#                                                                             #
# This file is part of the program relax (http://www.nmr-relax.com).          #
#                                                                             #
# This program is free software: you can redistribute it and/or modify        #
# it under the terms of the GNU General Public License as published by        #
# the Free Software Foundation, either version 3 of the License, or           #
# (at your option) any later version.                                         #
#                                                                             #
# This program is distributed in the hope that it will be useful,             #
# but WITHOUT ANY WARRANTY; without even the implied warranty of              #
# MERCHANTABILITY or FITNESS FOR A PARTICULAR PURPOSE.  See the               #
# GNU General Public License for more details.                                #
#                                                                             #
# You should have received a copy of the GNU General Public License           #
# along with this program.  If not, see <http://www.gnu.org/licenses/>.       #
#                                                                             #
###############################################################################

# Module docstring.
"""The pcs user function definitions."""

# Python module imports.
import dep_check
if dep_check.wx_module:
    from wx import FD_OPEN, FD_SAVE
else:
    FD_OPEN = -1
    FD_SAVE = -1

# relax module imports.
from generic_fns import align_tensor, pcs, pipes
from generic_fns.mol_res_spin import get_spin_ids
from graphics import WIZARD_IMAGE_PATH
from user_functions.data import Uf_info; uf_info = Uf_info()
from user_functions.objects import Desc_container


# The user function class.
uf_class = uf_info.add_class('pcs')
uf_class.title = "Class for handling pseudo-contact shifts."
uf_class.menu_text = "&pcs"
uf_class.gui_icon = "relax.align_tensor"


# The pcs.back_calc user function.
uf = uf_info.add_uf('pcs.back_calc')
uf.title = "Back calculate the pseudo-contact shifts."
uf.title_short = "PCS back calculation."
uf.display = True
uf.add_keyarg(
    name = "align_id",
    py_type = "str",
    desc_short = "alignment ID string",
    desc = "The alignment ID string.",
    wiz_element_type = 'combo',
    wiz_combo_iter = align_tensor.get_align_ids,
    wiz_read_only = True,
    can_be_none = True
)
# Description.
uf.desc.append(Desc_container())
uf.desc[-1].add_paragraph("This will back calculate the pseudo-contact shifts if the paramagnetic centre, temperature and magnetic field strength has been specified, an alignment tensor is present, and atomic positions have been loaded into the relax data store.")
uf.backend = pcs.back_calc
uf.menu_text = "&back_calc"
uf.gui_icon = "oxygen.categories.applications-education"
uf.wizard_image = WIZARD_IMAGE_PATH + 'align_tensor.png'
uf.wizard_apply_button = False


# The pcs.calc_q_factors user function.
uf = uf_info.add_uf('pcs.calc_q_factors')
uf.title = "Calculate the PCS Q factor for the selected spins."
uf.title_short = "PCS Q factor calculation."
uf.display = True
uf.add_keyarg(
    name = "spin_id",
    py_type = "str",
    desc_short = "spin ID string",
    desc = "The spin ID string for restricting to subset of all selected spins.",
    can_be_none = True
)
# Description.
uf.desc.append(Desc_container())
uf.desc[-1].add_paragraph("For this to work, the back-calculated PCS data must first be generated by the analysis specific code.  Otherwise a warning will be given.")
# Prompt examples.
uf.desc.append(Desc_container("Prompt examples"))
uf.desc[-1].add_paragraph("To calculate the PCS Q factor for only the spins '@H26', '@H27', and '@H28', type one of:")
uf.desc[-1].add_prompt("relax> pcs.calc_q_factors('@H26 & @H27 & @H28')")
uf.desc[-1].add_prompt("relax> pcs.calc_q_factors(spin_id='@H26 & @H27 & @H28')")
uf.backend = pcs.q_factors
uf.menu_text = "&calc_q_factors"
uf.gui_icon = "oxygen.categories.applications-education"
uf.wizard_image = WIZARD_IMAGE_PATH + 'align_tensor.png'
uf.wizard_apply_button = False


<<<<<<< HEAD
# The pcs.copy user function.
uf = uf_info.add_uf('pcs.copy')
uf.title = "Copy PCS data from one data pipe to another."
uf.title_short = "PCS copying."
uf.add_keyarg(
    name = "pipe_from",
    py_type = "str",
    desc_short = "source pipe",
    desc = "The name of the pipe to copy the PCS data from.",
    wiz_element_type = 'combo',
    wiz_combo_iter = pipes.pipe_names,
    can_be_none = True
)
uf.add_keyarg(
    name = "pipe_to",
    py_type = "str",
    desc_short = "destination pipe",
    desc = "The name of the pipe to copy the PCS data to.",
    wiz_element_type = 'combo',
    wiz_combo_iter = pipes.pipe_names,
    can_be_none = True
)
uf.add_keyarg(
    name = "align_id",
    py_type = "str",
    desc_short = "alignment ID string",
    desc = "The alignment ID string.",
    wiz_element_type = 'combo',
    wiz_combo_iter = align_tensor.get_ids,
    wiz_read_only = True,
    can_be_none = True
)
# Description.
uf.desc.append(Desc_container())
uf.desc[-1].add_paragraph("This function will copy PCS data from 'pipe_from' to 'pipe_to'.  If align_id is not given then all PCS data will be copied, otherwise only a specific data set will be.")
# Prompt examples.
uf.desc.append(Desc_container("Prompt examples"))
uf.desc[-1].add_paragraph("To copy all PCS data from pipe 'm1' to pipe 'm9', type one of:")
uf.desc[-1].add_prompt("relax> pcs.copy('m1', 'm9')")
uf.desc[-1].add_prompt("relax> pcs.copy(pipe_from='m1', pipe_to='m9')")
uf.desc[-1].add_prompt("relax> pcs.copy('m1', 'm9', None)")
uf.desc[-1].add_prompt("relax> pcs.copy(pipe_from='m1', pipe_to='m9', align_id=None)")
uf.desc[-1].add_paragraph("To copy only the 'Th' PCS data from 'm3' to 'm6', type one of:")
uf.desc[-1].add_prompt("relax> pcs.copy('m3', 'm6', 'Th')")
uf.desc[-1].add_prompt("relax> pcs.copy(pipe_from='m3', pipe_to='m6', align_id='Th')")
uf.backend = pcs.copy
uf.menu_text = "cop&y"
uf.gui_icon = "oxygen.actions.list-add"
uf.wizard_image = WIZARD_IMAGE_PATH + 'align_tensor.png'
=======
# No backend!
## The pcs.copy user function.
#uf = uf_info.add_uf('pcs.copy')
#uf.title = "Copy PCS data from one data pipe to another."
#uf.title_short = "PCS copying."
#uf.add_keyarg(
#    name = "pipe_from",
#    py_type = "str",
#    desc_short = "source pipe",
#    desc = "The name of the pipe to copy the PCS data from.",
#    wiz_element_type = 'combo',
#    wiz_combo_iter = pipes.pipe_names,
#    can_be_none = True
#)
#uf.add_keyarg(
#    name = "pipe_to",
#    py_type = "str",
#    desc_short = "destination pipe",
#    desc = "The name of the pipe to copy the PCS data to.",
#    wiz_element_type = 'combo',
#    wiz_combo_iter = pipes.pipe_names,
#    can_be_none = True
#)
#uf.add_keyarg(
#    name = "align_id",
#    py_type = "str",
#    desc_short = "alignment ID string",
#    desc = "The alignment ID string.",
#    wiz_element_type = 'combo',
#    wiz_combo_iter = align_tensor.get_align_ids,
#    wiz_read_only = True,
#    can_be_none = True
#)
## Description.
#uf.desc.append(Desc_container())
#uf.desc[-1].add_paragraph("This function will copy PCS data from 'pipe_from' to 'pipe_to'.  If align_id is not given then all PCS data will be copied, otherwise only a specific data set will be.")
## Prompt examples.
#uf.desc.append(Desc_container("Prompt examples"))
#uf.desc[-1].add_paragraph("To copy all PCS data from pipe 'm1' to pipe 'm9', type one of:")
#uf.desc[-1].add_prompt("relax> pcs.copy('m1', 'm9')")
#uf.desc[-1].add_prompt("relax> pcs.copy(pipe_from='m1', pipe_to='m9')")
#uf.desc[-1].add_prompt("relax> pcs.copy('m1', 'm9', None)")
#uf.desc[-1].add_prompt("relax> pcs.copy(pipe_from='m1', pipe_to='m9', align_id=None)")
#uf.desc[-1].add_paragraph("To copy only the 'Th' PCS data from 'm3' to 'm6', type one of:")
#uf.desc[-1].add_prompt("relax> pcs.copy('m3', 'm6', 'Th')")
#uf.desc[-1].add_prompt("relax> pcs.copy(pipe_from='m3', pipe_to='m6', align_id='Th')")
#uf.backend = pcs.copy
#uf.menu_text = "cop&y"
#uf.gui_icon = "oxygen.actions.list-add"
#uf.wizard_image = WIZARD_IMAGE_PATH + 'align_tensor.png'
>>>>>>> 0db181ee


# The pcs.corr_plot user function.
uf = uf_info.add_uf('pcs.corr_plot')
uf.title = "Generate a correlation plot of the measured vs. the back-calculated PCSs."
uf.title_short = "Correlation plot generation."
uf.add_keyarg(
    name = "format",
    default = "grace",
    py_type = "str",
    desc_short = "format",
    desc = "The format of the plot data.",
    wiz_element_type = "combo",
    wiz_combo_choices = ["grace"],
    wiz_read_only = True,
    can_be_none = True
)
uf.add_keyarg(
    name = "file",
    default = "pcs_corr_plot.agr",
    py_type = "str",
    arg_type = "file sel",
    desc_short = "Grace file name",
    desc = "The name of the Grace file to create.",
    wiz_filesel_wildcard = "Grace files (*.agr)|*.agr;*.AGR",
    wiz_filesel_style = FD_SAVE
)
uf.add_keyarg(
    name = "dir",
    py_type = "str",
    arg_type = "dir",
    desc_short = "directory name",
    desc = "The directory name.",
    can_be_none = True
)
uf.add_keyarg(
    name = "force",
    default = False,
    py_type = "bool",
    desc_short = "force flag",
    desc = "A flag which if True will cause the file to be overwritten."
)
# Description.
uf.desc.append(Desc_container())
uf.desc[-1].add_paragraph("Two formats are currently supported.  If format is set to 'grace', then a Grace plot file will be created.  If the format is not set then a plain text list of the measured and back-calculated data will be created.")
# Prompt examples.
uf.desc.append(Desc_container("Prompt examples"))
uf.desc[-1].add_paragraph("To create a Grace plot of the data, type:")
uf.desc[-1].add_prompt("relax> pcs.corr_plot()")
uf.desc[-1].add_paragraph("To create a plain text list of the measured and back-calculated data, type one of:")
uf.desc[-1].add_prompt("relax> pcs.corr_plot(None)")
uf.desc[-1].add_prompt("relax> pcs.corr_plot(format=None)")
uf.backend = pcs.corr_plot
uf.menu_text = "corr_&plot"
uf.wizard_size = (800, 500)
uf.wizard_image = WIZARD_IMAGE_PATH + 'align_tensor.png'
uf.wizard_apply_button = False


# The pcs.delete user function.
uf = uf_info.add_uf('pcs.delete')
uf.title = "Delete the PCS data corresponding to the alignment ID."
uf.title_short = "PCS deletion."
uf.add_keyarg(
    name = "align_id",
    py_type = "str",
    desc_short = "alignment ID string",
    desc = "The alignment ID string of the data to delete.",
    wiz_element_type = 'combo',
    wiz_combo_iter = align_tensor.get_align_ids,
    wiz_read_only = True,
    can_be_none = True
)
# Description.
uf.desc.append(Desc_container())
uf.desc[-1].add_paragraph("This will delete all PCS data associated with the alignment ID in the current data pipe.")
# Prompt examples.
uf.desc.append(Desc_container("Prompt examples"))
uf.desc[-1].add_paragraph("To delete the PCS data corresponding to align_id='PH_gel', type:")
uf.desc[-1].add_prompt("relax> pcs.delete('PH_gel')")
uf.backend = pcs.delete
uf.menu_text = "&delete"
uf.gui_icon = "oxygen.actions.list-remove"
uf.wizard_image = WIZARD_IMAGE_PATH + 'align_tensor.png'


# The pcs.display user function.
uf = uf_info.add_uf('pcs.display')
uf.title = "Display the PCS data corresponding to the alignment ID."
uf.title_short = "PCS data display."
uf.display = True
uf.add_keyarg(
    name = "align_id",
    py_type = "str",
    desc_short = "alignment ID string",
    desc = "The alignment ID string.",
    wiz_element_type = 'combo',
    wiz_combo_iter = align_tensor.get_align_ids,
    wiz_read_only = True
)
uf.add_keyarg(
    name = "bc",
    default = False,
    py_type = "bool",
    desc_short = "back-calculation flag",
    desc = "A flag which if set will display the back-calculated rather than measured RDCs."
)
# Description.
uf.desc.append(Desc_container())
uf.desc[-1].add_paragraph("This will display all of the PCS data associated with the alignment ID in the current data pipe.")
# Prompt examples.
uf.desc.append(Desc_container("Prompt examples"))
uf.desc[-1].add_paragraph("To display the 'phage' PCS data, type:")
uf.desc[-1].add_prompt("relax> pcs.display('phage')")
uf.backend = pcs.display
uf.menu_text = "di&splay"
uf.gui_icon = "oxygen.actions.document-preview"
uf.wizard_image = WIZARD_IMAGE_PATH + 'align_tensor.png'


# The pcs.read user function.
uf = uf_info.add_uf('pcs.read')
uf.title = "Read the PCS data from file."
uf.title_short = "PCS data reading."
uf.add_keyarg(
    name = "align_id",
    py_type = "str",
    desc_short = "alignment ID string",
    desc = "The alignment ID string.",
    wiz_element_type = 'combo',
    wiz_combo_iter = align_tensor.get_align_ids
)
uf.add_keyarg(
    name = "file",
    py_type = "str",
    arg_type = "file sel",
    desc_short = "file name",
    desc = "The name of the file containing the PCS data.",
    wiz_filesel_style = FD_OPEN
)
uf.add_keyarg(
    name = "dir",
    py_type = "str",
    arg_type = "dir",
    desc_short = "directory name",
    desc = "The directory where the file is located.",
    can_be_none = True
)
uf.add_keyarg(
    name = "spin_id_col",
    py_type = "int",
    arg_type = "free format",
    desc_short = "spin ID column",
    desc = "The spin ID string column (an alternative to the mol, res, and spin name and number columns).",
    can_be_none = True
)
uf.add_keyarg(
    name = "mol_name_col",
    py_type = "int",
    arg_type = "free format",
    desc_short = "molecule name column",
    desc = "The molecule name column (alternative to the spin_id_col).",
    can_be_none = True
)
uf.add_keyarg(
    name = "res_num_col",
    py_type = "int",
    arg_type = "free format",
    desc_short = "residue number column",
    desc = "The residue number column (alternative to the spin_id_col).",
    can_be_none = True
)
uf.add_keyarg(
    name = "res_name_col",
    py_type = "int",
    arg_type = "free format",
    desc_short = "residue name column",
    desc = "The residue name column (alternative to the spin_id_col).",
    can_be_none = True
)
uf.add_keyarg(
    name = "spin_num_col",
    py_type = "int",
    arg_type = "free format",
    desc_short = "spin number column",
    desc = "The spin number column (alternative to the spin_id_col).",
    can_be_none = True
)
uf.add_keyarg(
    name = "spin_name_col",
    py_type = "int",
    arg_type = "free format",
    desc_short = "spin name column",
    desc = "The spin name column (alternative to the spin_id_col).",
    can_be_none = True
)
uf.add_keyarg(
    name = "data_col",
    py_type = "int",
    arg_type = "free format",
    desc_short = "data column",
    desc = "The PCS data column.",
    can_be_none = True
)
uf.add_keyarg(
    name = "error_col",
    py_type = "int",
    arg_type = "free format",
    desc_short = "error column",
    desc = "The experimental error column.",
    can_be_none = True
)
uf.add_keyarg(
    name = "sep",
    py_type = "str",
    arg_type = "free format",
    desc_short = "column separator",
    desc = "The column separator (the default is white space).",
    can_be_none = True
)
uf.add_keyarg(
    name = "spin_id",
    py_type = "str",
    desc_short = "spin ID string",
    desc = "The spin ID string to restrict the loading of data to certain spin subsets.",
    can_be_none = True
)
# Description.
uf.desc.append(Desc_container())
uf.desc[-1].add_paragraph("This will read PCS data from a file and associate it with an alignment ID, either a new ID or a preexisting one with no PCS data.")
uf.desc[-1].add_paragraph("The spin system can be identified in the file using two different formats.  The first is the spin ID string column which can include the molecule name, the residue name and number, and the spin name and number.  Alternatively the molecule name, residue number and name, and spin number and name columns can be supplied allowing this information to be in separate columns.  Note that the numbering of columns starts at one.  The spin ID can be used to restrict the reading to certain spin types, for example only 15N spins when only residue information is in the file.")
# Prompt examples.
uf.desc.append(Desc_container("Prompt examples"))
uf.desc[-1].add_paragraph("The following commands will read the PCS data out of the file 'Tb.txt' where the columns are separated by the symbol ',', and store the PCSs under the ID 'Tb'.")
uf.desc[-1].add_prompt("relax> pcs.read('Tb', 'Tb.txt', sep=',')")
uf.desc[-1].add_paragraph("To read the 15N and 1H PCSs from the file 'Eu.txt', where the 15N values are in the 4th column and the 1H in the 9th, type both the following:")
uf.desc[-1].add_prompt("relax> pcs.read('Tb', 'Tb.txt', spin_id='@N', res_num_col=1, data_col=4)")
uf.desc[-1].add_prompt("relax> pcs.read('Tb', 'Tb.txt', spin_id='@H', res_num_col=1, data_col=9)")
uf.backend = pcs.read
uf.menu_text = "&read"
uf.gui_icon = "oxygen.actions.document-open"
uf.wizard_height_desc = 250
uf.wizard_size = (1000, 750)
uf.wizard_image = WIZARD_IMAGE_PATH + 'align_tensor.png'


# The pcs.set_errors user function.
uf = uf_info.add_uf('pcs.set_errors')
uf.title = "Set the errors for the PCSs."
uf.title_short = "PCS error setting."
uf.add_keyarg(
    name = "align_id",
    py_type = "str",
    desc_short = "alignment ID string",
    desc = "The optional alignment ID string.",
    wiz_element_type = 'combo',
    wiz_combo_iter = align_tensor.get_ids,
    wiz_read_only = True,
    can_be_none = True
)
uf.add_keyarg(
    name = "spin_id",
    py_type = "str",
    arg_type = "spin ID",
    desc_short = "spin ID string",
    desc = "The optional spin ID string.",
    wiz_combo_iter = get_spin_ids,
    can_be_none = True
)
uf.add_keyarg(
    name = "sd",
    default = 0.1,
    py_type = "num",
    desc_short = "PCS error (ppm)",
    desc = "The PCS standard deviation value in ppm."
)
# Description.
uf.desc.append(Desc_container())
uf.desc[-1].add_paragraph("If the PCS errors have not already been read from a PCS data file or if they need to be changed, then the errors can be set via this user function.")
uf.backend = pcs.set_errors
uf.menu_text = "&set_errors"
uf.gui_icon = "oxygen.actions.edit-rename"
uf.wizard_image = WIZARD_IMAGE_PATH + 'align_tensor.png'


# The pcs.structural_noise user function.
uf = uf_info.add_uf('pcs.structural_noise')
uf.title = "Determine the PCS error due to structural noise via simulation."
uf.title_short = "PCS structural noise simulation."
uf.display = True
uf.add_keyarg(
    name = "align_id",
    py_type = "str",
    desc_short = "alignment ID string",
    desc = "The optional alignment ID string.",
    wiz_element_type = 'combo',
    wiz_combo_iter = align_tensor.get_ids,
    wiz_read_only = True,
    can_be_none = True
)
uf.add_keyarg(
    name = "rmsd",
    default = 0.2,
    py_type = "float",
    desc_short = "structural RMSD",
    desc = "The atomic position RMSD, in Angstrom, to randomise the spin positions with for the simulations."
)
uf.add_keyarg(
    name = "sim_num",
    default = 1000,
    min = 3,
    max = 10000000,
    py_type = "int",
    desc_short = "simulation number N",
    desc = "The number of simulations, N, to perform to determine the structural noise component of the PCS errors."
)
uf.add_keyarg(
    name = "file",
    py_type = "str",
    arg_type = "file sel",
    desc_short = "Grace file name",
    desc = "The optional name of the Grace file to plot the structural errors verses the paramagnetic centre to spin distances.",
    wiz_filesel_wildcard = "Grace files (*.agr)|*.agr;*.AGR",
    wiz_filesel_style = FD_SAVE,
    can_be_none = True
)
uf.add_keyarg(
    name = "dir",
    py_type = "str",
    arg_type = "dir",
    desc_short = "directory name",
    desc = "The directory name to place the Grace file into.",
    can_be_none = True
)
uf.add_keyarg(
    name = "force",
    default = False,
    py_type = "bool",
    desc_short = "force flag",
    desc = "A flag which if True will cause the file to be overwritten."
)
# Description.
uf.desc.append(Desc_container())
uf.desc[-1].add_paragraph("The analysis of the pseudo-contact shift is influenced by two significant sources of noise - that of the NMR experiment and structural noise from the 3D molecular structure used.  The closer the spin to the paramagnetic centre, the greater the influence of structural noise.  This distance dependence is governed by the equation:")
uf.desc[-1].add_verbatim("""
                 sqrt(3) * abs(delta) * RMSD
    sigma_dist = --------------------------- ,
                            r
""")
uf.desc[-1].add_paragraph("where sigma_dist is the distance component of the structural noise as a standard deviation, delta is the PCS value, RMSD is the atomic position root-mean-square deviation, and r is the paramagnetic centre to spin distance.  When close to the paramagnetic centre, this error source can exceed that of the NMR experiment.  The equation for the angular component of the structural noise is more complicated.  The PCS error is influenced by distance, angle in the alignment frame, and the magnetic susceptibility tensor.")
uf.desc[-1].add_paragraph("For the simulation the following must already be set up in the current data pipe:")
uf.desc[-1].add_list_element("The position of the paramagnetic centre.")
uf.desc[-1].add_list_element("The alignment and magnetic susceptibility tensor.")
uf.desc[-1].add_paragraph("The protocol for the simulation is as follows:")
uf.desc[-1].add_list_element("The lanthanide or paramagnetic centre position will be fixed.  Its motion is assumed to be on the femto- to pico- and nanosecond timescales.  Hence the motion is averaged over the evolution of the PCS and can be ignored.")
uf.desc[-1].add_list_element("The positions of the nuclear spins will be randomised N times.  For each simulation a random unit vector will be generated.  Then a random distance along the unit vector will be generated by sampling from a Gaussian distribution centered at zero, the original spin position, with a standard deviation set to the given RMSD.  Both positive and negative displacements will be used.")
uf.desc[-1].add_list_element("The PCS for the randomised position will be back calculated.")
uf.desc[-1].add_list_element("The PCS standard deviation will be calculated from the N randomised PCS values.")
uf.desc[-1].add_paragraph("The standard deviation will both be stored in the spin container data structure in the relax data store as well as being added to the already present PCS error (using variance addition).  This will then be used in any optimisations involving the PCS.")
uf.desc[-1].add_paragraph("If the alignment ID string is not supplied, the procedure will be applied to the PCS data from all alignments.")
uf.backend = pcs.structural_noise
uf.menu_text = "&structural_noise"
uf.wizard_size = (1000, 700)
uf.wizard_image = WIZARD_IMAGE_PATH + 'align_tensor.png'
uf.wizard_apply_button = False


# The pcs.weight user function.
uf = uf_info.add_uf('pcs.weight')
uf.title = "Set optimisation weights on the PCS data."
uf.title_short = "PCS weighting."
uf.add_keyarg(
    name = "align_id",
    py_type = "str",
    desc_short = "alignment ID string",
    desc = "The alignment ID string.",
    wiz_element_type = 'combo',
    wiz_combo_iter = align_tensor.get_align_ids,
    wiz_read_only = True
)
uf.add_keyarg(
    name = "spin_id",
    py_type = "str",
    desc_short = "spin ID string",
    desc = "The spin ID string."
)
uf.add_keyarg(
    name = "weight",
    default = 1.0,
    py_type = "num",
    desc_short = "weight",
    desc = "The weighting value."
)
# Description.
uf.desc.append(Desc_container())
uf.desc[-1].add_paragraph("This can be used to force the PCS to contribute more or less to the chi-squared optimisation statistic.  The higher the value, the more importance the PCS will have.")
uf.backend = pcs.weight
uf.menu_text = "wei&ght"
uf.wizard_size = (700, 500)
uf.wizard_image = WIZARD_IMAGE_PATH + 'align_tensor.png'


# The pcs.write user function.
uf = uf_info.add_uf('pcs.write')
uf.title = "Write the PCS data to file."
uf.title_short = "PCS data writing."
uf.add_keyarg(
    name = "align_id",
    py_type = "str",
    desc_short = "alignment ID string",
    desc = "The alignment ID string.",
    wiz_element_type = 'combo',
    wiz_combo_iter = align_tensor.get_align_ids,
    wiz_read_only = True
)
uf.add_keyarg(
    name = "file",
    py_type = "str",
    arg_type = "file sel",
    desc_short = "file name",
    desc = "The name of the file.",
    wiz_filesel_style = FD_SAVE
)
uf.add_keyarg(
    name = "dir",
    py_type = "str",
    arg_type = "dir",
    desc_short = "directory name",
    desc = "The directory name.",
    can_be_none = True
)
uf.add_keyarg(
    name = "bc",
    default = False,
    py_type = "bool",
    desc_short = "back-calculation flag",
    desc = "A flag which if set will write out the back-calculated rather than measured RDCs."
)
uf.add_keyarg(
    name = "force",
    default = False,
    py_type = "bool",
    desc_short = "force flag",
    desc = "A flag which if True will cause the file to be overwritten."
)
# Description.
uf.desc.append(Desc_container())
uf.desc[-1].add_paragraph("If no directory name is given, the file will be placed in the current working directory.  The alignment ID is required for selecting which PCS data set will be written to file.")
uf.backend = pcs.write
uf.menu_text = "&write"
uf.gui_icon = "oxygen.actions.document-save"
uf.wizard_size = (800, 600)
uf.wizard_image = WIZARD_IMAGE_PATH + 'align_tensor.png'<|MERGE_RESOLUTION|>--- conflicted
+++ resolved
@@ -97,7 +97,6 @@
 uf.wizard_apply_button = False
 
 
-<<<<<<< HEAD
 # The pcs.copy user function.
 uf = uf_info.add_uf('pcs.copy')
 uf.title = "Copy PCS data from one data pipe to another."
@@ -147,58 +146,6 @@
 uf.menu_text = "cop&y"
 uf.gui_icon = "oxygen.actions.list-add"
 uf.wizard_image = WIZARD_IMAGE_PATH + 'align_tensor.png'
-=======
-# No backend!
-## The pcs.copy user function.
-#uf = uf_info.add_uf('pcs.copy')
-#uf.title = "Copy PCS data from one data pipe to another."
-#uf.title_short = "PCS copying."
-#uf.add_keyarg(
-#    name = "pipe_from",
-#    py_type = "str",
-#    desc_short = "source pipe",
-#    desc = "The name of the pipe to copy the PCS data from.",
-#    wiz_element_type = 'combo',
-#    wiz_combo_iter = pipes.pipe_names,
-#    can_be_none = True
-#)
-#uf.add_keyarg(
-#    name = "pipe_to",
-#    py_type = "str",
-#    desc_short = "destination pipe",
-#    desc = "The name of the pipe to copy the PCS data to.",
-#    wiz_element_type = 'combo',
-#    wiz_combo_iter = pipes.pipe_names,
-#    can_be_none = True
-#)
-#uf.add_keyarg(
-#    name = "align_id",
-#    py_type = "str",
-#    desc_short = "alignment ID string",
-#    desc = "The alignment ID string.",
-#    wiz_element_type = 'combo',
-#    wiz_combo_iter = align_tensor.get_align_ids,
-#    wiz_read_only = True,
-#    can_be_none = True
-#)
-## Description.
-#uf.desc.append(Desc_container())
-#uf.desc[-1].add_paragraph("This function will copy PCS data from 'pipe_from' to 'pipe_to'.  If align_id is not given then all PCS data will be copied, otherwise only a specific data set will be.")
-## Prompt examples.
-#uf.desc.append(Desc_container("Prompt examples"))
-#uf.desc[-1].add_paragraph("To copy all PCS data from pipe 'm1' to pipe 'm9', type one of:")
-#uf.desc[-1].add_prompt("relax> pcs.copy('m1', 'm9')")
-#uf.desc[-1].add_prompt("relax> pcs.copy(pipe_from='m1', pipe_to='m9')")
-#uf.desc[-1].add_prompt("relax> pcs.copy('m1', 'm9', None)")
-#uf.desc[-1].add_prompt("relax> pcs.copy(pipe_from='m1', pipe_to='m9', align_id=None)")
-#uf.desc[-1].add_paragraph("To copy only the 'Th' PCS data from 'm3' to 'm6', type one of:")
-#uf.desc[-1].add_prompt("relax> pcs.copy('m3', 'm6', 'Th')")
-#uf.desc[-1].add_prompt("relax> pcs.copy(pipe_from='m3', pipe_to='m6', align_id='Th')")
-#uf.backend = pcs.copy
-#uf.menu_text = "cop&y"
-#uf.gui_icon = "oxygen.actions.list-add"
-#uf.wizard_image = WIZARD_IMAGE_PATH + 'align_tensor.png'
->>>>>>> 0db181ee
 
 
 # The pcs.corr_plot user function.
