###############################################################################
#                                                                             #
# Copyright (C) 2009-2014 Edward d'Auvergne                                   #
#                                                                             #
# This file is part of the program relax (http://www.nmr-relax.com).          #
#                                                                             #
# This program is free software: you can redistribute it and/or modify        #
# it under the terms of the GNU General Public License as published by        #
# the Free Software Foundation, either version 3 of the License, or           #
# (at your option) any later version.                                         #
#                                                                             #
# This program is distributed in the hope that it will be useful,             #
# but WITHOUT ANY WARRANTY; without even the implied warranty of              #
# MERCHANTABILITY or FITNESS FOR A PARTICULAR PURPOSE.  See the               #
# GNU General Public License for more details.                                #
#                                                                             #
# You should have received a copy of the GNU General Public License           #
# along with this program.  If not, see <http://www.gnu.org/licenses/>.       #
#                                                                             #
###############################################################################

# Module docstring.
"""The frame_order user function definitions."""

# relax module imports.
from graphics import WIZARD_IMAGE_PATH
from specific_analyses.frame_order.uf import num_int_pts, pdb_model, pivot, ref_domain, select_model
<<<<<<< HEAD
=======
from specific_analyses.frame_order.variables import MODEL_DOUBLE_ROTOR, MODEL_FREE_ROTOR, MODEL_ISO_CONE, MODEL_ISO_CONE_FREE_ROTOR, MODEL_ISO_CONE_TORSIONLESS, MODEL_PSEUDO_ELLIPSE, MODEL_PSEUDO_ELLIPSE_FREE_ROTOR, MODEL_PSEUDO_ELLIPSE_TORSIONLESS, MODEL_RIGID, MODEL_ROTOR
>>>>>>> a3eff97e
from user_functions.data import Uf_info; uf_info = Uf_info()
from user_functions.objects import Desc_container


# The user function class.
uf_class = uf_info.add_class('frame_order')
uf_class.title = "Class containing the user functions of the Frame Order theories."
uf_class.menu_text = "&frame_order"
uf_class.gui_icon = "relax.frame_order"


# The frame_order.pdb_model user function.
uf = uf_info.add_uf('frame_order.pdb_model')
uf.title = "Create a PDB file representation of the frame order dynamics."
uf.title_short = "Frame order dynamics PDB representation."
uf.add_keyarg(
    name = "ave_pos",
    default = "ave_pos",
    py_type = "str",
    arg_type = "str",
    desc_short = "average structure file root",
    desc = "The file root of the 3D structure PDB file for the molecular structure with the moving domains shifted to the average position.",
    can_be_none = True
)
uf.add_keyarg(
    name = "rep",
    default = "frame_order",
    py_type = "str",
    arg_type = "str",
    desc_short = "PDB representation file root",
    desc = "The file root of the PDB file for the geometric object representation of the frame order dynamics.",
    can_be_none = True
)
uf.add_keyarg(
    name = "dist",
    default = "domain_distribution",
    py_type = "str",
    arg_type = "str",
    desc_short = "distribution file root",
    desc = "The file root of the file which will contain multiple models spanning the full dynamics distribution of the frame order model.",
    can_be_none = True
)
uf.add_keyarg(
    name = "dir",
    py_type = "str",
    arg_type = "dir",
    desc_short = "directory name",
    desc = "The directory where the files are to be located.",
    can_be_none = True
)
uf.add_keyarg(
    name = "compress_type",
    default = 0,
    py_type = "int",
    desc_short = "file compression",
    desc = "The type of compression to use when creating the files.",
    wiz_element_type = "combo",
    wiz_combo_choices = [
        "No compression",
        "bzip2 compression",
        "gzip compression"
    ],
    wiz_combo_data = [
        0,
        1,
        2
    ],
    wiz_read_only = True
)
uf.add_keyarg(
    name = "size",
    default = 30.0,
    py_type = "num",
    desc_short = "geometric object size",
    desc = "The size of the geometric object in Angstroms."
)
uf.add_keyarg(
    name = "inc",
    default = 36,
    py_type = "int",
    desc_short = "increment number",
    desc = "The number of increments used to create the geometric object.",
    wiz_element_type = "spin"
)
uf.add_keyarg(
    name = "force",
    default = False,
    py_type = "bool",
    desc_short = "force flag",
    desc = "A flag which, if set to True, will overwrite the any pre-existing files."
)
# Description.
uf.desc.append(Desc_container())
uf.desc[-1].add_paragraph("This function creates a set of PDB files for representing the frame order cone models.  This includes a file for the average position of the molecule, a file containing a geometric representation of the frame order motions, and a file containing a distribution of structures which sample the motional modes.")
uf.desc[-1].add_paragraph("The three files are specified via the file root whereby the extensions '.pdb', '.pdb.gz', etc. should not be provided.  This is important for the geometric representation whereby different files are created for the positive and negative representations (due to symmetry in the NMR data, these cannot be differentiated), and for the Monte Carlo simulations.  For example if the file root is 'frame_order', the positive and negative representations will be placed in the 'frame_order_pos.pdb.gz' and 'frame_order_neg.pdb.gz' files and the Monte Carlo simulations in the 'frame_order_sim_pos.pdb.gz' and 'frame_order_sim_neg.pdb.gz' files.  For models where there is no difference in representation between the positive and negative directions, the files 'frame_order.pdb.gz' and 'frame_order_sim.pdb.gz' will be produced.")
uf.desc[-1].add_paragraph("There are four different types of residue within the PDB.  The pivot point is represented as as a single carbon atom of the residue 'PIV'.  The cone consists of numerous H atoms of the residue 'CON'.  The cone axis vector is presented as the residue 'AXE' with one carbon atom positioned at the pivot and the other x Angstroms away on the cone axis (set by the geometric object size).  Finally, if Monte Carlo have been performed, there will be multiple 'MCC' residues representing the cone for each simulation, and multiple 'MCA' residues representing the multiple cone axes.")
uf.desc[-1].add_paragraph("To create the diffusion in a cone PDB representation, a uniform distribution of vectors on a sphere is generated using spherical coordinates with the polar angle defined by the cone axis.  By incrementing the polar angle using an arccos distribution, a radial array of vectors representing latitude are created while incrementing the azimuthal angle evenly creates the longitudinal vectors.  These are all placed into the PDB file as H atoms and are all connected using PDB CONECT records.  Each H atom is connected to its two neighbours on the both the longitude and latitude.  This creates a geometric PDB object with longitudinal and latitudinal lines representing the filled cone.")
uf.backend = pdb_model
uf.menu_text = "pdb_&model"
uf.gui_icon = "oxygen.actions.document-save"
uf.wizard_height_desc = 400
uf.wizard_size = (1000, 750)
uf.wizard_image = WIZARD_IMAGE_PATH + 'frame_order.png'


# The frame_order.pivot user function.
uf = uf_info.add_uf('frame_order.pivot')
uf.title = "Set the pivot points for the two body motion in the structural coordinate system."
uf.title_short = "Pivot point setting."
uf.add_keyarg(
    name = "pivot",
    py_type = "num_list",
    dim = 3,
    desc_short = "pivot point",
    desc = "The pivot point for the motion (e.g. the position between the 2 domains in PDB coordinates).",
    can_be_none = True
)
uf.add_keyarg(
    name = "order",
    default = 1,
    min = 1,
    max = 100,
    py_type = "int",
    desc_short = "pivot point number",
    desc = "The ordinal number of the pivot point.  The value of 1 is for the first pivot point, the value of 2 for the second pivot point, and so on.",
    wiz_element_type = "spin"
)
uf.add_keyarg(
    name = "fix",
    py_type = "bool",
    default = False,
    desc_short = "fixed flag",
    desc = "A flag specifying if the pivot point should be fixed during optimisation."
)
# Description.
uf.desc.append(Desc_container())
uf.desc[-1].add_paragraph("This will set the pivot points for the two domain system within the PDB coordinate system.  This is required for interpreting PCS data as well as for the generation of cone or other PDB representations of the domain motions.")
uf.desc[-1].add_paragraph("This user function can also be used to change the optimisation status of an already set pivot point.  By simply providing the fixed flag and not the pivot point values, the pivot can be changed to be either fixed during optimisation or that it will be optimised.")
# Prompt examples.
uf.desc.append(Desc_container("Prompt examples"))
uf.desc[-1].add_paragraph("To set the pivot point, type one of:")
uf.desc[-1].add_prompt("relax> frame_order.pivot([12.067, 14.313, -3.2675])")
uf.desc[-1].add_prompt("relax> frame_order.pivot(pivot=[12.067, 14.313, -3.2675])")
uf.desc[-1].add_paragraph("To change an already set and fixed pivot point so that it can now be optimised, type:")
uf.desc[-1].add_prompt("relax> frame_order.pivot(fix=False)")
uf.backend = pivot
uf.menu_text = "&pivot"
uf.wizard_size = (900, 600)
uf.wizard_image = WIZARD_IMAGE_PATH + 'frame_order.png'


# The frame_order.num_int_pts user function.
uf = uf_info.add_uf('frame_order.num_int_pts')
uf.title = "Set the number of integration points used in the quasi-random Sobol' sequence during optimisation."
uf.title_short = "Number of integration points."
uf.add_keyarg(
    name = "num",
    default = 200000,
    min = 3,
    max = 10000000,
    py_type = "int",
    desc_short = "number of points",
    desc = "The number of integration points to use in the Sobol' sequence during optimisation.",
    wiz_element_type = "spin"
)
# Description.
uf.desc.append(Desc_container())
uf.desc[-1].add_paragraph("This allows the number of integration points used during the Frame Order target function optimisation to be changed from the default.  This is used in the quasi-random Sobol' sequence for the numerical integration.")
uf.backend = num_int_pts
uf.menu_text = "&num_int_pts"
uf.gui_icon = "oxygen.actions.edit-rename"
uf.wizard_size = (900, 500)
uf.wizard_image = WIZARD_IMAGE_PATH + 'frame_order.png'


# The frame_order.ref_domain user function.
uf = uf_info.add_uf('frame_order.ref_domain')
uf.title = "Set the reference domain for the '2-domain' Frame Order theories."
uf.title_short = "Reference domain setting."
uf.add_keyarg(
    name = "ref",
    py_type = "str",
    desc_short = "reference frame",
    desc = "The domain which will act as the frame of reference.  This is only valid for the '2-domain' Frame Order theories."
)
# Description.
uf.desc.append(Desc_container())
uf.desc[-1].add_paragraph("Prior to optimisation of the '2-domain' Frame Order theories, which of the two domains will act as the frame of reference must be specified.  This is important for the attachment of cones to domains, etc.")
# Prompt examples.
uf.desc.append(Desc_container("Prompt examples"))
uf.desc[-1].add_paragraph("To set up the isotropic cone frame order model with 'centre' domain being the frame of reference, type:")
uf.desc[-1].add_prompt("relax> frame_order.ref_domain(ref='centre')")
uf.backend = ref_domain
uf.menu_text = "&ref_domain"
uf.gui_icon = "oxygen.actions.edit-rename"
uf.wizard_image = WIZARD_IMAGE_PATH + 'frame_order.png'


# The frame_order.select_model user function.
uf = uf_info.add_uf('frame_order.select_model')
uf.title = "Select and set up the Frame Order model."
uf.title_short = "Model choice."
uf.add_keyarg(
    name = "model",
    py_type = "str",
    desc_short = "Frame Order model",
    desc = "The name of the preset Frame Order model.",
    wiz_element_type = "combo",
    wiz_combo_choices = [
        "Rigid model",
        "Rotor model",
<<<<<<< HEAD
        "Free rotor isotropic cone",
=======
        "Free rotor model",
>>>>>>> a3eff97e
        "Torsionless isotropic cone",
        "Isotropic cone",
        "Free rotor isotropic cone",
        "Torsionless pseudo-ellipse",
        "Pseudo-ellipse",
        "Free rotor pseudo-ellipse",
        "Double rotor"
    ],
    wiz_combo_data = [
<<<<<<< HEAD
        "free rotor",
        "rigid",
        "rotor",
        "iso cone, free rotor",
        "iso cone, torsionless",
        "iso cone",
        "pseudo-ellipse, free rotor",
        "pseudo-ellipse, torsionless",
        "pseudo-ellipse",
        "double rotor"
=======
        MODEL_RIGID,
        MODEL_ROTOR,
        MODEL_FREE_ROTOR,
        MODEL_ISO_CONE_TORSIONLESS,
        MODEL_ISO_CONE,
        MODEL_ISO_CONE_FREE_ROTOR,
        MODEL_PSEUDO_ELLIPSE_TORSIONLESS,
        MODEL_PSEUDO_ELLIPSE,
        MODEL_PSEUDO_ELLIPSE_FREE_ROTOR,
        MODEL_DOUBLE_ROTOR
>>>>>>> a3eff97e
    ],
    wiz_read_only = True,
)
# Description.
uf.desc.append(Desc_container())
uf.desc[-1].add_paragraph("Prior to optimisation, the Frame Order model should be selected.  These models consist of three parameter categories:")
uf.desc[-1].add_list_element("The average domain position.  This includes the parameters ave_pos_alpha, ave_pos_beta, and ave_pos_gamma.  These Euler angles rotate the tensors from the arbitrary PDB frame of the moving domain to the average domain position.")
uf.desc[-1].add_list_element("The frame order eigenframe.  This includes the parameters eigen_alpha, eigen_beta, and eigen_gamma.  These Euler angles define the major modes of motion.  The cone central axis is defined as the z-axis.  The pseudo-elliptic cone x and y-axes are defined as the x and y-axes of the eigenframe.")
uf.desc[-1].add_list_element("The cone parameters.  These are defined as the tilt-torsion angles cone_theta_x, cone_theta_y, and cone_sigma_max.  The cone_theta_x and cone_theta_y parameters define the two cone opening angles of the pseudo-ellipse.  The amount of domain torsion is defined as the average domain position, plus and minus cone_sigma_max.  The isotropic cones are defined by setting cone_theta_x = cone_theta_y and converting the single parameter into a 2nd rank order parameter.")
uf.desc[-1].add_paragraph("The list of available models are:")
<<<<<<< HEAD
uf.desc[-1].add_item_list_element("'pseudo-ellipse'", "The pseudo-elliptic cone model.  This is the full model consisting of the parameters ave_pos_alpha, ave_pos_beta, ave_pos_gamma, eigen_alpha, eigen_beta, eigen_gamma, cone_theta_x, cone_theta_y, and cone_sigma_max.")
uf.desc[-1].add_item_list_element("'pseudo-ellipse, torsionless'", "The pseudo-elliptic cone with the torsion angle cone_sigma_max set to zero.")
uf.desc[-1].add_item_list_element("'pseudo-ellipse, free rotor'", "The pseudo-elliptic cone with no torsion angle restriction.")
uf.desc[-1].add_item_list_element("'iso cone'", "The isotropic cone model.  The cone is defined by a single order parameter s1 which is related to the single cone opening angle cone_theta_x = cone_theta_y.  Due to rotational symmetry about the cone axis, the average position alpha Euler angle ave_pos_alpha is dropped from the model.  The symmetry also collapses the eigenframe to a single z-axis defined by the parameters axis_theta and axis_phi.")
uf.desc[-1].add_item_list_element("'iso cone, torsionless'", "The isotropic cone model with the torsion angle cone_sigma_max set to zero.")
uf.desc[-1].add_item_list_element("'iso cone, free rotor'", "The isotropic cone model with no torsion angle restriction.")
uf.desc[-1].add_item_list_element("'rotor'", "The only motion is a rotation about the cone axis restricted by the torsion angle cone_sigma_max.")
uf.desc[-1].add_item_list_element("'rigid'", "No domain motions.")
uf.desc[-1].add_item_list_element("'free rotor'", "The only motion is free rotation about the cone axis.")
uf.desc[-1].add_item_list_element("'double rotor'", "Restricted motions about two independent rotor axes.")
=======
uf.desc[-1].add_item_list_element(repr(MODEL_PSEUDO_ELLIPSE), "The pseudo-elliptic cone model.  This is the full model consisting of the parameters ave_pos_alpha, ave_pos_beta, ave_pos_gamma, eigen_alpha, eigen_beta, eigen_gamma, cone_theta_x, cone_theta_y, and cone_sigma_max.")
uf.desc[-1].add_item_list_element(repr(MODEL_PSEUDO_ELLIPSE_TORSIONLESS), "The pseudo-elliptic cone with the torsion angle cone_sigma_max set to zero.")
uf.desc[-1].add_item_list_element(repr(MODEL_PSEUDO_ELLIPSE_FREE_ROTOR), "The pseudo-elliptic cone with no torsion angle restriction.")
uf.desc[-1].add_item_list_element(repr(MODEL_ISO_CONE), "The isotropic cone model.  The cone is defined by a single order parameter s1 which is related to the single cone opening angle cone_theta_x = cone_theta_y.  Due to rotational symmetry about the cone axis, the average position alpha Euler angle ave_pos_alpha is dropped from the model.  The symmetry also collapses the eigenframe to a single z-axis defined by the parameters axis_theta and axis_phi.")
uf.desc[-1].add_item_list_element(repr(MODEL_ISO_CONE_TORSIONLESS), "The isotropic cone model with the torsion angle cone_sigma_max set to zero.")
uf.desc[-1].add_item_list_element(repr(MODEL_ISO_CONE_FREE_ROTOR), "The isotropic cone model with no torsion angle restriction.")
uf.desc[-1].add_item_list_element(repr(MODEL_ROTOR), "The only motion is a rotation about the cone axis restricted by the torsion angle cone_sigma_max.")
uf.desc[-1].add_item_list_element(repr(MODEL_RIGID), "No domain motions.")
uf.desc[-1].add_item_list_element(repr(MODEL_FREE_ROTOR), "The only motion is free rotation about the cone axis.")
uf.desc[-1].add_item_list_element(repr(MODEL_DOUBLE_ROTOR), "Restricted motions about two independent rotor axes.")
>>>>>>> a3eff97e
# Prompt examples.
uf.desc.append(Desc_container("Prompt examples"))
uf.desc[-1].add_paragraph("To select the isotropic cone model, type:")
uf.desc[-1].add_prompt("relax> frame_order.select_model(model='%s')" % MODEL_ISO_CONE)
uf.backend = select_model
uf.menu_text = "&select_model"
uf.gui_icon = "oxygen.actions.list-add"
uf.wizard_height_desc = 560
uf.wizard_size = (1000, 750)
uf.wizard_apply_button = False
uf.wizard_image = WIZARD_IMAGE_PATH + 'frame_order.png'<|MERGE_RESOLUTION|>--- conflicted
+++ resolved
@@ -25,10 +25,7 @@
 # relax module imports.
 from graphics import WIZARD_IMAGE_PATH
 from specific_analyses.frame_order.uf import num_int_pts, pdb_model, pivot, ref_domain, select_model
-<<<<<<< HEAD
-=======
 from specific_analyses.frame_order.variables import MODEL_DOUBLE_ROTOR, MODEL_FREE_ROTOR, MODEL_ISO_CONE, MODEL_ISO_CONE_FREE_ROTOR, MODEL_ISO_CONE_TORSIONLESS, MODEL_PSEUDO_ELLIPSE, MODEL_PSEUDO_ELLIPSE_FREE_ROTOR, MODEL_PSEUDO_ELLIPSE_TORSIONLESS, MODEL_RIGID, MODEL_ROTOR
->>>>>>> a3eff97e
 from user_functions.data import Uf_info; uf_info = Uf_info()
 from user_functions.objects import Desc_container
 
@@ -240,11 +237,7 @@
     wiz_combo_choices = [
         "Rigid model",
         "Rotor model",
-<<<<<<< HEAD
-        "Free rotor isotropic cone",
-=======
         "Free rotor model",
->>>>>>> a3eff97e
         "Torsionless isotropic cone",
         "Isotropic cone",
         "Free rotor isotropic cone",
@@ -254,18 +247,6 @@
         "Double rotor"
     ],
     wiz_combo_data = [
-<<<<<<< HEAD
-        "free rotor",
-        "rigid",
-        "rotor",
-        "iso cone, free rotor",
-        "iso cone, torsionless",
-        "iso cone",
-        "pseudo-ellipse, free rotor",
-        "pseudo-ellipse, torsionless",
-        "pseudo-ellipse",
-        "double rotor"
-=======
         MODEL_RIGID,
         MODEL_ROTOR,
         MODEL_FREE_ROTOR,
@@ -276,7 +257,6 @@
         MODEL_PSEUDO_ELLIPSE,
         MODEL_PSEUDO_ELLIPSE_FREE_ROTOR,
         MODEL_DOUBLE_ROTOR
->>>>>>> a3eff97e
     ],
     wiz_read_only = True,
 )
@@ -287,18 +267,6 @@
 uf.desc[-1].add_list_element("The frame order eigenframe.  This includes the parameters eigen_alpha, eigen_beta, and eigen_gamma.  These Euler angles define the major modes of motion.  The cone central axis is defined as the z-axis.  The pseudo-elliptic cone x and y-axes are defined as the x and y-axes of the eigenframe.")
 uf.desc[-1].add_list_element("The cone parameters.  These are defined as the tilt-torsion angles cone_theta_x, cone_theta_y, and cone_sigma_max.  The cone_theta_x and cone_theta_y parameters define the two cone opening angles of the pseudo-ellipse.  The amount of domain torsion is defined as the average domain position, plus and minus cone_sigma_max.  The isotropic cones are defined by setting cone_theta_x = cone_theta_y and converting the single parameter into a 2nd rank order parameter.")
 uf.desc[-1].add_paragraph("The list of available models are:")
-<<<<<<< HEAD
-uf.desc[-1].add_item_list_element("'pseudo-ellipse'", "The pseudo-elliptic cone model.  This is the full model consisting of the parameters ave_pos_alpha, ave_pos_beta, ave_pos_gamma, eigen_alpha, eigen_beta, eigen_gamma, cone_theta_x, cone_theta_y, and cone_sigma_max.")
-uf.desc[-1].add_item_list_element("'pseudo-ellipse, torsionless'", "The pseudo-elliptic cone with the torsion angle cone_sigma_max set to zero.")
-uf.desc[-1].add_item_list_element("'pseudo-ellipse, free rotor'", "The pseudo-elliptic cone with no torsion angle restriction.")
-uf.desc[-1].add_item_list_element("'iso cone'", "The isotropic cone model.  The cone is defined by a single order parameter s1 which is related to the single cone opening angle cone_theta_x = cone_theta_y.  Due to rotational symmetry about the cone axis, the average position alpha Euler angle ave_pos_alpha is dropped from the model.  The symmetry also collapses the eigenframe to a single z-axis defined by the parameters axis_theta and axis_phi.")
-uf.desc[-1].add_item_list_element("'iso cone, torsionless'", "The isotropic cone model with the torsion angle cone_sigma_max set to zero.")
-uf.desc[-1].add_item_list_element("'iso cone, free rotor'", "The isotropic cone model with no torsion angle restriction.")
-uf.desc[-1].add_item_list_element("'rotor'", "The only motion is a rotation about the cone axis restricted by the torsion angle cone_sigma_max.")
-uf.desc[-1].add_item_list_element("'rigid'", "No domain motions.")
-uf.desc[-1].add_item_list_element("'free rotor'", "The only motion is free rotation about the cone axis.")
-uf.desc[-1].add_item_list_element("'double rotor'", "Restricted motions about two independent rotor axes.")
-=======
 uf.desc[-1].add_item_list_element(repr(MODEL_PSEUDO_ELLIPSE), "The pseudo-elliptic cone model.  This is the full model consisting of the parameters ave_pos_alpha, ave_pos_beta, ave_pos_gamma, eigen_alpha, eigen_beta, eigen_gamma, cone_theta_x, cone_theta_y, and cone_sigma_max.")
 uf.desc[-1].add_item_list_element(repr(MODEL_PSEUDO_ELLIPSE_TORSIONLESS), "The pseudo-elliptic cone with the torsion angle cone_sigma_max set to zero.")
 uf.desc[-1].add_item_list_element(repr(MODEL_PSEUDO_ELLIPSE_FREE_ROTOR), "The pseudo-elliptic cone with no torsion angle restriction.")
@@ -309,7 +277,6 @@
 uf.desc[-1].add_item_list_element(repr(MODEL_RIGID), "No domain motions.")
 uf.desc[-1].add_item_list_element(repr(MODEL_FREE_ROTOR), "The only motion is free rotation about the cone axis.")
 uf.desc[-1].add_item_list_element(repr(MODEL_DOUBLE_ROTOR), "Restricted motions about two independent rotor axes.")
->>>>>>> a3eff97e
 # Prompt examples.
 uf.desc.append(Desc_container("Prompt examples"))
 uf.desc[-1].add_paragraph("To select the isotropic cone model, type:")
