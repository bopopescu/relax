###############################################################################
#                                                                             #
# Copyright (C) 2009-2014 Edward d'Auvergne                                   #
#                                                                             #
# This file is part of the program relax (http://www.nmr-relax.com).          #
#                                                                             #
# This program is free software: you can redistribute it and/or modify        #
# it under the terms of the GNU General Public License as published by        #
# the Free Software Foundation, either version 3 of the License, or           #
# (at your option) any later version.                                         #
#                                                                             #
# This program is distributed in the hope that it will be useful,             #
# but WITHOUT ANY WARRANTY; without even the implied warranty of              #
# MERCHANTABILITY or FITNESS FOR A PARTICULAR PURPOSE.  See the               #
# GNU General Public License for more details.                                #
#                                                                             #
# You should have received a copy of the GNU General Public License           #
# along with this program.  If not, see <http://www.gnu.org/licenses/>.       #
#                                                                             #
###############################################################################

# Module docstring.
"""The frame_order user function definitions."""

<<<<<<< HEAD
# relax module imports.
from graphics import WIZARD_IMAGE_PATH
from specific_analyses.frame_order.optimisation import count_sobol_points
from specific_analyses.frame_order.uf import sobol_setup, pdb_model, permute_axes, pivot, ref_domain, select_model
=======
# Python module imports.
import dep_check
if dep_check.wx_module:
    from wx import FD_OPEN, FD_SAVE
else:
    FD_OPEN = -1
    FD_SAVE = -1

# relax module imports.
from graphics import WIZARD_IMAGE_PATH
from specific_analyses.frame_order.optimisation import count_sobol_points
from specific_analyses.frame_order.uf import sobol_setup, pdb_model, permute_axes, pivot, ref_domain, select_model, simulate
>>>>>>> 312e8194
from specific_analyses.frame_order.variables import MODEL_DOUBLE_ROTOR, MODEL_FREE_ROTOR, MODEL_ISO_CONE, MODEL_ISO_CONE_FREE_ROTOR, MODEL_ISO_CONE_TORSIONLESS, MODEL_PSEUDO_ELLIPSE, MODEL_PSEUDO_ELLIPSE_FREE_ROTOR, MODEL_PSEUDO_ELLIPSE_TORSIONLESS, MODEL_RIGID, MODEL_ROTOR
from user_functions.data import Uf_info; uf_info = Uf_info()
from user_functions.data import Uf_tables; uf_tables = Uf_tables()
from user_functions.objects import Desc_container
<<<<<<< HEAD
=======
from user_functions.wildcards import WILDCARD_RELAX_SAVE
>>>>>>> 312e8194


# The user function class.
uf_class = uf_info.add_class('frame_order')
uf_class.title = "Class containing the user functions of the Frame Order theories."
uf_class.menu_text = "&frame_order"
uf_class.gui_icon = "relax.frame_order"


# The frame_order.count_sobol_points user function.
uf = uf_info.add_uf('frame_order.count_sobol_points')
uf.title = "Count the number of Sobol' points used for the current parameter values."
uf.title_short = "Used Sobol' point count."
# Description.
uf.desc.append(Desc_container())
uf.desc[-1].add_paragraph("This allows the number of Sobol' integration points used during the Frame Order target function optimisation to be counted.  This uses the current parameter values to determine how many are used for the PCS calculation compared to the total number.")
uf.backend = count_sobol_points
uf.menu_text = "&count_sobol_points"
uf.gui_icon = "oxygen.categories.applications-education"
uf.wizard_size = (800, 400)
uf.wizard_image = WIZARD_IMAGE_PATH + 'frame_order.png'


# The frame_order.pdb_model user function.
uf = uf_info.add_uf('frame_order.pdb_model')
uf.title = "Create a PDB file representation of the frame order dynamics."
uf.title_short = "Frame order dynamics PDB representation."
uf.add_keyarg(
    name = "ave_pos",
    default = "ave_pos",
    py_type = "str",
    arg_type = "str",
    desc_short = "average structure file root",
    desc = "The file root of the 3D structure PDB file for the molecular structure with the moving domains shifted to the average position.",
    can_be_none = True
)
uf.add_keyarg(
    name = "rep",
    default = "frame_order",
    py_type = "str",
    arg_type = "str",
    desc_short = "PDB representation file root",
    desc = "The file root of the PDB file for the geometric object representation of the frame order dynamics.",
<<<<<<< HEAD
    can_be_none = True
)
uf.add_keyarg(
    name = "dist",
    default = "domain_distribution",
    py_type = "str",
    arg_type = "str",
    desc_short = "distribution file root",
    desc = "The file root of the file which will contain multiple models spanning the full dynamics distribution of the frame order model.",
=======
>>>>>>> 312e8194
    can_be_none = True
)
uf.add_keyarg(
    name = "dir",
    py_type = "str",
    arg_type = "dir",
    desc_short = "directory name",
    desc = "The directory where the files are to be located.",
    can_be_none = True
)
uf.add_keyarg(
    name = "compress_type",
    default = 0,
    py_type = "int",
    desc_short = "file compression",
    desc = "The type of compression to use when creating the files.",
    wiz_element_type = "combo",
    wiz_combo_choices = [
        "No compression",
        "bzip2 compression",
        "gzip compression"
    ],
    wiz_combo_data = [
        0,
        1,
        2
    ],
    wiz_read_only = True
)
uf.add_keyarg(
    name = "size",
    default = 30.0,
    py_type = "num",
    desc_short = "geometric object size",
    desc = "The size of the geometric object in Angstroms."
)
uf.add_keyarg(
    name = "inc",
    default = 36,
    py_type = "int",
    desc_short = "increment number",
    desc = "The number of increments used to create the geometric object.",
    wiz_element_type = "spin"
)
uf.add_keyarg(
    name = "model",
    default = 1,
    min = 1,
    py_type = "int",
    desc_short = "structural model",
<<<<<<< HEAD
    desc = "Only one model from an analysed ensemble can be used for the PDB representation of the Monte Carlo simulations of the average domain position, as these consists of one model per simulation, and also for the distribution of structures.",
=======
    desc = "Only one model from an analysed ensemble can be used for the PDB representation of the Monte Carlo simulations of the average domain position, as these consists of one model per simulation.",
>>>>>>> 312e8194
    wiz_element_type = "spin"
)
uf.add_keyarg(
    name = "force",
    default = False,
    py_type = "bool",
    desc_short = "force flag",
    desc = "A flag which, if set to True, will overwrite the any pre-existing files."
)
# Description.
uf.desc.append(Desc_container())
<<<<<<< HEAD
uf.desc[-1].add_paragraph("This function creates a set of PDB files for representing the frame order cone models.  This includes a file for the average position of the molecule, a file containing a geometric representation of the frame order motions, and a file containing a distribution of structures which sample the motional modes.")
uf.desc[-1].add_paragraph("The three files are specified via the file root whereby the extensions '.pdb', '.pdb.gz', etc. should not be provided.  This is important for the geometric representation whereby different files are created for the positive and negative representations (due to symmetry in the NMR data, these cannot be differentiated), and for the Monte Carlo simulations.  For example if the file root is 'frame_order', the positive and negative representations will be placed in the 'frame_order_pos.pdb.gz' and 'frame_order_neg.pdb.gz' files and the Monte Carlo simulations in the 'frame_order_sim_pos.pdb.gz' and 'frame_order_sim_neg.pdb.gz' files.  For models where there is no difference in representation between the positive and negative directions, the files 'frame_order.pdb.gz' and 'frame_order_sim.pdb.gz' will be produced.")
uf.desc[-1].add_paragraph("There are four different types of residue within the PDB.  The pivot point is represented as as a single carbon atom of the residue 'PIV'.  The cone consists of numerous H atoms of the residue 'CON'.  The cone axis vector is presented as the residue 'AXE' with one carbon atom positioned at the pivot and the other x Angstroms away on the cone axis (set by the geometric object size).  Finally, if Monte Carlo have been performed, there will be multiple 'MCC' residues representing the cone for each simulation, and multiple 'MCA' residues representing the multiple cone axes.")
uf.desc[-1].add_paragraph("To create the diffusion in a cone PDB representation, a uniform distribution of vectors on a sphere is generated using spherical coordinates with the polar angle defined by the cone axis.  By incrementing the polar angle using an arccos distribution, a radial array of vectors representing latitude are created while incrementing the azimuthal angle evenly creates the longitudinal vectors.  These are all placed into the PDB file as H atoms and are all connected using PDB CONECT records.  Each H atom is connected to its two neighbours on the both the longitude and latitude.  This creates a geometric PDB object with longitudinal and latitudinal lines representing the filled cone.")
uf.desc[-1].add_paragraph("The PDB representation of the Monte Carlo simulations consists of one model per simulation.  And the distribution of structures consists of one model per motional simulation step.  Therefore if an ensemble of structures has been analysed ,only one model from the ensemble can be used for either representation.  This defaults to model number 1, but this can be changed.")
=======
uf.desc[-1].add_paragraph("This function creates a set of PDB files for representing the frame order cone models.  This includes a file for the average position of the molecule and a file containing a geometric representation of the frame order motions.")
uf.desc[-1].add_paragraph("The three files are specified via the file root whereby the extensions '.pdb', '.pdb.gz', etc. should not be provided.  This is important for the geometric representation whereby different files are created for the positive and negative representations (due to symmetry in the NMR data, these cannot be differentiated), and for the Monte Carlo simulations.  For example if the file root is 'frame_order', the positive and negative representations will be placed in the 'frame_order_pos.pdb.gz' and 'frame_order_neg.pdb.gz' files and the Monte Carlo simulations in the 'frame_order_sim_pos.pdb.gz' and 'frame_order_sim_neg.pdb.gz' files.  For models where there is no difference in representation between the positive and negative directions, the files 'frame_order.pdb.gz' and 'frame_order_sim.pdb.gz' will be produced.")
uf.desc[-1].add_paragraph("There are four different types of residue within the PDB.  The pivot point is represented as as a single carbon atom of the residue 'PIV'.  The cone consists of numerous H atoms of the residue 'CON'.  The cone axis vector is presented as the residue 'AXE' with one carbon atom positioned at the pivot and the other x Angstroms away on the cone axis (set by the geometric object size).  Finally, if Monte Carlo have been performed, there will be multiple 'MCC' residues representing the cone for each simulation, and multiple 'MCA' residues representing the multiple cone axes.")
uf.desc[-1].add_paragraph("To create the diffusion in a cone PDB representation, a uniform distribution of vectors on a sphere is generated using spherical coordinates with the polar angle defined by the cone axis.  By incrementing the polar angle using an arccos distribution, a radial array of vectors representing latitude are created while incrementing the azimuthal angle evenly creates the longitudinal vectors.  These are all placed into the PDB file as H atoms and are all connected using PDB CONECT records.  Each H atom is connected to its two neighbours on the both the longitude and latitude.  This creates a geometric PDB object with longitudinal and latitudinal lines representing the filled cone.")
uf.desc[-1].add_paragraph("The PDB representation of the Monte Carlo simulations consists of one model per simulation.  Therefore if an ensemble of structures has been analysed, only one model from the ensemble can be used for the representation.  This defaults to model number 1, but this can be changed.")
>>>>>>> 312e8194
uf.backend = pdb_model
uf.menu_text = "pdb_&model"
uf.gui_icon = "oxygen.actions.document-save"
uf.wizard_height_desc = 370
uf.wizard_size = (1000, 750)
uf.wizard_image = WIZARD_IMAGE_PATH + 'frame_order.png'


# The frame_order.permute_axes user function.
uf = uf_info.add_uf('frame_order.permute_axes')
uf.title = "Permute the axes of the motional eigenframe to switch between local minima."
uf.title_short = "Eigenframe axis permutation."
uf.add_keyarg(
    name = "permutation",
    default = "A",
    py_type = "str",
    desc_short = "permutation",
    desc = "Which of the two permutations 'A' or 'B' to create.  Three permutations are possible, and 'A' and 'B' select those which are not the starting combination.",
    wiz_element_type = "combo",
    wiz_combo_choices = [
        "A",
        "B"
    ],
    wiz_read_only = True
)
# Description.
uf.desc.append(Desc_container())
uf.desc[-1].add_paragraph("The pseudo-elliptic frame order models consist of multiple solutions as the optimisation space contains multiple local minima.  Because of the constraint cone_theta_x <= cone_theta_y, there are exactly three local minima (out of 6 possible permutations).  These correspond to permutations of the motional system - the eigenframe x, y and z-axes as well as the cone opening angles cone_theta_x, cone_theta_y, and cone_sigma_max associated with these axes.  But as the mechanics of the cone angles is not identical to that of the torsion angle, only one of the three local minima is the global minimum.")
uf.desc[-1].add_paragraph("When optimising the pseudo-elliptic models, specifically the '%s' and '%s' model, any of the three local minima can be found.  Convergence to the global minimum is not guaranteed.  Therefore this user function can be used to permute the motional system to jump from one local minimum to the other.  Optimisation will be required as the permuted parameters will not be exactly at the minimum." % (MODEL_PSEUDO_ELLIPSE, MODEL_PSEUDO_ELLIPSE_TORSIONLESS))
table = uf_tables.add_table(label="table: frame_order.permute_axes combinations", caption="The motional eigenframe permutations for the frame_order.permute_axes user function.", caption_short="The permutations for the frame_order.permute_axes user function.")
table.add_headings(["Permutation ",  "Axis inversion", "If x < y < z", "If x < z < y", "If z < x < y"])
table.add_row([     "[x', y', z']", "      z        ", "    Self    ", "    Self    ", "    Self    "])
table.add_row([     "[x', z', y']", "     -z        ", "     A      ", "     A      ", "     x      "])
table.add_row([     "[y', x', z']", "     -z        ", "     x      ", "     x      ", "     x      "])
table.add_row([     "[y', z', x']", "      z        ", "     B      ", "     x      ", "     x      "])
table.add_row([     "[z', x', y']", "      z        ", "     x      ", "     x      ", "     A      "])
table.add_row([     "[z', y', x']", "     -z        ", "     x      ", "     B      ", "     B      "])
uf.desc[-1].add_table(table.label)
# Prompt examples.
uf.desc.append(Desc_container("Prompt examples"))
uf.desc[-1].add_paragraph("For combination 'A', simply type:")
uf.desc[-1].add_prompt("relax> frame_order.permute_axes('A')")
uf.backend = permute_axes
uf.menu_text = "per&mute_axes"
uf.wizard_height_desc = 550
uf.wizard_size = (1000, 750)
uf.wizard_image = WIZARD_IMAGE_PATH + 'frame_order.png'


# The frame_order.permute_axes user function.
uf = uf_info.add_uf('frame_order.permute_axes')
uf.title = "Permute the axes of the motional eigenframe to switch between local minima."
uf.title_short = "Eigenframe axis permutation."
uf.add_keyarg(
    name = "permutation",
    default = "A",
    py_type = "str",
    desc_short = "permutation",
    desc = "Which of the two permutations 'A' or 'B' to create.  Three permutations are possible, and 'A' and 'B' select those which are not the starting combination.",
    wiz_element_type = "combo",
    wiz_combo_choices = [
        "A",
        "B"
    ],
    wiz_read_only = True
)
# Description.
uf.desc.append(Desc_container())
uf.desc[-1].add_paragraph("The pseudo-elliptic frame order models consist of multiple solutions as the optimisation space contains multiple local minima.  Because of the constraint cone_theta_x <= cone_theta_y, there are exactly three local minima (out of 6 possible permutations).  These correspond to permutations of the motional system - the eigenframe x, y and z-axes as well as the cone opening angles cone_theta_x, cone_theta_y, and cone_sigma_max associated with these axes.  But as the mechanics of the cone angles is not identical to that of the torsion angle, only one of the three local minima is the global minimum.")
uf.desc[-1].add_paragraph("When optimising the pseudo-elliptic models, specifically the '%s' and '%s' model, any of the three local minima can be found.  Convergence to the global minimum is not guaranteed.  Therefore this user function can be used to permute the motional system to jump from one local minimum to the other.  Optimisation will be required as the permuted parameters will not be exactly at the minimum." % (MODEL_PSEUDO_ELLIPSE, MODEL_PSEUDO_ELLIPSE_TORSIONLESS))
table = uf_tables.add_table(label="table: frame_order.permute_axes combinations", caption="The motional eigenframe permutations for the frame_order.permute_axes user function.", caption_short="The permutations for the frame_order.permute_axes user function.")
table.add_headings(["Permutation ",  "Axis inversion", "If x < y < z", "If x < z < y", "If z < x < y"])
table.add_row([     "[x', y', z']", "      z        ", "    Self    ", "    Self    ", "    Self    "])
table.add_row([     "[x', z', y']", "     -z        ", "     A      ", "     A      ", "     x      "])
table.add_row([     "[y', x', z']", "     -z        ", "     x      ", "     x      ", "     x      "])
table.add_row([     "[y', z', x']", "      z        ", "     B      ", "     x      ", "     x      "])
table.add_row([     "[z', x', y']", "      z        ", "     x      ", "     x      ", "     A      "])
table.add_row([     "[z', y', x']", "     -z        ", "     x      ", "     B      ", "     B      "])
uf.desc[-1].add_table(table.label)
# Prompt examples.
uf.desc.append(Desc_container("Prompt examples"))
uf.desc[-1].add_paragraph("For combination 'A', simply type:")
uf.desc[-1].add_prompt("relax> frame_order.permute_axes('A')")
uf.backend = permute_axes
uf.menu_text = "per&mute_axes"
uf.wizard_height_desc = 550
uf.wizard_size = (1000, 750)
uf.wizard_image = WIZARD_IMAGE_PATH + 'frame_order.png'


# The frame_order.pivot user function.
uf = uf_info.add_uf('frame_order.pivot')
uf.title = "Set the pivot points for the two body motion in the structural coordinate system."
uf.title_short = "Pivot point setting."
uf.add_keyarg(
    name = "pivot",
    py_type = "num_list",
    dim = 3,
    desc_short = "pivot point",
    desc = "The pivot point for the motion (e.g. the position between the 2 domains in PDB coordinates).",
    can_be_none = True
)
uf.add_keyarg(
    name = "order",
    default = 1,
    min = 1,
    max = 100,
    py_type = "int",
    desc_short = "pivot point number",
    desc = "The ordinal number of the pivot point.  The value of 1 is for the first pivot point, the value of 2 for the second pivot point, and so on.",
    wiz_element_type = "spin"
)
uf.add_keyarg(
    name = "fix",
    py_type = "bool",
    default = False,
    desc_short = "fixed flag",
    desc = "A flag specifying if the pivot point should be fixed during optimisation."
)
# Description.
uf.desc.append(Desc_container())
uf.desc[-1].add_paragraph("This will set the pivot points for the two domain system within the PDB coordinate system.  This is required for interpreting PCS data as well as for the generation of cone or other PDB representations of the domain motions.")
uf.desc[-1].add_paragraph("This user function can also be used to change the optimisation status of an already set pivot point.  By simply providing the fixed flag and not the pivot point values, the pivot can be changed to be either fixed during optimisation or that it will be optimised.")
# Prompt examples.
uf.desc.append(Desc_container("Prompt examples"))
uf.desc[-1].add_paragraph("To set the pivot point, type one of:")
uf.desc[-1].add_prompt("relax> frame_order.pivot([12.067, 14.313, -3.2675])")
uf.desc[-1].add_prompt("relax> frame_order.pivot(pivot=[12.067, 14.313, -3.2675])")
uf.desc[-1].add_paragraph("To change an already set and fixed pivot point so that it can now be optimised, type:")
uf.desc[-1].add_prompt("relax> frame_order.pivot(fix=False)")
uf.backend = pivot
uf.menu_text = "&pivot"
uf.wizard_size = (900, 600)
uf.wizard_image = WIZARD_IMAGE_PATH + 'frame_order.png'


# The frame_order.ref_domain user function.
uf = uf_info.add_uf('frame_order.ref_domain')
uf.title = "Set the reference domain for the '2-domain' Frame Order theories."
uf.title_short = "Reference domain setting."
uf.add_keyarg(
    name = "ref",
    py_type = "str",
    desc_short = "reference frame",
    desc = "The domain which will act as the frame of reference.  This is only valid for the '2-domain' Frame Order theories."
)
# Description.
uf.desc.append(Desc_container())
uf.desc[-1].add_paragraph("Prior to optimisation of the '2-domain' Frame Order theories, which of the two domains will act as the frame of reference must be specified.  This is important for the attachment of cones to domains, etc.")
# Prompt examples.
uf.desc.append(Desc_container("Prompt examples"))
uf.desc[-1].add_paragraph("To set up the isotropic cone frame order model with 'centre' domain being the frame of reference, type:")
uf.desc[-1].add_prompt("relax> frame_order.ref_domain(ref='centre')")
uf.backend = ref_domain
uf.menu_text = "&ref_domain"
uf.gui_icon = "oxygen.actions.edit-rename"
uf.wizard_image = WIZARD_IMAGE_PATH + 'frame_order.png'


# The frame_order.select_model user function.
uf = uf_info.add_uf('frame_order.select_model')
uf.title = "Select and set up the Frame Order model."
uf.title_short = "Model choice."
uf.add_keyarg(
    name = "model",
    py_type = "str",
    desc_short = "Frame Order model",
    desc = "The name of the preset Frame Order model.",
    wiz_element_type = "combo",
    wiz_combo_choices = [
        "Rigid model",
        "Rotor model",
        "Free rotor model",
        "Torsionless isotropic cone",
        "Isotropic cone",
        "Free rotor isotropic cone",
        "Torsionless pseudo-ellipse",
        "Pseudo-ellipse",
        "Free rotor pseudo-ellipse",
        "Double rotor"
    ],
    wiz_combo_data = [
        MODEL_RIGID,
        MODEL_ROTOR,
        MODEL_FREE_ROTOR,
        MODEL_ISO_CONE_TORSIONLESS,
        MODEL_ISO_CONE,
        MODEL_ISO_CONE_FREE_ROTOR,
        MODEL_PSEUDO_ELLIPSE_TORSIONLESS,
        MODEL_PSEUDO_ELLIPSE,
        MODEL_PSEUDO_ELLIPSE_FREE_ROTOR,
        MODEL_DOUBLE_ROTOR
    ],
    wiz_read_only = True,
)
# Description.
uf.desc.append(Desc_container())
uf.desc[-1].add_paragraph("Prior to optimisation, the Frame Order model should be selected.  These models consist of three parameter categories:")
uf.desc[-1].add_list_element("The average domain position.  This includes the parameters ave_pos_alpha, ave_pos_beta, and ave_pos_gamma.  These Euler angles rotate the tensors from the arbitrary PDB frame of the moving domain to the average domain position.")
uf.desc[-1].add_list_element("The frame order eigenframe.  This includes the parameters eigen_alpha, eigen_beta, and eigen_gamma.  These Euler angles define the major modes of motion.  The cone central axis is defined as the z-axis.  The pseudo-elliptic cone x and y-axes are defined as the x and y-axes of the eigenframe.")
uf.desc[-1].add_list_element("The cone parameters.  These are defined as the tilt-torsion angles cone_theta_x, cone_theta_y, and cone_sigma_max.  The cone_theta_x and cone_theta_y parameters define the two cone opening angles of the pseudo-ellipse.  The amount of domain torsion is defined as the average domain position, plus and minus cone_sigma_max.  The isotropic cones are defined by setting cone_theta_x = cone_theta_y and converting the single parameter into a 2nd rank order parameter.")
uf.desc[-1].add_paragraph("The list of available models are:")
uf.desc[-1].add_item_list_element(repr(MODEL_PSEUDO_ELLIPSE), "The pseudo-elliptic cone model.  This is the full model consisting of the parameters ave_pos_alpha, ave_pos_beta, ave_pos_gamma, eigen_alpha, eigen_beta, eigen_gamma, cone_theta_x, cone_theta_y, and cone_sigma_max.")
uf.desc[-1].add_item_list_element(repr(MODEL_PSEUDO_ELLIPSE_TORSIONLESS), "The pseudo-elliptic cone with the torsion angle cone_sigma_max set to zero.")
uf.desc[-1].add_item_list_element(repr(MODEL_PSEUDO_ELLIPSE_FREE_ROTOR), "The pseudo-elliptic cone with no torsion angle restriction.")
uf.desc[-1].add_item_list_element(repr(MODEL_ISO_CONE), "The isotropic cone model.  The cone is defined by a single order parameter s1 which is related to the single cone opening angle cone_theta_x = cone_theta_y.  Due to rotational symmetry about the cone axis, the average position alpha Euler angle ave_pos_alpha is dropped from the model.  The symmetry also collapses the eigenframe to a single z-axis defined by the parameters axis_theta and axis_phi.")
uf.desc[-1].add_item_list_element(repr(MODEL_ISO_CONE_TORSIONLESS), "The isotropic cone model with the torsion angle cone_sigma_max set to zero.")
uf.desc[-1].add_item_list_element(repr(MODEL_ISO_CONE_FREE_ROTOR), "The isotropic cone model with no torsion angle restriction.")
uf.desc[-1].add_item_list_element(repr(MODEL_ROTOR), "The only motion is a rotation about the cone axis restricted by the torsion angle cone_sigma_max.")
uf.desc[-1].add_item_list_element(repr(MODEL_RIGID), "No domain motions.")
uf.desc[-1].add_item_list_element(repr(MODEL_FREE_ROTOR), "The only motion is free rotation about the cone axis.")
uf.desc[-1].add_item_list_element(repr(MODEL_DOUBLE_ROTOR), "Restricted motions about two independent rotor axes.")
# Prompt examples.
uf.desc.append(Desc_container("Prompt examples"))
uf.desc[-1].add_paragraph("To select the isotropic cone model, type:")
uf.desc[-1].add_prompt("relax> frame_order.select_model(model='%s')" % MODEL_ISO_CONE)
uf.backend = select_model
uf.menu_text = "&select_model"
uf.gui_icon = "oxygen.actions.list-add"
uf.wizard_height_desc = 560
uf.wizard_size = (1000, 750)
uf.wizard_apply_button = False
uf.wizard_image = WIZARD_IMAGE_PATH + 'frame_order.png'


<<<<<<< HEAD
=======
# The frame_order.simulate user function.
uf = uf_info.add_uf('frame_order.simulate')
uf.title = "Pseudo-Brownian dynamics simulation of the frame order motions."
uf.title_short = "Frame order pseudo-Brownian dynamics simulation."
uf.add_keyarg(
    name = "file",
    default = "simulation.pdb",
    py_type = "str",
    arg_type = "file sel",
    desc_short = "simulation file",
    desc = "The PDB file for storing the frame order pseudo-Brownian dynamics simulation.  The compression is determined automatically by the file extensions '*.pdb', '*.pdb.gz', and '*.pdb.bz2'.",
    wiz_filesel_wildcard = WILDCARD_RELAX_SAVE,
    wiz_filesel_style = FD_OPEN,
    wiz_filesel_preview = False
)
uf.add_keyarg(
    name = "dir",
    py_type = "str",
    arg_type = "dir",
    desc_short = "directory name",
    desc = "The directory where the files are to be located.",
    can_be_none = True
)
uf.add_keyarg(
    name = "step_size",
    default = 2.0,
    py_type = "float",
    desc_short = "angle of rotation",
    desc = "The rotation will be of a random direction but with this fixed angle.  The value is in degrees."
)
uf.add_keyarg(
    name = "snapshot",
    default = 10,
    min = 1,
    max = 1000000,
    py_type = "int",
    desc_short = "number of steps per snapshot",
    desc = "The number of steps in the simulation when snapshots will be taken."
)
uf.add_keyarg(
    name = "total",
    default = 1000,
    min = 1,
    max = 1000000,
    py_type = "int",
    desc_short = "total number of snapshots",
    desc = "The total number of snapshots to take before stopping the simulation.",
    wiz_element_type = "spin"
)
uf.add_keyarg(
    name = "model",
    default = 1,
    min = 1,
    py_type = "int",
    desc_short = "original structural model",
    desc = "Only one model from an analysed ensemble of structures can be used for the pseudo-Brownian simulation, as the simulation and corresponding PDB file consists of one model per simulation.",
    wiz_element_type = "spin"
)
uf.add_keyarg(
    name = "force",
    default = False,
    py_type = "bool",
    desc_short = "force flag",
    desc = "A flag which, if set to True, will overwrite the any pre-existing file."
)
# Description.
uf.desc.append(Desc_container())
uf.desc[-1].add_paragraph("To visualise the frame order motions, this user function performs a type of simulation whereby structures are randomly rotated by a fixed angle within the bounds of the uniform distribution of the frame order model.  This can be thought of as a pseudo-Brownian dynamics simulation.  It is in no way a real molecular or Brownian dynamics simulation.")
uf.desc[-1].add_paragraph("Note that the RDC and PCS data does not contain information about all parts of the real distribution of structures.  Therefore the snapshots in this simulation only represent the components of the distribution present in the data, as modelled by the frame order models.")
uf.desc[-1].add_paragraph("The simulation algorithm is as follows.  The current state is initially defined as the identity matrix I.  The maximum opening angle theta or the torsion angle sigma are defined by the parameter values of the frame order model.  The algorithm for one step of the simulation is:")
uf.desc[-1].add_item_list_element("1", "Generate a random vector in 3D.")
uf.desc[-1].add_item_list_element("2", "Construct a rotation matrix from the random vector and the fixed rotation angle.")
uf.desc[-1].add_item_list_element("3", "Pre-multiply the current state by the rotation matrix.")
uf.desc[-1].add_item_list_element("4", "Decompose the new state into the torsion-tilt angles.")
uf.desc[-1].add_item_list_element("5", "If theta or sigma are greater than model parameter values, set them to these maximum values.")
uf.desc[-1].add_item_list_element("6", "Back convert the modified torsion-tilt angles to a rotation matrix - this is the current state.")
uf.desc[-1].add_item_list_element("7", "Store a snapshot if the correct number of iterations has been reached.  This consists of rotating a new model about the pivot(s), as defined by the frame order model.")
uf.desc[-1].add_item_list_element("8", "Terminate the loop if the maximum number of snapshots has been reached.")
uf.desc[-1].add_paragraph("The setting of the steps outside of the distribution to the maximum parameter values is specifically to allow for models with parameter values close to zero.  Without this, the simulation would take a huge amount of time to complete.")
uf.desc[-1].add_paragraph("As the simulation consists of one model per snapshot, if an ensemble of structures has been analysed, only one model from the ensemble can be used for the representation.  This defaults to model number 1, but this can be changed.")
uf.backend = simulate
uf.menu_text = "simula&te"
uf.gui_icon = "oxygen.actions.document-save"
uf.wizard_height_desc = 420
uf.wizard_size = (1000, 750)
uf.wizard_image = WIZARD_IMAGE_PATH + 'frame_order.png'


>>>>>>> 312e8194
# The frame_order.sobol_setup user function.
uf = uf_info.add_uf('frame_order.sobol_setup')
uf.title = "Set up the quasi-random Sobol' sequence points for numerical PCS integration."
uf.title_short = "Set up the quasi-random Sobol' sequence."
uf.add_keyarg(
    name = "max_num",
    default = 200,
    min = 3,
    max = 10000000,
    py_type = "int",
    desc_short = "maximum number of Sobol' points",
    desc = "The maximum number of integration points to use in the Sobol' sequence during optimisation.  This can be considered as the number of molecular structures in an ensemble used form a uniform distribution of the dynamics.",
    wiz_element_type = "spin"
)
uf.add_keyarg(
    name = "oversample",
    default = 1,
    min = 1,
    max = 100000,
    py_type = "int",
    desc_short = "oversampling factor",
    desc = "The generation of the Sobol' sequence oversamples as N * Ov * 10**M, where N is the maximum number of points, Ov is the oversamling value, and M is the number of dimensions or torsion-tilt angles used in the system.",
    wiz_element_type = "spin"
)
# Description.
uf.desc.append(Desc_container())
uf.desc[-1].add_paragraph("This allows the maximum number of integration points N used during the frame order target function optimisation to be specified.  This is used in the quasi-random Sobol' sequence for the numerical integration of the PCS.  The formula used to find the total number of Sobol' points is:")
uf.desc[-1].add_verbatim("""
    total_num = N * Ov * 10**M,
""")
uf.desc[-1].add_paragraph("where:")
uf.desc[-1].add_list_element("N is the maximum number of Sobol' integration points,")
uf.desc[-1].add_list_element("Ov is the oversampling factor.")
uf.desc[-1].add_list_element("M is the number of dimensions or torsion-tilt angles used in the system.")
uf.desc[-1].add_paragraph("The aim of the oversampling is to try to reach the maximum number of points.  However if the system is not very dynamic, the maximum number of points may not be reached.  In this case, simply increase the oversampling factor.  The algorithm used for uniformly sampling the motional space is:")
uf.desc[-1].add_list_element("Generate the Sobol' sequence for the total number of points.")
uf.desc[-1].add_list_element("Convert all points to the torsion-tilt angle system.")
uf.desc[-1].add_list_element("Skip all Sobol' points with angles greater than the current parameter values.")
uf.desc[-1].add_list_element("Terminate the loop over the Sobol' points once the maximum number of points has been reached.")
uf.backend = sobol_setup
uf.menu_text = "&sobol_setup"
uf.gui_icon = "oxygen.actions.edit-rename"
uf.wizard_height_desc = 500
uf.wizard_size = (1000, 700)
uf.wizard_image = WIZARD_IMAGE_PATH + 'frame_order.png'<|MERGE_RESOLUTION|>--- conflicted
+++ resolved
@@ -22,12 +22,6 @@
 # Module docstring.
 """The frame_order user function definitions."""
 
-<<<<<<< HEAD
-# relax module imports.
-from graphics import WIZARD_IMAGE_PATH
-from specific_analyses.frame_order.optimisation import count_sobol_points
-from specific_analyses.frame_order.uf import sobol_setup, pdb_model, permute_axes, pivot, ref_domain, select_model
-=======
 # Python module imports.
 import dep_check
 if dep_check.wx_module:
@@ -40,15 +34,11 @@
 from graphics import WIZARD_IMAGE_PATH
 from specific_analyses.frame_order.optimisation import count_sobol_points
 from specific_analyses.frame_order.uf import sobol_setup, pdb_model, permute_axes, pivot, ref_domain, select_model, simulate
->>>>>>> 312e8194
 from specific_analyses.frame_order.variables import MODEL_DOUBLE_ROTOR, MODEL_FREE_ROTOR, MODEL_ISO_CONE, MODEL_ISO_CONE_FREE_ROTOR, MODEL_ISO_CONE_TORSIONLESS, MODEL_PSEUDO_ELLIPSE, MODEL_PSEUDO_ELLIPSE_FREE_ROTOR, MODEL_PSEUDO_ELLIPSE_TORSIONLESS, MODEL_RIGID, MODEL_ROTOR
 from user_functions.data import Uf_info; uf_info = Uf_info()
 from user_functions.data import Uf_tables; uf_tables = Uf_tables()
 from user_functions.objects import Desc_container
-<<<<<<< HEAD
-=======
 from user_functions.wildcards import WILDCARD_RELAX_SAVE
->>>>>>> 312e8194
 
 
 # The user function class.
@@ -92,18 +82,6 @@
     arg_type = "str",
     desc_short = "PDB representation file root",
     desc = "The file root of the PDB file for the geometric object representation of the frame order dynamics.",
-<<<<<<< HEAD
-    can_be_none = True
-)
-uf.add_keyarg(
-    name = "dist",
-    default = "domain_distribution",
-    py_type = "str",
-    arg_type = "str",
-    desc_short = "distribution file root",
-    desc = "The file root of the file which will contain multiple models spanning the full dynamics distribution of the frame order model.",
-=======
->>>>>>> 312e8194
     can_be_none = True
 )
 uf.add_keyarg(
@@ -154,11 +132,7 @@
     min = 1,
     py_type = "int",
     desc_short = "structural model",
-<<<<<<< HEAD
-    desc = "Only one model from an analysed ensemble can be used for the PDB representation of the Monte Carlo simulations of the average domain position, as these consists of one model per simulation, and also for the distribution of structures.",
-=======
     desc = "Only one model from an analysed ensemble can be used for the PDB representation of the Monte Carlo simulations of the average domain position, as these consists of one model per simulation.",
->>>>>>> 312e8194
     wiz_element_type = "spin"
 )
 uf.add_keyarg(
@@ -170,64 +144,15 @@
 )
 # Description.
 uf.desc.append(Desc_container())
-<<<<<<< HEAD
-uf.desc[-1].add_paragraph("This function creates a set of PDB files for representing the frame order cone models.  This includes a file for the average position of the molecule, a file containing a geometric representation of the frame order motions, and a file containing a distribution of structures which sample the motional modes.")
-uf.desc[-1].add_paragraph("The three files are specified via the file root whereby the extensions '.pdb', '.pdb.gz', etc. should not be provided.  This is important for the geometric representation whereby different files are created for the positive and negative representations (due to symmetry in the NMR data, these cannot be differentiated), and for the Monte Carlo simulations.  For example if the file root is 'frame_order', the positive and negative representations will be placed in the 'frame_order_pos.pdb.gz' and 'frame_order_neg.pdb.gz' files and the Monte Carlo simulations in the 'frame_order_sim_pos.pdb.gz' and 'frame_order_sim_neg.pdb.gz' files.  For models where there is no difference in representation between the positive and negative directions, the files 'frame_order.pdb.gz' and 'frame_order_sim.pdb.gz' will be produced.")
-uf.desc[-1].add_paragraph("There are four different types of residue within the PDB.  The pivot point is represented as as a single carbon atom of the residue 'PIV'.  The cone consists of numerous H atoms of the residue 'CON'.  The cone axis vector is presented as the residue 'AXE' with one carbon atom positioned at the pivot and the other x Angstroms away on the cone axis (set by the geometric object size).  Finally, if Monte Carlo have been performed, there will be multiple 'MCC' residues representing the cone for each simulation, and multiple 'MCA' residues representing the multiple cone axes.")
-uf.desc[-1].add_paragraph("To create the diffusion in a cone PDB representation, a uniform distribution of vectors on a sphere is generated using spherical coordinates with the polar angle defined by the cone axis.  By incrementing the polar angle using an arccos distribution, a radial array of vectors representing latitude are created while incrementing the azimuthal angle evenly creates the longitudinal vectors.  These are all placed into the PDB file as H atoms and are all connected using PDB CONECT records.  Each H atom is connected to its two neighbours on the both the longitude and latitude.  This creates a geometric PDB object with longitudinal and latitudinal lines representing the filled cone.")
-uf.desc[-1].add_paragraph("The PDB representation of the Monte Carlo simulations consists of one model per simulation.  And the distribution of structures consists of one model per motional simulation step.  Therefore if an ensemble of structures has been analysed ,only one model from the ensemble can be used for either representation.  This defaults to model number 1, but this can be changed.")
-=======
 uf.desc[-1].add_paragraph("This function creates a set of PDB files for representing the frame order cone models.  This includes a file for the average position of the molecule and a file containing a geometric representation of the frame order motions.")
 uf.desc[-1].add_paragraph("The three files are specified via the file root whereby the extensions '.pdb', '.pdb.gz', etc. should not be provided.  This is important for the geometric representation whereby different files are created for the positive and negative representations (due to symmetry in the NMR data, these cannot be differentiated), and for the Monte Carlo simulations.  For example if the file root is 'frame_order', the positive and negative representations will be placed in the 'frame_order_pos.pdb.gz' and 'frame_order_neg.pdb.gz' files and the Monte Carlo simulations in the 'frame_order_sim_pos.pdb.gz' and 'frame_order_sim_neg.pdb.gz' files.  For models where there is no difference in representation between the positive and negative directions, the files 'frame_order.pdb.gz' and 'frame_order_sim.pdb.gz' will be produced.")
 uf.desc[-1].add_paragraph("There are four different types of residue within the PDB.  The pivot point is represented as as a single carbon atom of the residue 'PIV'.  The cone consists of numerous H atoms of the residue 'CON'.  The cone axis vector is presented as the residue 'AXE' with one carbon atom positioned at the pivot and the other x Angstroms away on the cone axis (set by the geometric object size).  Finally, if Monte Carlo have been performed, there will be multiple 'MCC' residues representing the cone for each simulation, and multiple 'MCA' residues representing the multiple cone axes.")
 uf.desc[-1].add_paragraph("To create the diffusion in a cone PDB representation, a uniform distribution of vectors on a sphere is generated using spherical coordinates with the polar angle defined by the cone axis.  By incrementing the polar angle using an arccos distribution, a radial array of vectors representing latitude are created while incrementing the azimuthal angle evenly creates the longitudinal vectors.  These are all placed into the PDB file as H atoms and are all connected using PDB CONECT records.  Each H atom is connected to its two neighbours on the both the longitude and latitude.  This creates a geometric PDB object with longitudinal and latitudinal lines representing the filled cone.")
 uf.desc[-1].add_paragraph("The PDB representation of the Monte Carlo simulations consists of one model per simulation.  Therefore if an ensemble of structures has been analysed, only one model from the ensemble can be used for the representation.  This defaults to model number 1, but this can be changed.")
->>>>>>> 312e8194
 uf.backend = pdb_model
 uf.menu_text = "pdb_&model"
 uf.gui_icon = "oxygen.actions.document-save"
-uf.wizard_height_desc = 370
-uf.wizard_size = (1000, 750)
-uf.wizard_image = WIZARD_IMAGE_PATH + 'frame_order.png'
-
-
-# The frame_order.permute_axes user function.
-uf = uf_info.add_uf('frame_order.permute_axes')
-uf.title = "Permute the axes of the motional eigenframe to switch between local minima."
-uf.title_short = "Eigenframe axis permutation."
-uf.add_keyarg(
-    name = "permutation",
-    default = "A",
-    py_type = "str",
-    desc_short = "permutation",
-    desc = "Which of the two permutations 'A' or 'B' to create.  Three permutations are possible, and 'A' and 'B' select those which are not the starting combination.",
-    wiz_element_type = "combo",
-    wiz_combo_choices = [
-        "A",
-        "B"
-    ],
-    wiz_read_only = True
-)
-# Description.
-uf.desc.append(Desc_container())
-uf.desc[-1].add_paragraph("The pseudo-elliptic frame order models consist of multiple solutions as the optimisation space contains multiple local minima.  Because of the constraint cone_theta_x <= cone_theta_y, there are exactly three local minima (out of 6 possible permutations).  These correspond to permutations of the motional system - the eigenframe x, y and z-axes as well as the cone opening angles cone_theta_x, cone_theta_y, and cone_sigma_max associated with these axes.  But as the mechanics of the cone angles is not identical to that of the torsion angle, only one of the three local minima is the global minimum.")
-uf.desc[-1].add_paragraph("When optimising the pseudo-elliptic models, specifically the '%s' and '%s' model, any of the three local minima can be found.  Convergence to the global minimum is not guaranteed.  Therefore this user function can be used to permute the motional system to jump from one local minimum to the other.  Optimisation will be required as the permuted parameters will not be exactly at the minimum." % (MODEL_PSEUDO_ELLIPSE, MODEL_PSEUDO_ELLIPSE_TORSIONLESS))
-table = uf_tables.add_table(label="table: frame_order.permute_axes combinations", caption="The motional eigenframe permutations for the frame_order.permute_axes user function.", caption_short="The permutations for the frame_order.permute_axes user function.")
-table.add_headings(["Permutation ",  "Axis inversion", "If x < y < z", "If x < z < y", "If z < x < y"])
-table.add_row([     "[x', y', z']", "      z        ", "    Self    ", "    Self    ", "    Self    "])
-table.add_row([     "[x', z', y']", "     -z        ", "     A      ", "     A      ", "     x      "])
-table.add_row([     "[y', x', z']", "     -z        ", "     x      ", "     x      ", "     x      "])
-table.add_row([     "[y', z', x']", "      z        ", "     B      ", "     x      ", "     x      "])
-table.add_row([     "[z', x', y']", "      z        ", "     x      ", "     x      ", "     A      "])
-table.add_row([     "[z', y', x']", "     -z        ", "     x      ", "     B      ", "     B      "])
-uf.desc[-1].add_table(table.label)
-# Prompt examples.
-uf.desc.append(Desc_container("Prompt examples"))
-uf.desc[-1].add_paragraph("For combination 'A', simply type:")
-uf.desc[-1].add_prompt("relax> frame_order.permute_axes('A')")
-uf.backend = permute_axes
-uf.menu_text = "per&mute_axes"
-uf.wizard_height_desc = 550
+uf.wizard_height_desc = 400
 uf.wizard_size = (1000, 750)
 uf.wizard_image = WIZARD_IMAGE_PATH + 'frame_order.png'
 
@@ -408,8 +333,6 @@
 uf.wizard_image = WIZARD_IMAGE_PATH + 'frame_order.png'
 
 
-<<<<<<< HEAD
-=======
 # The frame_order.simulate user function.
 uf = uf_info.add_uf('frame_order.simulate')
 uf.title = "Pseudo-Brownian dynamics simulation of the frame order motions."
@@ -498,7 +421,6 @@
 uf.wizard_image = WIZARD_IMAGE_PATH + 'frame_order.png'
 
 
->>>>>>> 312e8194
 # The frame_order.sobol_setup user function.
 uf = uf_info.add_uf('frame_order.sobol_setup')
 uf.title = "Set up the quasi-random Sobol' sequence points for numerical PCS integration."
