###############################################################################
#                                                                             #
# Copyright (C) 2004-2013 Edward d'Auvergne                                   #
#                                                                             #
# This file is part of the program relax (http://www.nmr-relax.com).          #
#                                                                             #
# This program is free software: you can redistribute it and/or modify        #
# it under the terms of the GNU General Public License as published by        #
# the Free Software Foundation, either version 3 of the License, or           #
# (at your option) any later version.                                         #
#                                                                             #
# This program is distributed in the hope that it will be useful,             #
# but WITHOUT ANY WARRANTY; without even the implied warranty of              #
# MERCHANTABILITY or FITNESS FOR A PARTICULAR PURPOSE.  See the               #
# GNU General Public License for more details.                                #
#                                                                             #
# You should have received a copy of the GNU General Public License           #
# along with this program.  If not, see <http://www.gnu.org/licenses/>.       #
#                                                                             #
###############################################################################

# Module docstring.
"""The spectrum user function definitions."""

# Python module imports.
from os import sep
import dep_check
if dep_check.wx_module:
    from wx import FD_OPEN
else:
    FD_OPEN = -1

# relax module imports.
from graphics import WIZARD_IMAGE_PATH
from pipe_control import spectrum
from user_functions.data import Uf_info; uf_info = Uf_info()
from user_functions.data import Uf_tables; uf_tables = Uf_tables()
from user_functions.objects import Desc_container


# The user function class.
uf_class = uf_info.add_class('spectrum')
uf_class.title = "Class for supporting the input of spectral data."
uf_class.menu_text = "&spectrum"
uf_class.gui_icon = "relax.fid"


# The spectrum.baseplane_rmsd user function.
uf = uf_info.add_uf('spectrum.baseplane_rmsd')
uf.title = "Set the baseplane RMSD of a given spin in a spectrum for error analysis."
uf.title_short = "Baseplane RMSD setting."
uf.add_keyarg(
    name = "error",
    default = 0.0,
    py_type = "num",
    desc_short = "error",
    desc = "The baseplane RMSD error value."
)
uf.add_keyarg(
    name = "spectrum_id",
    py_type = "str",
    desc_short = "spectrum ID string",
    desc = "The spectrum ID string.",
    wiz_element_type = 'combo',
    wiz_combo_iter = spectrum.get_ids,
    wiz_read_only = True
)
uf.add_keyarg(
    name = "spin_id",
    py_type = "str",
    desc_short = "spin ID string",
    desc = "The spin ID string.",
    can_be_none = True
)
# Description.
uf.desc.append(Desc_container())
uf.desc[-1].add_paragraph("The spectrum ID identifies the spectrum associated with the error and must correspond to a previously loaded set of intensities.  If the spin ID is unset, then the error value for all spins will be set to the supplied value.")
uf.backend = spectrum.baseplane_rmsd
uf.menu_text = "&baseplane_rmsd"
uf.gui_icon = "oxygen.actions.edit-rename"
uf.wizard_size = (800, 500)
uf.wizard_image = WIZARD_IMAGE_PATH + 'spectrum' + sep + 'spectrum_200.png'


# The spectrum.delete user function.
uf = uf_info.add_uf('spectrum.delete')
uf.title = "Delete the spectral data corresponding to the spectrum ID string."
uf.title_short = "Spectral data deletion."
uf.add_keyarg(
    name = "spectrum_id",
    py_type = "str",
    desc_short = "spectrum ID string",
    desc = "The unique spectrum ID string.",
    wiz_element_type = 'combo',
    wiz_combo_iter = spectrum.get_ids,
    wiz_read_only = True
)
# Description.
uf.desc.append(Desc_container())
uf.desc[-1].add_paragraph("The spectral data corresponding to the given spectrum ID string will be removed from the current data pipe.")
# Prompt examples.
uf.desc.append(Desc_container("Prompt examples"))
uf.desc[-1].add_paragraph("To delete the peak height data corresponding to the ID 'R1 ncyc5', type:")
uf.desc[-1].add_prompt("relax> spectrum.delete('R1 ncyc5')")
uf.backend = spectrum.delete
uf.menu_text = "&delete"
uf.gui_icon = "oxygen.actions.list-remove"
uf.wizard_size = (700, 400)
uf.wizard_image = WIZARD_IMAGE_PATH + 'spectrum' + sep + 'spectrum_200.png'


# The spectrum.error_analysis user function.
uf = uf_info.add_uf('spectrum.error_analysis')
uf.title = "Perform an error analysis for peak intensities."
uf.title_short = "Peak intensity error analysis."
uf.add_keyarg(
    name = "subset",
    py_type = "str_list",
    desc_short = "subset spectrum IDs",
    desc = "The list of spectrum ID strings to restrict the error analysis to.",
    wiz_combo_iter = spectrum.get_ids,
    wiz_read_only = True,
    can_be_none = True
)
# Description.
uf.desc.append(Desc_container())
uf.desc[-1].add_paragraph("This user function must only be called after all peak intensities have been loaded and all other necessary spectral information set.  This includes the baseplane RMSD and the number of points used in volume integration, both of which are only used if spectra have not been replicated.")
uf.desc[-1].add_paragraph("The error analysis can be restricted to a subset of the loaded spectral data.  This is useful, for example, if half the spectra have been collected on one spectrometer and the other half on a different spectrometer.")
uf.desc[-1].add_paragraph("Six different types of error analysis are supported depending on whether peak heights or volumes are supplied, whether noise is determined from replicated spectra or the RMSD of the baseplane noise, and whether all spectra or only a subset have been duplicated.  These are:")
table = uf_tables.add_table(label="table: peak intensity error analysis", caption="The six peak intensity error analysis types.")
table.add_headings(["Int type", "Noise source", "Error scope"])
table.add_row(["Heights", "RMSD baseplane", "One sigma per peak per spectrum"])
table.add_row(["Heights", "Partial duplicate + variance averaging", "One sigma for all peaks, all spectra"])
table.add_row(["Heights", "All replicated + variance averaging", "One sigma per replicated spectra set"])
table.add_row(["Volumes", "RMSD baseplane", "One sigma per peak per spectrum"])
table.add_row(["Volumes", "Partial duplicate + variance averaging", "One sigma for all peaks, all spectra"])
table.add_row(["Volumes", "All replicated + variance averaging", "One sigma per replicated spectra set"])
uf.desc[-1].add_table(table.label)
# Peak heights with baseplane noise RMSD.
uf.desc.append(Desc_container("Peak heights with baseplane noise RMSD"))
uf.desc[-1].add_paragraph("When none of the spectra have been replicated, then the peak height errors are calculated using the RMSD of the baseplane noise, the value of which is set by the spectrum.baseplane_rmsd user function.  This results in a different error per peak per spectrum.  The standard deviation error measure for the peak height, sigma_I, is set to the RMSD value.")
# Peak heights with partially replicated spectra.
uf.desc.append(Desc_container("Peak heights with partially replicated spectra"))
uf.desc[-1].add_paragraph("When spectra are replicated, the variance for a single spin at a single replicated spectra set is calculated by the formula")
uf.desc[-1].add_item_list_element(None, "sigma^2 =  sum({Ii - Iav}^2) / (n - 1),")
uf.desc[-1].add_paragraph("where sigma^2 is the variance, sigma is the standard deviation, n is the size of the replicated spectra set with i being the corresponding index, Ii is the peak intensity for spectrum i, and Iav is the mean over all spectra i.e. the sum of all peak intensities divided by n.")
uf.desc[-1].add_paragraph("As the value of n in the above equation is always very low since normally only a couple of spectra are collected per replicated spectra set, the variance of all spins is averaged for a single replicated spectra set.  Although this results in all spins having the same error, the accuracy of the error estimate is significantly improved.")
uf.desc[-1].add_paragraph("If there are in addition to the replicated spectra loaded peak intensities which only consist of a single spectrum, i.e. not all spectra are replicated, then the variances of replicated replicated spectra sets will be averaged.  This will be used for the entire experiment so that there will be only a single error value for all spins and for all spectra.")
# Peak heights with all spectra replicated.
uf.desc.append(Desc_container("Peak heights with all spectra replicated"))
uf.desc[-1].add_paragraph("If all spectra are collected in duplicate (triplicate or higher number of spectra are supported), the each replicated spectra set will have its own error estimate.  The error for a single peak is calculated as when partially replicated spectra are collected, and these are again averaged to give a single error per replicated spectra set.  However as all replicated spectra sets will have their own error estimate, variance averaging across all spectra sets will not be performed.")
# Peak volumes with baseplane noise RMSD.
uf.desc.append(Desc_container("Peak volumes with baseplane noise RMSD"))
uf.desc[-1].add_paragraph("The method of error analysis when no spectra have been replicated and peak volumes are used is highly dependent on the integration method.  Many methods simply sum the number of points within a fixed region, either a box or oval object.  The number of points used, N, must be specified by another user function in this class.  Then the error is simply given by the sum of variances:")
uf.desc[-1].add_item_list_element(None, "sigma_vol^2 = sigma_i^2 * N,")
uf.desc[-1].add_paragraph("where sigma_vol is the standard deviation of the volume, sigma_i is the standard deviation of a single point assumed to be equal to the RMSD of the baseplane noise, and N is the total number of points used in the summation integration method.  For a box integration method, this converts to the Nicholson, Kay, Baldisseri, Arango, Young, Bax, and Torchia (1992) Biochemistry, 31: 5253-5263 equation:")
uf.desc[-1].add_item_list_element(None, "sigma_vol = sigma_i * sqrt(n*m),")
uf.desc[-1].add_paragraph("where n and m are the dimensions of the box.  Note that a number of programs, for example peakint (http://hugin.ethz.ch/wuthrich/software/xeasy/xeasy_m15.html) does not use all points within the box.  And if the number N can not be determined, this category of error analysis is not possible.")
uf.desc[-1].add_paragraph("Also note that non-point summation methods, for example when line shape fitting is used to determine peak volumes, the equations above cannot be used.  Hence again this category of error analysis cannot be used.  This is the case for one of the three integration methods used by Sparky (http://www.cgl.ucsf.edu/home/sparky/manual/peaks.html#Integration).  And if fancy techniques are used, for example as Cara does to deconvolute overlapping peaks (http://www.cara.ethz.ch/Wiki/Integration), this again makes this error analysis impossible.")
# Peak volumes with partially replicated spectra.
uf.desc.append(Desc_container("Peak volumes with partially replicated spectra"))
uf.desc[-1].add_paragraph("When peak volumes are measured by any integration method and a few of the spectra are replicated, then the intensity errors are calculated identically as described in the 'Peak heights with partially replicated spectra' section above.")
# Peak volumes with all spectra replicated.
uf.desc.append(Desc_container("Peak volumes with all spectra replicated"))
uf.desc[-1].add_paragraph("With all spectra replicated and again using any integration methodology, the intensity errors can be calculated as described in the 'Peak heights with all spectra replicated' section above.")
uf.backend = spectrum.error_analysis
uf.menu_text = "&error_analysis"
uf.gui_icon = "oxygen.categories.applications-education"
uf.wizard_height_desc = 530
uf.wizard_size = (1000, 700)
uf.wizard_image = WIZARD_IMAGE_PATH + 'spectrum' + sep + 'spectrum_200.png'
uf.wizard_apply_button = False


# The spectrum.integration_points user function.
uf = uf_info.add_uf('spectrum.integration_points')
uf.title = "Set the number of summed points used in volume integration of a given spin in a spectrum."
uf.title_short = "Number of integration points."
uf.add_keyarg(
    name = "N",
    py_type = "int",
    min = 1,
    max = 10000000,
    desc_short = "number of summed points",
    desc = "The number of points used by the summation volume integration method."
)
uf.add_keyarg(
    name = "spectrum_id",
    py_type = "str",
    desc_short = "spectrum ID string",
    desc = "The spectrum ID string.",
    wiz_element_type = 'combo',
    wiz_combo_iter = spectrum.get_ids,
    wiz_read_only = True
)
uf.add_keyarg(
    name = "spin_id",
    py_type = "str",
    desc_short = "spin ID string",
    desc = "Restrict setting the number to certain spins.",
    can_be_none = True
)
# Description.
uf.desc.append(Desc_container())
uf.desc[-1].add_paragraph("For a complete description of which integration methods and how many points N are used for different integration techniques, please see the spectrum.error_analysis user function documentation.")
uf.desc[-1].add_paragraph("The spectrum ID identifies the spectrum associated with the value of N and must correspond to a previously loaded set of intensities.  If the spin ID is unset, then the number of summed points for all spins will be set to the supplied value.")
uf.backend = spectrum.integration_points
uf.menu_text = "&integration_points"
uf.gui_icon = "oxygen.actions.edit-rename"
uf.wizard_size = (900, 600)
uf.wizard_image = WIZARD_IMAGE_PATH + 'spectrum' + sep + 'spectrum_200.png'


# The spectrum.read_intensities user function.
uf = uf_info.add_uf('spectrum.read_intensities')
uf.title = "Read peak intensities from a file."
uf.title_short = "Peak intensity reading."
uf.add_keyarg(
    name = "file",
    py_type = "str",
    arg_type = "file sel",
    desc_short = "file name",
    desc = "The name of the file containing the intensity data.",
    wiz_filesel_style = FD_OPEN
)
uf.add_keyarg(
    name = "dir",
    py_type = "str",
    arg_type = "dir",
    desc_short = "directory name",
    desc = "The directory where the file is located.",
    can_be_none = True
)
uf.add_keyarg(
    name = "spectrum_id",
    py_type = "str_or_str_list",
    desc_short = "spectrum ID string",
    desc = "The unique spectrum ID string or list of strings to associate with the peak intensity values.  If 'auto' is provided for a NMRPipe seriesTab formatted file, the IDs are auto generated in form of Z_A{i}."
)
uf.add_keyarg(
    name = "dim",
    default = 1,
    py_type = "int",
    min = 1,
    desc_short = "spectral dimension to read",
    desc = "Associate the data with the spins of any dimension in the peak list."
)
uf.add_keyarg(
    name = "int_method",
    default = "height",
    py_type = "str",
    desc_short = "peak integration method",
    desc = "The method by which peaks were integrated.",
    wiz_element_type = "combo",
    wiz_combo_choices = ["height", "point sum", "other"],
    wiz_read_only = True
)
uf.add_keyarg(
    name = "int_col",
    py_type = "int_or_int_list",
    desc_short = "intensity column",
    desc = "The optional column containing the peak intensity data (used by the generic intensity file format, or if the intensities are in a non-standard column).",
    can_be_none = True
)
uf.add_keyarg(
    name = "spin_id_col",
    py_type = "int",
    arg_type = "free format",
    desc_short = "spin ID string column",
    desc = "The spin ID string column used by the generic intensity file format (an alternative to the mol, res, and spin name and number columns).",
    can_be_none = True
)
uf.add_keyarg(
    name = "mol_name_col",
    py_type = "int",
    arg_type = "free format",
    desc_short = "molecule name column",
    desc = "The molecule name column used by the generic intensity file format (alternative to the spin ID column).",
    can_be_none = True
)
uf.add_keyarg(
    name = "res_num_col",
    py_type = "int",
    arg_type = "free format",
    desc_short = "residue number column",
    desc = "The residue number column used by the generic intensity file format (alternative to the spin ID column).",
    can_be_none = True
)
uf.add_keyarg(
    name = "res_name_col",
    py_type = "int",
    arg_type = "free format",
    desc_short = "residue name column",
    desc = "The residue name column used by the generic intensity file format (alternative to the spin ID column).",
    can_be_none = True
)
uf.add_keyarg(
    name = "spin_num_col",
    py_type = "int",
    arg_type = "free format",
    desc_short = "spin number column",
    desc = "The spin number column used by the generic intensity file format (alternative to the spin ID column).",
    can_be_none = True
)
uf.add_keyarg(
    name = "spin_name_col",
    py_type = "int",
    arg_type = "free format",
    desc_short = "spin name column",
    desc = "The spin name column used by the generic intensity file format (alternative to the spin ID column).",
    can_be_none = True
)
uf.add_keyarg(
    name = "sep",
    py_type = "str",
    arg_type = "free format",
    desc_short = "column separator",
    desc = "The column separator used by the generic intensity format (the default is white space).",
    can_be_none = True
)
uf.add_keyarg(
    name = "spin_id",
    py_type = "str",
    desc_short = "spin ID string",
    desc = "The spin ID string used to restrict the loading of data to certain spin subsets.",
    can_be_none = True
)
uf.add_keyarg(
    name = "ncproc",
    py_type = "int",
    desc_short = "Bruker ncproc parameter",
    desc = "The Bruker specific FID intensity scaling factor.",
    can_be_none = True
)
# Description.
uf.desc.append(Desc_container())
uf.desc[-1].add_paragraph("The peak intensity can either be from peak heights or peak volumes.")
uf.desc[-1].add_paragraph("The spectrum ID is a label which is subsequently utilised by other user functions.  If this identifier matches that of a previously loaded set of intensities, then this indicates a replicated spectrum.")
uf.desc[-1].add_paragraph("The spectral dimension is used to specify if the intensity data should be loaded into the spins identified by the first dimension, second dimension, etc.")
uf.desc[-1].add_paragraph("The integration method is required for the subsequent error analysis.  When peak heights are measured, this should be set to 'height'.  Volume integration methods are a bit varied and hence two values are accepted.  If the volume integration involves pure point summation, with no deconvolution algorithms or other methods affecting peak heights, then the value should be set to 'point sum'.  All other volume integration methods, e.g. line shape fitting, the value should be set to 'other'.")
uf.desc[-1].add_paragraph("If a series of intensities extracted from Bruker FID files processed in Topspin or XWinNMR are to be compared, the ncproc parameter may need to be supplied.  This is because this FID is stored using integer representation and is scaled using ncproc to avoid numerical truncation artifacts.  If two spectra have significantly different maximal intensities, then ncproc will be different for both.  The intensity scaling is binary, i.e. 2**ncproc. Therefore if spectrum A has an ncproc of 6 and and spectrum B a value of 7, then a reference intensity in B will be double that of A.  Internally, relax stores the intensities scaled by 2**ncproc.")
# File formats.
uf.desc.append(Desc_container("File formats"))
uf.desc[-1].add_paragraph("The peak list or intensity file will be automatically determined.")
uf.desc[-1].add_paragraph("Sparky peak list:  The file should be a Sparky peak list saved after typing the command 'lt'.  The default is to assume that columns 0, 1, 2, and 3 (1st, 2nd, 3rd, and 4th) contain the Sparky assignment, w1, w2, and peak intensity data respectively.  The frequency data w1 and w2 are ignored while the peak intensity data can either be the peak height or volume displayed by changing the window options.  If the peak intensity data is not within column 3, set the integration column to the appropriate number (column numbering starts from 0 rather than 1).")
uf.desc[-1].add_paragraph("XEasy peak list:  The file should be the saved XEasy text window output of the list peak entries command, 'tw' followed by 'le'.  As the columns are fixed, the peak intensity column is hardwired to number 10 (the 11th column) which contains either the peak height or peak volume data.  Because the columns are fixed, the integration column number will be ignored.")
uf.desc[-1].add_paragraph("NMRView:  The file should be a NMRView peak list. The default is to use column 16 (which contains peak heights) for peak intensities. To use use peak volumes (or evolumes), int_col must be set to 15.")
uf.desc[-1].add_paragraph("NMRPipe seriesTab:  The file should be a NMRPipe-format Spectral Series list.  If the spectrum_id='auto', the IDs are auto generated in form of Z_A{i}.")
uf.desc[-1].add_paragraph("Generic intensity file:  This is a generic format which can be created by scripting to support non-supported peak lists.  It should contain in the first few columns enough information to identify the spin.  This can include columns for the molecule name, residue number, residue name, spin number, and spin name.  Alternatively a spin ID string column can be used. The peak intensities can be placed in another column specified by the integration column number.  Intensities from multiple spectra can be placed into different columns, and these can then be specified simultaneously by setting the integration column value to a list of columns.  This list must be matched by setting the spectrum ID to a list of the same length.  If columns are delimited by a character other than whitespace, this can be specified with the column separator.  The spin ID can be used to restrict the loading to specific spin subsets.")
# Prompt examples.
uf.desc.append(Desc_container("Prompt examples"))
uf.desc[-1].add_paragraph("To read the reference and saturated spectra peak heights from the Sparky formatted files 'ref.list' and 'sat.list', type:")
uf.desc[-1].add_prompt("relax> spectrum.read_intensities(file='ref.list', spectrum_id='ref')")
uf.desc[-1].add_prompt("relax> spectrum.read_intensities(file='sat.list', spectrum_id='sat')")
uf.desc[-1].add_paragraph("To read the reference and saturated spectra peak heights from the XEasy formatted files 'ref.text' and 'sat.text', type:")
uf.desc[-1].add_prompt("relax> spectrum.read_intensities(file='ref.text', spectrum_id='ref')")
uf.desc[-1].add_prompt("relax> spectrum.read_intensities(file='sat.text', spectrum_id='sat')")
uf.backend = spectrum.read
uf.menu_text = "&read_intensities"
uf.gui_icon = "oxygen.actions.document-open"
<<<<<<< HEAD
uf.wizard_height_desc = 160
=======
uf.wizard_height_desc = 300
>>>>>>> 26fe0d3f
uf.wizard_size = (1000, 750)
uf.wizard_image = WIZARD_IMAGE_PATH + 'spectrum' + sep + 'spectrum_200.png'


# The spectrum.replicated user function.
uf = uf_info.add_uf('spectrum.replicated')
uf.title = "Specify which spectra are replicates of each other."
uf.title_short = "Replicate spectra."
uf.add_keyarg(
    name = "spectrum_ids",
    py_type = "str_or_str_list",
    desc_short = "spectrum ID strings",
    desc = "The list of replicated spectra ID strings.",
    wiz_element_type = 'combo_list',
    wiz_combo_iter = spectrum.get_ids,
    wiz_combo_list_min = 2,
    wiz_read_only = True
)
# Description.
uf.desc.append(Desc_container())
uf.desc[-1].add_paragraph("This is used to identify which of the loaded spectra are replicates of each other.  Specifying the replicates is essential for error analysis if the baseplane RMSD has not been supplied.")
# Prompt examples.
uf.desc.append(Desc_container("Prompt examples"))
uf.desc[-1].add_paragraph("To specify that the NOE spectra labelled 'ref1', 'ref2', and 'ref3' are the same spectrum replicated, type one of:")
uf.desc[-1].add_prompt("relax> spectrum.replicated(['ref1', 'ref2', 'ref3'])")
uf.desc[-1].add_prompt("relax> spectrum.replicated(spectrum_ids=['ref1', 'ref2', 'ref3'])")
uf.desc[-1].add_paragraph("To specify that the two R2 spectra 'ncyc2' and 'ncyc2b' are the same time point, type:")
uf.desc[-1].add_prompt("relax> spectrum.replicated(['ncyc2', 'ncyc2b'])")
uf.backend = spectrum.replicated
uf.menu_text = "re&plicated"
uf.gui_icon = "oxygen.actions.edit-rename"
uf.wizard_size = (700, 500)
uf.wizard_image = WIZARD_IMAGE_PATH + 'spectrum' + sep + 'spectrum_200.png'<|MERGE_RESOLUTION|>--- conflicted
+++ resolved
@@ -358,11 +358,7 @@
 uf.backend = spectrum.read
 uf.menu_text = "&read_intensities"
 uf.gui_icon = "oxygen.actions.document-open"
-<<<<<<< HEAD
-uf.wizard_height_desc = 160
-=======
 uf.wizard_height_desc = 300
->>>>>>> 26fe0d3f
 uf.wizard_size = (1000, 750)
 uf.wizard_image = WIZARD_IMAGE_PATH + 'spectrum' + sep + 'spectrum_200.png'
 
