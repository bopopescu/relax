###############################################################################
#                                                                             #
# Copyright (C) 2009-2014 Edward d'Auvergne                                   #
#                                                                             #
# This file is part of the program relax (http://www.nmr-relax.com).          #
#                                                                             #
# This program is free software: you can redistribute it and/or modify        #
# it under the terms of the GNU General Public License as published by        #
# the Free Software Foundation, either version 3 of the License, or           #
# (at your option) any later version.                                         #
#                                                                             #
# This program is distributed in the hope that it will be useful,             #
# but WITHOUT ANY WARRANTY; without even the implied warranty of              #
# MERCHANTABILITY or FITNESS FOR A PARTICULAR PURPOSE.  See the               #
# GNU General Public License for more details.                                #
#                                                                             #
# You should have received a copy of the GNU General Public License           #
# along with this program.  If not, see <http://www.gnu.org/licenses/>.       #
#                                                                             #
###############################################################################

# Module docstring.
"""Module containing the target functions of the Frame Order theories."""

# Python module imports.
from copy import deepcopy
from math import acos, cos, pi, sin, sqrt
<<<<<<< HEAD
from numpy import array, dot, float32, float64, ones, transpose, uint8, zeros
=======
from numpy import add, array, dot, float32, float64, ones, outer, subtract, transpose, uint8, zeros
>>>>>>> e4bb708d
from numpy.linalg import norm

# relax module imports.
from extern.sobol.sobol_lib import i4_sobol_generate
from lib.alignment.alignment_tensor import to_5D, to_tensor
from lib.alignment.pcs import pcs_tensor
from lib.alignment.rdc import rdc_tensor
from lib.errors import RelaxError
from lib.float import isNaN
from lib.frame_order.double_rotor import compile_2nd_matrix_double_rotor, pcs_numeric_int_double_rotor
from lib.frame_order.free_rotor import compile_2nd_matrix_free_rotor
from lib.frame_order.iso_cone import compile_2nd_matrix_iso_cone, pcs_numeric_int_iso_cone_qrint
from lib.frame_order.iso_cone_free_rotor import compile_2nd_matrix_iso_cone_free_rotor
from lib.frame_order.iso_cone_torsionless import compile_2nd_matrix_iso_cone_torsionless, pcs_numeric_int_iso_cone_torsionless_qrint
from lib.frame_order.matrix_ops import reduce_alignment_tensor
from lib.frame_order.pseudo_ellipse import compile_2nd_matrix_pseudo_ellipse, pcs_numeric_int_pseudo_ellipse_qrint
from lib.frame_order.pseudo_ellipse_free_rotor import compile_2nd_matrix_pseudo_ellipse_free_rotor
from lib.frame_order.pseudo_ellipse_torsionless import compile_2nd_matrix_pseudo_ellipse_torsionless, pcs_numeric_int_pseudo_ellipse_torsionless_qrint
from lib.frame_order.rotor import compile_2nd_matrix_rotor, pcs_numeric_int_rotor_qrint
from lib.frame_order.rotor_axis import create_rotor_axis_alpha
from lib.geometry.coord_transform import spherical_to_cartesian
from lib.geometry.rotations import euler_to_R_zyz, tilt_torsion_to_R, two_vect_to_R
from lib.linear_algebra.kronecker_product import kron_prod
from lib.order import order_parameters
from lib.physical_constants import pcs_constant
from target_functions.chi2 import chi2


class Frame_order:
    """Class containing the target function of the optimisation of Frame Order matrix components."""

<<<<<<< HEAD
    def __init__(self, model=None, init_params=None, full_tensors=None, full_in_ref_frame=None, rdcs=None, rdc_errors=None, rdc_weights=None, rdc_vect=None, dip_const=None, pcs=None, pcs_errors=None, pcs_weights=None, atomic_pos=None, temp=None, frq=None, paramag_centre=zeros(3), scaling_matrix=None, num_int_pts=500, com=None, ave_pos_pivot=zeros(3), pivot=None, pivot2=None, pivot_opt=False):
=======
    def __init__(self, model=None, init_params=None, full_tensors=None, full_in_ref_frame=None, rdcs=None, rdc_errors=None, rdc_weights=None, rdc_vect=None, dip_const=None, pcs=None, pcs_errors=None, pcs_weights=None, atomic_pos=None, temp=None, frq=None, paramag_centre=zeros(3), scaling_matrix=None, num_int_pts=500, com=None, ave_pos_pivot=zeros(3), pivot=None, pivot_opt=False):
>>>>>>> e4bb708d
        """Set up the target functions for the Frame Order theories.

        @keyword model:             The name of the Frame Order model.
        @type model:                str
        @keyword init_params:       The initial parameter values.
        @type init_params:          numpy float64 array
        @keyword full_tensors:      An array of the {Axx, Ayy, Axy, Axz, Ayz} values for all full alignment tensors.  The format is [Axx1, Ayy1, Axy1, Axz1, Ayz1, Axx2, Ayy2, Axy2, Axz2, Ayz2, ..., Axxn, Ayyn, Axyn, Axzn, Ayzn].
        @type full_tensors:         numpy nx5D, rank-1 float64 array
        @keyword full_in_ref_frame: An array of flags specifying if the tensor in the reference frame is the full or reduced tensor.
        @type full_in_ref_frame:    numpy rank-1 array
        @keyword rdcs:              The RDC lists.  The first index must correspond to the different alignment media i and the second index to the spin systems j.
        @type rdcs:                 numpy rank-2 array
        @keyword rdc_errors:        The RDC error lists.  The dimensions of this argument are the same as for 'rdcs'.
        @type rdc_errors:           numpy rank-2 array
        @keyword rdc_weights:       The RDC weight lists.  The dimensions of this argument are the same as for 'rdcs'.
        @type rdc_weights:          numpy rank-2 array
        @keyword rdc_vect:          The unit XH vector lists corresponding to the RDC values.  The first index must correspond to the spin systems and the second index to the x, y, z elements.
        @type rdc_vect:             numpy rank-2 array
        @keyword dip_const:         The dipolar constants for each RDC.  The indices correspond to the spin systems j.
        @type dip_const:            numpy rank-1 array
        @keyword pcs:               The PCS lists.  The first index must correspond to the different alignment media i and the second index to the spin systems j.
        @type pcs:                  numpy rank-2 array
        @keyword pcs_errors:        The PCS error lists.  The dimensions of this argument are the same as for 'pcs'.
        @type pcs_errors:           numpy rank-2 array
        @keyword pcs_weights:       The PCS weight lists.  The dimensions of this argument are the same as for 'pcs'.
        @type pcs_weights:          numpy rank-2 array
        @keyword atomic_pos:        The atomic positions of all spins for the PCS and PRE data.  The first index is the spin systems j and the second is the structure or state c.
        @type atomic_pos:           numpy rank-3 array
        @keyword temp:              The temperature of each PCS data set.
        @type temp:                 numpy rank-1 array
        @keyword frq:               The frequency of each PCS data set.
        @type frq:                  numpy rank-1 array
        @keyword paramag_centre:    The paramagnetic centre position (or positions).
        @type paramag_centre:       numpy rank-1, 3D array or rank-2, Nx3 array
        @keyword scaling_matrix:    The square and diagonal scaling matrix.
        @type scaling_matrix:       numpy rank-2 array
        @keyword num_int_pts:       The number of points to use for the numerical integration technique.
        @type num_int_pts:          int
        @keyword com:               The centre of mass of the system.  This is used for defining the rotor model systems.
        @type com:                  numpy 3D rank-1 array
        @keyword ave_pos_pivot:     The pivot point to rotate all atoms about to the average domain position.  In most cases this will be the centre of mass of the moving domain.  This pivot is shifted by the translation vector.
        @type ave_pos_pivot:        numpy 3D rank-1 array
        @keyword pivot:             The pivot point for the ball-and-socket joint motion.  This is needed if PCS or PRE values are used.
        @type pivot:                numpy rank-1, 3D array or None
        @keyword pivot_opt:         A flag which if True will allow the pivot point of the motion to be optimised.
        @type pivot_opt:            bool
        """

        # Model test.
        if not model:
            raise RelaxError("The type of Frame Order model must be specified.")

        # Store the initial parameter (as a copy).
        self.params = deepcopy(init_params)

        # Store the agrs.
        self.model = model
        self.full_tensors = full_tensors
        self.full_in_ref_frame = full_in_ref_frame
        self.rdc = rdcs
        self.rdc_weights = rdc_weights
        self.rdc_vect = rdc_vect
        self.dip_const = dip_const
        self.pcs = pcs
        self.pcs_weights = pcs_weights
        self.atomic_pos = atomic_pos
        self.temp = temp
        self.frq = frq
        self.total_num_params = len(init_params)
        self.num_int_pts = num_int_pts
        self.com = com
<<<<<<< HEAD
        self.ave_pos_pivot = ave_pos_pivot
        self._param_pivot = pivot
        self._param_pivot2 = pivot2
=======
>>>>>>> e4bb708d
        self.pivot_opt = pivot_opt

        # Tensor setup.
        self._init_tensors()

        # Scaling initialisation.
        self.scaling_matrix = scaling_matrix
        if self.scaling_matrix != None:
            self.scaling_flag = True
        else:
            self.scaling_flag = False

        # The total number of alignments.
        self.num_align = 0
        if rdcs != None:
            self.num_align = len(rdcs)
        elif pcs != None:
            self.num_align = len(pcs)

        # Set the RDC and PCS flags (indicating the presence of data).
        rdc_flag = [True] * self.num_align
        pcs_flag = [True] * self.num_align
        for align_index in range(self.num_align):
            if rdcs == None or len(rdcs[align_index]) == 0:
                rdc_flag[align_index] = False
            if pcs == None or len(pcs[align_index]) == 0:
                pcs_flag[align_index] = False
        self.rdc_flag = sum(rdc_flag)
        self.pcs_flag = sum(pcs_flag)

        # Default translation vector (if not optimised).
        self._translation_vector = zeros(3, float64)

        # Some checks.
        if self.rdc_flag and (rdc_vect == None or not len(rdc_vect)):
            raise RelaxError("The rdc_vect argument " + repr(rdc_vect) + " must be supplied.")
        if self.pcs_flag and (atomic_pos == None or not len(atomic_pos)):
            raise RelaxError("The atomic_pos argument " + repr(atomic_pos) + " must be supplied.")

        # The total number of spins.
        self.num_spins = 0
        if self.pcs_flag:
            self.num_spins = len(pcs[0])

        # The total number of interatomic connections.
        self.num_interatom = 0
        if self.rdc_flag:
            self.num_interatom = len(rdcs[0])

        # Create multi-dimensional versions of certain structures for faster calculations.
        self.spin_ones_struct = ones(self.num_spins, float64)
        self.pivot = outer(self.spin_ones_struct, pivot)
        self.paramag_centre = outer(self.spin_ones_struct, paramag_centre)
        self.ave_pos_pivot = outer(self.spin_ones_struct, ave_pos_pivot)

        # Set up the alignment data.
        for align_index in range(self.num_align):
            to_tensor(self.A_3D[align_index], self.full_tensors[5*align_index:5*align_index+5])

        # PCS errors.
        if self.pcs_flag:
            err = False
            for i in range(len(pcs_errors)):
                for j in range(len(pcs_errors[i])):
                    if not isNaN(pcs_errors[i, j]):
                        err = True
            if err:
                self.pcs_error = pcs_errors
            else:
                # Missing errors (default to 0.1 ppm errors).
                self.pcs_error = 0.1 * 1e-6 * ones((self.num_align, self.num_spins), float64)

        # RDC errors.
        if self.rdc_flag:
            err = False
            for i in range(len(rdc_errors)):
                for j in range(len(rdc_errors[i])):
                    if not isNaN(rdc_errors[i, j]):
                        err = True
            if err:
                self.rdc_error = rdc_errors
            else:
                # Missing errors (default to 1 Hz errors).
                self.rdc_error = ones((self.num_align, self.num_interatom), float64)

        # Missing data matrices (RDC).
        if self.rdc_flag:
            self.missing_rdc = zeros((self.num_align, self.num_interatom), uint8)

        # Missing data matrices (PCS).
        if self.pcs_flag:
            self.missing_pcs = zeros((self.num_align, self.num_spins), uint8)

        # Clean up problematic data and put the weights into the errors..
        if self.rdc_flag or self.pcs_flag:
            for align_index in range(self.num_align):
                # Loop over the RDCs.
                if self.rdc_flag:
                    for j in range(self.num_interatom):
                        if isNaN(self.rdc[align_index, j]):
                            # Set the flag.
                            self.missing_rdc[align_index, j] = 1

                            # Change the NaN to zero.
                            self.rdc[align_index, j] = 0.0

                            # Change the error to one (to avoid zero division).
                            self.rdc_error[align_index, j] = 1.0

                            # Change the weight to one.
                            rdc_weights[align_index, j] = 1.0

                    # The RDC weights.
                    if self.rdc_flag:
                        self.rdc_error[align_index, j] = self.rdc_error[align_index, j] / sqrt(rdc_weights[align_index, j])

                # Loop over the PCSs.
                if self.pcs_flag:
                    for j in range(self.num_spins):
                        if isNaN(self.pcs[align_index, j]):
                            # Set the flag.
                            self.missing_pcs[align_index, j] = 1

                            # Change the NaN to zero.
                            self.pcs[align_index, j] = 0.0

                            # Change the error to one (to avoid zero division).
                            self.pcs_error[align_index, j] = 1.0

                            # Change the weight to one.
                            pcs_weights[align_index, j] = 1.0

                    # The PCS weights.
                    if self.pcs_flag:
                        self.pcs_error[align_index, j] = self.pcs_error[align_index, j] / sqrt(pcs_weights[align_index, j])

        # The paramagnetic centre vectors and distances.
        if self.pcs_flag:
            # Initialise the data structures.
            self.paramag_unit_vect = zeros(atomic_pos.shape, float64)
            self.paramag_dist = zeros(self.num_spins, float64)
            self.pcs_const = zeros(self.num_align, float64)
            self.r_pivot_atom = zeros((self.num_spins, 3), float32)
            self.r_pivot_atom_rev = zeros((self.num_spins, 3), float32)
            self.r_ln_pivot = self.pivot - self.paramag_centre

            # Set up the paramagnetic constant (without the interatomic distance and in Angstrom units).
            for align_index in range(self.num_align):
                self.pcs_const[align_index] = pcs_constant(self.temp[align_index], self.frq[align_index], 1.0) * 1e30

        # PCS function, gradient, and Hessian matrices.
        if self.pcs_flag:
            self.pcs_theta = zeros((self.num_align, self.num_spins), float64)
            self.pcs_theta_err = zeros((self.num_align, self.num_spins), float64)
            self.dpcs_theta = zeros((self.total_num_params, self.num_align, self.num_spins), float64)
            self.d2pcs_theta = zeros((self.total_num_params, self.total_num_params, self.num_align, self.num_spins), float64)

        # RDC function, gradient, and Hessian matrices.
        if self.rdc_flag:
            self.rdc_theta = zeros((self.num_align, self.num_interatom), float64)
            self.drdc_theta = zeros((self.total_num_params, self.num_align, self.num_interatom), float64)
            self.d2rdc_theta = zeros((self.total_num_params, self.total_num_params, self.num_align, self.num_interatom), float64)

        # The Sobol' sequence data and target function aliases (quasi-random integration).
        if model == 'pseudo-ellipse':
            self.create_sobol_data(n=self.num_int_pts, dims=['theta', 'phi', 'sigma'])
            self.func = self.func_pseudo_ellipse
        elif model == 'pseudo-ellipse, torsionless':
            self.create_sobol_data(n=self.num_int_pts, dims=['theta', 'phi'])
            self.func = self.func_pseudo_ellipse_torsionless
        elif model == 'pseudo-ellipse, free rotor':
            self.create_sobol_data(n=self.num_int_pts, dims=['theta', 'phi', 'sigma'])
            self.func = self.func_pseudo_ellipse_free_rotor
        elif model == 'iso cone':
            self.create_sobol_data(n=self.num_int_pts, dims=['theta', 'phi', 'sigma'])
            self.func = self.func_iso_cone
        elif model == 'iso cone, torsionless':
            self.create_sobol_data(n=self.num_int_pts, dims=['theta', 'phi'])
            self.func = self.func_iso_cone_torsionless
        elif model == 'iso cone, free rotor':
            self.create_sobol_data(n=self.num_int_pts, dims=['theta', 'phi', 'sigma'])
            self.func = self.func_iso_cone_free_rotor
        elif model == 'rotor':
            self.create_sobol_data(n=self.num_int_pts, dims=['sigma'])
            self.func = self.func_rotor
        elif model == 'rigid':
            self.func = self.func_rigid
        elif model == 'free rotor':
            self.create_sobol_data(n=self.num_int_pts, dims=['sigma'])
            self.func = self.func_free_rotor
        elif model == 'double rotor':
            self.create_sobol_data(n=self.num_int_pts, dims=['sigma', 'sigma2'])
            self.func = self.func_double_rotor


    def _init_tensors(self):
        """Set up isotropic cone optimisation against the alignment tensor data."""

        # Some checks.
        if self.full_tensors == None or not len(self.full_tensors):
            raise RelaxError("The full_tensors argument " + repr(self.full_tensors) + " must be supplied.")
        if self.full_in_ref_frame == None or not len(self.full_in_ref_frame):
            raise RelaxError("The full_in_ref_frame argument " + repr(self.full_in_ref_frame) + " must be supplied.")

        # Tensor set up.
        self.num_tensors = int(len(self.full_tensors) / 5)
        self.A_3D = zeros((self.num_tensors, 3, 3), float64)
        self.A_3D_bc = zeros((self.num_tensors, 3, 3), float64)
        self.A_5D_bc = zeros(self.num_tensors*5, float64)

        # The rotation to the Frame Order eigenframe.
        self.R_eigen = zeros((3, 3), float64)
        self.R_eigen_2 = zeros((3, 3), float64)
        self.R_ave = zeros((3, 3), float64)
        self.tensor_3D = zeros((3, 3), float64)

        # The cone axis storage and molecular frame z-axis.
        self.cone_axis = zeros(3, float64)
        self.z_axis = array([0, 0, 1], float64)

        # The rotor axes.
        self.rotor_axis = zeros(3, float64)
        self.rotor_axis_2 = zeros(3, float64)

        # Initialise the Frame Order matrices.
        self.frame_order_2nd = zeros((9, 9), float64)

        # A rotation matrix for general use.
        self.R = zeros((3, 3), float64)


    def func_double_rotor(self, params):
        """Target function for the optimisation of the double rotor frame order model.

        This function optimises the model parameters using the RDC and PCS base data.  Quasi-random, Sobol' sequence based, numerical integration is used for the PCS.


        @param params:  The vector of parameter values.  These can include {pivot_x, pivot_y, pivot_z, pivot_disp, ave_pos_x, ave_pos_y, ave_pos_z, ave_pos_alpha, ave_pos_beta, ave_pos_gamma, eigen_alpha, eigen_beta, eigen_gamma, cone_sigma_max, cone_sigma_max2}.
        @type params:   list of float
        @return:        The chi-squared or SSE value.
        @rtype:         float
        """

        # Scaling.
        if self.scaling_flag:
            params = dot(params, self.scaling_matrix)

        # Unpack the parameters.
        if self.pivot_opt:
<<<<<<< HEAD
            self._param_pivot = params[:3]
            self._param_pivot2 = params[3:6]
            self._translation_vector = params[6:9]
            ave_pos_alpha, ave_pos_beta, ave_pos_gamma, axis_theta, axis_phi, axis_theta_2, axis_phi_2, sigma_max, sigma_max_2 = params[9:]
        else:
            self._translation_vector = params[:3]
            ave_pos_alpha, ave_pos_beta, ave_pos_gamma, axis_theta, axis_phi, axis_theta_2, axis_phi_2, sigma_max, sigma_max_2 = params[3:]

        # Generate both rotation axes from the spherical angles.
        spherical_to_cartesian([1.0, axis_theta, axis_phi], self.rotor_axis)
        spherical_to_cartesian([1.0, axis_theta_2, axis_phi_2], self.rotor_axis_2)

        # Pre-calculate the eigenframe rotation matrix.
        two_vect_to_R(self.z_axis, self.rotor_axis, self.R_eigen)
        two_vect_to_R(self.z_axis, self.rotor_axis_2, self.R_eigen_2)
=======
            pivot = outer(self.spin_ones_struct, params[:3])
            param_disp = params[3]
            self._translation_vector = params[4:7]
            ave_pos_alpha, ave_pos_beta, ave_pos_gamma, eigen_alpha, eigen_beta, eigen_gamma, sigma_max, sigma_max_2 = params[6:]
        else:
            pivot = self.pivot
            param_disp = params[0]
            self._translation_vector = params[1:4]
            ave_pos_alpha, ave_pos_beta, ave_pos_gamma, eigen_alpha, eigen_beta, eigen_gamma, sigma_max, sigma_max_2 = params[4:]
>>>>>>> e4bb708d

        # Reconstruct the full eigenframe of the motion.
        euler_to_R_zyz(eigen_alpha, eigen_beta, eigen_gamma, self.R_eigen)

        # The Kronecker product of the eigenframe.
        Rx2_eigen = kron_prod(self.R_eigen, self.R_eigen)

        # Generate the 2nd degree Frame Order super matrix.
        frame_order_2nd = compile_2nd_matrix_double_rotor(self.frame_order_2nd, Rx2_eigen, sigma_max, sigma_max_2)

        # The average frame rotation matrix (and reduce and rotate the tensors).
        self.reduce_and_rot(ave_pos_alpha, ave_pos_beta, ave_pos_gamma, frame_order_2nd)

        # Pre-transpose matrices for faster calculations.
        RT_eigen = transpose(self.R_eigen)
        RT_ave = transpose(self.R_ave)

        # Pre-calculate all the necessary vectors.
        if self.pcs_flag:
            # The second pivot point (sum of the first pivot and the displacement along the eigenframe z-axis).
            pivot2 = pivot + param_disp * self.R_eigen[:,2]

            # Calculate the vectors.
            self.calc_vectors(pivot=pivot, pivot2=pivot2, R_ave=self.R_ave, RT_ave=RT_ave)

        # Initial chi-squared (or SSE) value.
        chi2_sum = 0.0

        # RDCs.
        if self.rdc_flag:
            # Loop over each alignment.
            for align_index in range(self.num_align):
                # Loop over the RDCs.
                for j in range(self.num_interatom):
                    # The back calculated RDC.
                    if not self.missing_rdc[align_index, j]:
                        self.rdc_theta[align_index, j] = rdc_tensor(self.dip_const[j], self.rdc_vect[j], self.A_3D_bc[align_index])

                # Calculate and sum the single alignment chi-squared value (for the RDC).
                chi2_sum = chi2_sum + chi2(self.rdc[align_index], self.rdc_theta[align_index], self.rdc_error[align_index])

        # PCS via numerical integration.
        if self.pcs_flag:
            # Numerical integration of the PCSs.
            pcs_numeric_int_double_rotor(points=self.sobol_angles, sigma_max=sigma_max, sigma_max_2=sigma_max_2, c=self.pcs_const, full_in_ref_frame=self.full_in_ref_frame, r_pivot_atom=self.r_pivot_atom, r_pivot_atom_rev=self.r_pivot_atom_rev, r_ln_pivot=self.r_ln_pivot, A=self.A_3D, R_eigen=R_eigen_full, RT_eigen=RT_eigen, Ri_prime=self.Ri_prime, pcs_theta=self.pcs_theta, pcs_theta_err=self.pcs_theta_err, missing_pcs=self.missing_pcs)

            # Calculate and sum the single alignment chi-squared value (for the PCS).
            for align_index in range(self.num_align):
                chi2_sum = chi2_sum + chi2(self.pcs[align_index], self.pcs_theta[align_index], self.pcs_error[align_index])

        # Return the chi-squared value.
        return chi2_sum


    def func_free_rotor(self, params):
        """Target function for free rotor model optimisation.

        This function optimises the isotropic cone model parameters using the RDC and PCS base data.  Simple numerical integration is used for the PCS.


        @param params:  The vector of parameter values.  These are the tensor rotation angles {alpha, beta, gamma, theta, phi}.
        @type params:   list of float
        @return:        The chi-squared or SSE value.
        @rtype:         float
        """

        # Scaling.
        if self.scaling_flag:
            params = dot(params, self.scaling_matrix)

        # Unpack the parameters.
        if self.pivot_opt:
<<<<<<< HEAD
            self._param_pivot = params[:3]
            self._translation_vector = params[3:6]
            ave_pos_beta, ave_pos_gamma, axis_alpha = params[6:]
        else:
=======
            pivot = outer(self.spin_ones_struct, params[:3])
            self._translation_vector = params[3:6]
            ave_pos_beta, ave_pos_gamma, axis_alpha = params[6:]
        else:
            pivot = self.pivot
>>>>>>> e4bb708d
            self._translation_vector = params[:3]
            ave_pos_beta, ave_pos_gamma, axis_alpha = params[3:]

        # Generate the rotor axis.
<<<<<<< HEAD
        self.cone_axis = create_rotor_axis_alpha(alpha=axis_alpha, pivot=array(self._param_pivot, float64), point=self.com)
=======
        self.cone_axis = create_rotor_axis_alpha(alpha=axis_alpha, pivot=pivot[0], point=self.com)
>>>>>>> e4bb708d

        # Pre-calculate the eigenframe rotation matrix.
        two_vect_to_R(self.z_axis, self.cone_axis, self.R_eigen)

        # The Kronecker product of the eigenframe rotation.
        Rx2_eigen = kron_prod(self.R_eigen, self.R_eigen)

        # Generate the 2nd degree Frame Order super matrix.
        frame_order_2nd = compile_2nd_matrix_free_rotor(self.frame_order_2nd, Rx2_eigen)

        # Reduce and rotate the tensors.
        self.reduce_and_rot(0.0, ave_pos_beta, ave_pos_gamma, frame_order_2nd)

        # Pre-transpose matrices for faster calculations.
        RT_eigen = transpose(self.R_eigen)
        RT_ave = transpose(self.R_ave)

        # Pre-calculate all the necessary vectors.
        if self.pcs_flag:
            self.calc_vectors(pivot, self.R_ave, RT_ave)

        # Initial chi-squared (or SSE) value.
        chi2_sum = 0.0

        # RDCs.
        if self.rdc_flag:
            # Loop over each alignment.
            for align_index in range(self.num_align):
                # Loop over the RDCs.
                for j in range(self.num_interatom):
                    # The back calculated RDC.
                    if not self.missing_rdc[align_index, j]:
                        self.rdc_theta[align_index, j] = rdc_tensor(self.dip_const[j], self.rdc_vect[j], self.A_3D_bc[align_index])

                # Calculate and sum the single alignment chi-squared value (for the RDC).
                chi2_sum = chi2_sum + chi2(self.rdc[align_index], self.rdc_theta[align_index], self.rdc_error[align_index])

        # PCS via numerical integration.
<<<<<<< HEAD
        if self.pcs_flag_sum:
=======
        if self.pcs_flag:
>>>>>>> e4bb708d
            # Numerical integration of the PCSs.
            pcs_numeric_int_rotor_qrint(points=self.sobol_angles, sigma_max=pi, c=self.pcs_const, full_in_ref_frame=self.full_in_ref_frame, r_pivot_atom=self.r_pivot_atom, r_pivot_atom_rev=self.r_pivot_atom_rev, r_ln_pivot=self.r_ln_pivot, A=self.A_3D, R_eigen=self.R_eigen, RT_eigen=RT_eigen, Ri_prime=self.Ri_prime, pcs_theta=self.pcs_theta, pcs_theta_err=self.pcs_theta_err, missing_pcs=self.missing_pcs)

            # Calculate and sum the single alignment chi-squared value (for the PCS).
            for align_index in range(self.num_align):
                chi2_sum = chi2_sum + chi2(self.pcs[align_index], self.pcs_theta[align_index], self.pcs_error[align_index])


        # Return the chi-squared value.
        return chi2_sum


    def func_iso_cone(self, params):
        """Target function for isotropic cone model optimisation.

        This function optimises the isotropic cone model parameters using the RDC and PCS base data.  Simple numerical integration is used for the PCS.


        @param params:  The vector of parameter values {alpha, beta, gamma, theta, phi, cone_theta, sigma_max} where the first 3 are the tensor rotation Euler angles, the next two are the polar and azimuthal angles of the cone axis, cone_theta is the cone opening half angle, and sigma_max is the torsion angle.
        @type params:   list of float
        @return:        The chi-squared or SSE value.
        @rtype:         float
        """

        # Scaling.
        if self.scaling_flag:
            params = dot(params, self.scaling_matrix)

        # Unpack the parameters.
        if self.pivot_opt:
<<<<<<< HEAD
            self._param_pivot = params[:3]
            self._translation_vector = params[3:6]
            ave_pos_alpha, ave_pos_beta, ave_pos_gamma, axis_theta, axis_phi, cone_theta, sigma_max = params[6:]
        else:
=======
            pivot = outer(self.spin_ones_struct, params[:3])
            self._translation_vector = params[3:6]
            ave_pos_alpha, ave_pos_beta, ave_pos_gamma, axis_theta, axis_phi, cone_theta, sigma_max = params[6:]
        else:
            pivot = self.pivot
>>>>>>> e4bb708d
            self._translation_vector = params[:3]
            ave_pos_alpha, ave_pos_beta, ave_pos_gamma, axis_theta, axis_phi, cone_theta, sigma_max = params[3:]

        # Generate the cone axis from the spherical angles.
        spherical_to_cartesian([1.0, axis_theta, axis_phi], self.cone_axis)

        # Pre-calculate the eigenframe rotation matrix.
        two_vect_to_R(self.z_axis, self.cone_axis, self.R_eigen)

        # The Kronecker product of the eigenframe rotation.
        Rx2_eigen = kron_prod(self.R_eigen, self.R_eigen)

        # Generate the 2nd degree Frame Order super matrix.
        frame_order_2nd = compile_2nd_matrix_iso_cone(self.frame_order_2nd, Rx2_eigen, cone_theta, sigma_max)

        # Reduce and rotate the tensors.
        self.reduce_and_rot(ave_pos_alpha, ave_pos_beta, ave_pos_gamma, frame_order_2nd)

        # Pre-transpose matrices for faster calculations.
        RT_eigen = transpose(self.R_eigen)
        RT_ave = transpose(self.R_ave)

        # Pre-calculate all the necessary vectors.
        if self.pcs_flag:
            self.calc_vectors(pivot, self.R_ave, RT_ave)

        # Initial chi-squared (or SSE) value.
        chi2_sum = 0.0

        # RDCs.
        if self.rdc_flag:
            # Loop over each alignment.
            for align_index in range(self.num_align):
                # Loop over the RDCs.
                for j in range(self.num_interatom):
                    # The back calculated RDC.
                    if not self.missing_rdc[align_index, j]:
                        self.rdc_theta[align_index, j] = rdc_tensor(self.dip_const[j], self.rdc_vect[j], self.A_3D_bc[align_index])

                # Calculate and sum the single alignment chi-squared value (for the RDC).
                chi2_sum = chi2_sum + chi2(self.rdc[align_index], self.rdc_theta[align_index], self.rdc_error[align_index])

        # PCS via numerical integration.
        if self.pcs_flag:
            # Numerical integration of the PCSs.
            pcs_numeric_int_iso_cone_qrint(points=self.sobol_angles, theta_max=cone_theta, sigma_max=sigma_max, c=self.pcs_const, full_in_ref_frame=self.full_in_ref_frame, r_pivot_atom=self.r_pivot_atom, r_pivot_atom_rev=self.r_pivot_atom_rev, r_ln_pivot=self.r_ln_pivot, A=self.A_3D, R_eigen=self.R_eigen, RT_eigen=RT_eigen, Ri_prime=self.Ri_prime, pcs_theta=self.pcs_theta, pcs_theta_err=self.pcs_theta_err, missing_pcs=self.missing_pcs)

            # Calculate and sum the single alignment chi-squared value (for the PCS).
            for align_index in range(self.num_align):
                chi2_sum = chi2_sum + chi2(self.pcs[align_index], self.pcs_theta[align_index], self.pcs_error[align_index])

        # Return the chi-squared value.
        return chi2_sum


    def func_iso_cone_free_rotor(self, params):
        """Target function for free rotor isotropic cone model optimisation.

        This function optimises the isotropic cone model parameters using the RDC and PCS base data.  Simple numerical integration is used for the PCS.


        @param params:  The vector of parameter values {beta, gamma, theta, phi, s1} where the first 2 are the tensor rotation Euler angles, the next two are the polar and azimuthal angles of the cone axis, and s1 is the isotropic cone order parameter.
        @type params:   list of float
        @return:        The chi-squared or SSE value.
        @rtype:         float
        """

        # Scaling.
        if self.scaling_flag:
            params = dot(params, self.scaling_matrix)

        # Unpack the parameters.
        if self.pivot_opt:
<<<<<<< HEAD
            self._param_pivot = params[:3]
            self._translation_vector = params[3:6]
            ave_pos_beta, ave_pos_gamma, axis_theta, axis_phi, cone_s1 = params[6:]
        else:
=======
            pivot = outer(self.spin_ones_struct, params[:3])
            self._translation_vector = params[3:6]
            ave_pos_beta, ave_pos_gamma, axis_theta, axis_phi, cone_s1 = params[6:]
        else:
            pivot = self.pivot
>>>>>>> e4bb708d
            self._translation_vector = params[:3]
            ave_pos_beta, ave_pos_gamma, axis_theta, axis_phi, cone_s1 = params[3:]

        # Generate the cone axis from the spherical angles.
        spherical_to_cartesian([1.0, axis_theta, axis_phi], self.cone_axis)

        # Pre-calculate the eigenframe rotation matrix.
        two_vect_to_R(self.z_axis, self.cone_axis, self.R_eigen)

        # The Kronecker product of the eigenframe rotation.
        Rx2_eigen = kron_prod(self.R_eigen, self.R_eigen)

        # Calculate the cone angle.
        theta_max = order_parameters.iso_cone_S_to_theta(cone_s1)

        # Generate the 2nd degree Frame Order super matrix.
        frame_order_2nd = compile_2nd_matrix_iso_cone_free_rotor(self.frame_order_2nd, Rx2_eigen, cone_s1)

        # Reduce and rotate the tensors.
        self.reduce_and_rot(0.0, ave_pos_beta, ave_pos_gamma, frame_order_2nd)

        # Pre-transpose matrices for faster calculations.
        RT_eigen = transpose(self.R_eigen)
        RT_ave = transpose(self.R_ave)

        # Pre-calculate all the necessary vectors.
        if self.pcs_flag:
            self.calc_vectors(pivot, self.R_ave, RT_ave)

        # Initial chi-squared (or SSE) value.
        chi2_sum = 0.0

        # RDCs.
        if self.rdc_flag:
            # Loop over each alignment.
            for align_index in range(self.num_align):
                # Loop over the RDCs.
                for j in range(self.num_interatom):
                    # The back calculated RDC.
                    if not self.missing_rdc[align_index, j]:
                        self.rdc_theta[align_index, j] = rdc_tensor(self.dip_const[j], self.rdc_vect[j], self.A_3D_bc[align_index])

                # Calculate and sum the single alignment chi-squared value (for the RDC).
                chi2_sum = chi2_sum + chi2(self.rdc[align_index], self.rdc_theta[align_index], self.rdc_error[align_index])

        # PCS via numerical integration.
<<<<<<< HEAD
        if self.pcs_flag_sum:
=======
        if self.pcs_flag:
>>>>>>> e4bb708d
            # Numerical integration of the PCSs.
            pcs_numeric_int_iso_cone_qrint(points=self.sobol_angles, theta_max=theta_max, sigma_max=pi, c=self.pcs_const, full_in_ref_frame=self.full_in_ref_frame, r_pivot_atom=self.r_pivot_atom, r_pivot_atom_rev=self.r_pivot_atom_rev, r_ln_pivot=self.r_ln_pivot, A=self.A_3D, R_eigen=self.R_eigen, RT_eigen=RT_eigen, Ri_prime=self.Ri_prime, pcs_theta=self.pcs_theta, pcs_theta_err=self.pcs_theta_err, missing_pcs=self.missing_pcs)

            # Calculate and sum the single alignment chi-squared value (for the PCS).
            for align_index in range(self.num_align):
                chi2_sum = chi2_sum + chi2(self.pcs[align_index], self.pcs_theta[align_index], self.pcs_error[align_index])

        # Return the chi-squared value.
        return chi2_sum


    def func_iso_cone_torsionless(self, params):
        """Target function for torsionless isotropic cone model optimisation.

        This function optimises the isotropic cone model parameters using the RDC and PCS base data.  Simple numerical integration is used for the PCS.


        @param params:  The vector of parameter values {beta, gamma, theta, phi, cone_theta} where the first 2 are the tensor rotation Euler angles, the next two are the polar and azimuthal angles of the cone axis, and cone_theta is cone opening angle.
        @type params:   list of float
        @return:        The chi-squared or SSE value.
        @rtype:         float
        """

        # Scaling.
        if self.scaling_flag:
            params = dot(params, self.scaling_matrix)

        # Unpack the parameters.
        if self.pivot_opt:
<<<<<<< HEAD
            self._param_pivot = params[:3]
            self._translation_vector = params[3:6]
            ave_pos_alpha, ave_pos_beta, ave_pos_gamma, axis_theta, axis_phi, cone_theta = params[6:]
        else:
=======
            pivot = outer(self.spin_ones_struct, params[:3])
            self._translation_vector = params[3:6]
            ave_pos_alpha, ave_pos_beta, ave_pos_gamma, axis_theta, axis_phi, cone_theta = params[6:]
        else:
            pivot = self.pivot
>>>>>>> e4bb708d
            self._translation_vector = params[:3]
            ave_pos_alpha, ave_pos_beta, ave_pos_gamma, axis_theta, axis_phi, cone_theta = params[3:]

        # Generate the cone axis from the spherical angles.
        spherical_to_cartesian([1.0, axis_theta, axis_phi], self.cone_axis)

        # Pre-calculate the eigenframe rotation matrix.
        two_vect_to_R(self.z_axis, self.cone_axis, self.R_eigen)

        # The Kronecker product of the eigenframe rotation.
        Rx2_eigen = kron_prod(self.R_eigen, self.R_eigen)

        # Generate the 2nd degree Frame Order super matrix.
        frame_order_2nd = compile_2nd_matrix_iso_cone_torsionless(self.frame_order_2nd, Rx2_eigen, cone_theta)

        # Reduce and rotate the tensors.
        self.reduce_and_rot(ave_pos_alpha, ave_pos_beta, ave_pos_gamma, frame_order_2nd)

        # Pre-transpose matrices for faster calculations.
        RT_eigen = transpose(self.R_eigen)
        RT_ave = transpose(self.R_ave)

        # Pre-calculate all the necessary vectors.
        if self.pcs_flag:
            self.calc_vectors(pivot, self.R_ave, RT_ave)

        # Initial chi-squared (or SSE) value.
        chi2_sum = 0.0

        # RDCs.
        if self.rdc_flag:
            # Loop over each alignment.
            for align_index in range(self.num_align):
                # Loop over the RDCs.
                for j in range(self.num_interatom):
                    # The back calculated RDC.
                    if not self.missing_rdc[align_index, j]:
                        self.rdc_theta[align_index, j] = rdc_tensor(self.dip_const[j], self.rdc_vect[j], self.A_3D_bc[align_index])

                # Calculate and sum the single alignment chi-squared value (for the RDC).
                chi2_sum = chi2_sum + chi2(self.rdc[align_index], self.rdc_theta[align_index], self.rdc_error[align_index])

        # PCS via numerical integration.
        if self.pcs_flag:
            # Numerical integration of the PCSs.
            pcs_numeric_int_iso_cone_torsionless_qrint(points=self.sobol_angles, theta_max=cone_theta, c=self.pcs_const, full_in_ref_frame=self.full_in_ref_frame, r_pivot_atom=self.r_pivot_atom, r_pivot_atom_rev=self.r_pivot_atom_rev, r_ln_pivot=self.r_ln_pivot, A=self.A_3D, R_eigen=self.R_eigen, RT_eigen=RT_eigen, Ri_prime=self.Ri_prime, pcs_theta=self.pcs_theta, pcs_theta_err=self.pcs_theta_err, missing_pcs=self.missing_pcs)

            # Calculate and sum the single alignment chi-squared value (for the PCS).
            for align_index in range(self.num_align):
                chi2_sum = chi2_sum + chi2(self.pcs[align_index], self.pcs_theta[align_index], self.pcs_error[align_index])

        # Return the chi-squared value.
        return chi2_sum


    def func_pseudo_ellipse(self, params):
        """Target function for pseudo-elliptic cone model optimisation.

        This function optimises the model parameters using the RDC and PCS base data.  Quasi-random, Sobol' sequence based, numerical integration is used for the PCS.


        @param params:  The vector of parameter values {alpha, beta, gamma, eigen_alpha, eigen_beta, eigen_gamma, cone_theta_x, cone_theta_y, cone_sigma_max} where the first 3 are the average position rotation Euler angles, the next 3 are the Euler angles defining the eigenframe, and the last 3 are the pseudo-elliptic cone geometric parameters.
        @type params:   list of float
        @return:        The chi-squared or SSE value.
        @rtype:         float
        """

        # Scaling.
        if self.scaling_flag:
            params = dot(params, self.scaling_matrix)

        # Unpack the parameters.
        if self.pivot_opt:
<<<<<<< HEAD
            self._param_pivot = params[:3]
            self._translation_vector = params[3:6]
            ave_pos_alpha, ave_pos_beta, ave_pos_gamma, eigen_alpha, eigen_beta, eigen_gamma, cone_theta_x, cone_theta_y, cone_sigma_max = params[6:]
        else:
            self._translation_vector = params[:3]
            ave_pos_alpha, ave_pos_beta, ave_pos_gamma, eigen_alpha, eigen_beta, eigen_gamma, cone_theta_x, cone_theta_y, cone_sigma_max = params[3:]

        # Average position rotation.
=======
            pivot = outer(self.spin_ones_struct, params[:3])
            self._translation_vector = params[3:6]
            ave_pos_alpha, ave_pos_beta, ave_pos_gamma, eigen_alpha, eigen_beta, eigen_gamma, cone_theta_x, cone_theta_y, cone_sigma_max = params[6:]
        else:
            pivot = self.pivot
            self._translation_vector = params[:3]
            ave_pos_alpha, ave_pos_beta, ave_pos_gamma, eigen_alpha, eigen_beta, eigen_gamma, cone_theta_x, cone_theta_y, cone_sigma_max = params[3:]

        # Reconstruct the full eigenframe of the motion.
>>>>>>> e4bb708d
        euler_to_R_zyz(eigen_alpha, eigen_beta, eigen_gamma, self.R_eigen)

        # The Kronecker product of the eigenframe.
        Rx2_eigen = kron_prod(self.R_eigen, self.R_eigen)

        # Generate the 2nd degree Frame Order super matrix.
        frame_order_2nd = compile_2nd_matrix_pseudo_ellipse(self.frame_order_2nd, Rx2_eigen, cone_theta_x, cone_theta_y, cone_sigma_max)

        # Reduce and rotate the tensors.
        self.reduce_and_rot(ave_pos_alpha, ave_pos_beta, ave_pos_gamma, frame_order_2nd)

        # Pre-transpose matrices for faster calculations.
        RT_eigen = transpose(self.R_eigen)
        RT_ave = transpose(self.R_ave)

        # Pre-calculate all the necessary vectors.
        if self.pcs_flag:
            self.calc_vectors(pivot, self.R_ave, RT_ave)

        # Initial chi-squared (or SSE) value.
        chi2_sum = 0.0

        # RDCs.
        if self.rdc_flag:
            # Loop over each alignment.
            for align_index in range(self.num_align):
                # Loop over the RDCs.
                for j in range(self.num_interatom):
                    # The back calculated RDC.
                    if not self.missing_rdc[align_index, j]:
                        self.rdc_theta[align_index, j] = rdc_tensor(self.dip_const[j], self.rdc_vect[j], self.A_3D_bc[align_index])

                # Calculate and sum the single alignment chi-squared value (for the RDC).
                chi2_sum = chi2_sum + chi2(self.rdc[align_index], self.rdc_theta[align_index], self.rdc_error[align_index])

        # PCS via numerical integration.
<<<<<<< HEAD
        if self.pcs_flag_sum:
=======
        if self.pcs_flag:
>>>>>>> e4bb708d
            # Numerical integration of the PCSs.
            pcs_numeric_int_pseudo_ellipse_qrint(points=self.sobol_angles, theta_x=cone_theta_x, theta_y=cone_theta_y, sigma_max=cone_sigma_max, c=self.pcs_const, full_in_ref_frame=self.full_in_ref_frame, r_pivot_atom=self.r_pivot_atom, r_pivot_atom_rev=self.r_pivot_atom_rev, r_ln_pivot=self.r_ln_pivot, A=self.A_3D, R_eigen=self.R_eigen, RT_eigen=RT_eigen, Ri_prime=self.Ri_prime, pcs_theta=self.pcs_theta, pcs_theta_err=self.pcs_theta_err, missing_pcs=self.missing_pcs)

            # Calculate and sum the single alignment chi-squared value (for the PCS).
            for align_index in range(self.num_align):
                chi2_sum = chi2_sum + chi2(self.pcs[align_index], self.pcs_theta[align_index], self.pcs_error[align_index])

        # Return the chi-squared value.
        return chi2_sum


    def func_pseudo_ellipse_free_rotor(self, params):
        """Target function for free_rotor pseudo-elliptic cone model optimisation.

        This function optimises the isotropic cone model parameters using the RDC and PCS base data.  Simple numerical integration is used for the PCS.


        @param params:  The vector of parameter values {alpha, beta, gamma, eigen_alpha, eigen_beta, eigen_gamma, cone_theta_x, cone_theta_y} where the first 3 are the average position rotation Euler angles, the next 3 are the Euler angles defining the eigenframe, and the last 2 are the free_rotor pseudo-elliptic cone geometric parameters.
        @type params:   list of float
        @return:        The chi-squared or SSE value.
        @rtype:         float
        """

        # Scaling.
        if self.scaling_flag:
            params = dot(params, self.scaling_matrix)

        # Unpack the parameters.
        if self.pivot_opt:
<<<<<<< HEAD
            self._param_pivot = params[:3]
            self._translation_vector = params[3:6]
            ave_pos_beta, ave_pos_gamma, eigen_alpha, eigen_beta, eigen_gamma, cone_theta_x, cone_theta_y = params[6:]
        else:
            self._translation_vector = params[:3]
            ave_pos_beta, ave_pos_gamma, eigen_alpha, eigen_beta, eigen_gamma, cone_theta_x, cone_theta_y = params[3:]

        # Average position rotation.
=======
            pivot = outer(self.spin_ones_struct, params[:3])
            self._translation_vector = params[3:6]
            ave_pos_beta, ave_pos_gamma, eigen_alpha, eigen_beta, eigen_gamma, cone_theta_x, cone_theta_y = params[6:]
        else:
            pivot = self.pivot
            self._translation_vector = params[:3]
            ave_pos_beta, ave_pos_gamma, eigen_alpha, eigen_beta, eigen_gamma, cone_theta_x, cone_theta_y = params[3:]

        # Reconstruct the full eigenframe of the motion.
>>>>>>> e4bb708d
        euler_to_R_zyz(eigen_alpha, eigen_beta, eigen_gamma, self.R_eigen)

        # The Kronecker product of the eigenframe.
        Rx2_eigen = kron_prod(self.R_eigen, self.R_eigen)

        # Generate the 2nd degree Frame Order super matrix.
        frame_order_2nd = compile_2nd_matrix_pseudo_ellipse_free_rotor(self.frame_order_2nd, Rx2_eigen, cone_theta_x, cone_theta_y)

        # Reduce and rotate the tensors.
        self.reduce_and_rot(0.0, ave_pos_beta, ave_pos_gamma, frame_order_2nd)

        # Pre-transpose matrices for faster calculations.
        RT_eigen = transpose(self.R_eigen)
        RT_ave = transpose(self.R_ave)

        # Pre-calculate all the necessary vectors.
        if self.pcs_flag:
            self.calc_vectors(pivot, self.R_ave, RT_ave)

        # Initial chi-squared (or SSE) value.
        chi2_sum = 0.0

        # RDCs.
        if self.rdc_flag:
            # Loop over each alignment.
            for align_index in range(self.num_align):
                # Loop over the RDCs.
                for j in range(self.num_interatom):
                    # The back calculated RDC.
                    if not self.missing_rdc[align_index, j]:
                        self.rdc_theta[align_index, j] = rdc_tensor(self.dip_const[j], self.rdc_vect[j], self.A_3D_bc[align_index])

                # Calculate and sum the single alignment chi-squared value (for the RDC).
                chi2_sum = chi2_sum + chi2(self.rdc[align_index], self.rdc_theta[align_index], self.rdc_error[align_index])

        # PCS via numerical integration.
        if self.pcs_flag:
            # Numerical integration of the PCSs.
            pcs_numeric_int_pseudo_ellipse_qrint(points=self.sobol_angles, theta_x=cone_theta_x, theta_y=cone_theta_y, sigma_max=pi, c=self.pcs_const, full_in_ref_frame=self.full_in_ref_frame, r_pivot_atom=self.r_pivot_atom, r_pivot_atom_rev=self.r_pivot_atom_rev, r_ln_pivot=self.r_ln_pivot, A=self.A_3D, R_eigen=self.R_eigen, RT_eigen=RT_eigen, Ri_prime=self.Ri_prime, pcs_theta=self.pcs_theta, pcs_theta_err=self.pcs_theta_err, missing_pcs=self.missing_pcs)

            # Calculate and sum the single alignment chi-squared value (for the PCS).
            for align_index in range(self.num_align):
                chi2_sum = chi2_sum + chi2(self.pcs[align_index], self.pcs_theta[align_index], self.pcs_error[align_index])

        # Return the chi-squared value.
        return chi2_sum


    def func_pseudo_ellipse_torsionless(self, params):
        """Target function for torsionless pseudo-elliptic cone model optimisation.

        This function optimises the isotropic cone model parameters using the RDC and PCS base data.  Simple numerical integration is used for the PCS.


        @param params:  The vector of parameter values {alpha, beta, gamma, eigen_alpha, eigen_beta, eigen_gamma, cone_theta_x, cone_theta_y} where the first 3 are the average position rotation Euler angles, the next 3 are the Euler angles defining the eigenframe, and the last 2 are the torsionless pseudo-elliptic cone geometric parameters.
        @type params:   list of float
        @return:        The chi-squared or SSE value.
        @rtype:         float
        """

        # Scaling.
        if self.scaling_flag:
            params = dot(params, self.scaling_matrix)

        # Unpack the parameters.
        if self.pivot_opt:
<<<<<<< HEAD
            self._param_pivot = params[:3]
            self._translation_vector = params[3:6]
            ave_pos_alpha, ave_pos_beta, ave_pos_gamma, eigen_alpha, eigen_beta, eigen_gamma, cone_theta_x, cone_theta_y = params[6:]
        else:
            self._translation_vector = params[:3]
            ave_pos_alpha, ave_pos_beta, ave_pos_gamma, eigen_alpha, eigen_beta, eigen_gamma, cone_theta_x, cone_theta_y = params[3:]

        # Average position rotation.
=======
            pivot = outer(self.spin_ones_struct, params[:3])
            self._translation_vector = params[3:6]
            ave_pos_alpha, ave_pos_beta, ave_pos_gamma, eigen_alpha, eigen_beta, eigen_gamma, cone_theta_x, cone_theta_y = params[6:]
        else:
            pivot = self.pivot
            self._translation_vector = params[:3]
            ave_pos_alpha, ave_pos_beta, ave_pos_gamma, eigen_alpha, eigen_beta, eigen_gamma, cone_theta_x, cone_theta_y = params[3:]

        # Reconstruct the full eigenframe of the motion.
>>>>>>> e4bb708d
        euler_to_R_zyz(eigen_alpha, eigen_beta, eigen_gamma, self.R_eigen)

        # The Kronecker product of the eigenframe.
        Rx2_eigen = kron_prod(self.R_eigen, self.R_eigen)

        # Generate the 2nd degree Frame Order super matrix.
        frame_order_2nd = compile_2nd_matrix_pseudo_ellipse_torsionless(self.frame_order_2nd, Rx2_eigen, cone_theta_x, cone_theta_y)

        # Reduce and rotate the tensors.
        self.reduce_and_rot(ave_pos_alpha, ave_pos_beta, ave_pos_gamma, frame_order_2nd)

        # Pre-transpose matrices for faster calculations.
        RT_eigen = transpose(self.R_eigen)
        RT_ave = transpose(self.R_ave)

        # Pre-calculate all the necessary vectors.
        if self.pcs_flag:
            self.calc_vectors(pivot, self.R_ave, RT_ave)

        # Initial chi-squared (or SSE) value.
        chi2_sum = 0.0

        # RDCs.
        if self.rdc_flag:
            # Loop over each alignment.
            for align_index in range(self.num_align):
                # Loop over the RDCs.
                for j in range(self.num_interatom):
                    # The back calculated RDC.
                    if not self.missing_rdc[align_index, j]:
                        self.rdc_theta[align_index, j] = rdc_tensor(self.dip_const[j], self.rdc_vect[j], self.A_3D_bc[align_index])

                # Calculate and sum the single alignment chi-squared value (for the RDC).
                chi2_sum = chi2_sum + chi2(self.rdc[align_index], self.rdc_theta[align_index], self.rdc_error[align_index])

        # PCS via numerical integration.
<<<<<<< HEAD
        if self.pcs_flag_sum:
=======
        if self.pcs_flag:
>>>>>>> e4bb708d
            # Numerical integration of the PCSs.
            pcs_numeric_int_pseudo_ellipse_torsionless_qrint(points=self.sobol_angles, theta_x=cone_theta_x, theta_y=cone_theta_y, c=self.pcs_const, full_in_ref_frame=self.full_in_ref_frame, r_pivot_atom=self.r_pivot_atom, r_pivot_atom_rev=self.r_pivot_atom_rev, r_ln_pivot=self.r_ln_pivot, A=self.A_3D, R_eigen=self.R_eigen, RT_eigen=RT_eigen, Ri_prime=self.Ri_prime, pcs_theta=self.pcs_theta, pcs_theta_err=self.pcs_theta_err, missing_pcs=self.missing_pcs)

            # Calculate and sum the single alignment chi-squared value (for the PCS).
            for align_index in range(self.num_align):
                chi2_sum = chi2_sum + chi2(self.pcs[align_index], self.pcs_theta[align_index], self.pcs_error[align_index])

        # Return the chi-squared value.
        return chi2_sum


    def func_rigid(self, params):
        """Target function for rigid model optimisation.

        This function optimises the isotropic cone model parameters using the RDC and PCS base data.


        @param params:  The vector of parameter values.  These are the tensor rotation angles {alpha, beta, gamma}.
        @type params:   list of float
        @return:        The chi-squared or SSE value.
        @rtype:         float
        """

        # Scaling.
        if self.scaling_flag:
            params = dot(params, self.scaling_matrix)

        # Unpack the parameters.
        self._translation_vector = params[:3]
        ave_pos_alpha, ave_pos_beta, ave_pos_gamma = params[3:6]

        # The average frame rotation matrix (and reduce and rotate the tensors).
        self.reduce_and_rot(ave_pos_alpha, ave_pos_beta, ave_pos_gamma)

        # Pre-transpose matrices for faster calculations.
        RT_ave = transpose(self.R_ave)

        # Pre-calculate all the necessary vectors.
        if self.pcs_flag:
<<<<<<< HEAD
            self.calc_vectors(self._param_pivot, self.R_ave, RT_ave)
=======
            self.calc_vectors(self.pivot, self.R_ave, RT_ave)
>>>>>>> e4bb708d

        # Initial chi-squared (or SSE) value.
        chi2_sum = 0.0

<<<<<<< HEAD
        # Loop over each alignment.
        for align_index in range(self.num_align):
            # RDCs.
            if self.rdc_flag[align_index]:
=======
        # RDCs.
        if self.rdc_flag:
            # Loop over each alignment.
            for align_index in range(self.num_align):
>>>>>>> e4bb708d
                # Loop over the RDCs.
                for j in range(self.num_interatom):
                    # The back calculated RDC.
                    if not self.missing_rdc[align_index, j]:
                        self.rdc_theta[align_index, j] = rdc_tensor(self.dip_const[j], self.rdc_vect[j], self.A_3D_bc[align_index])

                # Calculate and sum the single alignment chi-squared value (for the RDC).
                chi2_sum = chi2_sum + chi2(self.rdc[align_index], self.rdc_theta[align_index], self.rdc_error[align_index])

<<<<<<< HEAD
            # PCS.
            if self.pcs_flag[align_index]:
=======
        # PCS.
        if self.pcs_flag:
            # Loop over each alignment.
            for align_index in range(self.num_align):
>>>>>>> e4bb708d
                # Loop over the PCSs.
                for j in range(self.num_spins):
                    # The back calculated PCS.
                    if not self.missing_pcs[align_index, j]:
                        # Forwards and reverse rotations.
                        if self.full_in_ref_frame[align_index]:
                            r_pivot_atom = self.r_pivot_atom[j]
                        else:
                            r_pivot_atom = self.r_pivot_atom_rev[j]

                        # The PCS calculation.
                        vect = self.r_ln_pivot[0] + r_pivot_atom
                        length = norm(vect)
                        self.pcs_theta[align_index, j] = pcs_tensor(self.pcs_const[align_index] / length**5, vect, self.A_3D[align_index])

                # Calculate and sum the single alignment chi-squared value (for the PCS).
                chi2_sum = chi2_sum + chi2(self.pcs[align_index], self.pcs_theta[align_index], self.pcs_error[align_index])

        # Return the chi-squared value.
        return chi2_sum


    def func_rotor(self, params):
        """Target function for rotor model optimisation.

        This function optimises the isotropic cone model parameters using the RDC and PCS base data.  Quasi-random, Sobol' sequence based, numerical integration is used for the PCS.


        @param params:  The vector of parameter values.  These are the tensor rotation angles {alpha, beta, gamma, theta, phi, sigma_max}.
        @type params:   list of float
        @return:        The chi-squared or SSE value.
        @rtype:         float
        """

        # Scaling.
        if self.scaling_flag:
            params = dot(params, self.scaling_matrix)

        # Unpack the parameters.
        if self.pivot_opt:
<<<<<<< HEAD
            self._param_pivot = params[:3]
            self._translation_vector = params[3:6]
            ave_pos_alpha, ave_pos_beta, ave_pos_gamma, axis_alpha, sigma_max = params[6:]
        else:
=======
            pivot = outer(self.spin_ones_struct, params[:3])
            self._translation_vector = params[3:6]
            ave_pos_alpha, ave_pos_beta, ave_pos_gamma, axis_alpha, sigma_max = params[6:]
        else:
            pivot = self.pivot
>>>>>>> e4bb708d
            self._translation_vector = params[:3]
            ave_pos_alpha, ave_pos_beta, ave_pos_gamma, axis_alpha, sigma_max = params[3:]

        # Generate the rotor axis.
        self.cone_axis = create_rotor_axis_alpha(alpha=axis_alpha, pivot=pivot[0], point=self.com)

        # Pre-calculate the eigenframe rotation matrix.
        two_vect_to_R(self.z_axis, self.cone_axis, self.R_eigen)

        # The Kronecker product of the eigenframe rotation.
        Rx2_eigen = kron_prod(self.R_eigen, self.R_eigen)

        # Generate the 2nd degree Frame Order super matrix.
        frame_order_2nd = compile_2nd_matrix_rotor(self.frame_order_2nd, Rx2_eigen, sigma_max)

        # The average frame rotation matrix (and reduce and rotate the tensors).
        self.reduce_and_rot(ave_pos_alpha, ave_pos_beta, ave_pos_gamma, frame_order_2nd)

        # Pre-transpose matrices for faster calculations.
        RT_eigen = transpose(self.R_eigen)
        RT_ave = transpose(self.R_ave)

        # Pre-calculate all the necessary vectors.
        if self.pcs_flag:
            self.calc_vectors(pivot, self.R_ave, RT_ave)

        # Initial chi-squared (or SSE) value.
        chi2_sum = 0.0

        # RDCs.
        if self.rdc_flag:
            # Loop over each alignment.
            for align_index in range(self.num_align):
                # Loop over the RDCs.
                for j in range(self.num_interatom):
                    # The back calculated RDC.
                    if not self.missing_rdc[align_index, j]:
                        self.rdc_theta[align_index, j] = rdc_tensor(self.dip_const[j], self.rdc_vect[j], self.A_3D_bc[align_index])

                # Calculate and sum the single alignment chi-squared value (for the RDC).
                chi2_sum = chi2_sum + chi2(self.rdc[align_index], self.rdc_theta[align_index], self.rdc_error[align_index])

        # PCS via numerical integration.
        if self.pcs_flag:
            # Numerical integration of the PCSs.
            pcs_numeric_int_rotor_qrint(points=self.sobol_angles, sigma_max=sigma_max, c=self.pcs_const, full_in_ref_frame=self.full_in_ref_frame, r_pivot_atom=self.r_pivot_atom, r_pivot_atom_rev=self.r_pivot_atom_rev, r_ln_pivot=self.r_ln_pivot, A=self.A_3D, R_eigen=self.R_eigen, RT_eigen=RT_eigen, Ri_prime=self.Ri_prime, pcs_theta=self.pcs_theta, pcs_theta_err=self.pcs_theta_err, missing_pcs=self.missing_pcs)

            # Calculate and sum the single alignment chi-squared value (for the PCS).
            for align_index in range(self.num_align):
                chi2_sum = chi2_sum + chi2(self.pcs[align_index], self.pcs_theta[align_index], self.pcs_error[align_index])

        # Return the chi-squared value.
        return chi2_sum


    def calc_vectors(self, pivot=None, R_ave=None, RT_ave=None):
        """Calculate the pivot to atom and lanthanide to pivot vectors for the target functions.

        @keyword pivot:     The pivot point.
        @type pivot:        numpy rank-1, 3D array
        @keyword R_ave:     The rotation matrix for rotating from the reference frame to the average position.
        @type R_ave:        numpy rank-2, 3D array
        @keyword RT_ave:    The transpose of R_ave.
        @type RT_ave:       numpy rank-2, 3D array
        """

<<<<<<< HEAD
        # The pivot to atom vectors.
        for j in range(self.num_spins):
            # The lanthanide to pivot vector.
            if self.pivot_opt:
                self.r_ln_pivot[:, j] = pivot - self.paramag_centre

            # Rotate then translate the atomic positions, then calculate the pivot to atom vector.
            self.r_pivot_atom[:, j] = dot(R_ave, self.atomic_pos[j] - self.ave_pos_pivot) + self.ave_pos_pivot
            self.r_pivot_atom[:, j] += self._translation_vector
            self.r_pivot_atom[:, j] -= pivot
            self.r_pivot_atom_rev[:, j] = dot(RT_ave, self.atomic_pos[j] - self.ave_pos_pivot) + self.ave_pos_pivot
            self.r_pivot_atom_rev[:, j] += self._translation_vector
            self.r_pivot_atom_rev[:, j] -= pivot
=======
        # The lanthanide to pivot vector.
        if self.pivot_opt:
            subtract(pivot, self.paramag_centre, self.r_ln_pivot)

        # Calculate the average position pivot point to atomic positions vectors once.
        vect = self.atomic_pos - self.ave_pos_pivot

        # Rotate then translate the atomic positions, then calculate the pivot to atom vector.
        self.r_pivot_atom[:] = dot(vect, RT_ave)
        add(self.r_pivot_atom, self.ave_pos_pivot, self.r_pivot_atom)
        add(self.r_pivot_atom, self._translation_vector, self.r_pivot_atom)
        subtract(self.r_pivot_atom, pivot, self.r_pivot_atom)

        # And the reverse vectors.
        self.r_pivot_atom_rev[:] = dot(vect, R_ave)
        add(self.r_pivot_atom_rev, self.ave_pos_pivot, self.r_pivot_atom_rev)
        add(self.r_pivot_atom_rev, self._translation_vector, self.r_pivot_atom_rev)
        subtract(self.r_pivot_atom_rev, pivot, self.r_pivot_atom_rev)
>>>>>>> e4bb708d


    def create_sobol_data(self, n=10000, dims=None):
        """Create the Sobol' quasi-random data for numerical integration.

        This uses the external sobol_lib module to create the data.  The algorithm is that modified by Antonov and Saleev.


        @keyword n:         The number of points to generate.
        @type n:            int
        @keyword dims:      The list of parameters.
        @type dims:         list of str
        """

        # The number of dimensions.
        m = len(dims)

        # Initialise.
        self.sobol_angles = zeros((n, m), float32)
        self.Ri_prime = zeros((n, 3, 3), float64)

        # The Sobol' points.
        points = i4_sobol_generate(m, n, 0)

        # Loop over the points.
        for i in range(n):
            # Loop over the dimensions, converting the points to angles.
            theta = None
            phi = None
            sigma = None
            for j in range(m):
                # The tilt angle - the angle of rotation about the x-y plane rotation axis.
                if dims[j] in ['theta']:
                    theta = acos(2.0*points[j, i] - 1.0)
                    self.sobol_angles[i, j] = theta

                # The angle defining the x-y plane rotation axis.
                if dims[j] in ['phi']:
                    phi = 2.0 * pi * points[j, i]
                    self.sobol_angles[i, j] = phi

                # The torsion angle - the angle of rotation about the z' axis.
                if dims[j] in ['sigma', 'sigma2']:
                    sigma = 2.0 * pi * (points[j, i] - 0.5)
                    self.sobol_angles[i, j] = sigma

            # Pre-calculate the rotation matrix for the full tilt-torsion.
            if theta != None and phi != None and sigma != None:
                tilt_torsion_to_R(phi, theta, sigma, self.Ri_prime[i])

            # Pre-calculate the rotation matrix for the torsionless models.
            elif sigma == None:
                c_theta = cos(theta)
                s_theta = sin(theta)
                c_phi = cos(phi)
                s_phi = sin(phi)
                c_phi_c_theta = c_phi * c_theta
                s_phi_c_theta = s_phi * c_theta
                self.Ri_prime[i, 0, 0] =  c_phi_c_theta*c_phi + s_phi**2
                self.Ri_prime[i, 0, 1] =  c_phi_c_theta*s_phi - c_phi*s_phi
                self.Ri_prime[i, 0, 2] =  c_phi*s_theta
                self.Ri_prime[i, 1, 0] =  s_phi_c_theta*c_phi - c_phi*s_phi
                self.Ri_prime[i, 1, 1] =  s_phi_c_theta*s_phi + c_phi**2
                self.Ri_prime[i, 1, 2] =  s_phi*s_theta
                self.Ri_prime[i, 2, 0] = -s_theta*c_phi
                self.Ri_prime[i, 2, 1] = -s_theta*s_phi
                self.Ri_prime[i, 2, 2] =  c_theta

            # Pre-calculate the rotation matrix for the rotor models.
            else:
                c_sigma = cos(sigma)
                s_sigma = sin(sigma)
                self.Ri_prime[i, 0, 0] =  c_sigma
                self.Ri_prime[i, 0, 1] = -s_sigma
                self.Ri_prime[i, 1, 0] =  s_sigma
                self.Ri_prime[i, 1, 1] =  c_sigma
                self.Ri_prime[i, 2, 2] = 1.0


    def reduce_and_rot(self, ave_pos_alpha=None, ave_pos_beta=None, ave_pos_gamma=None, daeg=None):
        """Reduce and rotate the alignments tensors using the frame order matrix and Euler angles.

        @keyword ave_pos_alpha: The alpha Euler angle describing the average domain position, the tensor rotation.
        @type ave_pos_alpha:    float
        @keyword ave_pos_beta:  The beta Euler angle describing the average domain position, the tensor rotation.
        @type ave_pos_beta:     float
        @keyword ave_pos_gamma: The gamma Euler angle describing the average domain position, the tensor rotation.
        @type ave_pos_gamma:    float
        @keyword daeg:          The 2nd degree frame order matrix.
        @type daeg:             rank-2, 9D array
        """

        # Alignment tensor rotation.
        euler_to_R_zyz(ave_pos_alpha, ave_pos_beta, ave_pos_gamma, self.R_ave)

        # Back calculate the rotated tensors.
        for align_index in range(self.num_tensors):
            # Tensor indices.
            index1 = align_index*5
            index2 = align_index*5+5

            # Reduction.
            if daeg != None:
                # Reduce the tensor.
                reduce_alignment_tensor(daeg, self.full_tensors[index1:index2], self.A_5D_bc[index1:index2])

                # Convert the reduced tensor to 3D, rank-2 form.
                to_tensor(self.tensor_3D, self.A_5D_bc[index1:index2])

            # No reduction:
            else:
                # Convert the original tensor to 3D, rank-2 form.
                to_tensor(self.tensor_3D, self.full_tensors[index1:index2])

            # Rotate the tensor (normal R.X.RT rotation).
            if self.full_in_ref_frame[align_index]:
                self.A_3D_bc[align_index] = dot(transpose(self.R_ave), dot(self.tensor_3D, self.R_ave))

            # Rotate the tensor (inverse RT.X.R rotation).
            else:
                self.A_3D_bc[align_index] = dot(self.R_ave, dot(self.tensor_3D, transpose(self.R_ave)))

            # Convert the tensor back to 5D, rank-1 form, as the back-calculated reduced tensor.
            to_5D(self.A_5D_bc[index1:index2], self.A_3D_bc[align_index])<|MERGE_RESOLUTION|>--- conflicted
+++ resolved
@@ -25,11 +25,7 @@
 # Python module imports.
 from copy import deepcopy
 from math import acos, cos, pi, sin, sqrt
-<<<<<<< HEAD
-from numpy import array, dot, float32, float64, ones, transpose, uint8, zeros
-=======
 from numpy import add, array, dot, float32, float64, ones, outer, subtract, transpose, uint8, zeros
->>>>>>> e4bb708d
 from numpy.linalg import norm
 
 # relax module imports.
@@ -61,11 +57,7 @@
 class Frame_order:
     """Class containing the target function of the optimisation of Frame Order matrix components."""
 
-<<<<<<< HEAD
-    def __init__(self, model=None, init_params=None, full_tensors=None, full_in_ref_frame=None, rdcs=None, rdc_errors=None, rdc_weights=None, rdc_vect=None, dip_const=None, pcs=None, pcs_errors=None, pcs_weights=None, atomic_pos=None, temp=None, frq=None, paramag_centre=zeros(3), scaling_matrix=None, num_int_pts=500, com=None, ave_pos_pivot=zeros(3), pivot=None, pivot2=None, pivot_opt=False):
-=======
     def __init__(self, model=None, init_params=None, full_tensors=None, full_in_ref_frame=None, rdcs=None, rdc_errors=None, rdc_weights=None, rdc_vect=None, dip_const=None, pcs=None, pcs_errors=None, pcs_weights=None, atomic_pos=None, temp=None, frq=None, paramag_centre=zeros(3), scaling_matrix=None, num_int_pts=500, com=None, ave_pos_pivot=zeros(3), pivot=None, pivot_opt=False):
->>>>>>> e4bb708d
         """Set up the target functions for the Frame Order theories.
 
         @keyword model:             The name of the Frame Order model.
@@ -137,12 +129,6 @@
         self.total_num_params = len(init_params)
         self.num_int_pts = num_int_pts
         self.com = com
-<<<<<<< HEAD
-        self.ave_pos_pivot = ave_pos_pivot
-        self._param_pivot = pivot
-        self._param_pivot2 = pivot2
-=======
->>>>>>> e4bb708d
         self.pivot_opt = pivot_opt
 
         # Tensor setup.
@@ -392,23 +378,6 @@
 
         # Unpack the parameters.
         if self.pivot_opt:
-<<<<<<< HEAD
-            self._param_pivot = params[:3]
-            self._param_pivot2 = params[3:6]
-            self._translation_vector = params[6:9]
-            ave_pos_alpha, ave_pos_beta, ave_pos_gamma, axis_theta, axis_phi, axis_theta_2, axis_phi_2, sigma_max, sigma_max_2 = params[9:]
-        else:
-            self._translation_vector = params[:3]
-            ave_pos_alpha, ave_pos_beta, ave_pos_gamma, axis_theta, axis_phi, axis_theta_2, axis_phi_2, sigma_max, sigma_max_2 = params[3:]
-
-        # Generate both rotation axes from the spherical angles.
-        spherical_to_cartesian([1.0, axis_theta, axis_phi], self.rotor_axis)
-        spherical_to_cartesian([1.0, axis_theta_2, axis_phi_2], self.rotor_axis_2)
-
-        # Pre-calculate the eigenframe rotation matrix.
-        two_vect_to_R(self.z_axis, self.rotor_axis, self.R_eigen)
-        two_vect_to_R(self.z_axis, self.rotor_axis_2, self.R_eigen_2)
-=======
             pivot = outer(self.spin_ones_struct, params[:3])
             param_disp = params[3]
             self._translation_vector = params[4:7]
@@ -418,7 +387,6 @@
             param_disp = params[0]
             self._translation_vector = params[1:4]
             ave_pos_alpha, ave_pos_beta, ave_pos_gamma, eigen_alpha, eigen_beta, eigen_gamma, sigma_max, sigma_max_2 = params[4:]
->>>>>>> e4bb708d
 
         # Reconstruct the full eigenframe of the motion.
         euler_to_R_zyz(eigen_alpha, eigen_beta, eigen_gamma, self.R_eigen)
@@ -491,27 +459,16 @@
 
         # Unpack the parameters.
         if self.pivot_opt:
-<<<<<<< HEAD
-            self._param_pivot = params[:3]
-            self._translation_vector = params[3:6]
-            ave_pos_beta, ave_pos_gamma, axis_alpha = params[6:]
-        else:
-=======
             pivot = outer(self.spin_ones_struct, params[:3])
             self._translation_vector = params[3:6]
             ave_pos_beta, ave_pos_gamma, axis_alpha = params[6:]
         else:
             pivot = self.pivot
->>>>>>> e4bb708d
             self._translation_vector = params[:3]
             ave_pos_beta, ave_pos_gamma, axis_alpha = params[3:]
 
         # Generate the rotor axis.
-<<<<<<< HEAD
-        self.cone_axis = create_rotor_axis_alpha(alpha=axis_alpha, pivot=array(self._param_pivot, float64), point=self.com)
-=======
         self.cone_axis = create_rotor_axis_alpha(alpha=axis_alpha, pivot=pivot[0], point=self.com)
->>>>>>> e4bb708d
 
         # Pre-calculate the eigenframe rotation matrix.
         two_vect_to_R(self.z_axis, self.cone_axis, self.R_eigen)
@@ -550,11 +507,7 @@
                 chi2_sum = chi2_sum + chi2(self.rdc[align_index], self.rdc_theta[align_index], self.rdc_error[align_index])
 
         # PCS via numerical integration.
-<<<<<<< HEAD
-        if self.pcs_flag_sum:
-=======
-        if self.pcs_flag:
->>>>>>> e4bb708d
+        if self.pcs_flag:
             # Numerical integration of the PCSs.
             pcs_numeric_int_rotor_qrint(points=self.sobol_angles, sigma_max=pi, c=self.pcs_const, full_in_ref_frame=self.full_in_ref_frame, r_pivot_atom=self.r_pivot_atom, r_pivot_atom_rev=self.r_pivot_atom_rev, r_ln_pivot=self.r_ln_pivot, A=self.A_3D, R_eigen=self.R_eigen, RT_eigen=RT_eigen, Ri_prime=self.Ri_prime, pcs_theta=self.pcs_theta, pcs_theta_err=self.pcs_theta_err, missing_pcs=self.missing_pcs)
 
@@ -585,18 +538,11 @@
 
         # Unpack the parameters.
         if self.pivot_opt:
-<<<<<<< HEAD
-            self._param_pivot = params[:3]
-            self._translation_vector = params[3:6]
-            ave_pos_alpha, ave_pos_beta, ave_pos_gamma, axis_theta, axis_phi, cone_theta, sigma_max = params[6:]
-        else:
-=======
             pivot = outer(self.spin_ones_struct, params[:3])
             self._translation_vector = params[3:6]
             ave_pos_alpha, ave_pos_beta, ave_pos_gamma, axis_theta, axis_phi, cone_theta, sigma_max = params[6:]
         else:
             pivot = self.pivot
->>>>>>> e4bb708d
             self._translation_vector = params[:3]
             ave_pos_alpha, ave_pos_beta, ave_pos_gamma, axis_theta, axis_phi, cone_theta, sigma_max = params[3:]
 
@@ -670,18 +616,11 @@
 
         # Unpack the parameters.
         if self.pivot_opt:
-<<<<<<< HEAD
-            self._param_pivot = params[:3]
-            self._translation_vector = params[3:6]
-            ave_pos_beta, ave_pos_gamma, axis_theta, axis_phi, cone_s1 = params[6:]
-        else:
-=======
             pivot = outer(self.spin_ones_struct, params[:3])
             self._translation_vector = params[3:6]
             ave_pos_beta, ave_pos_gamma, axis_theta, axis_phi, cone_s1 = params[6:]
         else:
             pivot = self.pivot
->>>>>>> e4bb708d
             self._translation_vector = params[:3]
             ave_pos_beta, ave_pos_gamma, axis_theta, axis_phi, cone_s1 = params[3:]
 
@@ -728,11 +667,7 @@
                 chi2_sum = chi2_sum + chi2(self.rdc[align_index], self.rdc_theta[align_index], self.rdc_error[align_index])
 
         # PCS via numerical integration.
-<<<<<<< HEAD
-        if self.pcs_flag_sum:
-=======
-        if self.pcs_flag:
->>>>>>> e4bb708d
+        if self.pcs_flag:
             # Numerical integration of the PCSs.
             pcs_numeric_int_iso_cone_qrint(points=self.sobol_angles, theta_max=theta_max, sigma_max=pi, c=self.pcs_const, full_in_ref_frame=self.full_in_ref_frame, r_pivot_atom=self.r_pivot_atom, r_pivot_atom_rev=self.r_pivot_atom_rev, r_ln_pivot=self.r_ln_pivot, A=self.A_3D, R_eigen=self.R_eigen, RT_eigen=RT_eigen, Ri_prime=self.Ri_prime, pcs_theta=self.pcs_theta, pcs_theta_err=self.pcs_theta_err, missing_pcs=self.missing_pcs)
 
@@ -762,18 +697,11 @@
 
         # Unpack the parameters.
         if self.pivot_opt:
-<<<<<<< HEAD
-            self._param_pivot = params[:3]
-            self._translation_vector = params[3:6]
-            ave_pos_alpha, ave_pos_beta, ave_pos_gamma, axis_theta, axis_phi, cone_theta = params[6:]
-        else:
-=======
             pivot = outer(self.spin_ones_struct, params[:3])
             self._translation_vector = params[3:6]
             ave_pos_alpha, ave_pos_beta, ave_pos_gamma, axis_theta, axis_phi, cone_theta = params[6:]
         else:
             pivot = self.pivot
->>>>>>> e4bb708d
             self._translation_vector = params[:3]
             ave_pos_alpha, ave_pos_beta, ave_pos_gamma, axis_theta, axis_phi, cone_theta = params[3:]
 
@@ -847,16 +775,6 @@
 
         # Unpack the parameters.
         if self.pivot_opt:
-<<<<<<< HEAD
-            self._param_pivot = params[:3]
-            self._translation_vector = params[3:6]
-            ave_pos_alpha, ave_pos_beta, ave_pos_gamma, eigen_alpha, eigen_beta, eigen_gamma, cone_theta_x, cone_theta_y, cone_sigma_max = params[6:]
-        else:
-            self._translation_vector = params[:3]
-            ave_pos_alpha, ave_pos_beta, ave_pos_gamma, eigen_alpha, eigen_beta, eigen_gamma, cone_theta_x, cone_theta_y, cone_sigma_max = params[3:]
-
-        # Average position rotation.
-=======
             pivot = outer(self.spin_ones_struct, params[:3])
             self._translation_vector = params[3:6]
             ave_pos_alpha, ave_pos_beta, ave_pos_gamma, eigen_alpha, eigen_beta, eigen_gamma, cone_theta_x, cone_theta_y, cone_sigma_max = params[6:]
@@ -866,7 +784,6 @@
             ave_pos_alpha, ave_pos_beta, ave_pos_gamma, eigen_alpha, eigen_beta, eigen_gamma, cone_theta_x, cone_theta_y, cone_sigma_max = params[3:]
 
         # Reconstruct the full eigenframe of the motion.
->>>>>>> e4bb708d
         euler_to_R_zyz(eigen_alpha, eigen_beta, eigen_gamma, self.R_eigen)
 
         # The Kronecker product of the eigenframe.
@@ -903,11 +820,7 @@
                 chi2_sum = chi2_sum + chi2(self.rdc[align_index], self.rdc_theta[align_index], self.rdc_error[align_index])
 
         # PCS via numerical integration.
-<<<<<<< HEAD
-        if self.pcs_flag_sum:
-=======
-        if self.pcs_flag:
->>>>>>> e4bb708d
+        if self.pcs_flag:
             # Numerical integration of the PCSs.
             pcs_numeric_int_pseudo_ellipse_qrint(points=self.sobol_angles, theta_x=cone_theta_x, theta_y=cone_theta_y, sigma_max=cone_sigma_max, c=self.pcs_const, full_in_ref_frame=self.full_in_ref_frame, r_pivot_atom=self.r_pivot_atom, r_pivot_atom_rev=self.r_pivot_atom_rev, r_ln_pivot=self.r_ln_pivot, A=self.A_3D, R_eigen=self.R_eigen, RT_eigen=RT_eigen, Ri_prime=self.Ri_prime, pcs_theta=self.pcs_theta, pcs_theta_err=self.pcs_theta_err, missing_pcs=self.missing_pcs)
 
@@ -937,16 +850,6 @@
 
         # Unpack the parameters.
         if self.pivot_opt:
-<<<<<<< HEAD
-            self._param_pivot = params[:3]
-            self._translation_vector = params[3:6]
-            ave_pos_beta, ave_pos_gamma, eigen_alpha, eigen_beta, eigen_gamma, cone_theta_x, cone_theta_y = params[6:]
-        else:
-            self._translation_vector = params[:3]
-            ave_pos_beta, ave_pos_gamma, eigen_alpha, eigen_beta, eigen_gamma, cone_theta_x, cone_theta_y = params[3:]
-
-        # Average position rotation.
-=======
             pivot = outer(self.spin_ones_struct, params[:3])
             self._translation_vector = params[3:6]
             ave_pos_beta, ave_pos_gamma, eigen_alpha, eigen_beta, eigen_gamma, cone_theta_x, cone_theta_y = params[6:]
@@ -956,7 +859,6 @@
             ave_pos_beta, ave_pos_gamma, eigen_alpha, eigen_beta, eigen_gamma, cone_theta_x, cone_theta_y = params[3:]
 
         # Reconstruct the full eigenframe of the motion.
->>>>>>> e4bb708d
         euler_to_R_zyz(eigen_alpha, eigen_beta, eigen_gamma, self.R_eigen)
 
         # The Kronecker product of the eigenframe.
@@ -1023,16 +925,6 @@
 
         # Unpack the parameters.
         if self.pivot_opt:
-<<<<<<< HEAD
-            self._param_pivot = params[:3]
-            self._translation_vector = params[3:6]
-            ave_pos_alpha, ave_pos_beta, ave_pos_gamma, eigen_alpha, eigen_beta, eigen_gamma, cone_theta_x, cone_theta_y = params[6:]
-        else:
-            self._translation_vector = params[:3]
-            ave_pos_alpha, ave_pos_beta, ave_pos_gamma, eigen_alpha, eigen_beta, eigen_gamma, cone_theta_x, cone_theta_y = params[3:]
-
-        # Average position rotation.
-=======
             pivot = outer(self.spin_ones_struct, params[:3])
             self._translation_vector = params[3:6]
             ave_pos_alpha, ave_pos_beta, ave_pos_gamma, eigen_alpha, eigen_beta, eigen_gamma, cone_theta_x, cone_theta_y = params[6:]
@@ -1042,7 +934,6 @@
             ave_pos_alpha, ave_pos_beta, ave_pos_gamma, eigen_alpha, eigen_beta, eigen_gamma, cone_theta_x, cone_theta_y = params[3:]
 
         # Reconstruct the full eigenframe of the motion.
->>>>>>> e4bb708d
         euler_to_R_zyz(eigen_alpha, eigen_beta, eigen_gamma, self.R_eigen)
 
         # The Kronecker product of the eigenframe.
@@ -1079,11 +970,7 @@
                 chi2_sum = chi2_sum + chi2(self.rdc[align_index], self.rdc_theta[align_index], self.rdc_error[align_index])
 
         # PCS via numerical integration.
-<<<<<<< HEAD
-        if self.pcs_flag_sum:
-=======
-        if self.pcs_flag:
->>>>>>> e4bb708d
+        if self.pcs_flag:
             # Numerical integration of the PCSs.
             pcs_numeric_int_pseudo_ellipse_torsionless_qrint(points=self.sobol_angles, theta_x=cone_theta_x, theta_y=cone_theta_y, c=self.pcs_const, full_in_ref_frame=self.full_in_ref_frame, r_pivot_atom=self.r_pivot_atom, r_pivot_atom_rev=self.r_pivot_atom_rev, r_ln_pivot=self.r_ln_pivot, A=self.A_3D, R_eigen=self.R_eigen, RT_eigen=RT_eigen, Ri_prime=self.Ri_prime, pcs_theta=self.pcs_theta, pcs_theta_err=self.pcs_theta_err, missing_pcs=self.missing_pcs)
 
@@ -1123,26 +1010,15 @@
 
         # Pre-calculate all the necessary vectors.
         if self.pcs_flag:
-<<<<<<< HEAD
-            self.calc_vectors(self._param_pivot, self.R_ave, RT_ave)
-=======
             self.calc_vectors(self.pivot, self.R_ave, RT_ave)
->>>>>>> e4bb708d
 
         # Initial chi-squared (or SSE) value.
         chi2_sum = 0.0
 
-<<<<<<< HEAD
-        # Loop over each alignment.
-        for align_index in range(self.num_align):
-            # RDCs.
-            if self.rdc_flag[align_index]:
-=======
         # RDCs.
         if self.rdc_flag:
             # Loop over each alignment.
             for align_index in range(self.num_align):
->>>>>>> e4bb708d
                 # Loop over the RDCs.
                 for j in range(self.num_interatom):
                     # The back calculated RDC.
@@ -1152,15 +1028,10 @@
                 # Calculate and sum the single alignment chi-squared value (for the RDC).
                 chi2_sum = chi2_sum + chi2(self.rdc[align_index], self.rdc_theta[align_index], self.rdc_error[align_index])
 
-<<<<<<< HEAD
-            # PCS.
-            if self.pcs_flag[align_index]:
-=======
         # PCS.
         if self.pcs_flag:
             # Loop over each alignment.
             for align_index in range(self.num_align):
->>>>>>> e4bb708d
                 # Loop over the PCSs.
                 for j in range(self.num_spins):
                     # The back calculated PCS.
@@ -1201,18 +1072,11 @@
 
         # Unpack the parameters.
         if self.pivot_opt:
-<<<<<<< HEAD
-            self._param_pivot = params[:3]
-            self._translation_vector = params[3:6]
-            ave_pos_alpha, ave_pos_beta, ave_pos_gamma, axis_alpha, sigma_max = params[6:]
-        else:
-=======
             pivot = outer(self.spin_ones_struct, params[:3])
             self._translation_vector = params[3:6]
             ave_pos_alpha, ave_pos_beta, ave_pos_gamma, axis_alpha, sigma_max = params[6:]
         else:
             pivot = self.pivot
->>>>>>> e4bb708d
             self._translation_vector = params[:3]
             ave_pos_alpha, ave_pos_beta, ave_pos_gamma, axis_alpha, sigma_max = params[3:]
 
@@ -1279,21 +1143,6 @@
         @type RT_ave:       numpy rank-2, 3D array
         """
 
-<<<<<<< HEAD
-        # The pivot to atom vectors.
-        for j in range(self.num_spins):
-            # The lanthanide to pivot vector.
-            if self.pivot_opt:
-                self.r_ln_pivot[:, j] = pivot - self.paramag_centre
-
-            # Rotate then translate the atomic positions, then calculate the pivot to atom vector.
-            self.r_pivot_atom[:, j] = dot(R_ave, self.atomic_pos[j] - self.ave_pos_pivot) + self.ave_pos_pivot
-            self.r_pivot_atom[:, j] += self._translation_vector
-            self.r_pivot_atom[:, j] -= pivot
-            self.r_pivot_atom_rev[:, j] = dot(RT_ave, self.atomic_pos[j] - self.ave_pos_pivot) + self.ave_pos_pivot
-            self.r_pivot_atom_rev[:, j] += self._translation_vector
-            self.r_pivot_atom_rev[:, j] -= pivot
-=======
         # The lanthanide to pivot vector.
         if self.pivot_opt:
             subtract(pivot, self.paramag_centre, self.r_ln_pivot)
@@ -1312,7 +1161,6 @@
         add(self.r_pivot_atom_rev, self.ave_pos_pivot, self.r_pivot_atom_rev)
         add(self.r_pivot_atom_rev, self._translation_vector, self.r_pivot_atom_rev)
         subtract(self.r_pivot_atom_rev, pivot, self.r_pivot_atom_rev)
->>>>>>> e4bb708d
 
 
     def create_sobol_data(self, n=10000, dims=None):
