--- conflicted
+++ resolved
@@ -25,11 +25,7 @@
 # Python module imports.
 from copy import deepcopy
 from math import acos, cos, pi, sin, sqrt
-<<<<<<< HEAD
-from numpy import add, array, dot, float64, ones, outer, subtract, swapaxes, transpose, uint8, zeros
-=======
 from numpy import add, array, dot, float32, float64, ones, outer, subtract, transpose, uint8, zeros
->>>>>>> 73f83ce8
 
 # relax module imports.
 from extern.sobol.sobol_lib import i4_sobol_generate
@@ -285,13 +281,8 @@
             self.paramag_unit_vect = zeros(atomic_pos.shape, float64)
             self.paramag_dist = zeros(self.num_spins, float64)
             self.pcs_const = zeros((self.num_align, self.num_spins), float64)
-<<<<<<< HEAD
-            self.r_pivot_atom = zeros((self.num_spins, 3), float64)
-            self.r_pivot_atom_rev = zeros((self.num_spins, 3), float64)
-=======
             self.r_pivot_atom = zeros((self.num_spins, 3), float32)
             self.r_pivot_atom_rev = zeros((self.num_spins, 3), float32)
->>>>>>> 73f83ce8
             self.r_ln_pivot = self.pivot - self.paramag_centre
 
             # Set up the paramagnetic constant (without the interatomic distance and in Angstrom units).
@@ -920,19 +911,11 @@
         if self.pivot_opt:
             pivot = outer(self.spin_ones_struct, params[:3])
             self._translation_vector = params[3:6]
-<<<<<<< HEAD
-            ave_pos_beta, ave_pos_gamma, axis_theta, axis_phi, cone_s1 = params[6:]
-        else:
-            pivot = self.pivot
-            self._translation_vector = params[:3]
-            ave_pos_beta, ave_pos_gamma, axis_theta, axis_phi, cone_s1 = params[3:]
-=======
             ave_pos_beta, ave_pos_gamma, axis_theta, axis_phi, theta_max = params[6:]
         else:
             pivot = self.pivot
             self._translation_vector = params[:3]
             ave_pos_beta, ave_pos_gamma, axis_theta, axis_phi, theta_max = params[3:]
->>>>>>> 73f83ce8
 
         # Generate the cone axis from the spherical angles.
         spherical_to_cartesian([1.0, axis_theta, axis_phi], self.cone_axis)
@@ -1006,19 +989,11 @@
         if self.pivot_opt:
             pivot = outer(self.spin_ones_struct, params[:3])
             self._translation_vector = params[3:6]
-<<<<<<< HEAD
-            ave_pos_beta, ave_pos_gamma, axis_theta, axis_phi, cone_s1 = params[6:]
-        else:
-            pivot = self.pivot
-            self._translation_vector = params[:3]
-            ave_pos_beta, ave_pos_gamma, axis_theta, axis_phi, cone_s1 = params[3:]
-=======
             ave_pos_beta, ave_pos_gamma, axis_theta, axis_phi, theta_max = params[6:]
         else:
             pivot = self.pivot
             self._translation_vector = params[:3]
             ave_pos_beta, ave_pos_gamma, axis_theta, axis_phi, theta_max = params[3:]
->>>>>>> 73f83ce8
 
         # Generate the cone axis from the spherical angles.
         spherical_to_cartesian([1.0, axis_theta, axis_phi], self.cone_axis)
@@ -1029,15 +1004,8 @@
         # The Kronecker product of the eigenframe rotation.
         Rx2_eigen = kron_prod(self.R_eigen, self.R_eigen)
 
-        # Calculate the cone angle.
-        theta_max = order_parameters.iso_cone_S_to_theta(cone_s1)
-
         # Generate the 2nd degree Frame Order super matrix.
-<<<<<<< HEAD
-        frame_order_2nd = compile_2nd_matrix_iso_cone_free_rotor(self.frame_order_2nd, Rx2_eigen, cone_s1)
-=======
         frame_order_2nd = compile_2nd_matrix_iso_cone_free_rotor(self.frame_order_2nd, Rx2_eigen, theta_max)
->>>>>>> 73f83ce8
 
         # Reduce and rotate the tensors.
         self.reduce_and_rot(0.0, ave_pos_beta, ave_pos_gamma, frame_order_2nd)
@@ -2004,7 +1972,6 @@
             subtract(pivot, self.paramag_centre, self.r_ln_pivot)
         if pivot2 != None:
             subtract(pivot2, self.paramag_centre, self.r_ln_pivot)
-<<<<<<< HEAD
 
         # Calculate the average position pivot point to atomic positions vectors once.
         vect = self.atomic_pos - self.ave_pos_pivot
@@ -2026,29 +1993,6 @@
         if pivot2 != None:
             self.r_inter_pivot = pivot - pivot2
 
-=======
-
-        # Calculate the average position pivot point to atomic positions vectors once.
-        vect = self.atomic_pos - self.ave_pos_pivot
-
-        # Rotate then translate the atomic positions, then calculate the pivot to atom vector.
-        self.r_pivot_atom[:] = dot(vect, RT_ave)
-        add(self.r_pivot_atom, self.ave_pos_pivot, self.r_pivot_atom)
-        add(self.r_pivot_atom, self._translation_vector, self.r_pivot_atom)
-        subtract(self.r_pivot_atom, pivot, self.r_pivot_atom)
-
-        # And the reverse vectors.
-        if min(self.full_in_ref_frame) == 0:
-            self.r_pivot_atom_rev[:] = dot(vect, R_ave)
-            add(self.r_pivot_atom_rev, self.ave_pos_pivot, self.r_pivot_atom_rev)
-            add(self.r_pivot_atom_rev, self._translation_vector, self.r_pivot_atom_rev)
-            subtract(self.r_pivot_atom_rev, pivot, self.r_pivot_atom_rev)
-
-        # Calculate the inter-pivot vector for the double motion models.
-        if pivot2 != None:
-            self.r_inter_pivot = pivot - pivot2
-
->>>>>>> 73f83ce8
 
     def create_sobol_data(self, dims=None):
         """Create the Sobol' quasi-random data for numerical integration.
@@ -2080,15 +2024,9 @@
         # Initialise.
         sobol_data.model = self.model
         sobol_data.total_num = total_num
-<<<<<<< HEAD
-        sobol_data.sobol_angles = zeros((m, total_num), float64)
-        sobol_data.Ri_prime = zeros((total_num, 3, 3), float64)
-        sobol_data.Ri2_prime = zeros((total_num, 3, 3), float64)
-=======
         sobol_data.sobol_angles = zeros((m, total_num), float32)
         sobol_data.Ri_prime = zeros((total_num, 3, 3), float32)
         sobol_data.Ri2_prime = zeros((total_num, 3, 3), float32)
->>>>>>> 73f83ce8
 
         # The Sobol' points.
         points = i4_sobol_generate(m, total_num, 1000)
