###############################################################################
#                                                                             #
# Copyright (C) 2009-2014 Edward d'Auvergne                                   #
#                                                                             #
# This file is part of the program relax (http://www.nmr-relax.com).          #
#                                                                             #
# This program is free software: you can redistribute it and/or modify        #
# it under the terms of the GNU General Public License as published by        #
# the Free Software Foundation, either version 3 of the License, or           #
# (at your option) any later version.                                         #
#                                                                             #
# This program is distributed in the hope that it will be useful,             #
# but WITHOUT ANY WARRANTY; without even the implied warranty of              #
# MERCHANTABILITY or FITNESS FOR A PARTICULAR PURPOSE.  See the               #
# GNU General Public License for more details.                                #
#                                                                             #
# You should have received a copy of the GNU General Public License           #
# along with this program.  If not, see <http://www.gnu.org/licenses/>.       #
#                                                                             #
###############################################################################

# Module docstring.
"""Module containing the target functions of the Frame Order theories."""

# Python module imports.
from copy import deepcopy
from math import acos, pi, sqrt
from numpy import array, dot, float32, float64, ones, transpose, uint8, zeros
from numpy.linalg import norm

# relax module imports.
from extern.sobol.sobol_lib import i4_sobol
from lib.alignment.alignment_tensor import to_5D, to_tensor
from lib.alignment.pcs import pcs_tensor
from lib.alignment.rdc import rdc_tensor
from lib.errors import RelaxError
from lib.float import isNaN
from lib.frame_order.double_rotor import compile_2nd_matrix_double_rotor, pcs_numeric_int_double_rotor
from lib.frame_order.free_rotor import compile_2nd_matrix_free_rotor
from lib.frame_order.iso_cone import compile_2nd_matrix_iso_cone, pcs_numeric_int_iso_cone_qrint
from lib.frame_order.iso_cone_free_rotor import compile_2nd_matrix_iso_cone_free_rotor
from lib.frame_order.iso_cone_torsionless import compile_2nd_matrix_iso_cone_torsionless, pcs_numeric_int_iso_cone_torsionless_qrint
from lib.frame_order.matrix_ops import reduce_alignment_tensor
from lib.frame_order.pseudo_ellipse import compile_2nd_matrix_pseudo_ellipse, pcs_numeric_int_pseudo_ellipse_qrint
from lib.frame_order.pseudo_ellipse_free_rotor import compile_2nd_matrix_pseudo_ellipse_free_rotor
from lib.frame_order.pseudo_ellipse_torsionless import compile_2nd_matrix_pseudo_ellipse_torsionless, pcs_numeric_int_pseudo_ellipse_torsionless_qrint
from lib.frame_order.rotor import compile_2nd_matrix_rotor, pcs_numeric_int_rotor_qrint
from lib.frame_order.rotor_axis import create_rotor_axis_alpha
from lib.geometry.coord_transform import spherical_to_cartesian
from lib.geometry.rotations import euler_to_R_zyz, two_vect_to_R
from lib.linear_algebra.kronecker_product import kron_prod
from lib.order import order_parameters
from lib.physical_constants import pcs_constant
from target_functions.chi2 import chi2


class Frame_order:
    """Class containing the target function of the optimisation of Frame Order matrix components."""

<<<<<<< HEAD
    def __init__(self, model=None, init_params=None, full_tensors=None, full_in_ref_frame=None, rdcs=None, rdc_errors=None, rdc_weights=None, rdc_vect=None, dip_const=None, pcs=None, pcs_errors=None, pcs_weights=None, atomic_pos=None, temp=None, frq=None, paramag_centre=zeros(3), scaling_matrix=None, num_int_pts=500, com=None, ave_pos_pivot=zeros(3), pivot=None, pivot2=None, pivot_opt=False, quad_int=True):
=======
    def __init__(self, model=None, init_params=None, full_tensors=None, full_in_ref_frame=None, rdcs=None, rdc_errors=None, rdc_weights=None, rdc_vect=None, dip_const=None, pcs=None, pcs_errors=None, pcs_weights=None, atomic_pos=None, temp=None, frq=None, paramag_centre=zeros(3), scaling_matrix=None, num_int_pts=500, com=None, ave_pos_pivot=zeros(3), pivot=None, pivot2=None, pivot_opt=False):
>>>>>>> 6efcf0d6
        """Set up the target functions for the Frame Order theories.

        @keyword model:             The name of the Frame Order model.
        @type model:                str
        @keyword init_params:       The initial parameter values.
        @type init_params:          numpy float64 array
        @keyword full_tensors:      An array of the {Axx, Ayy, Axy, Axz, Ayz} values for all full alignment tensors.  The format is [Axx1, Ayy1, Axy1, Axz1, Ayz1, Axx2, Ayy2, Axy2, Axz2, Ayz2, ..., Axxn, Ayyn, Axyn, Axzn, Ayzn].
        @type full_tensors:         numpy nx5D, rank-1 float64 array
        @keyword full_in_ref_frame: An array of flags specifying if the tensor in the reference frame is the full or reduced tensor.
        @type full_in_ref_frame:    numpy rank-1 array
        @keyword rdcs:              The RDC lists.  The first index must correspond to the different alignment media i and the second index to the spin systems j.
        @type rdcs:                 numpy rank-2 array
        @keyword rdc_errors:        The RDC error lists.  The dimensions of this argument are the same as for 'rdcs'.
        @type rdc_errors:           numpy rank-2 array
        @keyword rdc_weights:       The RDC weight lists.  The dimensions of this argument are the same as for 'rdcs'.
        @type rdc_weights:          numpy rank-2 array
        @keyword rdc_vect:          The unit XH vector lists corresponding to the RDC values.  The first index must correspond to the spin systems and the second index to the x, y, z elements.
        @type rdc_vect:             numpy rank-2 array
        @keyword dip_const:         The dipolar constants for each RDC.  The indices correspond to the spin systems j.
        @type dip_const:            numpy rank-1 array
        @keyword pcs:               The PCS lists.  The first index must correspond to the different alignment media i and the second index to the spin systems j.
        @type pcs:                  numpy rank-2 array
        @keyword pcs_errors:        The PCS error lists.  The dimensions of this argument are the same as for 'pcs'.
        @type pcs_errors:           numpy rank-2 array
        @keyword pcs_weights:       The PCS weight lists.  The dimensions of this argument are the same as for 'pcs'.
        @type pcs_weights:          numpy rank-2 array
        @keyword atomic_pos:        The atomic positions of all spins for the PCS and PRE data.  The first index is the spin systems j and the second is the structure or state c.
        @type atomic_pos:           numpy rank-3 array
        @keyword temp:              The temperature of each PCS data set.
        @type temp:                 numpy rank-1 array
        @keyword frq:               The frequency of each PCS data set.
        @type frq:                  numpy rank-1 array
        @keyword paramag_centre:    The paramagnetic centre position (or positions).
        @type paramag_centre:       numpy rank-1, 3D array or rank-2, Nx3 array
        @keyword scaling_matrix:    The square and diagonal scaling matrix.
        @type scaling_matrix:       numpy rank-2 array
        @keyword num_int_pts:       The number of points to use for the numerical integration technique.
        @type num_int_pts:          int
        @keyword com:               The centre of mass of the system.  This is used for defining the rotor model systems.
        @type com:                  numpy 3D rank-1 array
        @keyword ave_pos_pivot:     The pivot point to rotate all atoms about to the average domain position.  In most cases this will be the centre of mass of the moving domain.  This pivot is shifted by the translation vector.
        @type ave_pos_pivot:        numpy 3D rank-1 array
        @keyword pivot:             The pivot point for the ball-and-socket joint motion.  This is needed if PCS or PRE values are used.
        @type pivot:                numpy rank-1, 3D array or None
        @keyword pivot2:            The second pivot point for the motion.  This is needed if PCS or PRE values are used and if a double-motional model is to be optimised.
        @type pivot2:               numpy rank-1, 3D array or None
        @keyword pivot_opt:         A flag which if True will allow the pivot point of the motion to be optimised.
        @type pivot_opt:            bool
        """

        # Model test.
        if not model:
            raise RelaxError("The type of Frame Order model must be specified.")

        # Store the initial parameter (as a copy).
        self.params = deepcopy(init_params)

        # Store the agrs.
        self.model = model
        self.full_tensors = full_tensors
        self.full_in_ref_frame = full_in_ref_frame
        self.rdc = rdcs
        self.rdc_weights = rdc_weights
        self.rdc_vect = rdc_vect
        self.dip_const = dip_const
        self.pcs = pcs
        self.pcs_weights = pcs_weights
        self.atomic_pos = atomic_pos
        self.temp = temp
        self.frq = frq
        self.paramag_centre = paramag_centre
        self.total_num_params = len(init_params)
        self.num_int_pts = num_int_pts
        self.com = com
        self.ave_pos_pivot = ave_pos_pivot
        self._param_pivot = pivot
        self._param_pivot2 = pivot2
        self.pivot_opt = pivot_opt

        # Tensor setup.
        self._init_tensors()

        # Scaling initialisation.
        self.scaling_matrix = scaling_matrix
        if self.scaling_matrix != None:
            self.scaling_flag = True
        else:
            self.scaling_flag = False

        # The total number of alignments.
        self.num_align = 0
        if rdcs != None:
            self.num_align = len(rdcs)
        elif pcs != None:
            self.num_align = len(pcs)

        # Set the RDC and PCS flags (indicating the presence of data).
        self.rdc_flag = [True] * self.num_align
        self.pcs_flag = [True] * self.num_align
        for align_index in range(self.num_align):
            if rdcs == None or len(rdcs[align_index]) == 0:
                self.rdc_flag[align_index] = False
            if pcs == None or len(pcs[align_index]) == 0:
                self.pcs_flag[align_index] = False
        self.rdc_flag_sum = sum(self.rdc_flag)
        self.pcs_flag_sum = sum(self.pcs_flag)

        # Default translation vector (if not optimised).
        self._translation_vector = zeros(3, float64)

        # Some checks.
        if self.rdc_flag_sum and (rdc_vect == None or not len(rdc_vect)):
            raise RelaxError("The rdc_vect argument " + repr(rdc_vect) + " must be supplied.")
        if self.pcs_flag_sum and (atomic_pos == None or not len(atomic_pos)):
            raise RelaxError("The atomic_pos argument " + repr(atomic_pos) + " must be supplied.")

        # The total number of spins.
        self.num_spins = 0
        if self.pcs_flag_sum:
            self.num_spins = len(pcs[0])

        # The total number of interatomic connections.
        self.num_interatom = 0
        if self.rdc_flag_sum:
            self.num_interatom = len(rdcs[0])

        # Set up the alignment data.
        for align_index in range(self.num_align):
            to_tensor(self.A_3D[align_index], self.full_tensors[5*align_index:5*align_index+5])

        # PCS errors.
        if self.pcs_flag_sum:
            err = False
            for i in range(len(pcs_errors)):
                for j in range(len(pcs_errors[i])):
                    if not isNaN(pcs_errors[i, j]):
                        err = True
            if err:
                self.pcs_error = pcs_errors
            else:
                # Missing errors (default to 0.1 ppm errors).
                self.pcs_error = 0.1 * 1e-6 * ones((self.num_align, self.num_spins), float64)

        # RDC errors.
        if self.rdc_flag_sum:
            err = False
            for i in range(len(rdc_errors)):
                for j in range(len(rdc_errors[i])):
                    if not isNaN(rdc_errors[i, j]):
                        err = True
            if err:
                self.rdc_error = rdc_errors
            else:
                # Missing errors (default to 1 Hz errors).
                self.rdc_error = ones((self.num_align, self.num_interatom), float64)

        # Missing data matrices (RDC).
        if self.rdc_flag_sum:
            self.missing_rdc = zeros((self.num_align, self.num_interatom), uint8)

        # Missing data matrices (PCS).
        if self.pcs_flag_sum:
            self.missing_pcs = zeros((self.num_align, self.num_spins), uint8)

        # Clean up problematic data and put the weights into the errors..
        if self.rdc_flag_sum or self.pcs_flag_sum:
            for align_index in range(self.num_align):
                # Loop over the RDCs.
                if self.rdc_flag_sum:
                    for j in range(self.num_interatom):
                        if isNaN(self.rdc[align_index, j]):
                            # Set the flag.
                            self.missing_rdc[align_index, j] = 1

                            # Change the NaN to zero.
                            self.rdc[align_index, j] = 0.0

                            # Change the error to one (to avoid zero division).
                            self.rdc_error[align_index, j] = 1.0

                            # Change the weight to one.
                            rdc_weights[align_index, j] = 1.0

                    # The RDC weights.
                    if self.rdc_flag_sum:
                        self.rdc_error[align_index, j] = self.rdc_error[align_index, j] / sqrt(rdc_weights[align_index, j])

                # Loop over the PCSs.
                if self.pcs_flag_sum:
                    for j in range(self.num_spins):
                        if isNaN(self.pcs[align_index, j]):
                            # Set the flag.
                            self.missing_pcs[align_index, j] = 1

                            # Change the NaN to zero.
                            self.pcs[align_index, j] = 0.0

                            # Change the error to one (to avoid zero division).
                            self.pcs_error[align_index, j] = 1.0

                            # Change the weight to one.
                            pcs_weights[align_index, j] = 1.0

                    # The PCS weights.
                    if self.pcs_flag_sum:
                        self.pcs_error[align_index, j] = self.pcs_error[align_index, j] / sqrt(pcs_weights[align_index, j])

        # The paramagnetic centre vectors and distances.
        if self.pcs_flag_sum:
            # Initialise the data structures.
            self.paramag_unit_vect = zeros(atomic_pos.shape, float64)
            self.paramag_dist = zeros(self.num_spins, float64)
            self.pcs_const = zeros(self.num_align, float64)
            self.r_pivot_atom = zeros((3, self.num_spins), float32)
            self.r_pivot_atom_rev = zeros((3, self.num_spins), float32)
            self.r_ln_pivot = zeros((3, self.num_spins), float32)
            for j in range(self.num_spins):
                self.r_ln_pivot[:, j] = pivot - self.paramag_centre
            if self.paramag_centre == None:
                self.paramag_centre = zeros(3, float32)

            # Set up the paramagnetic constant (without the interatomic distance and in Angstrom units).
            for align_index in range(self.num_align):
                self.pcs_const[align_index] = pcs_constant(self.temp[align_index], self.frq[align_index], 1.0) * 1e30

        # PCS function, gradient, and Hessian matrices.
        if self.pcs_flag_sum:
            self.pcs_theta = zeros((self.num_align, self.num_spins), float64)
            self.pcs_theta_err = zeros((self.num_align, self.num_spins), float64)
            self.dpcs_theta = zeros((self.total_num_params, self.num_align, self.num_spins), float64)
            self.d2pcs_theta = zeros((self.total_num_params, self.total_num_params, self.num_align, self.num_spins), float64)

        # RDC function, gradient, and Hessian matrices.
        if self.rdc_flag_sum:
            self.rdc_theta = zeros((self.num_align, self.num_interatom), float64)
            self.drdc_theta = zeros((self.total_num_params, self.num_align, self.num_interatom), float64)
            self.d2rdc_theta = zeros((self.total_num_params, self.total_num_params, self.num_align, self.num_interatom), float64)

        # The Sobol' sequence data and target function aliases (quasi-random integration).
        if model == 'pseudo-ellipse':
            self.create_sobol_data(n=self.num_int_pts, dims=['theta', 'phi', 'sigma'])
            self.func = self.func_pseudo_ellipse
        elif model == 'pseudo-ellipse, torsionless':
            self.create_sobol_data(n=self.num_int_pts, dims=['theta', 'phi'])
            self.func = self.func_pseudo_ellipse_torsionless
        elif model == 'pseudo-ellipse, free rotor':
            self.create_sobol_data(n=self.num_int_pts, dims=['theta', 'phi', 'sigma'])
            self.func = self.func_pseudo_ellipse_free_rotor
        elif model == 'iso cone':
            self.create_sobol_data(n=self.num_int_pts, dims=['theta', 'phi', 'sigma'])
            self.func = self.func_iso_cone
        elif model == 'iso cone, torsionless':
            self.create_sobol_data(n=self.num_int_pts, dims=['theta', 'phi'])
            self.func = self.func_iso_cone_torsionless
        elif model == 'iso cone, free rotor':
            self.create_sobol_data(n=self.num_int_pts, dims=['theta', 'phi', 'sigma'])
            self.func = self.func_iso_cone_free_rotor
        elif model == 'rotor':
            self.create_sobol_data(n=self.num_int_pts, dims=['sigma'])
            self.func = self.func_rotor
        elif model == 'rigid':
            self.func = self.func_rigid
        elif model == 'free rotor':
            self.create_sobol_data(n=self.num_int_pts, dims=['sigma'])
            self.func = self.func_free_rotor
        elif model == 'double rotor':
            self.create_sobol_data(n=self.num_int_pts, dims=['sigma', 'sigma2'])
            self.func = self.func_double_rotor


    def _init_tensors(self):
        """Set up isotropic cone optimisation against the alignment tensor data."""

        # Some checks.
        if self.full_tensors == None or not len(self.full_tensors):
            raise RelaxError("The full_tensors argument " + repr(self.full_tensors) + " must be supplied.")
        if self.full_in_ref_frame == None or not len(self.full_in_ref_frame):
            raise RelaxError("The full_in_ref_frame argument " + repr(self.full_in_ref_frame) + " must be supplied.")

        # Tensor set up.
        self.num_tensors = int(len(self.full_tensors) / 5)
        self.A_3D = zeros((self.num_tensors, 3, 3), float64)
        self.A_3D_bc = zeros((self.num_tensors, 3, 3), float64)
        self.A_5D_bc = zeros(self.num_tensors*5, float64)

        # The rotation to the Frame Order eigenframe.
        self.R_eigen = zeros((3, 3), float64)
        self.R_eigen_2 = zeros((3, 3), float64)
        self.R_ave = zeros((3, 3), float64)
        self.Ri_prime = zeros((3, 3), float64)
        self.tensor_3D = zeros((3, 3), float64)

        # The cone axis storage and molecular frame z-axis.
        self.cone_axis = zeros(3, float64)
        self.z_axis = array([0, 0, 1], float64)

        # The rotor axes.
        self.rotor_axis = zeros(3, float64)
        self.rotor_axis_2 = zeros(3, float64)

        # Initialise the Frame Order matrices.
        self.frame_order_2nd = zeros((9, 9), float64)

        # A rotation matrix for general use.
        self.R = zeros((3, 3), float64)


    def func_double_rotor(self, params):
        """Target function for the optimisation of the double rotor frame order model.

        This function optimises the model parameters using the RDC and PCS base data.  Quasi-random, Sobol' sequence based, numerical integration is used for the PCS.


        @param params:  The vector of parameter values.  These are the tensor rotation angles {alpha, beta, gamma, theta, phi, sigma_max}.
        @type params:   list of float
        @return:        The chi-squared or SSE value.
        @rtype:         float
        """

        # Scaling.
        if self.scaling_flag:
            params = dot(params, self.scaling_matrix)

        # Unpack the parameters.
        if self.pivot_opt:
            self._param_pivot = params[:3]
            self._param_pivot2 = params[3:6]
            self._translation_vector = params[6:9]
            ave_pos_alpha, ave_pos_beta, ave_pos_gamma, axis_theta, axis_phi, axis_theta_2, axis_phi_2, sigma_max, sigma_max_2 = params[9:]
        else:
            self._translation_vector = params[:3]
            ave_pos_alpha, ave_pos_beta, ave_pos_gamma, axis_theta, axis_phi, axis_theta_2, axis_phi_2, sigma_max, sigma_max_2 = params[3:]

        # Generate both rotation axes from the spherical angles.
        spherical_to_cartesian([1.0, axis_theta, axis_phi], self.rotor_axis)
        spherical_to_cartesian([1.0, axis_theta_2, axis_phi_2], self.rotor_axis_2)

        # Pre-calculate the eigenframe rotation matrix.
        two_vect_to_R(self.z_axis, self.rotor_axis, self.R_eigen)
        two_vect_to_R(self.z_axis, self.rotor_axis_2, self.R_eigen_2)

        # Combine the rotations.
        R_eigen_full = dot(self.R_eigen_2, self.R_eigen)

        # The Kronecker product of the eigenframe rotation.
        Rx2_eigen = kron_prod(R_eigen_full, R_eigen_full)

        # Generate the 2nd degree Frame Order super matrix.
        frame_order_2nd = compile_2nd_matrix_double_rotor(self.frame_order_2nd, Rx2_eigen, sigma_max, sigma_max_2)

        # The average frame rotation matrix (and reduce and rotate the tensors).
        self.reduce_and_rot(ave_pos_alpha, ave_pos_beta, ave_pos_gamma, frame_order_2nd)

        # Pre-transpose matrices for faster calculations.
        RT_eigen = transpose(R_eigen_full)
        RT_ave = transpose(self.R_ave)

        # Pre-calculate all the necessary vectors.
        if self.pcs_flag:
            self.calc_vectors(self._param_pivot, self.R_ave, RT_ave)

        # Initial chi-squared (or SSE) value.
        chi2_sum = 0.0

        # Loop over each alignment.
        for align_index in range(self.num_align):
            # RDCs.
            if self.rdc_flag[align_index]:
                # Loop over the RDCs.
                for j in range(self.num_interatom):
                    # The back calculated RDC.
                    if not self.missing_rdc[align_index, j]:
                        self.rdc_theta[align_index, j] = rdc_tensor(self.dip_const[j], self.rdc_vect[j], self.A_3D_bc[align_index])

                # Calculate and sum the single alignment chi-squared value (for the RDC).
                chi2_sum = chi2_sum + chi2(self.rdc[align_index], self.rdc_theta[align_index], self.rdc_error[align_index])

        # PCS via numerical integration.
        if self.pcs_flag_sum:
            # Numerical integration of the PCSs.
            pcs_numeric_int_double_rotor(points=self.sobol_angles, sigma_max=sigma_max, sigma_max_2=sigma_max_2, c=self.pcs_const, full_in_ref_frame=self.full_in_ref_frame, r_pivot_atom=self.r_pivot_atom, r_pivot_atom_rev=self.r_pivot_atom_rev, r_ln_pivot=self.r_ln_pivot, A=self.A_3D, R_eigen=R_eigen_full, RT_eigen=RT_eigen, Ri_prime=self.Ri_prime, pcs_theta=self.pcs_theta, pcs_theta_err=self.pcs_theta_err, missing_pcs=self.missing_pcs, error_flag=False)

            # Calculate and sum the single alignment chi-squared value (for the PCS).
            for align_index in range(self.num_align):
                chi2_sum = chi2_sum + chi2(self.pcs[align_index], self.pcs_theta[align_index], self.pcs_error[align_index])

        # Return the chi-squared value.
        return chi2_sum


    def func_free_rotor(self, params):
        """Target function for free rotor model optimisation.

        This function optimises the isotropic cone model parameters using the RDC and PCS base data.  Simple numerical integration is used for the PCS.


        @param params:  The vector of parameter values.  These are the tensor rotation angles {alpha, beta, gamma, theta, phi}.
        @type params:   list of float
        @return:        The chi-squared or SSE value.
        @rtype:         float
        """

        # Scaling.
        if self.scaling_flag:
            params = dot(params, self.scaling_matrix)

        # Unpack the parameters.
        if self.pivot_opt:
            self._param_pivot = params[:3]
            self._translation_vector = params[3:6]
            ave_pos_beta, ave_pos_gamma, axis_theta, axis_phi = params[6:]
        else:
            self._translation_vector = params[:3]
            ave_pos_beta, ave_pos_gamma, axis_theta, axis_phi = params[3:]

        # Generate the cone axis from the spherical angles.
        spherical_to_cartesian([1.0, axis_theta, axis_phi], self.cone_axis)

        # Pre-calculate the eigenframe rotation matrix.
        two_vect_to_R(self.z_axis, self.cone_axis, self.R_eigen)

        # The Kronecker product of the eigenframe rotation.
        Rx2_eigen = kron_prod(self.R_eigen, self.R_eigen)

        # Generate the 2nd degree Frame Order super matrix.
        frame_order_2nd = compile_2nd_matrix_free_rotor(self.frame_order_2nd, Rx2_eigen)

        # Reduce and rotate the tensors.
        self.reduce_and_rot(0.0, ave_pos_beta, ave_pos_gamma, frame_order_2nd)

        # Pre-transpose matrices for faster calculations.
        RT_eigen = transpose(self.R_eigen)
        RT_ave = transpose(self.R_ave)

        # Pre-calculate all the necessary vectors.
        if self.pcs_flag:
            self.calc_vectors(self._param_pivot, self.R_ave, RT_ave)

        # Initial chi-squared (or SSE) value.
        chi2_sum = 0.0

        # Loop over each alignment.
        for align_index in range(self.num_align):
            # RDCs.
            if self.rdc_flag[align_index]:
                # Loop over the RDCs.
                for j in range(self.num_interatom):
                    # The back calculated RDC.
                    if not self.missing_rdc[align_index, j]:
                        self.rdc_theta[align_index, j] = rdc_tensor(self.dip_const[j], self.rdc_vect[j], self.A_3D_bc[align_index])

                # Calculate and sum the single alignment chi-squared value (for the RDC).
                chi2_sum = chi2_sum + chi2(self.rdc[align_index], self.rdc_theta[align_index], self.rdc_error[align_index])

        # PCS via numerical integration.
        if self.pcs_flag_sum:
            # Numerical integration of the PCSs.
            pcs_numeric_int_rotor_qrint(points=self.sobol_angles, sigma_max=pi, c=self.pcs_const, full_in_ref_frame=self.full_in_ref_frame, r_pivot_atom=self.r_pivot_atom, r_pivot_atom_rev=self.r_pivot_atom_rev, r_ln_pivot=self.r_ln_pivot, A=self.A_3D, R_eigen=self.R_eigen, RT_eigen=RT_eigen, Ri_prime=self.Ri_prime, pcs_theta=self.pcs_theta, pcs_theta_err=self.pcs_theta_err, missing_pcs=self.missing_pcs, error_flag=False)

            # Calculate and sum the single alignment chi-squared value (for the PCS).
            for align_index in range(self.num_align):
                chi2_sum = chi2_sum + chi2(self.pcs[align_index], self.pcs_theta[align_index], self.pcs_error[align_index])


        # Return the chi-squared value.
        return chi2_sum


    def func_iso_cone(self, params):
        """Target function for isotropic cone model optimisation.

        This function optimises the isotropic cone model parameters using the RDC and PCS base data.  Simple numerical integration is used for the PCS.


        @param params:  The vector of parameter values {alpha, beta, gamma, theta, phi, cone_theta, sigma_max} where the first 3 are the tensor rotation Euler angles, the next two are the polar and azimuthal angles of the cone axis, cone_theta is the cone opening half angle, and sigma_max is the torsion angle.
        @type params:   list of float
        @return:        The chi-squared or SSE value.
        @rtype:         float
        """

        # Scaling.
        if self.scaling_flag:
            params = dot(params, self.scaling_matrix)

        # Unpack the parameters.
        if self.pivot_opt:
            self._param_pivot = params[:3]
            self._translation_vector = params[3:6]
            ave_pos_alpha, ave_pos_beta, ave_pos_gamma, axis_theta, axis_phi, cone_theta, sigma_max = params[6:]
        else:
            self._translation_vector = params[:3]
            ave_pos_alpha, ave_pos_beta, ave_pos_gamma, axis_theta, axis_phi, cone_theta, sigma_max = params[3:]

        # Generate the cone axis from the spherical angles.
        spherical_to_cartesian([1.0, axis_theta, axis_phi], self.cone_axis)

        # Pre-calculate the eigenframe rotation matrix.
        two_vect_to_R(self.z_axis, self.cone_axis, self.R_eigen)

        # The Kronecker product of the eigenframe rotation.
        Rx2_eigen = kron_prod(self.R_eigen, self.R_eigen)

        # Generate the 2nd degree Frame Order super matrix.
        frame_order_2nd = compile_2nd_matrix_iso_cone(self.frame_order_2nd, Rx2_eigen, cone_theta, sigma_max)

        # Reduce and rotate the tensors.
        self.reduce_and_rot(ave_pos_alpha, ave_pos_beta, ave_pos_gamma, frame_order_2nd)

        # Pre-transpose matrices for faster calculations.
        RT_eigen = transpose(self.R_eigen)
        RT_ave = transpose(self.R_ave)

        # Pre-calculate all the necessary vectors.
        if self.pcs_flag:
            self.calc_vectors(self._param_pivot, self.R_ave, RT_ave)

        # Initial chi-squared (or SSE) value.
        chi2_sum = 0.0

        # Loop over each alignment.
        for align_index in range(self.num_align):
            # RDCs.
            if self.rdc_flag[align_index]:
                # Loop over the RDCs.
                for j in range(self.num_interatom):
                    # The back calculated RDC.
                    if not self.missing_rdc[align_index, j]:
                        self.rdc_theta[align_index, j] = rdc_tensor(self.dip_const[j], self.rdc_vect[j], self.A_3D_bc[align_index])

                # Calculate and sum the single alignment chi-squared value (for the RDC).
                chi2_sum = chi2_sum + chi2(self.rdc[align_index], self.rdc_theta[align_index], self.rdc_error[align_index])

        # PCS via numerical integration.
        if self.pcs_flag_sum:
            # Numerical integration of the PCSs.
            pcs_numeric_int_iso_cone_qrint(points=self.sobol_angles, theta_max=cone_theta, sigma_max=sigma_max, c=self.pcs_const, full_in_ref_frame=self.full_in_ref_frame, r_pivot_atom=self.r_pivot_atom, r_pivot_atom_rev=self.r_pivot_atom_rev, r_ln_pivot=self.r_ln_pivot, A=self.A_3D, R_eigen=self.R_eigen, RT_eigen=RT_eigen, Ri_prime=self.Ri_prime, pcs_theta=self.pcs_theta, pcs_theta_err=self.pcs_theta_err, missing_pcs=self.missing_pcs, error_flag=False)

            # Calculate and sum the single alignment chi-squared value (for the PCS).
            for align_index in range(self.num_align):
                chi2_sum = chi2_sum + chi2(self.pcs[align_index], self.pcs_theta[align_index], self.pcs_error[align_index])

        # Return the chi-squared value.
        return chi2_sum


    def func_iso_cone_free_rotor(self, params):
        """Target function for free rotor isotropic cone model optimisation.

        This function optimises the isotropic cone model parameters using the RDC and PCS base data.  Simple numerical integration is used for the PCS.


        @param params:  The vector of parameter values {beta, gamma, theta, phi, s1} where the first 2 are the tensor rotation Euler angles, the next two are the polar and azimuthal angles of the cone axis, and s1 is the isotropic cone order parameter.
        @type params:   list of float
        @return:        The chi-squared or SSE value.
        @rtype:         float
        """

        # Scaling.
        if self.scaling_flag:
            params = dot(params, self.scaling_matrix)

        # Unpack the parameters.
        if self.pivot_opt:
            self._param_pivot = params[:3]
            self._translation_vector = params[3:6]
            ave_pos_beta, ave_pos_gamma, axis_theta, axis_phi, cone_s1 = params[6:]
        else:
            self._translation_vector = params[:3]
            ave_pos_beta, ave_pos_gamma, axis_theta, axis_phi, cone_s1 = params[3:]

        # Generate the cone axis from the spherical angles.
        spherical_to_cartesian([1.0, axis_theta, axis_phi], self.cone_axis)

        # Pre-calculate the eigenframe rotation matrix.
        two_vect_to_R(self.z_axis, self.cone_axis, self.R_eigen)

        # The Kronecker product of the eigenframe rotation.
        Rx2_eigen = kron_prod(self.R_eigen, self.R_eigen)

        # Calculate the cone angle.
        theta_max = order_parameters.iso_cone_S_to_theta(cone_s1)

        # Generate the 2nd degree Frame Order super matrix.
        frame_order_2nd = compile_2nd_matrix_iso_cone_free_rotor(self.frame_order_2nd, Rx2_eigen, cone_s1)

        # Reduce and rotate the tensors.
        self.reduce_and_rot(0.0, ave_pos_beta, ave_pos_gamma, frame_order_2nd)

        # Pre-transpose matrices for faster calculations.
        RT_eigen = transpose(self.R_eigen)
        RT_ave = transpose(self.R_ave)

        # Pre-calculate all the necessary vectors.
        if self.pcs_flag:
            self.calc_vectors(self._param_pivot, self.R_ave, RT_ave)

        # Initial chi-squared (or SSE) value.
        chi2_sum = 0.0

        # Loop over each alignment.
        for align_index in range(self.num_align):
            # RDCs.
            if self.rdc_flag[align_index]:
                # Loop over the RDCs.
                for j in range(self.num_interatom):
                    # The back calculated RDC.
                    if not self.missing_rdc[align_index, j]:
                        self.rdc_theta[align_index, j] = rdc_tensor(self.dip_const[j], self.rdc_vect[j], self.A_3D_bc[align_index])

                # Calculate and sum the single alignment chi-squared value (for the RDC).
                chi2_sum = chi2_sum + chi2(self.rdc[align_index], self.rdc_theta[align_index], self.rdc_error[align_index])

        # PCS via numerical integration.
        if self.pcs_flag_sum:
            # Numerical integration of the PCSs.
            pcs_numeric_int_iso_cone_qrint(points=self.sobol_angles, theta_max=theta_max, sigma_max=pi, c=self.pcs_const, full_in_ref_frame=self.full_in_ref_frame, r_pivot_atom=self.r_pivot_atom, r_pivot_atom_rev=self.r_pivot_atom_rev, r_ln_pivot=self.r_ln_pivot, A=self.A_3D, R_eigen=self.R_eigen, RT_eigen=RT_eigen, Ri_prime=self.Ri_prime, pcs_theta=self.pcs_theta, pcs_theta_err=self.pcs_theta_err, missing_pcs=self.missing_pcs, error_flag=False)

            # Calculate and sum the single alignment chi-squared value (for the PCS).
            for align_index in range(self.num_align):
                chi2_sum = chi2_sum + chi2(self.pcs[align_index], self.pcs_theta[align_index], self.pcs_error[align_index])

        # Return the chi-squared value.
        return chi2_sum


    def func_iso_cone_torsionless(self, params):
        """Target function for torsionless isotropic cone model optimisation.

        This function optimises the isotropic cone model parameters using the RDC and PCS base data.  Simple numerical integration is used for the PCS.


        @param params:  The vector of parameter values {beta, gamma, theta, phi, cone_theta} where the first 2 are the tensor rotation Euler angles, the next two are the polar and azimuthal angles of the cone axis, and cone_theta is cone opening angle.
        @type params:   list of float
        @return:        The chi-squared or SSE value.
        @rtype:         float
        """

        # Scaling.
        if self.scaling_flag:
            params = dot(params, self.scaling_matrix)

        # Unpack the parameters.
        if self.pivot_opt:
            self._param_pivot = params[:3]
            self._translation_vector = params[3:6]
            ave_pos_alpha, ave_pos_beta, ave_pos_gamma, axis_theta, axis_phi, cone_theta = params[6:]
        else:
            self._translation_vector = params[:3]
            ave_pos_alpha, ave_pos_beta, ave_pos_gamma, axis_theta, axis_phi, cone_theta = params[3:]

        # Generate the cone axis from the spherical angles.
        spherical_to_cartesian([1.0, axis_theta, axis_phi], self.cone_axis)

        # Pre-calculate the eigenframe rotation matrix.
        two_vect_to_R(self.z_axis, self.cone_axis, self.R_eigen)

        # The Kronecker product of the eigenframe rotation.
        Rx2_eigen = kron_prod(self.R_eigen, self.R_eigen)

        # Generate the 2nd degree Frame Order super matrix.
        frame_order_2nd = compile_2nd_matrix_iso_cone_torsionless(self.frame_order_2nd, Rx2_eigen, cone_theta)

        # Reduce and rotate the tensors.
        self.reduce_and_rot(ave_pos_alpha, ave_pos_beta, ave_pos_gamma, frame_order_2nd)

        # Pre-transpose matrices for faster calculations.
        RT_eigen = transpose(self.R_eigen)
        RT_ave = transpose(self.R_ave)

        # Pre-calculate all the necessary vectors.
        if self.pcs_flag:
            self.calc_vectors(self._param_pivot, self.R_ave, RT_ave)

        # Initial chi-squared (or SSE) value.
        chi2_sum = 0.0

        # Loop over each alignment.
        for align_index in range(self.num_align):
            # RDCs.
            if self.rdc_flag[align_index]:
                # Loop over the RDCs.
                for j in range(self.num_interatom):
                    # The back calculated RDC.
                    if not self.missing_rdc[align_index, j]:
                        self.rdc_theta[align_index, j] = rdc_tensor(self.dip_const[j], self.rdc_vect[j], self.A_3D_bc[align_index])

                # Calculate and sum the single alignment chi-squared value (for the RDC).
                chi2_sum = chi2_sum + chi2(self.rdc[align_index], self.rdc_theta[align_index], self.rdc_error[align_index])

        # PCS via numerical integration.
        if self.pcs_flag_sum:
            # Numerical integration of the PCSs.
            pcs_numeric_int_iso_cone_torsionless_qrint(points=self.sobol_angles, theta_max=cone_theta, c=self.pcs_const, full_in_ref_frame=self.full_in_ref_frame, r_pivot_atom=self.r_pivot_atom, r_pivot_atom_rev=self.r_pivot_atom_rev, r_ln_pivot=self.r_ln_pivot, A=self.A_3D, R_eigen=self.R_eigen, RT_eigen=RT_eigen, Ri_prime=self.Ri_prime, pcs_theta=self.pcs_theta, pcs_theta_err=self.pcs_theta_err, missing_pcs=self.missing_pcs, error_flag=False)

            # Calculate and sum the single alignment chi-squared value (for the PCS).
            for align_index in range(self.num_align):
                chi2_sum = chi2_sum + chi2(self.pcs[align_index], self.pcs_theta[align_index], self.pcs_error[align_index])

        # Return the chi-squared value.
        return chi2_sum


    def func_pseudo_ellipse(self, params):
        """Target function for pseudo-elliptic cone model optimisation.

        This function optimises the model parameters using the RDC and PCS base data.  Quasi-random, Sobol' sequence based, numerical integration is used for the PCS.


        @param params:  The vector of parameter values {alpha, beta, gamma, eigen_alpha, eigen_beta, eigen_gamma, cone_theta_x, cone_theta_y, cone_sigma_max} where the first 3 are the average position rotation Euler angles, the next 3 are the Euler angles defining the eigenframe, and the last 3 are the pseudo-elliptic cone geometric parameters.
        @type params:   list of float
        @return:        The chi-squared or SSE value.
        @rtype:         float
        """

        # Scaling.
        if self.scaling_flag:
            params = dot(params, self.scaling_matrix)

        # Unpack the parameters.
        if self.pivot_opt:
            self._param_pivot = params[:3]
            self._translation_vector = params[3:6]
            ave_pos_alpha, ave_pos_beta, ave_pos_gamma, eigen_alpha, eigen_beta, eigen_gamma, cone_theta_x, cone_theta_y, cone_sigma_max = params[6:]
        else:
            self._translation_vector = params[:3]
            ave_pos_alpha, ave_pos_beta, ave_pos_gamma, eigen_alpha, eigen_beta, eigen_gamma, cone_theta_x, cone_theta_y, cone_sigma_max = params[3:]

        # Average position rotation.
        euler_to_R_zyz(eigen_alpha, eigen_beta, eigen_gamma, self.R_eigen)

        # The Kronecker product of the eigenframe rotation.
        Rx2_eigen = kron_prod(self.R_eigen, self.R_eigen)

        # Generate the 2nd degree Frame Order super matrix.
        frame_order_2nd = compile_2nd_matrix_pseudo_ellipse(self.frame_order_2nd, Rx2_eigen, cone_theta_x, cone_theta_y, cone_sigma_max)

        # Reduce and rotate the tensors.
        self.reduce_and_rot(ave_pos_alpha, ave_pos_beta, ave_pos_gamma, frame_order_2nd)

        # Pre-transpose matrices for faster calculations.
        RT_eigen = transpose(self.R_eigen)
        RT_ave = transpose(self.R_ave)

        # Pre-calculate all the necessary vectors.
        if self.pcs_flag:
            self.calc_vectors(self._param_pivot, self.R_ave, RT_ave)

        # Initial chi-squared (or SSE) value.
        chi2_sum = 0.0

        # Loop over each alignment.
        for align_index in range(self.num_align):
            # RDCs.
            if self.rdc_flag[align_index]:
                # Loop over the RDCs.
                for j in range(self.num_interatom):
                    # The back calculated RDC.
                    if not self.missing_rdc[align_index, j]:
                        self.rdc_theta[align_index, j] = rdc_tensor(self.dip_const[j], self.rdc_vect[j], self.A_3D_bc[align_index])

                # Calculate and sum the single alignment chi-squared value (for the RDC).
                chi2_sum = chi2_sum + chi2(self.rdc[align_index], self.rdc_theta[align_index], self.rdc_error[align_index])

        # PCS via numerical integration.
        if self.pcs_flag_sum:
            # Numerical integration of the PCSs.
            pcs_numeric_int_pseudo_ellipse_qrint(points=self.sobol_angles, theta_x=cone_theta_x, theta_y=cone_theta_y, sigma_max=cone_sigma_max, c=self.pcs_const, full_in_ref_frame=self.full_in_ref_frame, r_pivot_atom=self.r_pivot_atom, r_pivot_atom_rev=self.r_pivot_atom_rev, r_ln_pivot=self.r_ln_pivot, A=self.A_3D, R_eigen=self.R_eigen, RT_eigen=RT_eigen, Ri_prime=self.Ri_prime, pcs_theta=self.pcs_theta, pcs_theta_err=self.pcs_theta_err, missing_pcs=self.missing_pcs, error_flag=False)

            # Calculate and sum the single alignment chi-squared value (for the PCS).
            for align_index in range(self.num_align):
                chi2_sum = chi2_sum + chi2(self.pcs[align_index], self.pcs_theta[align_index], self.pcs_error[align_index])

        # Return the chi-squared value.
        return chi2_sum


    def func_pseudo_ellipse_free_rotor(self, params):
        """Target function for free_rotor pseudo-elliptic cone model optimisation.

        This function optimises the isotropic cone model parameters using the RDC and PCS base data.  Simple numerical integration is used for the PCS.


        @param params:  The vector of parameter values {alpha, beta, gamma, eigen_alpha, eigen_beta, eigen_gamma, cone_theta_x, cone_theta_y} where the first 3 are the average position rotation Euler angles, the next 3 are the Euler angles defining the eigenframe, and the last 2 are the free_rotor pseudo-elliptic cone geometric parameters.
        @type params:   list of float
        @return:        The chi-squared or SSE value.
        @rtype:         float
        """

        # Scaling.
        if self.scaling_flag:
            params = dot(params, self.scaling_matrix)

        # Unpack the parameters.
        if self.pivot_opt:
            self._param_pivot = params[:3]
            self._translation_vector = params[3:6]
            ave_pos_alpha, ave_pos_beta, ave_pos_gamma, eigen_alpha, eigen_beta, eigen_gamma, cone_theta_x, cone_theta_y = params[6:]
        else:
            self._translation_vector = params[:3]
            ave_pos_alpha, ave_pos_beta, ave_pos_gamma, eigen_alpha, eigen_beta, eigen_gamma, cone_theta_x, cone_theta_y = params[3:]

        # Average position rotation.
        euler_to_R_zyz(eigen_alpha, eigen_beta, eigen_gamma, self.R_eigen)

        # The Kronecker product of the eigenframe rotation.
        Rx2_eigen = kron_prod(self.R_eigen, self.R_eigen)

        # Generate the 2nd degree Frame Order super matrix.
        frame_order_2nd = compile_2nd_matrix_pseudo_ellipse_free_rotor(self.frame_order_2nd, Rx2_eigen, cone_theta_x, cone_theta_y)

        # Reduce and rotate the tensors.
        self.reduce_and_rot(ave_pos_alpha, ave_pos_beta, ave_pos_gamma, frame_order_2nd)

        # Pre-transpose matrices for faster calculations.
        RT_eigen = transpose(self.R_eigen)
        RT_ave = transpose(self.R_ave)

        # Pre-calculate all the necessary vectors.
        if self.pcs_flag:
            self.calc_vectors(self._param_pivot, self.R_ave, RT_ave)

        # Initial chi-squared (or SSE) value.
        chi2_sum = 0.0

        # Loop over each alignment.
        for align_index in range(self.num_align):
            # RDCs.
            if self.rdc_flag[align_index]:
                # Loop over the RDCs.
                for j in range(self.num_interatom):
                    # The back calculated RDC.
                    if not self.missing_rdc[align_index, j]:
                        self.rdc_theta[align_index, j] = rdc_tensor(self.dip_const[j], self.rdc_vect[j], self.A_3D_bc[align_index])

                # Calculate and sum the single alignment chi-squared value (for the RDC).
                chi2_sum = chi2_sum + chi2(self.rdc[align_index], self.rdc_theta[align_index], self.rdc_error[align_index])

        # PCS via numerical integration.
        if self.pcs_flag_sum:
            # Numerical integration of the PCSs.
            pcs_numeric_int_pseudo_ellipse_qrint(points=self.sobol_angles, theta_x=cone_theta_x, theta_y=cone_theta_y, sigma_max=pi, c=self.pcs_const, full_in_ref_frame=self.full_in_ref_frame, r_pivot_atom=self.r_pivot_atom, r_pivot_atom_rev=self.r_pivot_atom_rev, r_ln_pivot=self.r_ln_pivot, A=self.A_3D, R_eigen=self.R_eigen, RT_eigen=RT_eigen, Ri_prime=self.Ri_prime, pcs_theta=self.pcs_theta, pcs_theta_err=self.pcs_theta_err, missing_pcs=self.missing_pcs, error_flag=False)

            # Calculate and sum the single alignment chi-squared value (for the PCS).
            for align_index in range(self.num_align):
                chi2_sum = chi2_sum + chi2(self.pcs[align_index], self.pcs_theta[align_index], self.pcs_error[align_index])

        # Return the chi-squared value.
        return chi2_sum


    def func_pseudo_ellipse_torsionless(self, params):
        """Target function for torsionless pseudo-elliptic cone model optimisation.

        This function optimises the isotropic cone model parameters using the RDC and PCS base data.  Simple numerical integration is used for the PCS.


        @param params:  The vector of parameter values {alpha, beta, gamma, eigen_alpha, eigen_beta, eigen_gamma, cone_theta_x, cone_theta_y} where the first 3 are the average position rotation Euler angles, the next 3 are the Euler angles defining the eigenframe, and the last 2 are the torsionless pseudo-elliptic cone geometric parameters.
        @type params:   list of float
        @return:        The chi-squared or SSE value.
        @rtype:         float
        """

        # Scaling.
        if self.scaling_flag:
            params = dot(params, self.scaling_matrix)

        # Unpack the parameters.
        if self.pivot_opt:
            self._param_pivot = params[:3]
            self._translation_vector = params[3:6]
            ave_pos_alpha, ave_pos_beta, ave_pos_gamma, eigen_alpha, eigen_beta, eigen_gamma, cone_theta_x, cone_theta_y = params[6:]
        else:
            self._translation_vector = params[:3]
            ave_pos_alpha, ave_pos_beta, ave_pos_gamma, eigen_alpha, eigen_beta, eigen_gamma, cone_theta_x, cone_theta_y = params[3:]

        # Average position rotation.
        euler_to_R_zyz(eigen_alpha, eigen_beta, eigen_gamma, self.R_eigen)

        # The Kronecker product of the eigenframe rotation.
        Rx2_eigen = kron_prod(self.R_eigen, self.R_eigen)

        # Generate the 2nd degree Frame Order super matrix.
        frame_order_2nd = compile_2nd_matrix_pseudo_ellipse_torsionless(self.frame_order_2nd, Rx2_eigen, cone_theta_x, cone_theta_y)

        # Reduce and rotate the tensors.
        self.reduce_and_rot(ave_pos_alpha, ave_pos_beta, ave_pos_gamma, frame_order_2nd)

        # Pre-transpose matrices for faster calculations.
        RT_eigen = transpose(self.R_eigen)
        RT_ave = transpose(self.R_ave)

        # Pre-calculate all the necessary vectors.
        if self.pcs_flag:
            self.calc_vectors(self._param_pivot, self.R_ave, RT_ave)

        # Initial chi-squared (or SSE) value.
        chi2_sum = 0.0

        # Loop over each alignment.
        for align_index in range(self.num_align):
            # RDCs.
            if self.rdc_flag[align_index]:
                # Loop over the RDCs.
                for j in range(self.num_interatom):
                    # The back calculated RDC.
                    if not self.missing_rdc[align_index, j]:
                        self.rdc_theta[align_index, j] = rdc_tensor(self.dip_const[j], self.rdc_vect[j], self.A_3D_bc[align_index])

                # Calculate and sum the single alignment chi-squared value (for the RDC).
                chi2_sum = chi2_sum + chi2(self.rdc[align_index], self.rdc_theta[align_index], self.rdc_error[align_index])

        # PCS via numerical integration.
        if self.pcs_flag_sum:
            # Numerical integration of the PCSs.
            pcs_numeric_int_pseudo_ellipse_torsionless_qrint(points=self.sobol_angles, theta_x=cone_theta_x, theta_y=cone_theta_y, c=self.pcs_const, full_in_ref_frame=self.full_in_ref_frame, r_pivot_atom=self.r_pivot_atom, r_pivot_atom_rev=self.r_pivot_atom_rev, r_ln_pivot=self.r_ln_pivot, A=self.A_3D, R_eigen=self.R_eigen, RT_eigen=RT_eigen, Ri_prime=self.Ri_prime, pcs_theta=self.pcs_theta, pcs_theta_err=self.pcs_theta_err, missing_pcs=self.missing_pcs, error_flag=False)

            # Calculate and sum the single alignment chi-squared value (for the PCS).
            for align_index in range(self.num_align):
                chi2_sum = chi2_sum + chi2(self.pcs[align_index], self.pcs_theta[align_index], self.pcs_error[align_index])

        # Return the chi-squared value.
        return chi2_sum


    def func_rigid(self, params):
        """Target function for rigid model optimisation.

        This function optimises the isotropic cone model parameters using the RDC and PCS base data.


        @param params:  The vector of parameter values.  These are the tensor rotation angles {alpha, beta, gamma}.
        @type params:   list of float
        @return:        The chi-squared or SSE value.
        @rtype:         float
        """

        # Scaling.
        if self.scaling_flag:
            params = dot(params, self.scaling_matrix)

        # Unpack the parameters.
        self._translation_vector = params[:3]
        ave_pos_alpha, ave_pos_beta, ave_pos_gamma = params[3:6]

        # The average frame rotation matrix (and reduce and rotate the tensors).
        self.reduce_and_rot(ave_pos_alpha, ave_pos_beta, ave_pos_gamma)

        # Pre-transpose matrices for faster calculations.
        RT_ave = transpose(self.R_ave)

        # Pre-calculate all the necessary vectors.
        if self.pcs_flag:
            self.calc_vectors(self._param_pivot, self.R_ave, RT_ave)

        # Initial chi-squared (or SSE) value.
        chi2_sum = 0.0

        # Loop over each alignment.
        for align_index in range(self.num_align):
            # RDCs.
            if self.rdc_flag[align_index]:
                # Loop over the RDCs.
                for j in range(self.num_interatom):
                    # The back calculated RDC.
                    if not self.missing_rdc[align_index, j]:
                        self.rdc_theta[align_index, j] = rdc_tensor(self.dip_const[j], self.rdc_vect[j], self.A_3D_bc[align_index])

                # Calculate and sum the single alignment chi-squared value (for the RDC).
                chi2_sum = chi2_sum + chi2(self.rdc[align_index], self.rdc_theta[align_index], self.rdc_error[align_index])

            # PCS.
            if self.pcs_flag[align_index]:
                # Loop over the PCSs.
                for j in range(self.num_spins):
                    # The back calculated PCS.
                    if not self.missing_pcs[align_index, j]:
                        # Forwards and reverse rotations.
                        if self.full_in_ref_frame[align_index]:
                            r_pivot_atom = self.r_pivot_atom[:, j]
                        else:
                            r_pivot_atom = self.r_pivot_atom_rev[:, j]

                        # The PCS calculation.
                        vect = self.r_ln_pivot[:, 0] + r_pivot_atom
                        length = norm(vect)
                        self.pcs_theta[align_index, j] = pcs_tensor(self.pcs_const[align_index] / length**5, vect, self.A_3D[align_index])

                # Calculate and sum the single alignment chi-squared value (for the PCS).
                chi2_sum = chi2_sum + chi2(self.pcs[align_index], self.pcs_theta[align_index], self.pcs_error[align_index])

        # Return the chi-squared value.
        return chi2_sum


    def func_rotor(self, params):
        """Target function for rotor model optimisation.

        This function optimises the isotropic cone model parameters using the RDC and PCS base data.  Quasi-random, Sobol' sequence based, numerical integration is used for the PCS.


        @param params:  The vector of parameter values.  These are the tensor rotation angles {alpha, beta, gamma, theta, phi, sigma_max}.
        @type params:   list of float
        @return:        The chi-squared or SSE value.
        @rtype:         float
        """

        # Scaling.
        if self.scaling_flag:
            params = dot(params, self.scaling_matrix)

        # Unpack the parameters.
        if self.pivot_opt:
            self._param_pivot = params[:3]
            self._translation_vector = params[3:6]
            ave_pos_alpha, ave_pos_beta, ave_pos_gamma, axis_alpha, sigma_max = params[6:]
        else:
            self._translation_vector = params[:3]
            ave_pos_alpha, ave_pos_beta, ave_pos_gamma, axis_alpha, sigma_max = params[3:]

        # Generate the rotor axis.
        self.cone_axis = create_rotor_axis_alpha(alpha=axis_alpha, pivot=array(self._param_pivot, float64), point=self.com)

        # Pre-calculate the eigenframe rotation matrix.
        two_vect_to_R(self.z_axis, self.cone_axis, self.R_eigen)

        # The Kronecker product of the eigenframe rotation.
        Rx2_eigen = kron_prod(self.R_eigen, self.R_eigen)

        # Generate the 2nd degree Frame Order super matrix.
        frame_order_2nd = compile_2nd_matrix_rotor(self.frame_order_2nd, Rx2_eigen, sigma_max)

        # The average frame rotation matrix (and reduce and rotate the tensors).
        self.reduce_and_rot(ave_pos_alpha, ave_pos_beta, ave_pos_gamma, frame_order_2nd)

        # Pre-transpose matrices for faster calculations.
        RT_eigen = transpose(self.R_eigen)
        RT_ave = transpose(self.R_ave)

        # Pre-calculate all the necessary vectors.
        if self.pcs_flag:
            self.calc_vectors(self._param_pivot, self.R_ave, RT_ave)

        # Initial chi-squared (or SSE) value.
        chi2_sum = 0.0

        # Loop over each alignment.
        for align_index in range(self.num_align):
            # RDCs.
            if self.rdc_flag[align_index]:
                # Loop over the RDCs.
                for j in range(self.num_interatom):
                    # The back calculated RDC.
                    if not self.missing_rdc[align_index, j]:
                        self.rdc_theta[align_index, j] = rdc_tensor(self.dip_const[j], self.rdc_vect[j], self.A_3D_bc[align_index])

                # Calculate and sum the single alignment chi-squared value (for the RDC).
                chi2_sum = chi2_sum + chi2(self.rdc[align_index], self.rdc_theta[align_index], self.rdc_error[align_index])

        # PCS via numerical integration.
        if self.pcs_flag_sum:
            # Numerical integration of the PCSs.
            pcs_numeric_int_rotor_qrint(points=self.sobol_angles, sigma_max=sigma_max, c=self.pcs_const, full_in_ref_frame=self.full_in_ref_frame, r_pivot_atom=self.r_pivot_atom, r_pivot_atom_rev=self.r_pivot_atom_rev, r_ln_pivot=self.r_ln_pivot, A=self.A_3D, R_eigen=self.R_eigen, RT_eigen=RT_eigen, Ri_prime=self.Ri_prime, pcs_theta=self.pcs_theta, pcs_theta_err=self.pcs_theta_err, missing_pcs=self.missing_pcs, error_flag=False)

            # Calculate and sum the single alignment chi-squared value (for the PCS).
            for align_index in range(self.num_align):
                chi2_sum = chi2_sum + chi2(self.pcs[align_index], self.pcs_theta[align_index], self.pcs_error[align_index])

        # Return the chi-squared value.
        return chi2_sum


    def calc_vectors(self, pivot=None, R_ave=None, RT_ave=None):
        """Calculate the pivot to atom and lanthanide to pivot vectors for the target functions.

        @keyword pivot:     The pivot point.
        @type pivot:        numpy rank-1, 3D array
        @keyword R_ave:     The rotation matrix for rotating from the reference frame to the average position.
        @type R_ave:        numpy rank-2, 3D array
        @keyword RT_ave:    The transpose of R_ave.
        @type RT_ave:       numpy rank-2, 3D array
        """

        # The pivot to atom vectors.
        for j in range(self.num_spins):
            # The lanthanide to pivot vector.
            if self.pivot_opt:
                self.r_ln_pivot[:, j] = pivot - self.paramag_centre

            # Rotate then translate the atomic positions, then calculate the pivot to atom vector.
            self.r_pivot_atom[:, j] = dot(R_ave, self.atomic_pos[j] - self.ave_pos_pivot) + self.ave_pos_pivot
            self.r_pivot_atom[:, j] += self._translation_vector
            self.r_pivot_atom[:, j] -= pivot
            self.r_pivot_atom_rev[:, j] = dot(RT_ave, self.atomic_pos[j] - self.ave_pos_pivot) + self.ave_pos_pivot
            self.r_pivot_atom_rev[:, j] += self._translation_vector
            self.r_pivot_atom_rev[:, j] -= pivot


    def create_sobol_data(self, n=10000, dims=None):
        """Create the Sobol' quasi-random data for numerical integration.

        This uses the external sobol_lib module to create the data.  The algorithm is that modified by Antonov and Saleev.


        @keyword n:         The number of points to generate.
        @type n:            int
        @keyword dims:      The list of parameters.
        @type dims:         list of str
        """

        # The number of dimensions.
        m = len(dims)

        # Initialise.
        self.sobol_angles = zeros((n, m), float32)

        # Loop over the points.
        for i in range(n):
            # The raw point.
            point, seed = i4_sobol(m, i)

            # Loop over the dimensions, converting the points to angles.
            for j in range(m):
                # The tilt angle - the angle of rotation about the x-y plane rotation axis.
                if dims[j] in ['theta']:
                    self.sobol_angles[i, j] = acos(2.0*point[j] - 1.0)

                # The angle defining the x-y plane rotation axis.
                if dims[j] in ['phi']:
                    self.sobol_angles[i, j] = 2.0 * pi * point[j]

                # The torsion angle - the angle of rotation about the z' axis.
                if dims[j] in ['sigma', 'sigma2']:
                    self.sobol_angles[i, j] = 2.0 * pi * (point[j] - 0.5)


    def reduce_and_rot(self, ave_pos_alpha=None, ave_pos_beta=None, ave_pos_gamma=None, daeg=None):
        """Reduce and rotate the alignments tensors using the frame order matrix and Euler angles.

        @keyword ave_pos_alpha: The alpha Euler angle describing the average domain position, the tensor rotation.
        @type ave_pos_alpha:    float
        @keyword ave_pos_beta:  The beta Euler angle describing the average domain position, the tensor rotation.
        @type ave_pos_beta:     float
        @keyword ave_pos_gamma: The gamma Euler angle describing the average domain position, the tensor rotation.
        @type ave_pos_gamma:    float
        @keyword daeg:          The 2nd degree frame order matrix.
        @type daeg:             rank-2, 9D array
        """

        # Alignment tensor rotation.
        euler_to_R_zyz(ave_pos_alpha, ave_pos_beta, ave_pos_gamma, self.R_ave)

        # Back calculate the rotated tensors.
        for align_index in range(self.num_tensors):
            # Tensor indices.
            index1 = align_index*5
            index2 = align_index*5+5

            # Reduction.
            if daeg != None:
                # Reduce the tensor.
                reduce_alignment_tensor(daeg, self.full_tensors[index1:index2], self.A_5D_bc[index1:index2])

                # Convert the reduced tensor to 3D, rank-2 form.
                to_tensor(self.tensor_3D, self.A_5D_bc[index1:index2])

            # No reduction:
            else:
                # Convert the original tensor to 3D, rank-2 form.
                to_tensor(self.tensor_3D, self.full_tensors[index1:index2])

            # Rotate the tensor (normal R.X.RT rotation).
            if self.full_in_ref_frame[align_index]:
                self.A_3D_bc[align_index] = dot(transpose(self.R_ave), dot(self.tensor_3D, self.R_ave))

            # Rotate the tensor (inverse RT.X.R rotation).
            else:
                self.A_3D_bc[align_index] = dot(self.R_ave, dot(self.tensor_3D, transpose(self.R_ave)))

            # Convert the tensor back to 5D, rank-1 form, as the back-calculated reduced tensor.
            to_5D(self.A_5D_bc[index1:index2], self.A_3D_bc[align_index])<|MERGE_RESOLUTION|>--- conflicted
+++ resolved
@@ -57,11 +57,7 @@
 class Frame_order:
     """Class containing the target function of the optimisation of Frame Order matrix components."""
 
-<<<<<<< HEAD
-    def __init__(self, model=None, init_params=None, full_tensors=None, full_in_ref_frame=None, rdcs=None, rdc_errors=None, rdc_weights=None, rdc_vect=None, dip_const=None, pcs=None, pcs_errors=None, pcs_weights=None, atomic_pos=None, temp=None, frq=None, paramag_centre=zeros(3), scaling_matrix=None, num_int_pts=500, com=None, ave_pos_pivot=zeros(3), pivot=None, pivot2=None, pivot_opt=False, quad_int=True):
-=======
     def __init__(self, model=None, init_params=None, full_tensors=None, full_in_ref_frame=None, rdcs=None, rdc_errors=None, rdc_weights=None, rdc_vect=None, dip_const=None, pcs=None, pcs_errors=None, pcs_weights=None, atomic_pos=None, temp=None, frq=None, paramag_centre=zeros(3), scaling_matrix=None, num_int_pts=500, com=None, ave_pos_pivot=zeros(3), pivot=None, pivot2=None, pivot_opt=False):
->>>>>>> 6efcf0d6
         """Set up the target functions for the Frame Order theories.
 
         @keyword model:             The name of the Frame Order model.
