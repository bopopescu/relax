###############################################################################
#                                                                             #
# Copyright (C) 2009-2014 Edward d'Auvergne                                   #
#                                                                             #
# This file is part of the program relax (http://www.nmr-relax.com).          #
#                                                                             #
# This program is free software: you can redistribute it and/or modify        #
# it under the terms of the GNU General Public License as published by        #
# the Free Software Foundation, either version 3 of the License, or           #
# (at your option) any later version.                                         #
#                                                                             #
# This program is distributed in the hope that it will be useful,             #
# but WITHOUT ANY WARRANTY; without even the implied warranty of              #
# MERCHANTABILITY or FITNESS FOR A PARTICULAR PURPOSE.  See the               #
# GNU General Public License for more details.                                #
#                                                                             #
# You should have received a copy of the GNU General Public License           #
# along with this program.  If not, see <http://www.gnu.org/licenses/>.       #
#                                                                             #
###############################################################################

# Module docstring.
"""Module containing the target functions of the Frame Order theories."""

# Python module imports.
from copy import deepcopy
from math import acos, pi, sqrt
from numpy import array, cross, dot, float32, float64, ones, transpose, uint8, zeros
from numpy.linalg import norm

# relax module imports.
from extern.sobol.sobol_lib import i4_sobol
from lib.alignment.alignment_tensor import to_5D, to_tensor
from lib.alignment.pcs import pcs_tensor
from lib.alignment.rdc import rdc_tensor
from lib.errors import RelaxError
from lib.float import isNaN
from lib.frame_order.double_rotor import compile_2nd_matrix_double_rotor, pcs_numeric_int_double_rotor
from lib.frame_order.free_rotor import compile_2nd_matrix_free_rotor
from lib.frame_order.iso_cone import compile_2nd_matrix_iso_cone, pcs_numeric_int_iso_cone, pcs_numeric_int_iso_cone_qrint
from lib.frame_order.iso_cone_free_rotor import compile_2nd_matrix_iso_cone_free_rotor
from lib.frame_order.iso_cone_torsionless import compile_2nd_matrix_iso_cone_torsionless, pcs_numeric_int_iso_cone_torsionless, pcs_numeric_int_iso_cone_torsionless_qrint
from lib.frame_order.matrix_ops import reduce_alignment_tensor
from lib.frame_order.pseudo_ellipse import compile_2nd_matrix_pseudo_ellipse, pcs_numeric_int_pseudo_ellipse, pcs_numeric_int_pseudo_ellipse_qrint
from lib.frame_order.pseudo_ellipse_free_rotor import compile_2nd_matrix_pseudo_ellipse_free_rotor
from lib.frame_order.pseudo_ellipse_torsionless import compile_2nd_matrix_pseudo_ellipse_torsionless, pcs_numeric_int_pseudo_ellipse_torsionless, pcs_numeric_int_pseudo_ellipse_torsionless_qrint
from lib.frame_order.rotor import compile_2nd_matrix_rotor, pcs_numeric_int_rotor, pcs_numeric_int_rotor_qrint
from lib.frame_order.rotor_axis import create_rotor_axis_alpha
from lib.geometry.coord_transform import spherical_to_cartesian
from lib.geometry.rotations import axis_angle_to_R, euler_to_R_zyz, two_vect_to_R
<<<<<<< HEAD
=======
from lib.geometry.vectors import vector_angle
>>>>>>> ae94d88f
from lib.linear_algebra.kronecker_product import kron_prod
from lib.order import order_parameters
from lib.physical_constants import pcs_constant
from target_functions.chi2 import chi2


class Frame_order:
    """Class containing the target function of the optimisation of Frame Order matrix components."""

    def __init__(self, model=None, init_params=None, full_tensors=None, full_in_ref_frame=None, rdcs=None, rdc_errors=None, rdc_weights=None, rdc_vect=None, dip_const=None, pcs=None, pcs_errors=None, pcs_weights=None, atomic_pos=None, temp=None, frq=None, paramag_centre=zeros(3), scaling_matrix=None, num_int_pts=500, com=None, ave_pos_pivot=zeros(3), ave_pos_piv_sync=True, translation_opt=False, pivot=None, pivot2=None, pivot_opt=False, quad_int=True):
        """Set up the target functions for the Frame Order theories.

        @keyword model:             The name of the Frame Order model.
        @type model:                str
        @keyword init_params:       The initial parameter values.
        @type init_params:          numpy float64 array
        @keyword full_tensors:      An array of the {Axx, Ayy, Axy, Axz, Ayz} values for all full alignment tensors.  The format is [Axx1, Ayy1, Axy1, Axz1, Ayz1, Axx2, Ayy2, Axy2, Axz2, Ayz2, ..., Axxn, Ayyn, Axyn, Axzn, Ayzn].
        @type full_tensors:         numpy nx5D, rank-1 float64 array
        @keyword full_in_ref_frame: An array of flags specifying if the tensor in the reference frame is the full or reduced tensor.
        @type full_in_ref_frame:    numpy rank-1 array
        @keyword rdcs:              The RDC lists.  The first index must correspond to the different alignment media i and the second index to the spin systems j.
        @type rdcs:                 numpy rank-2 array
        @keyword rdc_errors:        The RDC error lists.  The dimensions of this argument are the same as for 'rdcs'.
        @type rdc_errors:           numpy rank-2 array
        @keyword rdc_weights:       The RDC weight lists.  The dimensions of this argument are the same as for 'rdcs'.
        @type rdc_weights:          numpy rank-2 array
        @keyword rdc_vect:          The unit XH vector lists corresponding to the RDC values.  The first index must correspond to the spin systems and the second index to the x, y, z elements.
        @type rdc_vect:             numpy rank-2 array
        @keyword dip_const:         The dipolar constants for each RDC.  The indices correspond to the spin systems j.
        @type dip_const:            numpy rank-1 array
        @keyword pcs:               The PCS lists.  The first index must correspond to the different alignment media i and the second index to the spin systems j.
        @type pcs:                  numpy rank-2 array
        @keyword pcs_errors:        The PCS error lists.  The dimensions of this argument are the same as for 'pcs'.
        @type pcs_errors:           numpy rank-2 array
        @keyword pcs_weights:       The PCS weight lists.  The dimensions of this argument are the same as for 'pcs'.
        @type pcs_weights:          numpy rank-2 array
        @keyword atomic_pos:        The atomic positions of all spins for the PCS and PRE data.  The first index is the spin systems j and the second is the structure or state c.
        @type atomic_pos:           numpy rank-3 array
        @keyword temp:              The temperature of each PCS data set.
        @type temp:                 numpy rank-1 array
        @keyword frq:               The frequency of each PCS data set.
        @type frq:                  numpy rank-1 array
        @keyword paramag_centre:    The paramagnetic centre position (or positions).
        @type paramag_centre:       numpy rank-1, 3D array or rank-2, Nx3 array
        @keyword scaling_matrix:    The square and diagonal scaling matrix.
        @type scaling_matrix:       numpy rank-2 array
        @keyword num_int_pts:       The number of points to use for the numerical integration technique.
        @type num_int_pts:          int
        @keyword com:               The centre of mass of the system.  This is used for defining the rotor model systems.
        @type com:                  numpy 3D rank-1 array
        @keyword ave_pos_pivot:     The pivot point to rotate all atoms about to the average domain position.  For example this can be the centre of mass of the moving domain.
        @type ave_pos_pivot:        numpy 3D rank-1 array
        @keyword ave_pos_piv_sync:  A flag which if True will cause pivot point to rotate to the average domain position to be synchronised with the motional pivot.  This will cause ave_pos_pivot argument to be ignored.
        @type ave_pos_piv_sync:     bool
        @keyword translation_opt:   A flag which if True will allow the pivot point of the motion to be optimised.
        @type translation_opt:      bool
        @keyword pivot:             The pivot point for the ball-and-socket joint motion.  This is needed if PCS or PRE values are used.
        @type pivot:                numpy rank-1, 3D array or None
        @keyword pivot2:            The second pivot point for the motion.  This is needed if PCS or PRE values are used and if a double-motional model is to be optimised.
        @type pivot2:               numpy rank-1, 3D array or None
        @keyword pivot_opt:         A flag which if True will allow the pivot point of the motion to be optimised.
        @type pivot_opt:            bool
        @keyword quad_int:          A flag which if True will perform high precision numerical integration via the scipy.integrate quad(), dblquad() and tplquad() integration methods rather than the rough quasi-random numerical integration.
        @type quad_int:             bool
        """

        # Model test.
        if not model:
            raise RelaxError("The type of Frame Order model must be specified.")

        # Store the initial parameter (as a copy).
        self.params = deepcopy(init_params)

        # Store the agrs.
        self.model = model
        self.full_tensors = full_tensors
        self.full_in_ref_frame = full_in_ref_frame
        self.rdc = rdcs
        self.rdc_weights = rdc_weights
        self.rdc_vect = rdc_vect
        self.dip_const = dip_const
        self.pcs = pcs
        self.pcs_weights = pcs_weights
        self.atomic_pos = atomic_pos
        self.temp = temp
        self.frq = frq
        self.paramag_centre = paramag_centre
        self.total_num_params = len(init_params)
        self.num_int_pts = num_int_pts
        self.com = com
        self.ave_pos_pivot = ave_pos_pivot
        self.ave_pos_piv_sync = ave_pos_piv_sync
        self.translation_opt = translation_opt
        self._param_pivot = pivot
        self._param_pivot2 = pivot2
        self.pivot_opt = pivot_opt

        # Tensor setup.
        self._init_tensors()

        # Scaling initialisation.
        self.scaling_matrix = scaling_matrix
        if self.scaling_matrix != None:
            self.scaling_flag = True
        else:
            self.scaling_flag = False

        # The total number of alignments.
        self.num_align = 0
        if rdcs != None:
            self.num_align = len(rdcs)
        elif pcs != None:
            self.num_align = len(pcs)

        # Set the RDC and PCS flags (indicating the presence of data).
        self.rdc_flag = [True] * self.num_align
        self.pcs_flag = [True] * self.num_align
        for align_index in range(self.num_align):
            if rdcs == None or len(rdcs[align_index]) == 0:
                self.rdc_flag[align_index] = False
            if pcs == None or len(pcs[align_index]) == 0:
                self.pcs_flag[align_index] = False
        self.rdc_flag_sum = sum(self.rdc_flag)
        self.pcs_flag_sum = sum(self.pcs_flag)

        # Default translation vector (if not optimised).
        self._translation_vector = zeros(3, float64)

        # Some checks.
        if self.rdc_flag_sum and (rdc_vect == None or not len(rdc_vect)):
            raise RelaxError("The rdc_vect argument " + repr(rdc_vect) + " must be supplied.")
        if self.pcs_flag_sum and (atomic_pos == None or not len(atomic_pos)):
            raise RelaxError("The atomic_pos argument " + repr(atomic_pos) + " must be supplied.")

        # The total number of spins.
        self.num_spins = 0
        if self.pcs_flag_sum:
            self.num_spins = len(pcs[0])

        # The total number of interatomic connections.
        self.num_interatom = 0
        if self.rdc_flag_sum:
            self.num_interatom = len(rdcs[0])

        # Set up the alignment data.
        for align_index in range(self.num_align):
            to_tensor(self.A_3D[align_index], self.full_tensors[5*align_index:5*align_index+5])

        # PCS errors.
        if self.pcs_flag_sum:
            err = False
            for i in range(len(pcs_errors)):
                for j in range(len(pcs_errors[i])):
                    if not isNaN(pcs_errors[i, j]):
                        err = True
            if err:
                self.pcs_error = pcs_errors
            else:
                # Missing errors (default to 0.1 ppm errors).
                self.pcs_error = 0.1 * 1e-6 * ones((self.num_align, self.num_spins), float64)

        # RDC errors.
        if self.rdc_flag_sum:
            err = False
            for i in range(len(rdc_errors)):
                for j in range(len(rdc_errors[i])):
                    if not isNaN(rdc_errors[i, j]):
                        err = True
            if err:
                self.rdc_error = rdc_errors
            else:
                # Missing errors (default to 1 Hz errors).
                self.rdc_error = ones((self.num_align, self.num_interatom), float64)

        # Missing data matrices (RDC).
        if self.rdc_flag_sum:
            self.missing_rdc = zeros((self.num_align, self.num_interatom), uint8)

        # Missing data matrices (PCS).
        if self.pcs_flag_sum:
            self.missing_pcs = zeros((self.num_align, self.num_spins), uint8)

        # Clean up problematic data and put the weights into the errors..
        if self.rdc_flag_sum or self.pcs_flag_sum:
            for align_index in range(self.num_align):
                # Loop over the RDCs.
                if self.rdc_flag_sum:
                    for j in range(self.num_interatom):
                        if isNaN(self.rdc[align_index, j]):
                            # Set the flag.
                            self.missing_rdc[align_index, j] = 1

                            # Change the NaN to zero.
                            self.rdc[align_index, j] = 0.0

                            # Change the error to one (to avoid zero division).
                            self.rdc_error[align_index, j] = 1.0

                            # Change the weight to one.
                            rdc_weights[align_index, j] = 1.0

                    # The RDC weights.
                    if self.rdc_flag_sum:
                        self.rdc_error[align_index, j] = self.rdc_error[align_index, j] / sqrt(rdc_weights[align_index, j])

                # Loop over the PCSs.
                if self.pcs_flag_sum:
                    for j in range(self.num_spins):
                        if isNaN(self.pcs[align_index, j]):
                            # Set the flag.
                            self.missing_pcs[align_index, j] = 1

                            # Change the NaN to zero.
                            self.pcs[align_index, j] = 0.0

                            # Change the error to one (to avoid zero division).
                            self.pcs_error[align_index, j] = 1.0

                            # Change the weight to one.
                            pcs_weights[align_index, j] = 1.0

                    # The PCS weights.
                    if self.pcs_flag_sum:
                        self.pcs_error[align_index, j] = self.pcs_error[align_index, j] / sqrt(pcs_weights[align_index, j])

        # The paramagnetic centre vectors and distances.
        if self.pcs_flag_sum:
            # Initialise the data structures.
            self.paramag_unit_vect = zeros(atomic_pos.shape, float64)
            self.paramag_dist = zeros(self.num_spins, float64)
            self.pcs_const = zeros(self.num_align, float64)
            self.r_pivot_atom = zeros((3, self.num_spins), float32)
            self.r_pivot_atom_rev = zeros((3, self.num_spins), float32)
            self.r_ln_pivot = zeros((3, self.num_spins), float32)
            for j in range(self.num_spins):
                self.r_ln_pivot[:, j] = pivot - self.paramag_centre
            if self.paramag_centre == None:
                self.paramag_centre = zeros(3, float32)

            # Set up the paramagnetic constant (without the interatomic distance and in Angstrom units).
            for align_index in range(self.num_align):
                self.pcs_const[align_index] = pcs_constant(self.temp[align_index], self.frq[align_index], 1.0) * 1e30

        # PCS function, gradient, and Hessian matrices.
        if self.pcs_flag_sum:
            self.pcs_theta = zeros((self.num_align, self.num_spins), float64)
            self.pcs_theta_err = zeros((self.num_align, self.num_spins), float64)
            self.dpcs_theta = zeros((self.total_num_params, self.num_align, self.num_spins), float64)
            self.d2pcs_theta = zeros((self.total_num_params, self.total_num_params, self.num_align, self.num_spins), float64)

        # RDC function, gradient, and Hessian matrices.
        if self.rdc_flag_sum:
            self.rdc_theta = zeros((self.num_align, self.num_interatom), float64)
            self.drdc_theta = zeros((self.total_num_params, self.num_align, self.num_interatom), float64)
            self.d2rdc_theta = zeros((self.total_num_params, self.total_num_params, self.num_align, self.num_interatom), float64)

        # The quasi-random integration.
        if not quad_int and self.pcs_flag_sum and model not in ['rigid']:
            # The Sobol' sequence data and target function aliases (quasi-random integration).
            if model == 'pseudo-ellipse':
                self.create_sobol_data(n=self.num_int_pts, dims=['theta', 'phi', 'sigma'])
                self.func = self.func_pseudo_ellipse_qrint
            elif model == 'pseudo-ellipse, torsionless':
                self.create_sobol_data(n=self.num_int_pts, dims=['theta', 'phi'])
                self.func = self.func_pseudo_ellipse_torsionless_qrint
            elif model == 'pseudo-ellipse, free rotor':
                self.create_sobol_data(n=self.num_int_pts, dims=['theta', 'phi', 'sigma'])
                self.func = self.func_pseudo_ellipse_free_rotor_qrint
            elif model == 'iso cone':
                self.create_sobol_data(n=self.num_int_pts, dims=['theta', 'phi', 'sigma'])
                self.func = self.func_iso_cone_qrint
            elif model == 'iso cone, torsionless':
                self.create_sobol_data(n=self.num_int_pts, dims=['theta', 'phi'])
                self.func = self.func_iso_cone_torsionless_qrint
            elif model == 'iso cone, free rotor':
                self.create_sobol_data(n=self.num_int_pts, dims=['theta', 'phi', 'sigma'])
                self.func = self.func_iso_cone_free_rotor_qrint
            elif model == 'line':
                self.create_sobol_data(n=self.num_int_pts, dims=['theta', 'sigma'])
                self.func = self.func_line_qrint
            elif model == 'line, torsionless':
                self.create_sobol_data(n=self.num_int_pts, dims=['theta'])
                self.func = self.func_line_torsionless_qrint
            elif model == 'line, free rotor':
                self.create_sobol_data(n=self.num_int_pts, dims=['theta', 'sigma'])
                self.func = self.func_line_free_rotor_qrint
            elif model == 'rotor':
                self.create_sobol_data(n=self.num_int_pts, dims=['sigma'])
                self.func = self.func_rotor_qrint
            elif model == 'rigid':
                self.func = self.func_rigid
            elif model == 'free rotor':
                self.create_sobol_data(n=self.num_int_pts, dims=['sigma'])
                self.func = self.func_free_rotor_qrint
            elif model == 'double rotor':
                self.create_sobol_data(n=self.num_int_pts, dims=['sigma', 'sigma2'])
                self.func = self.func_double_rotor

        # The target function aliases (Scipy numerical integration).
        else:
            if model == 'pseudo-ellipse':
                self.func = self.func_pseudo_ellipse
            elif model == 'pseudo-ellipse, torsionless':
                self.func = self.func_pseudo_ellipse_torsionless
            elif model == 'pseudo-ellipse, free rotor':
                self.func = self.func_pseudo_ellipse_free_rotor
            elif model == 'iso cone':
                self.func = self.func_iso_cone
            elif model == 'iso cone, torsionless':
                self.func = self.func_iso_cone_torsionless
            elif model == 'iso cone, free rotor':
                self.func = self.func_iso_cone_free_rotor
            elif model == 'line':
                self.func = self.func_line
            elif model == 'line, torsionless':
                self.func = self.func_line_torsionless
            elif model == 'line, free rotor':
                self.func = self.func_line_free_rotor
            elif model == 'rotor':
                self.func = self.func_rotor
            elif model == 'rigid':
                self.func = self.func_rigid
            elif model == 'free rotor':
                self.func = self.func_free_rotor
            elif model == 'double rotor':
                self.func = self.func_double_rotor


    def _init_tensors(self):
        """Set up isotropic cone optimisation against the alignment tensor data."""

        # Some checks.
        if self.full_tensors == None or not len(self.full_tensors):
            raise RelaxError("The full_tensors argument " + repr(self.full_tensors) + " must be supplied.")
        if self.full_in_ref_frame == None or not len(self.full_in_ref_frame):
            raise RelaxError("The full_in_ref_frame argument " + repr(self.full_in_ref_frame) + " must be supplied.")

        # Tensor set up.
        self.num_tensors = int(len(self.full_tensors) / 5)
        self.A_3D = zeros((self.num_tensors, 3, 3), float64)
        self.A_3D_bc = zeros((self.num_tensors, 3, 3), float64)
        self.A_5D_bc = zeros(self.num_tensors*5, float64)

        # The rotation to the Frame Order eigenframe.
        self.R_eigen = zeros((3, 3), float64)
        self.R_eigen_2 = zeros((3, 3), float64)
        self.R_ave = zeros((3, 3), float64)
        self.Ri_prime = zeros((3, 3), float64)
        self.tensor_3D = zeros((3, 3), float64)

        # The cone axis storage and molecular frame z-axis.
        self.cone_axis = zeros(3, float64)
        self.z_axis = array([0, 0, 1], float64)

        # The rotor axes.
        self.rotor_axis = zeros(3, float64)
        self.rotor_axis_2 = zeros(3, float64)

        # Initialise the Frame Order matrices.
        self.frame_order_2nd = zeros((9, 9), float64)

        # A rotation matrix for general use.
        self.R = zeros((3, 3), float64)


    def func_double_rotor(self, params):
        """Target function for the optimisation of the double rotor frame order model.

        This function optimises the model parameters using the RDC and PCS base data.  Quasi-random, Sobol' sequence based, numerical integration is used for the PCS.


        @param params:  The vector of parameter values.  These are the tensor rotation angles {alpha, beta, gamma, theta, phi, sigma_max}.
        @type params:   list of float
        @return:        The chi-squared or SSE value.
        @rtype:         float
        """

        # Scaling.
        if self.scaling_flag:
            params = dot(params, self.scaling_matrix)

        # Unpack the parameters.
        if self.translation_opt and self.pivot_opt:
            self._param_pivot = params[:3]
            self._param_pivot2 = params[3:6]
            self._translation_vector = params[6:9]
            ave_pos_alpha, ave_pos_beta, ave_pos_gamma, axis_theta, axis_phi, axis_theta_2, axis_phi_2, sigma_max, sigma_max_2 = params[9:]
        elif self.translation_opt:
            self._translation_vector = params[:3]
            ave_pos_alpha, ave_pos_beta, ave_pos_gamma, axis_theta, axis_phi, axis_theta_2, axis_phi_2, sigma_max, sigma_max_2 = params[3:]
        elif self.pivot_opt:
            self._param_pivot = params[:3]
            self._param_pivot2 = params[3:6]
            ave_pos_alpha, ave_pos_beta, ave_pos_gamma, axis_theta, axis_phi, axis_theta_2, axis_phi_2, sigma_max, sigma_max_2 = params[6:]
        else:
            ave_pos_alpha, ave_pos_beta, ave_pos_gamma, axis_theta, axis_phi, axis_theta_2, axis_phi_2, sigma_max, sigma_max_2 = params

        # Generate both rotation axes from the spherical angles.
        spherical_to_cartesian([1.0, axis_theta, axis_phi], self.rotor_axis)
        spherical_to_cartesian([1.0, axis_theta_2, axis_phi_2], self.rotor_axis_2)

        # Pre-calculate the eigenframe rotation matrix.
        two_vect_to_R(self.z_axis, self.rotor_axis, self.R_eigen)
        two_vect_to_R(self.z_axis, self.rotor_axis_2, self.R_eigen_2)

        # Combine the rotations.
        R_eigen_full = dot(self.R_eigen_2, self.R_eigen)

        # The Kronecker product of the eigenframe rotation.
        Rx2_eigen = kron_prod(R_eigen_full, R_eigen_full)

        # Generate the 2nd degree Frame Order super matrix.
        frame_order_2nd = compile_2nd_matrix_double_rotor(self.frame_order_2nd, Rx2_eigen, sigma_max, sigma_max_2)

        # The average frame rotation matrix (and reduce and rotate the tensors).
        self.reduce_and_rot(ave_pos_alpha, ave_pos_beta, ave_pos_gamma, frame_order_2nd)

        # Pre-transpose matrices for faster calculations.
        RT_eigen = transpose(R_eigen_full)
        RT_ave = transpose(self.R_ave)

        # Pre-calculate all the necessary vectors.
        if self.pcs_flag:
            self.calc_vectors(self._param_pivot, self.R_ave, RT_ave)

        # Initial chi-squared (or SSE) value.
        chi2_sum = 0.0

        # Loop over each alignment.
        for align_index in range(self.num_align):
            # RDCs.
            if self.rdc_flag[align_index]:
                # Loop over the RDCs.
                for j in range(self.num_interatom):
                    # The back calculated RDC.
                    if not self.missing_rdc[align_index, j]:
                        self.rdc_theta[align_index, j] = rdc_tensor(self.dip_const[j], self.rdc_vect[j], self.A_3D_bc[align_index])

                # Calculate and sum the single alignment chi-squared value (for the RDC).
                chi2_sum = chi2_sum + chi2(self.rdc[align_index], self.rdc_theta[align_index], self.rdc_error[align_index])

        # PCS via numerical integration.
        if self.pcs_flag_sum:
            # Numerical integration of the PCSs.
            pcs_numeric_int_double_rotor(points=self.sobol_angles, sigma_max=sigma_max, sigma_max_2=sigma_max_2, c=self.pcs_const, full_in_ref_frame=self.full_in_ref_frame, r_pivot_atom=self.r_pivot_atom, r_pivot_atom_rev=self.r_pivot_atom_rev, r_ln_pivot=self.r_ln_pivot, A=self.A_3D, R_eigen=R_eigen_full, RT_eigen=RT_eigen, Ri_prime=self.Ri_prime, pcs_theta=self.pcs_theta, pcs_theta_err=self.pcs_theta_err, missing_pcs=self.missing_pcs, error_flag=False)

            # Calculate and sum the single alignment chi-squared value (for the PCS).
            for align_index in range(self.num_align):
                chi2_sum = chi2_sum + chi2(self.pcs[align_index], self.pcs_theta[align_index], self.pcs_error[align_index])

        # Return the chi-squared value.
        return chi2_sum


    def func_free_rotor(self, params):
        """Target function for free rotor model optimisation.

        This function optimises the isotropic cone model parameters using the RDC and PCS base data.  Scipy quadratic integration is used for the PCS.


        @param params:  The vector of parameter values.  These are the tensor rotation angles {alpha, beta, gamma, theta, phi}.
        @type params:   list of float
        @return:        The chi-squared or SSE value.
        @rtype:         float
        """

        # Scaling.
        if self.scaling_flag:
            params = dot(params, self.scaling_matrix)

        # Unpack the parameters.
        if self.translation_opt and self.pivot_opt:
            self._param_pivot = params[:3]
            self._translation_vector = params[3:6]
            ave_pos_beta, ave_pos_gamma, axis_theta, axis_phi = params[6:]
        elif self.translation_opt:
            self._translation_vector = params[:3]
            ave_pos_beta, ave_pos_gamma, axis_theta, axis_phi = params[3:]
        elif self.pivot_opt:
            self._param_pivot = params[:3]
            ave_pos_beta, ave_pos_gamma, axis_theta, axis_phi = params[3:]
        else:
            ave_pos_beta, ave_pos_gamma, axis_theta, axis_phi = params

        # Generate the cone axis from the spherical angles.
        spherical_to_cartesian([1.0, axis_theta, axis_phi], self.cone_axis)

        # Pre-calculate the eigenframe rotation matrix.
        two_vect_to_R(self.z_axis, self.cone_axis, self.R_eigen)

        # The Kronecker product of the eigenframe rotation.
        Rx2_eigen = kron_prod(self.R_eigen, self.R_eigen)

        # Generate the 2nd degree Frame Order super matrix.
        frame_order_2nd = compile_2nd_matrix_free_rotor(self.frame_order_2nd, Rx2_eigen)

        # Reduce and rotate the tensors.
        self.reduce_and_rot(0.0, ave_pos_beta, ave_pos_gamma, frame_order_2nd)

        # Pre-transpose matrices for faster calculations.
        RT_eigen = transpose(self.R_eigen)
        RT_ave = transpose(self.R_ave)

        # Pre-calculate all the necessary vectors.
        if self.pcs_flag:
            self.calc_vectors(self._param_pivot, self.R_ave, RT_ave)

        # Initial chi-squared (or SSE) value.
        chi2_sum = 0.0

        # Loop over each alignment.
        for align_index in range(self.num_align):
            # RDCs.
            if self.rdc_flag[align_index]:
                # Loop over the RDCs.
                for j in range(self.num_interatom):
                    # The back calculated RDC.
                    if not self.missing_rdc[align_index, j]:
                        self.rdc_theta[align_index, j] = rdc_tensor(self.dip_const[j], self.rdc_vect[j], self.A_3D_bc[align_index])

                # Calculate and sum the single alignment chi-squared value (for the RDC).
                chi2_sum = chi2_sum + chi2(self.rdc[align_index], self.rdc_theta[align_index], self.rdc_error[align_index])

            # PCS.
            if self.pcs_flag[align_index]:
                # Loop over the PCSs.
                for j in range(self.num_spins):
                    # The back calculated PCS.
                    if not self.missing_pcs[align_index, j]:
                        # Forwards and reverse rotations.
                        if self.full_in_ref_frame[align_index]:
                            r_pivot_atom = self.r_pivot_atom[:, j]
                        else:
                            r_pivot_atom = self.r_pivot_atom_rev[:, j]

                        # The numerical integration.
                        self.pcs_theta[align_index, j] = pcs_numeric_int_rotor(sigma_max=pi, c=self.pcs_const[align_index], r_pivot_atom=r_pivot_atom, r_ln_pivot=self.r_ln_pivot[:, 0], A=self.A_3D[align_index], R_eigen=self.R_eigen, RT_eigen=RT_eigen, Ri_prime=self.Ri_prime)

                # Calculate and sum the single alignment chi-squared value (for the PCS).
                chi2_sum = chi2_sum + chi2(self.pcs[align_index], self.pcs_theta[align_index], self.pcs_error[align_index])

        # Return the chi-squared value.
        return chi2_sum


    def func_free_rotor_qrint(self, params):
        """Target function for free rotor model optimisation.

        This function optimises the isotropic cone model parameters using the RDC and PCS base data.  Simple numerical integration is used for the PCS.


        @param params:  The vector of parameter values.  These are the tensor rotation angles {alpha, beta, gamma, theta, phi}.
        @type params:   list of float
        @return:        The chi-squared or SSE value.
        @rtype:         float
        """

        # Scaling.
        if self.scaling_flag:
            params = dot(params, self.scaling_matrix)

        # Unpack the parameters.
        if self.translation_opt and self.pivot_opt:
            self._param_pivot = params[:3]
            self._translation_vector = params[3:6]
            ave_pos_beta, ave_pos_gamma, axis_theta, axis_phi = params[6:]
        elif self.translation_opt:
            self._translation_vector = params[:3]
            ave_pos_beta, ave_pos_gamma, axis_theta, axis_phi = params[3:]
        elif self.pivot_opt:
            self._param_pivot = params[:3]
            ave_pos_beta, ave_pos_gamma, axis_theta, axis_phi = params[3:]
        else:
            ave_pos_beta, ave_pos_gamma, axis_theta, axis_phi = params

        # Generate the cone axis from the spherical angles.
        spherical_to_cartesian([1.0, axis_theta, axis_phi], self.cone_axis)

        # Pre-calculate the eigenframe rotation matrix.
        two_vect_to_R(self.z_axis, self.cone_axis, self.R_eigen)

        # The Kronecker product of the eigenframe rotation.
        Rx2_eigen = kron_prod(self.R_eigen, self.R_eigen)

        # Generate the 2nd degree Frame Order super matrix.
        frame_order_2nd = compile_2nd_matrix_free_rotor(self.frame_order_2nd, Rx2_eigen)

        # Reduce and rotate the tensors.
        self.reduce_and_rot(0.0, ave_pos_beta, ave_pos_gamma, frame_order_2nd)

        # Pre-transpose matrices for faster calculations.
        RT_eigen = transpose(self.R_eigen)
        RT_ave = transpose(self.R_ave)

        # Pre-calculate all the necessary vectors.
        if self.pcs_flag:
            self.calc_vectors(self._param_pivot, self.R_ave, RT_ave)

        # Initial chi-squared (or SSE) value.
        chi2_sum = 0.0

        # Loop over each alignment.
        for align_index in range(self.num_align):
            # RDCs.
            if self.rdc_flag[align_index]:
                # Loop over the RDCs.
                for j in range(self.num_interatom):
                    # The back calculated RDC.
                    if not self.missing_rdc[align_index, j]:
                        self.rdc_theta[align_index, j] = rdc_tensor(self.dip_const[j], self.rdc_vect[j], self.A_3D_bc[align_index])

                # Calculate and sum the single alignment chi-squared value (for the RDC).
                chi2_sum = chi2_sum + chi2(self.rdc[align_index], self.rdc_theta[align_index], self.rdc_error[align_index])

        # PCS via numerical integration.
        if self.pcs_flag_sum:
            # Numerical integration of the PCSs.
            pcs_numeric_int_rotor_qrint(points=self.sobol_angles, sigma_max=pi, c=self.pcs_const, full_in_ref_frame=self.full_in_ref_frame, r_pivot_atom=self.r_pivot_atom, r_pivot_atom_rev=self.r_pivot_atom_rev, r_ln_pivot=self.r_ln_pivot, A=self.A_3D, R_eigen=self.R_eigen, RT_eigen=RT_eigen, Ri_prime=self.Ri_prime, pcs_theta=self.pcs_theta, pcs_theta_err=self.pcs_theta_err, missing_pcs=self.missing_pcs, error_flag=False)

            # Calculate and sum the single alignment chi-squared value (for the PCS).
            for align_index in range(self.num_align):
                chi2_sum = chi2_sum + chi2(self.pcs[align_index], self.pcs_theta[align_index], self.pcs_error[align_index])


        # Return the chi-squared value.
        return chi2_sum


    def func_iso_cone(self, params):
        """Target function for isotropic cone model optimisation.

        This function optimises the isotropic cone model parameters using the RDC and PCS base data.  Scipy quadratic integration is used for the PCS.


        @param params:  The vector of parameter values {beta, gamma, theta, phi, s1} where the first 2 are the tensor rotation Euler angles, the next two are the polar and azimuthal angles of the cone axis, and s1 is the isotropic cone order parameter.
        @type params:   list of float
        @return:        The chi-squared or SSE value.
        @rtype:         float
        """

        # Scaling.
        if self.scaling_flag:
            params = dot(params, self.scaling_matrix)

        # Unpack the parameters.
        if self.translation_opt and self.pivot_opt:
            self._param_pivot = params[:3]
            self._translation_vector = params[3:6]
            ave_pos_alpha, ave_pos_beta, ave_pos_gamma, axis_theta, axis_phi, cone_theta, sigma_max = params[6:]
        elif self.translation_opt:
            self._translation_vector = params[:3]
            ave_pos_alpha, ave_pos_beta, ave_pos_gamma, axis_theta, axis_phi, cone_theta, sigma_max = params[3:]
        elif self.pivot_opt:
            self._param_pivot = params[:3]
            ave_pos_alpha, ave_pos_beta, ave_pos_gamma, axis_theta, axis_phi, cone_theta, sigma_max = params[3:]
        else:
            ave_pos_alpha, ave_pos_beta, ave_pos_gamma, axis_theta, axis_phi, cone_theta, sigma_max = params

        # Generate the cone axis from the spherical angles.
        spherical_to_cartesian([1.0, axis_theta, axis_phi], self.cone_axis)

        # Pre-calculate the eigenframe rotation matrix.
        two_vect_to_R(self.z_axis, self.cone_axis, self.R_eigen)

        # The Kronecker product of the eigenframe rotation.
        Rx2_eigen = kron_prod(self.R_eigen, self.R_eigen)

        # Generate the 2nd degree Frame Order super matrix.
        frame_order_2nd = compile_2nd_matrix_iso_cone(self.frame_order_2nd, Rx2_eigen, cone_theta, sigma_max)

        # Reduce and rotate the tensors.
        self.reduce_and_rot(ave_pos_alpha, ave_pos_beta, ave_pos_gamma, frame_order_2nd)

        # Pre-transpose matrices for faster calculations.
        RT_eigen = transpose(self.R_eigen)
        RT_ave = transpose(self.R_ave)

        # Pre-calculate all the necessary vectors.
        if self.pcs_flag:
            self.calc_vectors(self._param_pivot, self.R_ave, RT_ave)

        # Initial chi-squared (or SSE) value.
        chi2_sum = 0.0

        # Loop over each alignment.
        for align_index in range(self.num_align):
            # RDCs.
            if self.rdc_flag[align_index]:
                # Loop over the RDCs.
                for j in range(self.num_interatom):
                    # The back calculated RDC.
                    if not self.missing_rdc[align_index, j]:
                        self.rdc_theta[align_index, j] = rdc_tensor(self.dip_const[j], self.rdc_vect[j], self.A_3D_bc[align_index])

                # Calculate and sum the single alignment chi-squared value (for the RDC).
                chi2_sum = chi2_sum + chi2(self.rdc[align_index], self.rdc_theta[align_index], self.rdc_error[align_index])

            # PCS.
            if self.pcs_flag[align_index]:
                # Loop over the PCSs.
                for j in range(self.num_spins):
                    # The back calculated PCS.
                    if not self.missing_pcs[align_index, j]:
                        # Forwards and reverse rotations.
                        if self.full_in_ref_frame[align_index]:
                            r_pivot_atom = self.r_pivot_atom[:, j]
                        else:
                            r_pivot_atom = self.r_pivot_atom_rev[:, j]

                        # The numerical integration.
                        self.pcs_theta[align_index, j] = pcs_numeric_int_iso_cone(theta_max=cone_theta, sigma_max=sigma_max, c=self.pcs_const[align_index], r_pivot_atom=r_pivot_atom, r_ln_pivot=self.r_ln_pivot[:, 0], A=self.A_3D[align_index], R_eigen=self.R_eigen, RT_eigen=RT_eigen, Ri_prime=self.Ri_prime)

                # Calculate and sum the single alignment chi-squared value (for the PCS).
                chi2_sum = chi2_sum + chi2(self.pcs[align_index], self.pcs_theta[align_index], self.pcs_error[align_index])

        # Return the chi-squared value.
        return chi2_sum


    def func_iso_cone_qrint(self, params):
        """Target function for isotropic cone model optimisation.

        This function optimises the isotropic cone model parameters using the RDC and PCS base data.  Simple numerical integration is used for the PCS.


        @param params:  The vector of parameter values {alpha, beta, gamma, theta, phi, cone_theta, sigma_max} where the first 3 are the tensor rotation Euler angles, the next two are the polar and azimuthal angles of the cone axis, cone_theta is the cone opening half angle, and sigma_max is the torsion angle.
        @type params:   list of float
        @return:        The chi-squared or SSE value.
        @rtype:         float
        """

        # Scaling.
        if self.scaling_flag:
            params = dot(params, self.scaling_matrix)

        # Unpack the parameters.
        if self.translation_opt and self.pivot_opt:
            self._param_pivot = params[:3]
            self._translation_vector = params[3:6]
            ave_pos_alpha, ave_pos_beta, ave_pos_gamma, axis_theta, axis_phi, cone_theta, sigma_max = params[6:]
        elif self.translation_opt:
            self._translation_vector = params[:3]
            ave_pos_alpha, ave_pos_beta, ave_pos_gamma, axis_theta, axis_phi, cone_theta, sigma_max = params[3:]
        elif self.pivot_opt:
            self._param_pivot = params[:3]
            ave_pos_alpha, ave_pos_beta, ave_pos_gamma, axis_theta, axis_phi, cone_theta, sigma_max = params[3:]
        else:
            ave_pos_alpha, ave_pos_beta, ave_pos_gamma, axis_theta, axis_phi, cone_theta, sigma_max = params

        # Generate the cone axis from the spherical angles.
        spherical_to_cartesian([1.0, axis_theta, axis_phi], self.cone_axis)

        # Pre-calculate the eigenframe rotation matrix.
        two_vect_to_R(self.z_axis, self.cone_axis, self.R_eigen)

        # The Kronecker product of the eigenframe rotation.
        Rx2_eigen = kron_prod(self.R_eigen, self.R_eigen)

        # Generate the 2nd degree Frame Order super matrix.
        frame_order_2nd = compile_2nd_matrix_iso_cone(self.frame_order_2nd, Rx2_eigen, cone_theta, sigma_max)

        # Reduce and rotate the tensors.
        self.reduce_and_rot(ave_pos_alpha, ave_pos_beta, ave_pos_gamma, frame_order_2nd)

        # Pre-transpose matrices for faster calculations.
        RT_eigen = transpose(self.R_eigen)
        RT_ave = transpose(self.R_ave)

        # Pre-calculate all the necessary vectors.
        if self.pcs_flag:
            self.calc_vectors(self._param_pivot, self.R_ave, RT_ave)

        # Initial chi-squared (or SSE) value.
        chi2_sum = 0.0

        # Loop over each alignment.
        for align_index in range(self.num_align):
            # RDCs.
            if self.rdc_flag[align_index]:
                # Loop over the RDCs.
                for j in range(self.num_interatom):
                    # The back calculated RDC.
                    if not self.missing_rdc[align_index, j]:
                        self.rdc_theta[align_index, j] = rdc_tensor(self.dip_const[j], self.rdc_vect[j], self.A_3D_bc[align_index])

                # Calculate and sum the single alignment chi-squared value (for the RDC).
                chi2_sum = chi2_sum + chi2(self.rdc[align_index], self.rdc_theta[align_index], self.rdc_error[align_index])

        # PCS via numerical integration.
        if self.pcs_flag_sum:
            # Numerical integration of the PCSs.
            pcs_numeric_int_iso_cone_qrint(points=self.sobol_angles, theta_max=cone_theta, sigma_max=sigma_max, c=self.pcs_const, full_in_ref_frame=self.full_in_ref_frame, r_pivot_atom=self.r_pivot_atom, r_pivot_atom_rev=self.r_pivot_atom_rev, r_ln_pivot=self.r_ln_pivot, A=self.A_3D, R_eigen=self.R_eigen, RT_eigen=RT_eigen, Ri_prime=self.Ri_prime, pcs_theta=self.pcs_theta, pcs_theta_err=self.pcs_theta_err, missing_pcs=self.missing_pcs, error_flag=False)

            # Calculate and sum the single alignment chi-squared value (for the PCS).
            for align_index in range(self.num_align):
                chi2_sum = chi2_sum + chi2(self.pcs[align_index], self.pcs_theta[align_index], self.pcs_error[align_index])

        # Return the chi-squared value.
        return chi2_sum


    def func_iso_cone_free_rotor(self, params):
        """Target function for free rotor isotropic cone model optimisation.

        This function optimises the isotropic cone model parameters using the RDC and PCS base data.  Scipy quadratic integration is used for the PCS.


        @param params:  The vector of parameter values {beta, gamma, theta, phi, s1} where the first 2 are the tensor rotation Euler angles, the next two are the polar and azimuthal angles of the cone axis, and s1 is the isotropic cone order parameter.
        @type params:   list of float
        @return:        The chi-squared or SSE value.
        @rtype:         float
        """

        # Scaling.
        if self.scaling_flag:
            params = dot(params, self.scaling_matrix)

        # Unpack the parameters.
        if self.translation_opt and self.pivot_opt:
            self._param_pivot = params[:3]
            self._translation_vector = params[3:6]
            ave_pos_beta, ave_pos_gamma, axis_theta, axis_phi, cone_s1 = params[6:]
        elif self.translation_opt:
            self._translation_vector = params[:3]
            ave_pos_beta, ave_pos_gamma, axis_theta, axis_phi, cone_s1 = params[3:]
        elif self.pivot_opt:
            self._param_pivot = params[:3]
            ave_pos_beta, ave_pos_gamma, axis_theta, axis_phi, cone_s1 = params[3:]
        else:
            ave_pos_beta, ave_pos_gamma, axis_theta, axis_phi, cone_s1 = params

        # Generate the cone axis from the spherical angles.
        spherical_to_cartesian([1.0, axis_theta, axis_phi], self.cone_axis)

        # Pre-calculate the eigenframe rotation matrix.
        two_vect_to_R(self.z_axis, self.cone_axis, self.R_eigen)

        # The Kronecker product of the eigenframe rotation.
        Rx2_eigen = kron_prod(self.R_eigen, self.R_eigen)

        # Calculate the cone angle.
        theta_max = order_parameters.iso_cone_S_to_theta(cone_s1)

        # Generate the 2nd degree Frame Order super matrix.
        frame_order_2nd = compile_2nd_matrix_iso_cone_free_rotor(self.frame_order_2nd, Rx2_eigen, cone_s1)

        # Reduce and rotate the tensors.
        self.reduce_and_rot(0.0, ave_pos_beta, ave_pos_gamma, frame_order_2nd)

        # Pre-transpose matrices for faster calculations.
        RT_eigen = transpose(self.R_eigen)
        RT_ave = transpose(self.R_ave)

        # Pre-calculate all the necessary vectors.
        if self.pcs_flag:
            self.calc_vectors(self._param_pivot, self.R_ave, RT_ave)

        # Initial chi-squared (or SSE) value.
        chi2_sum = 0.0

        # Loop over each alignment.
        for align_index in range(self.num_align):
            # RDCs.
            if self.rdc_flag[align_index]:
                # Loop over the RDCs.
                for j in range(self.num_interatom):
                    # The back calculated RDC.
                    if not self.missing_rdc[align_index, j]:
                        self.rdc_theta[align_index, j] = rdc_tensor(self.dip_const[j], self.rdc_vect[j], self.A_3D_bc[align_index])

                # Calculate and sum the single alignment chi-squared value (for the RDC).
                chi2_sum = chi2_sum + chi2(self.rdc[align_index], self.rdc_theta[align_index], self.rdc_error[align_index])

            # PCS.
            if self.pcs_flag[align_index]:
                # Loop over the PCSs.
                for j in range(self.num_spins):
                    # The back calculated PCS.
                    if not self.missing_pcs[align_index, j]:
                        # Forwards and reverse rotations.
                        if self.full_in_ref_frame[align_index]:
                            r_pivot_atom = self.r_pivot_atom[:, j]
                        else:
                            r_pivot_atom = self.r_pivot_atom_rev[:, j]

                        # The numerical integration.
                        self.pcs_theta[align_index, j] = pcs_numeric_int_iso_cone(theta_max=theta_max, sigma_max=pi, c=self.pcs_const[align_index], r_pivot_atom=r_pivot_atom, r_ln_pivot=self.r_ln_pivot[:, 0], A=self.A_3D[align_index], R_eigen=self.R_eigen, RT_eigen=RT_eigen, Ri_prime=self.Ri_prime)

                # Calculate and sum the single alignment chi-squared value (for the PCS).
                chi2_sum = chi2_sum + chi2(self.pcs[align_index], self.pcs_theta[align_index], self.pcs_error[align_index])

        # Return the chi-squared value.
        return chi2_sum


    def func_iso_cone_free_rotor_qrint(self, params):
        """Target function for free rotor isotropic cone model optimisation.

        This function optimises the isotropic cone model parameters using the RDC and PCS base data.  Simple numerical integration is used for the PCS.


        @param params:  The vector of parameter values {beta, gamma, theta, phi, s1} where the first 2 are the tensor rotation Euler angles, the next two are the polar and azimuthal angles of the cone axis, and s1 is the isotropic cone order parameter.
        @type params:   list of float
        @return:        The chi-squared or SSE value.
        @rtype:         float
        """

        # Scaling.
        if self.scaling_flag:
            params = dot(params, self.scaling_matrix)

        # Unpack the parameters.
        if self.translation_opt and self.pivot_opt:
            self._param_pivot = params[:3]
            self._translation_vector = params[3:6]
            ave_pos_beta, ave_pos_gamma, axis_theta, axis_phi, cone_s1 = params[6:]
        elif self.translation_opt:
            self._translation_vector = params[:3]
            ave_pos_beta, ave_pos_gamma, axis_theta, axis_phi, cone_s1 = params[3:]
        elif self.pivot_opt:
            self._param_pivot = params[:3]
            ave_pos_beta, ave_pos_gamma, axis_theta, axis_phi, cone_s1 = params[3:]
        else:
            ave_pos_beta, ave_pos_gamma, axis_theta, axis_phi, cone_s1 = params

        # Generate the cone axis from the spherical angles.
        spherical_to_cartesian([1.0, axis_theta, axis_phi], self.cone_axis)

        # Pre-calculate the eigenframe rotation matrix.
        two_vect_to_R(self.z_axis, self.cone_axis, self.R_eigen)

        # The Kronecker product of the eigenframe rotation.
        Rx2_eigen = kron_prod(self.R_eigen, self.R_eigen)

        # Calculate the cone angle.
        theta_max = order_parameters.iso_cone_S_to_theta(cone_s1)

        # Generate the 2nd degree Frame Order super matrix.
        frame_order_2nd = compile_2nd_matrix_iso_cone_free_rotor(self.frame_order_2nd, Rx2_eigen, cone_s1)

        # Reduce and rotate the tensors.
        self.reduce_and_rot(0.0, ave_pos_beta, ave_pos_gamma, frame_order_2nd)

        # Pre-transpose matrices for faster calculations.
        RT_eigen = transpose(self.R_eigen)
        RT_ave = transpose(self.R_ave)

        # Pre-calculate all the necessary vectors.
        if self.pcs_flag:
            self.calc_vectors(self._param_pivot, self.R_ave, RT_ave)

        # Initial chi-squared (or SSE) value.
        chi2_sum = 0.0

        # Loop over each alignment.
        for align_index in range(self.num_align):
            # RDCs.
            if self.rdc_flag[align_index]:
                # Loop over the RDCs.
                for j in range(self.num_interatom):
                    # The back calculated RDC.
                    if not self.missing_rdc[align_index, j]:
                        self.rdc_theta[align_index, j] = rdc_tensor(self.dip_const[j], self.rdc_vect[j], self.A_3D_bc[align_index])

                # Calculate and sum the single alignment chi-squared value (for the RDC).
                chi2_sum = chi2_sum + chi2(self.rdc[align_index], self.rdc_theta[align_index], self.rdc_error[align_index])

        # PCS via numerical integration.
        if self.pcs_flag_sum:
            # Numerical integration of the PCSs.
            pcs_numeric_int_iso_cone_qrint(points=self.sobol_angles, theta_max=theta_max, sigma_max=pi, c=self.pcs_const, full_in_ref_frame=self.full_in_ref_frame, r_pivot_atom=self.r_pivot_atom, r_pivot_atom_rev=self.r_pivot_atom_rev, r_ln_pivot=self.r_ln_pivot, A=self.A_3D, R_eigen=self.R_eigen, RT_eigen=RT_eigen, Ri_prime=self.Ri_prime, pcs_theta=self.pcs_theta, pcs_theta_err=self.pcs_theta_err, missing_pcs=self.missing_pcs, error_flag=False)

            # Calculate and sum the single alignment chi-squared value (for the PCS).
            for align_index in range(self.num_align):
                chi2_sum = chi2_sum + chi2(self.pcs[align_index], self.pcs_theta[align_index], self.pcs_error[align_index])

        # Return the chi-squared value.
        return chi2_sum


    def func_iso_cone_torsionless(self, params):
        """Target function for torsionless isotropic cone model optimisation.

        This function optimises the isotropic cone model parameters using the RDC and PCS base data.  Scipy quadratic integration is used for the PCS.


        @param params:  The vector of parameter values {beta, gamma, theta, phi, cone_theta} where the first 2 are the tensor rotation Euler angles, the next two are the polar and azimuthal angles of the cone axis, and cone_theta is cone opening angle.
        @type params:   list of float
        @return:        The chi-squared or SSE value.
        @rtype:         float
        """

        # Scaling.
        if self.scaling_flag:
            params = dot(params, self.scaling_matrix)

        # Unpack the parameters.
        if self.translation_opt and self.pivot_opt:
            self._param_pivot = params[:3]
            self._translation_vector = params[3:6]
            ave_pos_alpha, ave_pos_beta, ave_pos_gamma, axis_theta, axis_phi, cone_theta = params[6:]
        elif self.translation_opt:
            self._translation_vector = params[:3]
            ave_pos_alpha, ave_pos_beta, ave_pos_gamma, axis_theta, axis_phi, cone_theta = params[3:]
        elif self.pivot_opt:
            self._param_pivot = params[:3]
            ave_pos_alpha, ave_pos_beta, ave_pos_gamma, axis_theta, axis_phi, cone_theta = params[3:]
        else:
            ave_pos_alpha, ave_pos_beta, ave_pos_gamma, axis_theta, axis_phi, cone_theta = params

        # Generate the cone axis from the spherical angles.
        spherical_to_cartesian([1.0, axis_theta, axis_phi], self.cone_axis)

        # Pre-calculate the eigenframe rotation matrix.
        two_vect_to_R(self.z_axis, self.cone_axis, self.R_eigen)

        # The Kronecker product of the eigenframe rotation.
        Rx2_eigen = kron_prod(self.R_eigen, self.R_eigen)

        # Generate the 2nd degree Frame Order super matrix.
        frame_order_2nd = compile_2nd_matrix_iso_cone_torsionless(self.frame_order_2nd, Rx2_eigen, cone_theta)

        # Reduce and rotate the tensors.
        self.reduce_and_rot(ave_pos_alpha, ave_pos_beta, ave_pos_gamma, frame_order_2nd)

        # Pre-transpose matrices for faster calculations.
        RT_eigen = transpose(self.R_eigen)
        RT_ave = transpose(self.R_ave)

        # Pre-calculate all the necessary vectors.
        if self.pcs_flag:
            self.calc_vectors(self._param_pivot, self.R_ave, RT_ave)

        # Initial chi-squared (or SSE) value.
        chi2_sum = 0.0

        # Loop over each alignment.
        for align_index in range(self.num_align):
            # RDCs.
            if self.rdc_flag[align_index]:
                # Loop over the RDCs.
                for j in range(self.num_interatom):
                    # The back calculated RDC.
                    if not self.missing_rdc[align_index, j]:
                        self.rdc_theta[align_index, j] = rdc_tensor(self.dip_const[j], self.rdc_vect[j], self.A_3D_bc[align_index])

                # Calculate and sum the single alignment chi-squared value (for the RDC).
                chi2_sum = chi2_sum + chi2(self.rdc[align_index], self.rdc_theta[align_index], self.rdc_error[align_index])

            # PCS.
            if self.pcs_flag[align_index]:
                # Loop over the PCSs.
                for j in range(self.num_spins):
                    # The back calculated PCS.
                    if not self.missing_pcs[align_index, j]:
                        # Forwards and reverse rotations.
                        if self.full_in_ref_frame[align_index]:
                            r_pivot_atom = self.r_pivot_atom[:, j]
                        else:
                            r_pivot_atom = self.r_pivot_atom_rev[:, j]

                        # The numerical integration.
                        self.pcs_theta[align_index, j] = pcs_numeric_int_iso_cone_torsionless(theta_max=cone_theta, c=self.pcs_const[align_index], r_pivot_atom=r_pivot_atom, r_ln_pivot=self.r_ln_pivot[:, 0], A=self.A_3D[align_index], R_eigen=self.R_eigen, RT_eigen=RT_eigen, Ri_prime=self.Ri_prime)

                # Calculate and sum the single alignment chi-squared value (for the PCS).
                chi2_sum = chi2_sum + chi2(self.pcs[align_index], self.pcs_theta[align_index], self.pcs_error[align_index])

        # Return the chi-squared value.
        return chi2_sum


    def func_iso_cone_torsionless_qrint(self, params):
        """Target function for torsionless isotropic cone model optimisation.

        This function optimises the isotropic cone model parameters using the RDC and PCS base data.  Simple numerical integration is used for the PCS.


        @param params:  The vector of parameter values {beta, gamma, theta, phi, cone_theta} where the first 2 are the tensor rotation Euler angles, the next two are the polar and azimuthal angles of the cone axis, and cone_theta is cone opening angle.
        @type params:   list of float
        @return:        The chi-squared or SSE value.
        @rtype:         float
        """

        # Scaling.
        if self.scaling_flag:
            params = dot(params, self.scaling_matrix)

        # Unpack the parameters.
        if self.translation_opt and self.pivot_opt:
            self._param_pivot = params[:3]
            self._translation_vector = params[3:6]
            ave_pos_alpha, ave_pos_beta, ave_pos_gamma, axis_theta, axis_phi, cone_theta = params[6:]
        elif self.translation_opt:
            self._translation_vector = params[:3]
            ave_pos_alpha, ave_pos_beta, ave_pos_gamma, axis_theta, axis_phi, cone_theta = params[3:]
        elif self.pivot_opt:
            self._param_pivot = params[:3]
            ave_pos_alpha, ave_pos_beta, ave_pos_gamma, axis_theta, axis_phi, cone_theta = params[3:]
        else:
            ave_pos_alpha, ave_pos_beta, ave_pos_gamma, axis_theta, axis_phi, cone_theta = params

        # Generate the cone axis from the spherical angles.
        spherical_to_cartesian([1.0, axis_theta, axis_phi], self.cone_axis)

        # Pre-calculate the eigenframe rotation matrix.
        two_vect_to_R(self.z_axis, self.cone_axis, self.R_eigen)

        # The Kronecker product of the eigenframe rotation.
        Rx2_eigen = kron_prod(self.R_eigen, self.R_eigen)

        # Generate the 2nd degree Frame Order super matrix.
        frame_order_2nd = compile_2nd_matrix_iso_cone_torsionless(self.frame_order_2nd, Rx2_eigen, cone_theta)

        # Reduce and rotate the tensors.
        self.reduce_and_rot(ave_pos_alpha, ave_pos_beta, ave_pos_gamma, frame_order_2nd)

        # Pre-transpose matrices for faster calculations.
        RT_eigen = transpose(self.R_eigen)
        RT_ave = transpose(self.R_ave)

        # Pre-calculate all the necessary vectors.
        if self.pcs_flag:
            self.calc_vectors(self._param_pivot, self.R_ave, RT_ave)

        # Initial chi-squared (or SSE) value.
        chi2_sum = 0.0

        # Loop over each alignment.
        for align_index in range(self.num_align):
            # RDCs.
            if self.rdc_flag[align_index]:
                # Loop over the RDCs.
                for j in range(self.num_interatom):
                    # The back calculated RDC.
                    if not self.missing_rdc[align_index, j]:
                        self.rdc_theta[align_index, j] = rdc_tensor(self.dip_const[j], self.rdc_vect[j], self.A_3D_bc[align_index])

                # Calculate and sum the single alignment chi-squared value (for the RDC).
                chi2_sum = chi2_sum + chi2(self.rdc[align_index], self.rdc_theta[align_index], self.rdc_error[align_index])

        # PCS via numerical integration.
        if self.pcs_flag_sum:
            # Numerical integration of the PCSs.
            pcs_numeric_int_iso_cone_torsionless_qrint(points=self.sobol_angles, theta_max=cone_theta, c=self.pcs_const, full_in_ref_frame=self.full_in_ref_frame, r_pivot_atom=self.r_pivot_atom, r_pivot_atom_rev=self.r_pivot_atom_rev, r_ln_pivot=self.r_ln_pivot, A=self.A_3D, R_eigen=self.R_eigen, RT_eigen=RT_eigen, Ri_prime=self.Ri_prime, pcs_theta=self.pcs_theta, pcs_theta_err=self.pcs_theta_err, missing_pcs=self.missing_pcs, error_flag=False)

            # Calculate and sum the single alignment chi-squared value (for the PCS).
            for align_index in range(self.num_align):
                chi2_sum = chi2_sum + chi2(self.pcs[align_index], self.pcs_theta[align_index], self.pcs_error[align_index])

        # Return the chi-squared value.
        return chi2_sum


    def func_pseudo_ellipse(self, params):
        """Target function for pseudo-elliptic cone model optimisation.

        This function optimises the isotropic cone model parameters using the RDC and PCS base data.  Scipy quadratic integration is used for the PCS.


        @param params:  The vector of parameter values {alpha, beta, gamma, eigen_alpha, eigen_beta, eigen_gamma, cone_theta_x, cone_theta_y, cone_sigma_max} where the first 3 are the average position rotation Euler angles, the next 3 are the Euler angles defining the eigenframe, and the last 3 are the pseudo-elliptic cone geometric parameters.
        @type params:   list of float
        @return:        The chi-squared or SSE value.
        @rtype:         float
        """

        # Scaling.
        if self.scaling_flag:
            params = dot(params, self.scaling_matrix)

        # Unpack the parameters.
        if self.translation_opt and self.pivot_opt:
            self._param_pivot = params[:3]
            self._translation_vector = params[3:6]
            ave_pos_alpha, ave_pos_beta, ave_pos_gamma, eigen_alpha, eigen_beta, eigen_gamma, cone_theta_x, cone_theta_y, cone_sigma_max = params[6:]
        elif self.translation_opt:
            self._translation_vector = params[:3]
            ave_pos_alpha, ave_pos_beta, ave_pos_gamma, eigen_alpha, eigen_beta, eigen_gamma, cone_theta_x, cone_theta_y, cone_sigma_max = params[3:]
        elif self.pivot_opt:
            self._param_pivot = params[:3]
            ave_pos_alpha, ave_pos_beta, ave_pos_gamma, eigen_alpha, eigen_beta, eigen_gamma, cone_theta_x, cone_theta_y, cone_sigma_max = params[3:]
        else:
            ave_pos_alpha, ave_pos_beta, ave_pos_gamma, eigen_alpha, eigen_beta, eigen_gamma, cone_theta_x, cone_theta_y, cone_sigma_max = params

        # Average position rotation.
        euler_to_R_zyz(eigen_alpha, eigen_beta, eigen_gamma, self.R_eigen)

        # The Kronecker product of the eigenframe rotation.
        Rx2_eigen = kron_prod(self.R_eigen, self.R_eigen)

        # Generate the 2nd degree Frame Order super matrix.
        frame_order_2nd = compile_2nd_matrix_pseudo_ellipse(self.frame_order_2nd, Rx2_eigen, cone_theta_x, cone_theta_y, cone_sigma_max)

        # Reduce and rotate the tensors.
        self.reduce_and_rot(ave_pos_alpha, ave_pos_beta, ave_pos_gamma, frame_order_2nd)

        # Pre-transpose matrices for faster calculations.
        RT_eigen = transpose(self.R_eigen)
        RT_ave = transpose(self.R_ave)

        # Pre-calculate all the necessary vectors.
        if self.pcs_flag:
            self.calc_vectors(self._param_pivot, self.R_ave, RT_ave)

        # Initial chi-squared (or SSE) value.
        chi2_sum = 0.0

        # Loop over each alignment.
        for align_index in range(self.num_align):
            # RDCs.
            if self.rdc_flag[align_index]:
                # Loop over the RDCs.
                for j in range(self.num_interatom):
                    # The back calculated RDC.
                    if not self.missing_rdc[align_index, j]:
                        self.rdc_theta[align_index, j] = rdc_tensor(self.dip_const[j], self.rdc_vect[j], self.A_3D_bc[align_index])

                # Calculate and sum the single alignment chi-squared value (for the RDC).
                chi2_sum = chi2_sum + chi2(self.rdc[align_index], self.rdc_theta[align_index], self.rdc_error[align_index])

            # PCS.
            if self.pcs_flag[align_index]:
                # Loop over the PCSs.
                for j in range(self.num_spins):
                    # The back calculated PCS.
                    if not self.missing_pcs[align_index, j]:
                        # Forwards and reverse rotations.
                        if self.full_in_ref_frame[align_index]:
                            r_pivot_atom = self.r_pivot_atom[:, j]
                        else:
                            r_pivot_atom = self.r_pivot_atom_rev[:, j]

                        # The numerical integration.
                        self.pcs_theta[align_index, j] = pcs_numeric_int_pseudo_ellipse(theta_x=cone_theta_x, theta_y=cone_theta_y, sigma_max=cone_sigma_max, c=self.pcs_const[align_index], r_pivot_atom=r_pivot_atom, r_ln_pivot=self.r_ln_pivot[:, 0], A=self.A_3D[align_index], R_eigen=self.R_eigen, RT_eigen=RT_eigen, Ri_prime=self.Ri_prime)

                # Calculate and sum the single alignment chi-squared value (for the PCS).
                chi2_sum = chi2_sum + chi2(self.pcs[align_index], self.pcs_theta[align_index], self.pcs_error[align_index])

        # Return the chi-squared value.
        return chi2_sum


    def func_pseudo_ellipse_qrint(self, params):
        """Target function for pseudo-elliptic cone model optimisation.

        This function optimises the model parameters using the RDC and PCS base data.  Quasi-random, Sobol' sequence based, numerical integration is used for the PCS.


        @param params:  The vector of parameter values {alpha, beta, gamma, eigen_alpha, eigen_beta, eigen_gamma, cone_theta_x, cone_theta_y, cone_sigma_max} where the first 3 are the average position rotation Euler angles, the next 3 are the Euler angles defining the eigenframe, and the last 3 are the pseudo-elliptic cone geometric parameters.
        @type params:   list of float
        @return:        The chi-squared or SSE value.
        @rtype:         float
        """

        # Scaling.
        if self.scaling_flag:
            params = dot(params, self.scaling_matrix)

        # Unpack the parameters.
        if self.translation_opt and self.pivot_opt:
            self._param_pivot = params[:3]
            self._translation_vector = params[3:6]
            ave_pos_alpha, ave_pos_beta, ave_pos_gamma, eigen_alpha, eigen_beta, eigen_gamma, cone_theta_x, cone_theta_y, cone_sigma_max = params[6:]
        elif self.translation_opt:
            self._translation_vector = params[:3]
            ave_pos_alpha, ave_pos_beta, ave_pos_gamma, eigen_alpha, eigen_beta, eigen_gamma, cone_theta_x, cone_theta_y, cone_sigma_max = params[3:]
        elif self.pivot_opt:
            self._param_pivot = params[:3]
            ave_pos_alpha, ave_pos_beta, ave_pos_gamma, eigen_alpha, eigen_beta, eigen_gamma, cone_theta_x, cone_theta_y, cone_sigma_max = params[3:]
        else:
            ave_pos_alpha, ave_pos_beta, ave_pos_gamma, eigen_alpha, eigen_beta, eigen_gamma, cone_theta_x, cone_theta_y, cone_sigma_max = params

        # Average position rotation.
        euler_to_R_zyz(eigen_alpha, eigen_beta, eigen_gamma, self.R_eigen)

        # The Kronecker product of the eigenframe rotation.
        Rx2_eigen = kron_prod(self.R_eigen, self.R_eigen)

        # Generate the 2nd degree Frame Order super matrix.
        frame_order_2nd = compile_2nd_matrix_pseudo_ellipse(self.frame_order_2nd, Rx2_eigen, cone_theta_x, cone_theta_y, cone_sigma_max)

        # Reduce and rotate the tensors.
        self.reduce_and_rot(ave_pos_alpha, ave_pos_beta, ave_pos_gamma, frame_order_2nd)

        # Pre-transpose matrices for faster calculations.
        RT_eigen = transpose(self.R_eigen)
        RT_ave = transpose(self.R_ave)

        # Pre-calculate all the necessary vectors.
        if self.pcs_flag:
            self.calc_vectors(self._param_pivot, self.R_ave, RT_ave)

        # Initial chi-squared (or SSE) value.
        chi2_sum = 0.0

        # Loop over each alignment.
        for align_index in range(self.num_align):
            # RDCs.
            if self.rdc_flag[align_index]:
                # Loop over the RDCs.
                for j in range(self.num_interatom):
                    # The back calculated RDC.
                    if not self.missing_rdc[align_index, j]:
                        self.rdc_theta[align_index, j] = rdc_tensor(self.dip_const[j], self.rdc_vect[j], self.A_3D_bc[align_index])

                # Calculate and sum the single alignment chi-squared value (for the RDC).
                chi2_sum = chi2_sum + chi2(self.rdc[align_index], self.rdc_theta[align_index], self.rdc_error[align_index])

        # PCS via numerical integration.
        if self.pcs_flag_sum:
            # Numerical integration of the PCSs.
            pcs_numeric_int_pseudo_ellipse_qrint(points=self.sobol_angles, theta_x=cone_theta_x, theta_y=cone_theta_y, sigma_max=cone_sigma_max, c=self.pcs_const, full_in_ref_frame=self.full_in_ref_frame, r_pivot_atom=self.r_pivot_atom, r_pivot_atom_rev=self.r_pivot_atom_rev, r_ln_pivot=self.r_ln_pivot, A=self.A_3D, R_eigen=self.R_eigen, RT_eigen=RT_eigen, Ri_prime=self.Ri_prime, pcs_theta=self.pcs_theta, pcs_theta_err=self.pcs_theta_err, missing_pcs=self.missing_pcs, error_flag=False)

            # Calculate and sum the single alignment chi-squared value (for the PCS).
            for align_index in range(self.num_align):
                chi2_sum = chi2_sum + chi2(self.pcs[align_index], self.pcs_theta[align_index], self.pcs_error[align_index])

        # Return the chi-squared value.
        return chi2_sum


    def func_pseudo_ellipse_free_rotor(self, params):
        """Target function for free_rotor pseudo-elliptic cone model optimisation.

        This function optimises the isotropic cone model parameters using the RDC and PCS base data.  Scipy quadratic integration is used for the PCS.


        @param params:  The vector of parameter values {alpha, beta, gamma, eigen_alpha, eigen_beta, eigen_gamma, cone_theta_x, cone_theta_y} where the first 3 are the average position rotation Euler angles, the next 3 are the Euler angles defining the eigenframe, and the last 2 are the free_rotor pseudo-elliptic cone geometric parameters.
        @type params:   list of float
        @return:        The chi-squared or SSE value.
        @rtype:         float
        """

        # Scaling.
        if self.scaling_flag:
            params = dot(params, self.scaling_matrix)

        # Unpack the parameters.
        if self.translation_opt and self.pivot_opt:
            self._param_pivot = params[:3]
            self._translation_vector = params[3:6]
            ave_pos_alpha, ave_pos_beta, ave_pos_gamma, eigen_alpha, eigen_beta, eigen_gamma, cone_theta_x, cone_theta_y = params[6:]
        elif self.translation_opt:
            self._translation_vector = params[:3]
            ave_pos_alpha, ave_pos_beta, ave_pos_gamma, eigen_alpha, eigen_beta, eigen_gamma, cone_theta_x, cone_theta_y = params[3:]
        elif self.pivot_opt:
            self._param_pivot = params[:3]
            ave_pos_alpha, ave_pos_beta, ave_pos_gamma, eigen_alpha, eigen_beta, eigen_gamma, cone_theta_x, cone_theta_y = params[3:]
        else:
            ave_pos_alpha, ave_pos_beta, ave_pos_gamma, eigen_alpha, eigen_beta, eigen_gamma, cone_theta_x, cone_theta_y = params

        # Average position rotation.
        euler_to_R_zyz(eigen_alpha, eigen_beta, eigen_gamma, self.R_eigen)

        # The Kronecker product of the eigenframe rotation.
        Rx2_eigen = kron_prod(self.R_eigen, self.R_eigen)

        # Generate the 2nd degree Frame Order super matrix.
        frame_order_2nd = compile_2nd_matrix_pseudo_ellipse_free_rotor(self.frame_order_2nd, Rx2_eigen, cone_theta_x, cone_theta_y)

        # Reduce and rotate the tensors.
        self.reduce_and_rot(ave_pos_alpha, ave_pos_beta, ave_pos_gamma, frame_order_2nd)

        # Pre-transpose matrices for faster calculations.
        RT_eigen = transpose(self.R_eigen)
        RT_ave = transpose(self.R_ave)

        # Pre-calculate all the necessary vectors.
        if self.pcs_flag:
            self.calc_vectors(self._param_pivot, self.R_ave, RT_ave)

        # Initial chi-squared (or SSE) value.
        chi2_sum = 0.0

        # Loop over each alignment.
        for align_index in range(self.num_align):
            # RDCs.
            if self.rdc_flag[align_index]:
                # Loop over the RDCs.
                for j in range(self.num_interatom):
                    # The back calculated RDC.
                    if not self.missing_rdc[align_index, j]:
                        self.rdc_theta[align_index, j] = rdc_tensor(self.dip_const[j], self.rdc_vect[j], self.A_3D_bc[align_index])

                # Calculate and sum the single alignment chi-squared value (for the RDC).
                chi2_sum = chi2_sum + chi2(self.rdc[align_index], self.rdc_theta[align_index], self.rdc_error[align_index])

            # PCS.
            if self.pcs_flag[align_index]:
                # Loop over the PCSs.
                for j in range(self.num_spins):
                    # The back calculated PCS.
                    if not self.missing_pcs[align_index, j]:
                        # Forwards and reverse rotations.
                        if self.full_in_ref_frame[align_index]:
                            r_pivot_atom = self.r_pivot_atom[:, j]
                        else:
                            r_pivot_atom = self.r_pivot_atom_rev[:, j]

                        # The numerical integration.
                        self.pcs_theta[align_index, j] = pcs_numeric_int_pseudo_ellipse(theta_x=cone_theta_x, theta_y=cone_theta_y, sigma_max=pi, c=self.pcs_const[align_index], r_pivot_atom=r_pivot_atom, r_ln_pivot=self.r_ln_pivot[:, 0], A=self.A_3D[align_index], R_eigen=self.R_eigen, RT_eigen=RT_eigen, Ri_prime=self.Ri_prime)

                # Calculate and sum the single alignment chi-squared value (for the PCS).
                chi2_sum = chi2_sum + chi2(self.pcs[align_index], self.pcs_theta[align_index], self.pcs_error[align_index])

        # Return the chi-squared value.
        return chi2_sum


    def func_pseudo_ellipse_free_rotor_qrint(self, params):
        """Target function for free_rotor pseudo-elliptic cone model optimisation.

        This function optimises the isotropic cone model parameters using the RDC and PCS base data.  Simple numerical integration is used for the PCS.


        @param params:  The vector of parameter values {alpha, beta, gamma, eigen_alpha, eigen_beta, eigen_gamma, cone_theta_x, cone_theta_y} where the first 3 are the average position rotation Euler angles, the next 3 are the Euler angles defining the eigenframe, and the last 2 are the free_rotor pseudo-elliptic cone geometric parameters.
        @type params:   list of float
        @return:        The chi-squared or SSE value.
        @rtype:         float
        """

        # Scaling.
        if self.scaling_flag:
            params = dot(params, self.scaling_matrix)

        # Unpack the parameters.
        if self.translation_opt and self.pivot_opt:
            self._param_pivot = params[:3]
            self._translation_vector = params[3:6]
            ave_pos_alpha, ave_pos_beta, ave_pos_gamma, eigen_alpha, eigen_beta, eigen_gamma, cone_theta_x, cone_theta_y = params[6:]
        elif self.translation_opt:
            self._translation_vector = params[:3]
            ave_pos_alpha, ave_pos_beta, ave_pos_gamma, eigen_alpha, eigen_beta, eigen_gamma, cone_theta_x, cone_theta_y = params[3:]
        elif self.pivot_opt:
            self._param_pivot = params[:3]
            ave_pos_alpha, ave_pos_beta, ave_pos_gamma, eigen_alpha, eigen_beta, eigen_gamma, cone_theta_x, cone_theta_y = params[3:]
        else:
            ave_pos_alpha, ave_pos_beta, ave_pos_gamma, eigen_alpha, eigen_beta, eigen_gamma, cone_theta_x, cone_theta_y = params

        # Average position rotation.
        euler_to_R_zyz(eigen_alpha, eigen_beta, eigen_gamma, self.R_eigen)

        # The Kronecker product of the eigenframe rotation.
        Rx2_eigen = kron_prod(self.R_eigen, self.R_eigen)

        # Generate the 2nd degree Frame Order super matrix.
        frame_order_2nd = compile_2nd_matrix_pseudo_ellipse_free_rotor(self.frame_order_2nd, Rx2_eigen, cone_theta_x, cone_theta_y)

        # Reduce and rotate the tensors.
        self.reduce_and_rot(ave_pos_alpha, ave_pos_beta, ave_pos_gamma, frame_order_2nd)

        # Pre-transpose matrices for faster calculations.
        RT_eigen = transpose(self.R_eigen)
        RT_ave = transpose(self.R_ave)

        # Pre-calculate all the necessary vectors.
        if self.pcs_flag:
            self.calc_vectors(self._param_pivot, self.R_ave, RT_ave)

        # Initial chi-squared (or SSE) value.
        chi2_sum = 0.0

        # Loop over each alignment.
        for align_index in range(self.num_align):
            # RDCs.
            if self.rdc_flag[align_index]:
                # Loop over the RDCs.
                for j in range(self.num_interatom):
                    # The back calculated RDC.
                    if not self.missing_rdc[align_index, j]:
                        self.rdc_theta[align_index, j] = rdc_tensor(self.dip_const[j], self.rdc_vect[j], self.A_3D_bc[align_index])

                # Calculate and sum the single alignment chi-squared value (for the RDC).
                chi2_sum = chi2_sum + chi2(self.rdc[align_index], self.rdc_theta[align_index], self.rdc_error[align_index])

        # PCS via numerical integration.
        if self.pcs_flag_sum:
            # Numerical integration of the PCSs.
            pcs_numeric_int_pseudo_ellipse_qrint(points=self.sobol_angles, theta_x=cone_theta_x, theta_y=cone_theta_y, sigma_max=pi, c=self.pcs_const, full_in_ref_frame=self.full_in_ref_frame, r_pivot_atom=self.r_pivot_atom, r_pivot_atom_rev=self.r_pivot_atom_rev, r_ln_pivot=self.r_ln_pivot, A=self.A_3D, R_eigen=self.R_eigen, RT_eigen=RT_eigen, Ri_prime=self.Ri_prime, pcs_theta=self.pcs_theta, pcs_theta_err=self.pcs_theta_err, missing_pcs=self.missing_pcs, error_flag=False)

            # Calculate and sum the single alignment chi-squared value (for the PCS).
            for align_index in range(self.num_align):
                chi2_sum = chi2_sum + chi2(self.pcs[align_index], self.pcs_theta[align_index], self.pcs_error[align_index])

        # Return the chi-squared value.
        return chi2_sum


    def func_pseudo_ellipse_torsionless(self, params):
        """Target function for torsionless pseudo-elliptic cone model optimisation.

        This function optimises the isotropic cone model parameters using the RDC and PCS base data.  Scipy quadratic integration is used for the PCS.


        @param params:  The vector of parameter values {alpha, beta, gamma, eigen_alpha, eigen_beta, eigen_gamma, cone_theta_x, cone_theta_y} where the first 3 are the average position rotation Euler angles, the next 3 are the Euler angles defining the eigenframe, and the last 2 are the torsionless pseudo-elliptic cone geometric parameters.
        @type params:   list of float
        @return:        The chi-squared or SSE value.
        @rtype:         float
        """

        # Scaling.
        if self.scaling_flag:
            params = dot(params, self.scaling_matrix)

        # Unpack the parameters.
        if self.translation_opt and self.pivot_opt:
            self._param_pivot = params[:3]
            self._translation_vector = params[3:6]
            ave_pos_alpha, ave_pos_beta, ave_pos_gamma, eigen_alpha, eigen_beta, eigen_gamma, cone_theta_x, cone_theta_y = params[6:]
        elif self.translation_opt:
            self._translation_vector = params[:3]
            ave_pos_alpha, ave_pos_beta, ave_pos_gamma, eigen_alpha, eigen_beta, eigen_gamma, cone_theta_x, cone_theta_y = params[3:]
        elif self.pivot_opt:
            self._param_pivot = params[:3]
            ave_pos_alpha, ave_pos_beta, ave_pos_gamma, eigen_alpha, eigen_beta, eigen_gamma, cone_theta_x, cone_theta_y = params[3:]
        else:
            ave_pos_alpha, ave_pos_beta, ave_pos_gamma, eigen_alpha, eigen_beta, eigen_gamma, cone_theta_x, cone_theta_y = params

        # Average position rotation.
        euler_to_R_zyz(eigen_alpha, eigen_beta, eigen_gamma, self.R_eigen)

        # The Kronecker product of the eigenframe rotation.
        Rx2_eigen = kron_prod(self.R_eigen, self.R_eigen)

        # Generate the 2nd degree Frame Order super matrix.
        frame_order_2nd = compile_2nd_matrix_pseudo_ellipse_torsionless(self.frame_order_2nd, Rx2_eigen, cone_theta_x, cone_theta_y)

        # Reduce and rotate the tensors.
        self.reduce_and_rot(ave_pos_alpha, ave_pos_beta, ave_pos_gamma, frame_order_2nd)

        # Pre-transpose matrices for faster calculations.
        RT_eigen = transpose(self.R_eigen)
        RT_ave = transpose(self.R_ave)

        # Pre-calculate all the necessary vectors.
        if self.pcs_flag:
            self.calc_vectors(self._param_pivot, self.R_ave, RT_ave)

        # Initial chi-squared (or SSE) value.
        chi2_sum = 0.0

        # Loop over each alignment.
        for align_index in range(self.num_align):
            # RDCs.
            if self.rdc_flag[align_index]:
                # Loop over the RDCs.
                for j in range(self.num_interatom):
                    # The back calculated RDC.
                    if not self.missing_rdc[align_index, j]:
                        self.rdc_theta[align_index, j] = rdc_tensor(self.dip_const[j], self.rdc_vect[j], self.A_3D_bc[align_index])

                # Calculate and sum the single alignment chi-squared value (for the RDC).
                chi2_sum = chi2_sum + chi2(self.rdc[align_index], self.rdc_theta[align_index], self.rdc_error[align_index])

            # PCS.
            if self.pcs_flag[align_index]:
                # Loop over the PCSs.
                for j in range(self.num_spins):
                    # The back calculated PCS.
                    if not self.missing_pcs[align_index, j]:
                        # Forwards and reverse rotations.
                        if self.full_in_ref_frame[align_index]:
                            r_pivot_atom = self.r_pivot_atom[:, j]
                        else:
                            r_pivot_atom = self.r_pivot_atom_rev[:, j]

                        # The numerical integration.
                        self.pcs_theta[align_index, j] = pcs_numeric_int_pseudo_ellipse_torsionless(theta_x=cone_theta_x, theta_y=cone_theta_y, c=self.pcs_const[align_index], r_pivot_atom=r_pivot_atom, r_ln_pivot=self.r_ln_pivot[:, 0], A=self.A_3D[align_index], R_eigen=self.R_eigen, RT_eigen=RT_eigen, Ri_prime=self.Ri_prime)

                # Calculate and sum the single alignment chi-squared value (for the PCS).
                chi2_sum = chi2_sum + chi2(self.pcs[align_index], self.pcs_theta[align_index], self.pcs_error[align_index])

        # Return the chi-squared value.
        return chi2_sum


    def func_pseudo_ellipse_torsionless_qrint(self, params):
        """Target function for torsionless pseudo-elliptic cone model optimisation.

        This function optimises the isotropic cone model parameters using the RDC and PCS base data.  Simple numerical integration is used for the PCS.


        @param params:  The vector of parameter values {alpha, beta, gamma, eigen_alpha, eigen_beta, eigen_gamma, cone_theta_x, cone_theta_y} where the first 3 are the average position rotation Euler angles, the next 3 are the Euler angles defining the eigenframe, and the last 2 are the torsionless pseudo-elliptic cone geometric parameters.
        @type params:   list of float
        @return:        The chi-squared or SSE value.
        @rtype:         float
        """

        # Scaling.
        if self.scaling_flag:
            params = dot(params, self.scaling_matrix)

        # Unpack the parameters.
        if self.translation_opt and self.pivot_opt:
            self._param_pivot = params[:3]
            self._translation_vector = params[3:6]
            ave_pos_alpha, ave_pos_beta, ave_pos_gamma, eigen_alpha, eigen_beta, eigen_gamma, cone_theta_x, cone_theta_y = params[6:]
        elif self.translation_opt:
            self._translation_vector = params[:3]
            ave_pos_alpha, ave_pos_beta, ave_pos_gamma, eigen_alpha, eigen_beta, eigen_gamma, cone_theta_x, cone_theta_y = params[3:]
        elif self.pivot_opt:
            self._param_pivot = params[:3]
            ave_pos_alpha, ave_pos_beta, ave_pos_gamma, eigen_alpha, eigen_beta, eigen_gamma, cone_theta_x, cone_theta_y = params[3:]
        else:
            ave_pos_alpha, ave_pos_beta, ave_pos_gamma, eigen_alpha, eigen_beta, eigen_gamma, cone_theta_x, cone_theta_y = params

        # Average position rotation.
        euler_to_R_zyz(eigen_alpha, eigen_beta, eigen_gamma, self.R_eigen)

        # The Kronecker product of the eigenframe rotation.
        Rx2_eigen = kron_prod(self.R_eigen, self.R_eigen)

        # Generate the 2nd degree Frame Order super matrix.
        frame_order_2nd = compile_2nd_matrix_pseudo_ellipse_torsionless(self.frame_order_2nd, Rx2_eigen, cone_theta_x, cone_theta_y)

        # Reduce and rotate the tensors.
        self.reduce_and_rot(ave_pos_alpha, ave_pos_beta, ave_pos_gamma, frame_order_2nd)

        # Pre-transpose matrices for faster calculations.
        RT_eigen = transpose(self.R_eigen)
        RT_ave = transpose(self.R_ave)

        # Pre-calculate all the necessary vectors.
        if self.pcs_flag:
            self.calc_vectors(self._param_pivot, self.R_ave, RT_ave)

        # Initial chi-squared (or SSE) value.
        chi2_sum = 0.0

        # Loop over each alignment.
        for align_index in range(self.num_align):
            # RDCs.
            if self.rdc_flag[align_index]:
                # Loop over the RDCs.
                for j in range(self.num_interatom):
                    # The back calculated RDC.
                    if not self.missing_rdc[align_index, j]:
                        self.rdc_theta[align_index, j] = rdc_tensor(self.dip_const[j], self.rdc_vect[j], self.A_3D_bc[align_index])

                # Calculate and sum the single alignment chi-squared value (for the RDC).
                chi2_sum = chi2_sum + chi2(self.rdc[align_index], self.rdc_theta[align_index], self.rdc_error[align_index])

        # PCS via numerical integration.
        if self.pcs_flag_sum:
            # Numerical integration of the PCSs.
            pcs_numeric_int_pseudo_ellipse_torsionless_qrint(points=self.sobol_angles, theta_x=cone_theta_x, theta_y=cone_theta_y, c=self.pcs_const, full_in_ref_frame=self.full_in_ref_frame, r_pivot_atom=self.r_pivot_atom, r_pivot_atom_rev=self.r_pivot_atom_rev, r_ln_pivot=self.r_ln_pivot, A=self.A_3D, R_eigen=self.R_eigen, RT_eigen=RT_eigen, Ri_prime=self.Ri_prime, pcs_theta=self.pcs_theta, pcs_theta_err=self.pcs_theta_err, missing_pcs=self.missing_pcs, error_flag=False)

            # Calculate and sum the single alignment chi-squared value (for the PCS).
            for align_index in range(self.num_align):
                chi2_sum = chi2_sum + chi2(self.pcs[align_index], self.pcs_theta[align_index], self.pcs_error[align_index])

        # Return the chi-squared value.
        return chi2_sum


    def func_rigid(self, params):
        """Target function for rigid model optimisation.

        This function optimises the isotropic cone model parameters using the RDC and PCS base data.


        @param params:  The vector of parameter values.  These are the tensor rotation angles {alpha, beta, gamma}.
        @type params:   list of float
        @return:        The chi-squared or SSE value.
        @rtype:         float
        """

        # Scaling.
        if self.scaling_flag:
            params = dot(params, self.scaling_matrix)

        # Unpack the parameters.
        if self.translation_opt:
            self._translation_vector = params[:3]
            ave_pos_alpha, ave_pos_beta, ave_pos_gamma = params[3:6]
        else:
            ave_pos_alpha, ave_pos_beta, ave_pos_gamma = params

        # The average frame rotation matrix (and reduce and rotate the tensors).
        self.reduce_and_rot(ave_pos_alpha, ave_pos_beta, ave_pos_gamma)

        # Pre-transpose matrices for faster calculations.
        RT_ave = transpose(self.R_ave)

        # Pre-calculate all the necessary vectors.
        if self.pcs_flag:
            self.calc_vectors(self._param_pivot, self.R_ave, RT_ave)

        # Initial chi-squared (or SSE) value.
        chi2_sum = 0.0

        # Loop over each alignment.
        for align_index in range(self.num_align):
            # RDCs.
            if self.rdc_flag[align_index]:
                # Loop over the RDCs.
                for j in range(self.num_interatom):
                    # The back calculated RDC.
                    if not self.missing_rdc[align_index, j]:
                        self.rdc_theta[align_index, j] = rdc_tensor(self.dip_const[j], self.rdc_vect[j], self.A_3D_bc[align_index])

                # Calculate and sum the single alignment chi-squared value (for the RDC).
                chi2_sum = chi2_sum + chi2(self.rdc[align_index], self.rdc_theta[align_index], self.rdc_error[align_index])

            # PCS.
            if self.pcs_flag[align_index]:
                # Loop over the PCSs.
                for j in range(self.num_spins):
                    # The back calculated PCS.
                    if not self.missing_pcs[align_index, j]:
                        # Forwards and reverse rotations.
                        if self.full_in_ref_frame[align_index]:
                            r_pivot_atom = self.r_pivot_atom[:, j]
                        else:
                            r_pivot_atom = self.r_pivot_atom_rev[:, j]

                        # The PCS calculation.
                        vect = self.r_ln_pivot[:, 0] + r_pivot_atom
                        length = norm(vect)
                        self.pcs_theta[align_index, j] = pcs_tensor(self.pcs_const[align_index] / length**5, vect, self.A_3D[align_index])

                # Calculate and sum the single alignment chi-squared value (for the PCS).
                chi2_sum = chi2_sum + chi2(self.pcs[align_index], self.pcs_theta[align_index], self.pcs_error[align_index])

        # Return the chi-squared value.
        return chi2_sum


    def func_rotor(self, params):
        """Target function for rotor model optimisation.

        This function optimises the isotropic cone model parameters using the RDC and PCS base data.  Scipy quadratic integration is used for the PCS.


        @param params:  The vector of parameter values.  These are the tensor rotation angles {alpha, beta, gamma, theta, phi, sigma_max}.
        @type params:   list of float
        @return:        The chi-squared or SSE value.
        @rtype:         float
        """

        # Scaling.
        if self.scaling_flag:
            params = dot(params, self.scaling_matrix)

        # Unpack the parameters.
        if self.translation_opt and self.pivot_opt:
            self._param_pivot = params[:3]
            self._translation_vector = params[3:6]
            ave_pos_alpha, ave_pos_beta, ave_pos_gamma, axis_theta, axis_phi, sigma_max = params[6:]
        elif self.translation_opt:
            self._translation_vector = params[:3]
            ave_pos_alpha, ave_pos_beta, ave_pos_gamma, axis_theta, axis_phi, sigma_max = params[3:]
        elif self.pivot_opt:
            self._param_pivot = params[:3]
            ave_pos_alpha, ave_pos_beta, ave_pos_gamma, axis_theta, axis_phi, sigma_max = params[3:]
        else:
            ave_pos_alpha, ave_pos_beta, ave_pos_gamma, axis_theta, axis_phi, sigma_max = params

        # Generate the cone axis from the spherical angles.
        spherical_to_cartesian([1.0, axis_theta, axis_phi], self.cone_axis)

        # Pre-calculate the eigenframe rotation matrix.
        two_vect_to_R(self.z_axis, self.cone_axis, self.R_eigen)

        # The Kronecker product of the eigenframe rotation.
        Rx2_eigen = kron_prod(self.R_eigen, self.R_eigen)

        # Generate the 2nd degree Frame Order super matrix.
        frame_order_2nd = compile_2nd_matrix_rotor(self.frame_order_2nd, Rx2_eigen, sigma_max)

        # The average frame rotation matrix (and reduce and rotate the tensors).
        self.reduce_and_rot(ave_pos_alpha, ave_pos_beta, ave_pos_gamma, frame_order_2nd)

        # Pre-transpose matrices for faster calculations.
        RT_eigen = transpose(self.R_eigen)
        RT_ave = transpose(self.R_ave)

        # Pre-calculate all the necessary vectors.
        if self.pcs_flag:
            self.calc_vectors(self._param_pivot, self.R_ave, RT_ave)

        # Initial chi-squared (or SSE) value.
        chi2_sum = 0.0

        # Loop over each alignment.
        for align_index in range(self.num_align):
            # RDCs.
            if self.rdc_flag[align_index]:
                # Loop over the RDCs.
                for j in range(self.num_interatom):
                    # The back calculated RDC.
                    if not self.missing_rdc[align_index, j]:
                        self.rdc_theta[align_index, j] = rdc_tensor(self.dip_const[j], self.rdc_vect[j], self.A_3D_bc[align_index])

                # Calculate and sum the single alignment chi-squared value (for the RDC).
                chi2_sum = chi2_sum + chi2(self.rdc[align_index], self.rdc_theta[align_index], self.rdc_error[align_index])

            # PCS.
            if self.pcs_flag[align_index]:
                # Loop over the PCSs.
                for j in range(self.num_spins):
                    # The back calculated PCS.
                    if not self.missing_pcs[align_index, j]:
                        # Forwards and reverse rotations.
                        if self.full_in_ref_frame[align_index]:
                            r_pivot_atom = self.r_pivot_atom[:, j]
                        else:
                            r_pivot_atom = self.r_pivot_atom_rev[:, j]

                        # The numerical integration.
                        self.pcs_theta[align_index, j] = pcs_numeric_int_rotor(sigma_max=sigma_max, c=self.pcs_const[align_index], r_pivot_atom=r_pivot_atom, r_ln_pivot=self.r_ln_pivot[:, 0], A=self.A_3D[align_index], R_eigen=self.R_eigen, RT_eigen=RT_eigen, Ri_prime=self.Ri_prime)

                # Calculate and sum the single alignment chi-squared value (for the PCS).
                chi2_sum = chi2_sum + chi2(self.pcs[align_index], self.pcs_theta[align_index], self.pcs_error[align_index])

        # Return the chi-squared value.
        return chi2_sum


    def func_rotor_qrint(self, params):
        """Target function for rotor model optimisation.

        This function optimises the isotropic cone model parameters using the RDC and PCS base data.  Quasi-random, Sobol' sequence based, numerical integration is used for the PCS.


        @param params:  The vector of parameter values.  These are the tensor rotation angles {alpha, beta, gamma, theta, phi, sigma_max}.
        @type params:   list of float
        @return:        The chi-squared or SSE value.
        @rtype:         float
        """

        # Scaling.
        if self.scaling_flag:
            params = dot(params, self.scaling_matrix)

        # Unpack the parameters.
        if self.translation_opt and self.pivot_opt:
            self._param_pivot = params[:3]
            self._translation_vector = params[3:6]
            ave_pos_alpha, ave_pos_beta, ave_pos_gamma, axis_alpha, sigma_max = params[6:]
        elif self.translation_opt:
            self._translation_vector = params[:3]
            ave_pos_alpha, ave_pos_beta, ave_pos_gamma, axis_alpha, sigma_max = params[3:]
        elif self.pivot_opt:
            self._param_pivot = params[:3]
            ave_pos_alpha, ave_pos_beta, ave_pos_gamma, axis_alpha, sigma_max = params[3:]
        else:
            ave_pos_alpha, ave_pos_beta, ave_pos_gamma, axis_alpha, sigma_max = params

<<<<<<< HEAD
        # Generate the rotation axis from the CoM, pivot point, and alpha angle.
        r_compiv = array(self._param_pivot, float64) - self.com
        r_compiv = r_compiv / norm(r_compiv)
        mu_xy = cross(r_compiv, self.z_axis)
        mu_xy = mu_xy / norm(mu_xy)
        axis_angle_to_R(r_compiv, axis_alpha, self.R)
        self.cone_axis = dot(self.R, mu_xy)
=======
        # Generate the rotor axis.
        self.cone_axis = create_rotor_axis_alpha(alpha=axis_alpha, pivot=array(self._param_pivot, float64), point=self.com)
>>>>>>> ae94d88f

        # Pre-calculate the eigenframe rotation matrix.
        two_vect_to_R(self.z_axis, self.cone_axis, self.R_eigen)

        # The Kronecker product of the eigenframe rotation.
        Rx2_eigen = kron_prod(self.R_eigen, self.R_eigen)

        # Generate the 2nd degree Frame Order super matrix.
        frame_order_2nd = compile_2nd_matrix_rotor(self.frame_order_2nd, Rx2_eigen, sigma_max)

        # The average frame rotation matrix (and reduce and rotate the tensors).
        self.reduce_and_rot(ave_pos_alpha, ave_pos_beta, ave_pos_gamma, frame_order_2nd)

        # Pre-transpose matrices for faster calculations.
        RT_eigen = transpose(self.R_eigen)
        RT_ave = transpose(self.R_ave)

        # Pre-calculate all the necessary vectors.
        if self.pcs_flag:
            self.calc_vectors(self._param_pivot, self.R_ave, RT_ave)

        # Initial chi-squared (or SSE) value.
        chi2_sum = 0.0

        # Loop over each alignment.
        for align_index in range(self.num_align):
            # RDCs.
            if self.rdc_flag[align_index]:
                # Loop over the RDCs.
                for j in range(self.num_interatom):
                    # The back calculated RDC.
                    if not self.missing_rdc[align_index, j]:
                        self.rdc_theta[align_index, j] = rdc_tensor(self.dip_const[j], self.rdc_vect[j], self.A_3D_bc[align_index])

                # Calculate and sum the single alignment chi-squared value (for the RDC).
                chi2_sum = chi2_sum + chi2(self.rdc[align_index], self.rdc_theta[align_index], self.rdc_error[align_index])

        # PCS via numerical integration.
        if self.pcs_flag_sum:
            # Numerical integration of the PCSs.
            pcs_numeric_int_rotor_qrint(points=self.sobol_angles, sigma_max=sigma_max, c=self.pcs_const, full_in_ref_frame=self.full_in_ref_frame, r_pivot_atom=self.r_pivot_atom, r_pivot_atom_rev=self.r_pivot_atom_rev, r_ln_pivot=self.r_ln_pivot, A=self.A_3D, R_eigen=self.R_eigen, RT_eigen=RT_eigen, Ri_prime=self.Ri_prime, pcs_theta=self.pcs_theta, pcs_theta_err=self.pcs_theta_err, missing_pcs=self.missing_pcs, error_flag=False)

            # Calculate and sum the single alignment chi-squared value (for the PCS).
            for align_index in range(self.num_align):
                chi2_sum = chi2_sum + chi2(self.pcs[align_index], self.pcs_theta[align_index], self.pcs_error[align_index])

        # Return the chi-squared value.
        return chi2_sum


    def calc_vectors(self, pivot=None, R_ave=None, RT_ave=None):
        """Calculate the pivot to atom and lanthanide to pivot vectors for the target functions.

        @keyword pivot:     The pivot point.
        @type pivot:        numpy rank-1, 3D array
        @keyword R_ave:     The rotation matrix for rotating from the reference frame to the average position.
        @type R_ave:        numpy rank-2, 3D array
        @keyword RT_ave:    The transpose of R_ave.
        @type RT_ave:       numpy rank-2, 3D array
        """

        # The rotational pivot.
        if self.ave_pos_piv_sync:
            ave_pos_pivot = self._param_pivot
        else:
            ave_pos_pivot = self.ave_pos_pivot

        # The pivot to atom vectors.
        for j in range(self.num_spins):
            # The lanthanide to pivot vector.
            if self.pivot_opt:
                self.r_ln_pivot[:, j] = pivot - self.paramag_centre

            # Rotate then translate the atomic positions, then calculate the pivot to atom vector.
            self.r_pivot_atom[:, j] = dot(R_ave, self.atomic_pos[j] - ave_pos_pivot) + ave_pos_pivot
            self.r_pivot_atom[:, j] += self._translation_vector
            self.r_pivot_atom[:, j] -= pivot
            self.r_pivot_atom_rev[:, j] = dot(RT_ave, self.atomic_pos[j] - ave_pos_pivot) + ave_pos_pivot
            self.r_pivot_atom_rev[:, j] += self._translation_vector
            self.r_pivot_atom_rev[:, j] -= pivot


    def create_sobol_data(self, n=10000, dims=None):
        """Create the Sobol' quasi-random data for numerical integration.

        This uses the external sobol_lib module to create the data.  The algorithm is that modified by Antonov and Saleev.


        @keyword n:         The number of points to generate.
        @type n:            int
        @keyword dims:      The list of parameters.
        @type dims:         list of str
        """

        # The number of dimensions.
        m = len(dims)

        # Initialise.
        self.sobol_angles = zeros((n, m), float32)

        # Loop over the points.
        for i in range(n):
            # The raw point.
            point, seed = i4_sobol(m, i)

            # Loop over the dimensions, converting the points to angles.
            for j in range(m):
                # The tilt angle - the angle of rotation about the x-y plane rotation axis.
                if dims[j] in ['theta']:
                    self.sobol_angles[i, j] = acos(2.0*point[j] - 1.0)

                # The angle defining the x-y plane rotation axis.
                if dims[j] in ['phi']:
                    self.sobol_angles[i, j] = 2.0 * pi * point[j]

                # The torsion angle - the angle of rotation about the z' axis.
                if dims[j] in ['sigma', 'sigma2']:
                    self.sobol_angles[i, j] = 2.0 * pi * (point[j] - 0.5)


    def reduce_and_rot(self, ave_pos_alpha=None, ave_pos_beta=None, ave_pos_gamma=None, daeg=None):
        """Reduce and rotate the alignments tensors using the frame order matrix and Euler angles.

        @keyword ave_pos_alpha: The alpha Euler angle describing the average domain position, the tensor rotation.
        @type ave_pos_alpha:    float
        @keyword ave_pos_beta:  The beta Euler angle describing the average domain position, the tensor rotation.
        @type ave_pos_beta:     float
        @keyword ave_pos_gamma: The gamma Euler angle describing the average domain position, the tensor rotation.
        @type ave_pos_gamma:    float
        @keyword daeg:          The 2nd degree frame order matrix.
        @type daeg:             rank-2, 9D array
        """

        # Alignment tensor rotation.
        euler_to_R_zyz(ave_pos_alpha, ave_pos_beta, ave_pos_gamma, self.R_ave)

        # Back calculate the rotated tensors.
        for align_index in range(self.num_tensors):
            # Tensor indices.
            index1 = align_index*5
            index2 = align_index*5+5

            # Reduction.
            if daeg != None:
                # Reduce the tensor.
                reduce_alignment_tensor(daeg, self.full_tensors[index1:index2], self.A_5D_bc[index1:index2])

                # Convert the reduced tensor to 3D, rank-2 form.
                to_tensor(self.tensor_3D, self.A_5D_bc[index1:index2])

            # No reduction:
            else:
                # Convert the original tensor to 3D, rank-2 form.
                to_tensor(self.tensor_3D, self.full_tensors[index1:index2])

            # Rotate the tensor (normal R.X.RT rotation).
            if self.full_in_ref_frame[align_index]:
                self.A_3D_bc[align_index] = dot(transpose(self.R_ave), dot(self.tensor_3D, self.R_ave))

            # Rotate the tensor (inverse RT.X.R rotation).
            else:
                self.A_3D_bc[align_index] = dot(self.R_ave, dot(self.tensor_3D, transpose(self.R_ave)))

            # Convert the tensor back to 5D, rank-1 form, as the back-calculated reduced tensor.
            to_5D(self.A_5D_bc[index1:index2], self.A_3D_bc[align_index])<|MERGE_RESOLUTION|>--- conflicted
+++ resolved
@@ -48,10 +48,7 @@
 from lib.frame_order.rotor_axis import create_rotor_axis_alpha
 from lib.geometry.coord_transform import spherical_to_cartesian
 from lib.geometry.rotations import axis_angle_to_R, euler_to_R_zyz, two_vect_to_R
-<<<<<<< HEAD
-=======
 from lib.geometry.vectors import vector_angle
->>>>>>> ae94d88f
 from lib.linear_algebra.kronecker_product import kron_prod
 from lib.order import order_parameters
 from lib.physical_constants import pcs_constant
@@ -1900,18 +1897,8 @@
         else:
             ave_pos_alpha, ave_pos_beta, ave_pos_gamma, axis_alpha, sigma_max = params
 
-<<<<<<< HEAD
-        # Generate the rotation axis from the CoM, pivot point, and alpha angle.
-        r_compiv = array(self._param_pivot, float64) - self.com
-        r_compiv = r_compiv / norm(r_compiv)
-        mu_xy = cross(r_compiv, self.z_axis)
-        mu_xy = mu_xy / norm(mu_xy)
-        axis_angle_to_R(r_compiv, axis_alpha, self.R)
-        self.cone_axis = dot(self.R, mu_xy)
-=======
         # Generate the rotor axis.
         self.cone_axis = create_rotor_axis_alpha(alpha=axis_alpha, pivot=array(self._param_pivot, float64), point=self.com)
->>>>>>> ae94d88f
 
         # Pre-calculate the eigenframe rotation matrix.
         two_vect_to_R(self.z_axis, self.cone_axis, self.R_eigen)
