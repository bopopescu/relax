###############################################################################
#                                                                             #
# Copyright (C) 2013-2014 Edward d'Auvergne                                   #
# Copyright (C) 2009 Sebastien Morin                                          #
# Copyright (C) 2014 Troels E. Linnet                                         #
#                                                                             #
# This file is part of the program relax (http://www.nmr-relax.com).          #
#                                                                             #
# This program is free software: you can redistribute it and/or modify        #
# it under the terms of the GNU General Public License as published by        #
# the Free Software Foundation, either version 3 of the License, or           #
# (at your option) any later version.                                         #
#                                                                             #
# This program is distributed in the hope that it will be useful,             #
# but WITHOUT ANY WARRANTY; without even the implied warranty of              #
# MERCHANTABILITY or FITNESS FOR A PARTICULAR PURPOSE.  See the               #
# GNU General Public License for more details.                                #
#                                                                             #
# You should have received a copy of the GNU General Public License           #
# along with this program.  If not, see <http://www.gnu.org/licenses/>.       #
#                                                                             #
###############################################################################

# Module docstring.
"""Target functions for relaxation dispersion."""

# Python module imports.
from copy import deepcopy
from math import pi
from numpy import complex64, dot, float64, int16, sqrt, zeros

# relax module imports.
from lib.dispersion.b14 import r2eff_B14
from lib.dispersion.cr72 import r2eff_CR72
from lib.dispersion.dpl94 import r1rho_DPL94
from lib.dispersion.it99 import r2eff_IT99
from lib.dispersion.lm63 import r2eff_LM63
from lib.dispersion.lm63_3site import r2eff_LM63_3site
from lib.dispersion.m61 import r1rho_M61
from lib.dispersion.m61b import r1rho_M61b
from lib.dispersion.mp05 import r1rho_MP05
from lib.dispersion.mmq_cr72 import r2eff_mmq_cr72
from lib.dispersion.ns_cpmg_2site_3d import r2eff_ns_cpmg_2site_3D
from lib.dispersion.ns_cpmg_2site_expanded import r2eff_ns_cpmg_2site_expanded
from lib.dispersion.ns_cpmg_2site_star import r2eff_ns_cpmg_2site_star
from lib.dispersion.ns_mmq_3site import r2eff_ns_mmq_3site_mq, r2eff_ns_mmq_3site_sq_dq_zq
from lib.dispersion.ns_mmq_2site import r2eff_ns_mmq_2site_mq, r2eff_ns_mmq_2site_sq_dq_zq
from lib.dispersion.ns_r1rho_2site import ns_r1rho_2site
from lib.dispersion.ns_r1rho_3site import ns_r1rho_3site
from lib.dispersion.ns_matrices import r180x_3d
from lib.dispersion.tp02 import r1rho_TP02
from lib.dispersion.tap03 import r1rho_TAP03
from lib.dispersion.tsmfk01 import r2eff_TSMFK01
from lib.errors import RelaxError
from lib.float import isNaN
from target_functions.chi2 import chi2
from specific_analyses.relax_disp.variables import EXP_TYPE_CPMG_DQ, EXP_TYPE_CPMG_MQ, EXP_TYPE_CPMG_PROTON_MQ, EXP_TYPE_CPMG_PROTON_SQ, EXP_TYPE_CPMG_SQ, EXP_TYPE_CPMG_ZQ, EXP_TYPE_R1RHO, MODEL_B14, MODEL_B14_FULL, MODEL_CR72, MODEL_CR72_FULL, MODEL_DPL94, MODEL_IT99, MODEL_LIST_CPMG, MODEL_LIST_FULL, MODEL_LIST_MMQ, MODEL_LIST_MQ_CPMG, MODEL_LIST_R1RHO, MODEL_LM63, MODEL_LM63_3SITE, MODEL_M61, MODEL_M61B, MODEL_MP05, MODEL_MMQ_CR72, MODEL_NOREX, MODEL_NS_CPMG_2SITE_3D, MODEL_NS_CPMG_2SITE_3D_FULL, MODEL_NS_CPMG_2SITE_EXPANDED, MODEL_NS_CPMG_2SITE_STAR, MODEL_NS_CPMG_2SITE_STAR_FULL, MODEL_NS_MMQ_2SITE, MODEL_NS_MMQ_3SITE, MODEL_NS_MMQ_3SITE_LINEAR, MODEL_NS_R1RHO_2SITE, MODEL_NS_R1RHO_3SITE, MODEL_NS_R1RHO_3SITE_LINEAR, MODEL_TAP03, MODEL_TP02, MODEL_TSMFK01


class Dispersion:
    def __init__(self, model=None, num_params=None, num_spins=None, num_frq=None, exp_types=None, values=None, errors=None, missing=None, frqs=None, frqs_H=None, cpmg_frqs=None, spin_lock_nu1=None, chemical_shifts=None, offset=None, tilt_angles=None, r1=None, relax_times=None, scaling_matrix=None, recalc_tau=True):
        """Relaxation dispersion target functions for optimisation.

        Models
        ======

        The following analytic models are currently supported:

            - 'No Rex':  The model for no chemical exchange relaxation.
            - 'LM63':  The Luz and Meiboom (1963) 2-site fast exchange model.
            - 'LM63 3-site':  The Luz and Meiboom (1963) 3-site fast exchange model.
            - 'CR72':  The reduced Carver and Richards (1972) 2-site model for all time scales with R20A = R20B.
            - 'CR72 full':  The full Carver and Richards (1972) 2-site model for all time scales.
            - 'IT99':  The Ishima and Torchia (1999) 2-site model for all time scales with skewed populations (pA >> pB).
            - 'TSMFK01':  The Tollinger et al. (2001) 2-site very-slow exchange model, range of microsecond to second time scale.
            - 'B14':  The Baldwin (2014) 2-site exact solution model for all time scales with R20A = R20B..
            - 'B14 full':  The Baldwin (2014) 2-site exact solution model for all time scales.
            - 'M61':  The Meiboom (1961) 2-site fast exchange model for R1rho-type experiments.
            - 'DPL94':  The Davis, Perlman and London (1994) 2-site fast exchange model for R1rho-type experiments.
            - 'M61 skew':  The Meiboom (1961) on-resonance 2-site model with skewed populations (pA >> pB) for R1rho-type experiments.
            - 'TP02':  The Trott and Palmer (2002) 2-site exchange model for R1rho-type experiments.
            - 'TAP03':  The Trott, Abergel and Palmer (2003) 2-site exchange model for R1rho-type experiments.
            - 'MP05':  The Miloushev and Palmer (2005) off-resonance 2-site exchange model for R1rho-type experiments.

        The following numerical models are currently supported:

            - 'NS CPMG 2-site 3D':  The reduced numerical solution for the 2-site Bloch-McConnell equations for CPMG data using 3D magnetisation vectors with R20A = R20B.
            - 'NS CPMG 2-site 3D full':  The full numerical solution for the 2-site Bloch-McConnell equations for CPMG data using 3D magnetisation vectors.
            - 'NS CPMG 2-site star':  The reduced numerical solution for the 2-site Bloch-McConnell equations for CPMG data using complex conjugate matrices with R20A = R20B.
            - 'NS CPMG 2-site star full':  The full numerical solution for the 2-site Bloch-McConnell equations for CPMG data using complex conjugate matrices.
            - 'NS CPMG 2-site expanded':  The numerical solution for the 2-site Bloch-McConnell equations for CPMG data expanded using Maple by Nikolai Skrynnikov.
            - 'NS MMQ 2-site':  The numerical solution for the 2-site Bloch-McConnell equations for combined proton-heteronuclear SQ, ZD, DQ, and MQ CPMG data with R20A = R20B.
            - 'NS MMQ 3-site linear':  The numerical solution for the 3-site Bloch-McConnell equations linearised with kAC = kCA = 0 for combined proton-heteronuclear SQ, ZD, DQ, and MQ CPMG data with R20A = R20B = R20C.
            - 'NS MMQ 3-site':  The numerical solution for the 3-site Bloch-McConnell equations for combined proton-heteronuclear SQ, ZD, DQ, and MQ CPMG data with R20A = R20B = R20C.
            - 'NS R1rho 2-site':  The numerical solution for the 2-site Bloch-McConnell equations for R1rho data with R20A = R20B.
            - 'NS R1rho 3-site linear':  The numerical solution for the 3-site Bloch-McConnell equations linearised with kAC = kCA = 0 for R1rho data with R20A = R20B = R20C.
            - 'NS R1rho 3-site':  The numerical solution for the 3-site Bloch-McConnell equations for R1rho data with R20A = R20B = R20C.


        Indices
        =======

        The data structures used in this target function class consist of many different index types.  These are:

            - Ei:  The index for each experiment type.
            - Si:  The index for each spin of the spin cluster.
            - Mi:  The index for each magnetic field strength.
            - Oi:  The index for each spin-lock offset.  In the case of CPMG-type data, this index is always zero.
            - Di:  The index for each dispersion point (either the spin-lock field strength or the nu_CPMG frequency).


        @keyword model:             The relaxation dispersion model to fit.
        @type model:                str
        @keyword num_param:         The number of parameters in the model.
        @type num_param:            int
        @keyword num_spins:         The number of spins in the cluster.
        @type num_spins:            int
        @keyword num_frq:           The number of spectrometer field strengths.
        @type num_frq:              int
        @keyword exp_types:         The list of experiment types.  The dimensions are {Ei}.
        @type exp_types:            list of str
        @keyword values:            The R2eff/R1rho values.  The dimensions are {Ei, Si, Mi, Oi, Di}.
        @type values:               rank-4 list of numpy rank-1 float arrays
        @keyword errors:            The R2eff/R1rho errors.  The dimensions are {Ei, Si, Mi, Oi, Di}.
        @type errors:               rank-4 list of numpy rank-1 float arrays
        @keyword missing:           The data structure indicating missing R2eff/R1rho data.  The dimensions are {Ei, Si, Mi, Oi, Di}.
        @type missing:              rank-4 list of numpy rank-1 int arrays
        @keyword frqs:              The spin Larmor frequencies (in MHz*2pi to speed up the ppm to rad/s conversion).  The dimensions are {Ei, Si, Mi}.
        @type frqs:                 rank-3 list of floats
        @keyword frqs_H:            The proton spin Larmor frequencies for the MMQ-type models (in MHz*2pi to speed up the ppm to rad/s conversion).  The dimensions are {Ei, Si, Mi}.
        @type frqs_H:               rank-3 list of floats
        @keyword cpmg_frqs:         The CPMG frequencies in Hertz.  This will be ignored for R1rho experiments.  The dimensions are {Ei, Mi}.
        @type cpmg_frqs:            rank-2 list of floats
        @keyword spin_lock_nu1:     The spin-lock field strengths in Hertz.  This will be ignored for CPMG experiments.  The dimensions are {Ei, Mi}.
        @type spin_lock_nu1:        rank-2 list of floats
        @keyword chemical_shifts:   The chemical shifts in rad/s.  This is only used for off-resonance R1rho models.  The ppm values are not used to save computation time, therefore they must be converted to rad/s by the calling code.  The dimensions are {Ei, Si, Mi}.
        @type chemical_shifts:      rank-3 list of floats
        @keyword offset:            The structure of spin-lock or hard pulse offsets in rad/s.  This is only currently used for off-resonance R1rho models.  The dimensions are {Ei, Si, Mi, Oi}.
        @type offset:               rank-4 list of floats
        @keyword tilt_angles:       The spin-lock rotating frame tilt angle.  This is only used for off-resonance R1rho models.  The dimensions are {Ei, Si, Mi, Oi, Di}.
        @type tilt_angles:          rank-5 list of floats
        @keyword r1:                The R1 relaxation rates.  This is only used for off-resonance R1rho models.  The dimensions are {Ei, Si, Mi}.
        @type r1:                   rank-3 list of floats
        @keyword relax_times:       The experiment specific fixed time period for relaxation (in seconds).  The dimensions are {Ei, Mi}.
        @type relax_times:          rank-2 list of floats
        @keyword scaling_matrix:    The square and diagonal scaling matrix.
        @type scaling_matrix:       numpy rank-2 float array
        @keyword recalc_tau:        A flag which if True will cause tau_CPMG to be recalculated to remove user input truncation.
        @type recalc_tau:           bool
        """

        # Check the args.
        if model not in MODEL_LIST_FULL:
            raise RelaxError("The model '%s' is unknown." % model)
        if values == None:
            raise RelaxError("No values have been supplied to the target function.")
        if errors == None:
            raise RelaxError("No errors have been supplied to the target function.")
        if missing == None:
            raise RelaxError("No missing data information has been supplied to the target function.")
        if model in [MODEL_DPL94, MODEL_TP02, MODEL_TAP03, MODEL_MP05]:
            if chemical_shifts == None:
                raise RelaxError("Chemical shifts must be supplied for the '%s' R1rho off-resonance dispersion model." % model)
            if r1 == None:
                raise RelaxError("R1 relaxation rates must be supplied for the '%s' R1rho off-resonance dispersion model." % model)

        # Store the arguments.
        self.model = model
        self.num_params = num_params
        self.num_spins = num_spins
        self.num_frq = num_frq
        self.exp_types = exp_types
        self.values = values
        self.errors = errors
        self.missing = missing
        self.frqs = frqs
        self.frqs_H = frqs_H
        self.cpmg_frqs = cpmg_frqs
        self.spin_lock_nu1 = spin_lock_nu1
        self.chemical_shifts = chemical_shifts
        self.offset = offset
        self.tilt_angles = tilt_angles
        self.r1 = r1
        self.relax_times = relax_times
        self.scaling_matrix = scaling_matrix

        # Create the structure for holding the back-calculated R2eff values (matching the dimensions of the values structure).
        self.back_calc = deepcopy(values)

        # Check the experiment types, simplifying the data structures as needed.
        self.experiment_type_setup()

        # Determine the number of dispersion points (for each experiment type, magnetic field strength, and offset) and offsets.
        self.num_disp_points = []
        self.num_offsets = []
        for ei in range(len(values)):
            self.num_disp_points.append([])
            self.num_offsets.append([])
            for si in range(len(values[ei])):
                self.num_disp_points[ei].append([])
                self.num_offsets[ei].append([])
                for mi in range(len(values[ei][0])):
                    self.num_disp_points[ei][si].append([])
                    self.num_offsets[ei][si].append([])

                    # The offset data.
                    if len(offset[ei][si][mi]):
                        self.num_offsets[ei][si][mi] = len(self.offset[ei][si][mi])
                    else:
                        self.num_offsets[ei][si][mi] = 0

                    # The dispersion points.
                    for oi in range(self.num_offsets[ei][si][mi]):
                        self.num_disp_points[ei][si][mi].append([])
                        if cpmg_frqs != None and len(cpmg_frqs[ei][mi][oi]):
                            self.num_disp_points[ei][si][mi][oi] = len(self.cpmg_frqs[ei][mi][oi])
                        elif spin_lock_nu1 != None and len(spin_lock_nu1[ei][mi][oi]):
                            self.num_disp_points[ei][si][mi][oi] = len(self.spin_lock_nu1[ei][mi][oi])
                        else:
                            self.num_disp_points[ei][si][mi][oi] = 0

        # Scaling initialisation.
        self.scaling_flag = False
        if self.scaling_matrix != None:
            self.scaling_flag = True

        # Initialise the post spin parameter indices.
        self.end_index = []

        # The spin and frequency dependent R2 parameters.
        self.end_index.append(self.num_exp * self.num_spins * self.num_frq)
        if model in [MODEL_B14_FULL, MODEL_CR72_FULL, MODEL_NS_CPMG_2SITE_3D_FULL, MODEL_NS_CPMG_2SITE_STAR_FULL]:
            self.end_index.append(2 * self.num_exp * self.num_spins * self.num_frq)

        # The spin and dependent parameters (phi_ex, dw, padw2).
        self.end_index.append(self.end_index[-1] + self.num_spins)
        if model in [MODEL_IT99, MODEL_LM63_3SITE, MODEL_MMQ_CR72, MODEL_NS_MMQ_2SITE]:
            self.end_index.append(self.end_index[-1] + self.num_spins)
        elif model in [MODEL_NS_R1RHO_3SITE, MODEL_NS_R1RHO_3SITE_LINEAR]:
            self.end_index.append(self.end_index[-1] + self.num_spins)
            self.end_index.append(self.end_index[-1] + self.num_spins)
        elif model in [MODEL_NS_MMQ_3SITE, MODEL_NS_MMQ_3SITE_LINEAR]:
            self.end_index.append(self.end_index[-1] + self.num_spins)
            self.end_index.append(self.end_index[-1] + self.num_spins)
            self.end_index.append(self.end_index[-1] + self.num_spins)

        # Set up the matrices for the numerical solutions.
        if model in [MODEL_NS_CPMG_2SITE_STAR, MODEL_NS_CPMG_2SITE_STAR_FULL]:
            # The matrix that contains only the R2 relaxation terms ("Redfield relaxation", i.e. non-exchange broadening).
            self.Rr = zeros((2, 2), complex64)

            # The matrix that contains the exchange terms between the two states A and B.
            self.Rex = zeros((2, 2), complex64)

            # The matrix that contains the chemical shift evolution.  It works here only with X magnetization, and the complex notation allows to evolve in the transverse plane (x, y).
            self.RCS = zeros((2, 2), complex64)

            # The matrix that contains all the contributions to the evolution, i.e. relaxation, exchange and chemical shift evolution.
            self.R = zeros((2, 2), complex64)

        # Pi-pulse propagators.
        if model in [MODEL_NS_CPMG_2SITE_3D, MODEL_NS_CPMG_2SITE_3D_FULL]:
            self.r180x = r180x_3d()

        # This is a vector that contains the initial magnetizations corresponding to the A and B state transverse magnetizations.
        if model in [MODEL_NS_CPMG_2SITE_STAR, MODEL_NS_CPMG_2SITE_STAR_FULL, MODEL_NS_MMQ_2SITE]:
            self.M0 = zeros(2, float64)
        if model in [MODEL_NS_MMQ_3SITE, MODEL_NS_MMQ_3SITE_LINEAR]:
            self.M0 = zeros(3, float64)
        if model in [MODEL_NS_CPMG_2SITE_3D, MODEL_NS_CPMG_2SITE_3D_FULL]:
            self.M0 = zeros(7, float64)
            self.M0[0] = 0.5
        if model in [MODEL_NS_R1RHO_2SITE]:
            self.M0 = zeros(6, float64)
        if model in [MODEL_NS_R1RHO_3SITE, MODEL_NS_R1RHO_3SITE_LINEAR]:
            self.M0 = zeros(9, float64)

        # Special CPMG-type data structures.
        if model in [MODEL_B14, MODEL_B14_FULL, MODEL_MMQ_CR72, MODEL_NS_CPMG_2SITE_3D, MODEL_NS_CPMG_2SITE_3D_FULL, MODEL_NS_CPMG_2SITE_EXPANDED, MODEL_NS_CPMG_2SITE_STAR, MODEL_NS_CPMG_2SITE_STAR_FULL, MODEL_NS_MMQ_2SITE, MODEL_NS_MMQ_3SITE, MODEL_NS_MMQ_3SITE_LINEAR, MODEL_TSMFK01]:
            # The number of CPMG blocks.
            self.power = []
            for ei in range(self.num_exp):
                self.power.append([])
                for mi in range(self.num_frq):
                    self.power[ei].append(zeros(self.num_disp_points[ei][si][mi][0], int16))
                    for di in range(self.num_disp_points[ei][si][mi][0]):
                        # Missing data for an entire field strength.
                        if isNaN(self.relax_times[ei][mi]):
                            self.power[ei][mi][di] = 0.0

                        # Normal value.
                        else:
                            self.power[ei][mi][di] = int(round(self.cpmg_frqs[ei][mi][0][di] * self.relax_times[ei][mi]))

            # The tau_cpmg times.
            self.tau_cpmg = []
            for ei in range(len(values)):
                self.tau_cpmg.append([])
                for mi in range(len(values[ei][0])):
                    self.tau_cpmg[ei].append(zeros(self.num_disp_points[ei][si][mi][0], float64))
                    for di in range(self.num_disp_points[ei][si][mi][0]):
                        # Recalculate the tau_cpmg times to avoid any user induced truncation in the input files.
                        if recalc_tau:
                            self.tau_cpmg[ei][mi][di] = 0.25 * self.relax_times[ei][mi] / self.power[ei][mi][di]
                        else:
                            self.tau_cpmg[ei][mi][di] = 0.25 / self.cpmg_frqs[ei][mi][0][di]

        # Convert the spin-lock data to rad.s^-1.
        if spin_lock_nu1 != None:
            self.spin_lock_omega1 = []
            self.spin_lock_omega1_squared = []
            for ei in range(len(values)):
                self.spin_lock_omega1.append([])
                self.spin_lock_omega1_squared.append([])
                for mi in range(len(values[ei][0])):
                    self.spin_lock_omega1[ei].append([])
                    self.spin_lock_omega1_squared[ei].append([])
                    for oi in range(len(values[ei][0][mi])):
                        self.spin_lock_omega1[ei][mi].append([])
                        self.spin_lock_omega1_squared[ei][mi].append([])
                        self.spin_lock_omega1[ei][mi][oi] = 2.0 * pi * self.spin_lock_nu1[ei][mi][oi]
                        self.spin_lock_omega1_squared[ei][mi][oi] = self.spin_lock_omega1[ei][mi][oi] ** 2

        # The inverted relaxation delay.
        if model in [MODEL_B14, MODEL_B14_FULL, MODEL_MMQ_CR72, MODEL_NS_CPMG_2SITE_3D, MODEL_NS_CPMG_2SITE_3D_FULL, MODEL_NS_CPMG_2SITE_EXPANDED, MODEL_NS_CPMG_2SITE_STAR, MODEL_NS_CPMG_2SITE_STAR_FULL, MODEL_NS_MMQ_2SITE, MODEL_NS_MMQ_3SITE, MODEL_NS_MMQ_3SITE_LINEAR, MODEL_NS_R1RHO_2SITE, MODEL_NS_R1RHO_3SITE, MODEL_NS_R1RHO_3SITE_LINEAR]:
            self.inv_relax_times = 1.0 / relax_times

        # Special storage matrices for the multi-quantum CPMG N-site numerical models.
        if model == MODEL_NS_MMQ_2SITE:
            self.m1 = zeros((2, 2), complex64)
            self.m2 = zeros((2, 2), complex64)
        elif model in [MODEL_NS_MMQ_3SITE, MODEL_NS_MMQ_3SITE_LINEAR]:
            self.m1 = zeros((3, 3), complex64)
            self.m2 = zeros((3, 3), complex64)
        elif model == MODEL_NS_R1RHO_2SITE:
            self.matrix = zeros((6, 6), float64)
        elif model in [MODEL_NS_R1RHO_3SITE, MODEL_NS_R1RHO_3SITE_LINEAR]:
            self.matrix = zeros((9, 9), float64)

        # Set up the model.
        if model == MODEL_NOREX:
            self.func = self.func_NOREX
        if model == MODEL_LM63:
            self.func = self.func_LM63
        if model == MODEL_LM63_3SITE:
            self.func = self.func_LM63_3site
        if model == MODEL_CR72_FULL:
            self.func = self.func_CR72_full
        if model == MODEL_CR72:
            self.func = self.func_CR72
        if model == MODEL_IT99:
            self.func = self.func_IT99
        if model == MODEL_TSMFK01:
            self.func = self.func_TSMFK01
        if model == MODEL_B14:
            self.func = self.func_B14
        if model == MODEL_B14_FULL:
            self.func = self.func_B14_full
        if model == MODEL_NS_CPMG_2SITE_3D_FULL:
            self.func = self.func_ns_cpmg_2site_3D_full
        if model == MODEL_NS_CPMG_2SITE_3D:
            self.func = self.func_ns_cpmg_2site_3D
        if model == MODEL_NS_CPMG_2SITE_EXPANDED:
            self.func = self.func_ns_cpmg_2site_expanded
        if model == MODEL_NS_CPMG_2SITE_STAR_FULL:
            self.func = self.func_ns_cpmg_2site_star_full
        if model == MODEL_NS_CPMG_2SITE_STAR:
            self.func = self.func_ns_cpmg_2site_star
        if model == MODEL_M61:
            self.func = self.func_M61
        if model == MODEL_M61B:
            self.func = self.func_M61b
        if model == MODEL_DPL94:
            self.func = self.func_DPL94
        if model == MODEL_TP02:
            self.func = self.func_TP02
        if model == MODEL_TAP03:
            self.func = self.func_TAP03
        if model == MODEL_MP05:
            self.func = self.func_MP05
        if model == MODEL_NS_R1RHO_2SITE:
            self.func = self.func_ns_r1rho_2site
        if model == MODEL_NS_R1RHO_3SITE:
            self.func = self.func_ns_r1rho_3site
        if model == MODEL_NS_R1RHO_3SITE_LINEAR:
            self.func = self.func_ns_r1rho_3site_linear
        if model == MODEL_MMQ_CR72:
            self.func = self.func_mmq_CR72
        if model == MODEL_NS_MMQ_2SITE:
            self.func = self.func_ns_mmq_2site
        if model == MODEL_NS_MMQ_3SITE:
            self.func = self.func_ns_mmq_3site
        if model == MODEL_NS_MMQ_3SITE_LINEAR:
            self.func = self.func_ns_mmq_3site_linear


    def calc_B14_chi2(self, R20A=None, R20B=None, dw=None, pA=None, kex=None):
        """Calculate the chi-squared value of the Baldwin (2014) 2-site exact solution model for all time scales.


        @keyword R20A:  The R2 value for state A in the absence of exchange.
        @type R20A:     list of float
        @keyword R20B:  The R2 value for state B in the absence of exchange.
        @type R20B:     list of float
        @keyword dw:    The chemical shift differences in ppm for each spin.
        @type dw:       list of float
        @keyword pA:    The population of state A.
        @type pA:       float
        @keyword kex:   The rate of exchange.
        @type kex:      float
        @return:        The chi-squared value.
        @rtype:         float
        """

        # Once off parameter conversions.
        pB = 1.0 - pA
        k_BA = pA * kex
        k_AB = pB * kex

        # Initialise.
        chi2_sum = 0.0

        # Loop over the experiment types.
        for ei in range(self.num_exp):
            # Loop over the spins.
            for si in range(self.num_spins):
                # Loop over the spectrometer frequencies.
                for mi in range(self.num_frq):
                    # The R20 index.
                    r20_index = mi + si*self.num_frq

                    # Convert dw from ppm to rad/s.
                    dw_frq = dw[si] * self.frqs[ei][si][mi]

                    # Alias the dw frequency combinations.
                    if self.exp_types[ei] == EXP_TYPE_CPMG_SQ:
                        aliased_dw = dw_frq
                    elif self.exp_types[ei] == EXP_TYPE_CPMG_PROTON_SQ:
                        aliased_dw = dw_frq

                    # Back calculate the R2eff values.
                    self.back_calc[ei][si][mi][0] = r2eff_B14(r20a=R20A[r20_index], r20b=R20B[r20_index], pA=pA, pB=pB, dw=aliased_dw, kex=kex, k_AB=k_AB, k_BA=k_BA, ncyc=self.power[ei][mi], inv_tcpmg=self.inv_relax_times[ei][mi], tcp=self.tau_cpmg[ei][mi], num_points=self.num_disp_points[ei][si][mi][0])

                    # For all missing data points, set the back-calculated value to the measured values so that it has no effect on the chi-squared value.
                    for di in range(self.num_disp_points[ei][si][mi][0]):
                        if self.missing[ei][si][mi][0][di]:
                            self.back_calc[ei][si][mi][0][di] = self.values[ei][si][mi][0][di]

                    # Calculate and return the chi-squared value.
                    chi2_sum += chi2(self.values[ei][si][mi][0], self.back_calc[ei][si][mi][0], self.errors[ei][si][mi][0])

        # Return the total chi-squared value.
        return chi2_sum


    def calc_CR72_chi2(self, R20A=None, R20B=None, dw=None, pA=None, kex=None):
        """Calculate the chi-squared value of the Carver and Richards (1972) 2-site exchange model on all time scales.

        @keyword R20A:  The R2 value for state A in the absence of exchange.
        @type R20A:     list of float
        @keyword R20B:  The R2 value for state B in the absence of exchange.
        @type R20B:     list of float
        @keyword dw:    The chemical shift differences in ppm for each spin.
        @type dw:       list of float
        @keyword pA:    The population of state A.
        @type pA:       float
        @keyword kex:   The rate of exchange.
        @type kex:      float
        @return:        The chi-squared value.
        @rtype:         float
        """

        # Initialise.
        chi2_sum = 0.0

        # Loop over the spins.
        for si in range(self.num_spins):
            # Loop over the spectrometer frequencies.
            for mi in range(self.num_frq):
                # The R20 index.
                r20_index = mi + si*self.num_frq

                # Convert dw from ppm to rad/s.
                dw_frq = dw[si] * self.frqs[0][si][mi]

                # Back calculate the R2eff values.
<<<<<<< HEAD
                self.back_calc[0][si][mi][0] = r2eff_CR72(r20a=R20A[r20_index], r20b=R20B[r20_index], pA=pA, dw=dw_frq, kex=kex, cpmg_frqs=self.cpmg_frqs[0][mi][0], num_points=self.num_disp_points[0][si][mi][0])
=======
                r2eff_CR72(r20a=R20A[r20_index], r20b=R20B[r20_index], pA=pA, dw=dw_frq, kex=kex, cpmg_frqs=self.cpmg_frqs[0][mi][0], back_calc = self.back_calc[0][si][mi][0], num_points=self.num_disp_points[0][si][mi][0])
>>>>>>> ade64619

                # For all missing data points, set the back-calculated value to the measured values so that it has no effect on the chi-squared value.
                for di in range(self.num_disp_points[0][si][mi][0]):
                    if self.missing[0][si][mi][0][di]:
                        self.back_calc[0][si][mi][0][di] = self.values[0][si][mi][0][di]

                # Calculate and return the chi-squared value.
                chi2_sum += chi2(self.values[0][si][mi][0], self.back_calc[0][si][mi][0], self.errors[0][si][mi][0])

        # Return the total chi-squared value.
        return chi2_sum


    def calc_ns_cpmg_2site_3D_chi2(self, R20A=None, R20B=None, dw=None, pA=None, kex=None):
        """Calculate the chi-squared value of the 'NS CPMG 2-site' models.

        @keyword R20A:  The R2 value for state A in the absence of exchange.
        @type R20A:     list of float
        @keyword R20B:  The R2 value for state B in the absence of exchange.
        @type R20B:     list of float
        @keyword dw:    The chemical shift differences in ppm for each spin.
        @type dw:       list of float
        @keyword pA:    The population of state A.
        @type pA:       float
        @keyword kex:   The rate of exchange.
        @type kex:      float
        @return:        The chi-squared value.
        @rtype:         float
        """

        # Once off parameter conversions.
        pB = 1.0 - pA
        k_BA = pA * kex
        k_AB = pB * kex

        # This is a vector that contains the initial magnetizations corresponding to the A and B state transverse magnetizations.
        self.M0[1] = pA
        self.M0[4] = pB

        # Chi-squared initialisation.
        chi2_sum = 0.0

        # Loop over the spins.
        for si in range(self.num_spins):
            # Loop over the spectrometer frequencies.
            for mi in range(self.num_frq):
                # The R20 index.
                r20_index = mi + si*self.num_frq

                # Convert dw from ppm to rad/s.
                dw_frq = dw[si] * self.frqs[0][si][mi]

                # Back calculate the R2eff values.
                r2eff_ns_cpmg_2site_3D(r180x=self.r180x, M0=self.M0, r20a=R20A[r20_index], r20b=R20B[r20_index], pA=pA, pB=pB, dw=dw_frq, k_AB=k_AB, k_BA=k_BA, inv_tcpmg=self.inv_relax_times[0][mi], tcp=self.tau_cpmg[0][mi], back_calc=self.back_calc[0][si][mi][0], num_points=self.num_disp_points[0][si][mi][0], power=self.power[0][mi])

                # For all missing data points, set the back-calculated value to the measured values so that it has no effect on the chi-squared value.
                for di in range(self.num_disp_points[0][si][mi][0]):
                    if self.missing[0][si][mi][0][di]:
                        self.back_calc[0][si][mi][0][di] = self.values[0][si][mi][0][di]

                # Calculate and return the chi-squared value.
                chi2_sum += chi2(self.values[0][si][mi][0], self.back_calc[0][si][mi][0], self.errors[0][si][mi][0])

        # Return the total chi-squared value.
        return chi2_sum


    def calc_ns_cpmg_2site_star_chi2(self, R20A=None, R20B=None, dw=None, pA=None, kex=None):
        """Calculate the chi-squared value of the 'NS CPMG 2-site star' models.

        @keyword R20A:  The R2 value for state A in the absence of exchange.
        @type R20A:     list of float
        @keyword R20B:  The R2 value for state B in the absence of exchange.
        @type R20B:     list of float
        @keyword dw:    The chemical shift differences in ppm for each spin.
        @type dw:       list of float
        @keyword pA:    The population of state A.
        @type pA:       float
        @keyword kex:   The rate of exchange.
        @type kex:      float
        @return:        The chi-squared value.
        @rtype:         float
        """

        # Once off parameter conversions.
        pB = 1.0 - pA
        k_BA = pA * kex
        k_AB = pB * kex

        # Set up the matrix that contains the exchange terms between the two states A and B.
        self.Rex[0, 0] = -k_AB
        self.Rex[0, 1] = k_BA
        self.Rex[1, 0] = k_AB
        self.Rex[1, 1] = -k_BA

        # This is a vector that contains the initial magnetizations corresponding to the A and B state transverse magnetizations.
        self.M0[0] = pA
        self.M0[1] = pB

        # Chi-squared initialisation.
        chi2_sum = 0.0

        # Loop over the spins.
        for si in range(self.num_spins):
            # Loop over the spectrometer frequencies.
            for mi in range(self.num_frq):
                # The R20 index.
                r20_index = mi + si*self.num_frq

                # Convert dw from ppm to rad/s.
                dw_frq = dw[si] * self.frqs[0][si][mi]

                # Back calculate the R2eff values.
                r2eff_ns_cpmg_2site_star(Rr=self.Rr, Rex=self.Rex, RCS=self.RCS, R=self.R, M0=self.M0, r20a=R20A[r20_index], r20b=R20B[r20_index], dw=dw_frq, inv_tcpmg=self.inv_relax_times[0][mi], tcp=self.tau_cpmg[0][mi], back_calc=self.back_calc[0][si][mi][0], num_points=self.num_disp_points[0][si][mi][0], power=self.power[0][mi])

                # For all missing data points, set the back-calculated value to the measured values so that it has no effect on the chi-squared value.
                for di in range(self.num_disp_points[0][si][mi][0]):
                    if self.missing[0][si][mi][0][di]:
                        self.back_calc[0][si][mi][0][di] = self.values[0][si][mi][0][di]

                # Calculate and return the chi-squared value.
                chi2_sum += chi2(self.values[0][si][mi][0], self.back_calc[0][si][mi][0], self.errors[0][si][mi][0])

        # Return the total chi-squared value.
        return chi2_sum


    def calc_ns_mmq_3site_chi2(self, R20A=None, R20B=None, R20C=None, dw_AB=None, dw_BC=None, dwH_AB=None, dwH_BC=None, pA=None, pB=None, kex_AB=None, kex_BC=None, kex_AC=None):
        """Calculate the chi-squared value for the 'NS MMQ 3-site' models.

        @keyword R20A:      The R2 value for state A in the absence of exchange.
        @type R20A:         list of float
        @keyword R20B:      The R2 value for state B in the absence of exchange.
        @type R20B:         list of float
        @keyword R20C:      The R2 value for state C in the absence of exchange.
        @type R20C:         list of float
        @keyword dw_AB:     The chemical exchange difference between states A and B in rad/s.
        @type dw_AB:        float
        @keyword dw_BC:     The chemical exchange difference between states B and C in rad/s.
        @type dw_BC:        float
        @keyword dwH_AB:    The proton chemical exchange difference between states A and B in rad/s.
        @type dwH_AB:       float
        @keyword dwH_BC:    The proton chemical exchange difference between states B and C in rad/s.
        @type dwH_BC:       float
        @keyword pA:        The population of state A.
        @type pA:           float
        @keyword kex_AB:    The rate of exchange between states A and B.
        @type kex_AB:       float
        @keyword kex_BC:    The rate of exchange between states B and C.
        @type kex_BC:       float
        @keyword kex_AC:    The rate of exchange between states A and C.
        @type kex_AC:       float
        @return:            The chi-squared value.
        @rtype:             float
        """

        # Once off parameter conversions.
        pC = 1.0 - pA - pB
        pA_pB = pA + pB
        pA_pC = pA + pC
        pB_pC = pB + pC
        k_BA = pA * kex_AB / pA_pB
        k_AB = pB * kex_AB / pA_pB
        k_CB = pB * kex_BC / pB_pC
        k_BC = pC * kex_BC / pB_pC
        k_CA = pA * kex_AC / pA_pC
        k_AC = pC * kex_AC / pA_pC
        dw_AC = dw_AB + dw_BC
        dwH_AC = dwH_AB + dwH_BC

        # This is a vector that contains the initial magnetizations corresponding to the A and B state transverse magnetizations.
        self.M0[0] = pA
        self.M0[1] = pB
        self.M0[2] = pC

        # Initialise.
        chi2_sum = 0.0

        # Loop over the experiment types.
        for ei in range(self.num_exp):
            # Loop over the spins.
            for si in range(self.num_spins):
                # Loop over the spectrometer frequencies.
                for mi in range(self.num_frq):
                    # The R20 index.
                    r20_index = mi + ei*self.num_frq + si*self.num_frq*self.num_exp

                    # Convert dw from ppm to rad/s.
                    dw_AB_frq = dw_AB[si] * self.frqs[ei][si][mi]
                    dw_AC_frq = dw_AC[si] * self.frqs[ei][si][mi]
                    dwH_AB_frq = dwH_AB[si] * self.frqs_H[ei][si][mi]
                    dwH_AC_frq = dwH_AC[si] * self.frqs_H[ei][si][mi]

                    # Alias the dw frequency combinations.
                    aliased_dwH_AB = 0.0
                    aliased_dwH_AC = 0.0
                    if self.exp_types[ei] == EXP_TYPE_CPMG_SQ:
                        aliased_dw_AB = dw_AB_frq
                        aliased_dw_AC = dw_AC_frq
                    elif self.exp_types[ei] == EXP_TYPE_CPMG_PROTON_SQ:
                        aliased_dw_AB = dwH_AB_frq
                        aliased_dw_AC = dwH_AC_frq
                    elif self.exp_types[ei] == EXP_TYPE_CPMG_DQ:
                        aliased_dw_AB = dw_AB_frq + dwH_AB_frq
                        aliased_dw_AC = dw_AC_frq + dwH_AC_frq
                    elif self.exp_types[ei] == EXP_TYPE_CPMG_ZQ:
                        aliased_dw_AB = dw_AB_frq - dwH_AB_frq
                        aliased_dw_AC = dw_AC_frq - dwH_AC_frq
                    elif self.exp_types[ei] == EXP_TYPE_CPMG_MQ:
                        aliased_dw_AB = dw_AB_frq
                        aliased_dw_AC = dw_AC_frq
                        aliased_dwH_AB = dwH_AB_frq
                        aliased_dwH_AC = dwH_AC_frq
                    elif self.exp_types[ei] == EXP_TYPE_CPMG_PROTON_MQ:
                        aliased_dw_AB = dwH_AB_frq
                        aliased_dw_AC = dwH_AC_frq
                        aliased_dwH_AB = dw_AB_frq
                        aliased_dwH_AC = dw_AC_frq

                    # Back calculate the R2eff values for each experiment type.
                    self.r2eff_ns_mmq[ei](M0=self.M0, m1=self.m1, m2=self.m2, R20A=R20A[r20_index], R20B=R20B[r20_index], R20C=R20C[r20_index], pA=pA, pB=pB, pC=pC, dw_AB=aliased_dw_AB, dw_AC=aliased_dw_AC, dwH_AB=aliased_dwH_AB, dwH_AC=aliased_dwH_AC, k_AB=k_AB, k_BA=k_BA, k_BC=k_BC, k_CB=k_CB, k_AC=k_AC, k_CA=k_CA, inv_tcpmg=self.inv_relax_times[ei][mi], tcp=self.tau_cpmg[ei][mi], back_calc=self.back_calc[ei][si][mi][0], num_points=self.num_disp_points[ei][si][mi][0], power=self.power[ei][mi])

                    # For all missing data points, set the back-calculated value to the measured values so that it has no effect on the chi-squared value.
                    for di in range(self.num_disp_points[ei][si][mi][0]):
                        if self.missing[ei][si][mi][0][di]:
                            self.back_calc[ei][si][mi][0][di] = self.values[ei][si][mi][0][di]

                    # Calculate and return the chi-squared value.
                    chi2_sum += chi2(self.values[ei][si][mi][0], self.back_calc[ei][si][mi][0], self.errors[ei][si][mi][0])

        # Return the total chi-squared value.
        return chi2_sum


    def calc_ns_r1rho_3site_chi2(self, r1rho_prime=None, dw_AB=None, dw_BC=None, pA=None, pB=None, kex_AB=None, kex_BC=None, kex_AC=None):
        """Calculate the chi-squared value for the 'NS MMQ 3-site' models.

        @keyword r1rho_prime:   The R1rho value for all states in the absence of exchange.
        @type r1rho_prime:      list of float
        @keyword dw_AB:         The chemical exchange difference between states A and B in rad/s.
        @type dw_AB:            float
        @keyword dw_BC:         The chemical exchange difference between states B and C in rad/s.
        @type dw_BC:            float
        @keyword pA:            The population of state A.
        @type pA:               float
        @keyword kex_AB:        The rate of exchange between states A and B.
        @type kex_AB:           float
        @keyword kex_BC:        The rate of exchange between states B and C.
        @type kex_BC:           float
        @keyword kex_AC:        The rate of exchange between states A and C.
        @type kex_AC:           float
        @return:                The chi-squared value.
        @rtype:                 float
        """

        # Once off parameter conversions.
        pC = 1.0 - pA - pB
        pA_pB = pA + pB
        pA_pC = pA + pC
        pB_pC = pB + pC
        k_BA = pA * kex_AB / pA_pB
        k_AB = pB * kex_AB / pA_pB
        k_CB = pB * kex_BC / pB_pC
        k_BC = pC * kex_BC / pB_pC
        k_CA = pA * kex_AC / pA_pC
        k_AC = pC * kex_AC / pA_pC
        dw_AC = dw_AB + dw_BC

        # Initialise.
        chi2_sum = 0.0

        # Loop over the spins.
        for si in range(self.num_spins):
            # Loop over the spectrometer frequencies.
            for mi in range(self.num_frq):
                # The R20 index.
                r20_index = mi + si*self.num_frq

                # Convert dw from ppm to rad/s.
                dw_AB_frq = dw_AB[si] * self.frqs[0][si][mi]
                dw_AC_frq = dw_AC[si] * self.frqs[0][si][mi]

                # Loop over the offsets.
                for oi in range(self.num_offsets[0][si][mi]):
                    # Back calculate the R2eff values for each experiment type.
                    ns_r1rho_3site(M0=self.M0, matrix=self.matrix, r1rho_prime=r1rho_prime[r20_index], omega=self.chemical_shifts[0][si][mi], offset=self.offset[0][si][mi][oi], r1=self.r1[si, mi], pA=pA, pB=pB, pC=pC, dw_AB=dw_AB_frq, dw_AC=dw_AC_frq, k_AB=k_AB, k_BA=k_BA, k_BC=k_BC, k_CB=k_CB, k_AC=k_AC, k_CA=k_CA, spin_lock_fields=self.spin_lock_omega1[0][mi][oi], relax_time=self.relax_times[0][mi], inv_relax_time=self.inv_relax_times[0][mi], back_calc=self.back_calc[0][si][mi][oi], num_points=self.num_disp_points[0][si][mi][oi])

                    # For all missing data points, set the back-calculated value to the measured values so that it has no effect on the chi-squared value.
                    for di in range(self.num_disp_points[0][si][mi][oi]):
                        if self.missing[0][si][mi][oi][di]:
                            self.back_calc[0][si][mi][oi][di] = self.values[0][si][mi][oi][di]

                    # Calculate and return the chi-squared value.
                    chi2_sum += chi2(self.values[0][si][mi][oi], self.back_calc[0][si][mi][oi], self.errors[0][si][mi][oi])

        # Return the total chi-squared value.
        return chi2_sum


    def experiment_type_setup(self):
        """Check the experiment types and simplify data structures.

        For the single experiment type models, the first dimension of the values, errors, and missing data structures will be removed to simplify the target functions.
        """

        # The number of experiments.
        self.num_exp = len(self.exp_types)

        # The MMQ combined data type models.
        if self.model in MODEL_LIST_MMQ:
            # Alias the r2eff functions.
            self.r2eff_ns_mmq = []

            # Loop over the experiment types.
            for ei in range(self.num_exp):
                # SQ, DQ and ZQ data types.
                if self.exp_types[ei] in [EXP_TYPE_CPMG_SQ, EXP_TYPE_CPMG_PROTON_SQ, EXP_TYPE_CPMG_DQ, EXP_TYPE_CPMG_ZQ]:
                    if self.model == MODEL_NS_MMQ_2SITE:
                        self.r2eff_ns_mmq.append(r2eff_ns_mmq_2site_sq_dq_zq)
                    else:
                        self.r2eff_ns_mmq.append(r2eff_ns_mmq_3site_sq_dq_zq)

                # MQ data types.
                elif self.exp_types[ei] in [EXP_TYPE_CPMG_MQ, EXP_TYPE_CPMG_PROTON_MQ]:
                    if self.model == MODEL_NS_MMQ_2SITE:
                        self.r2eff_ns_mmq.append(r2eff_ns_mmq_2site_mq)
                    else:
                        self.r2eff_ns_mmq.append(r2eff_ns_mmq_3site_mq)

        # The single data type models.
        else:
            # Check that the data is correct.
            if self.model != MODEL_NOREX and self.model in MODEL_LIST_CPMG and self.exp_types[0] != EXP_TYPE_CPMG_SQ:
                raise RelaxError("The '%s' CPMG model is not compatible with the '%s' experiment type." % (self.model, self.exp_types[0]))
            if self.model != MODEL_NOREX and self.model in MODEL_LIST_R1RHO and self.exp_types[0] != EXP_TYPE_R1RHO:
                raise RelaxError("The '%s' R1rho model is not compatible with the '%s' experiment type." % (self.model, self.exp_types[0]))
            if self.model != MODEL_NOREX and self.model in MODEL_LIST_MQ_CPMG and self.exp_types[0] != EXP_TYPE_CPMG_MQ:
                raise RelaxError("The '%s' CPMG model is not compatible with the '%s' experiment type." % (self.model, self.exp_types[0]))


    def func_B14(self, params):
        """Target function for the Baldwin (2014) 2-site exact solution model for all time scales, whereby the simplification R20A = R20B is assumed.

        This assumes that pA > pB, and hence this must be implemented as a constraint.


        @param params:  The vector of parameter values.
        @type params:   numpy rank-1 float array
        @return:        The chi-squared value.
        @rtype:         float
        """

        # Scaling.
        if self.scaling_flag:
            params = dot(params, self.scaling_matrix)

        # Unpack the parameter values.
        R20 = params[:self.end_index[0]]
        dw = params[self.end_index[0]:self.end_index[1]]
        pA = params[self.end_index[1]]
        kex = params[self.end_index[1]+1]

        # Calculate and return the chi-squared value.
        return self.calc_B14_chi2(R20A=R20, R20B=R20, dw=dw, pA=pA, kex=kex)


    def func_B14_full(self, params):
        """Target function for the Baldwin (2014) 2-site exact solution model for all time scales.

        This assumes that pA > pB, and hence this must be implemented as a constraint.


        @param params:  The vector of parameter values.
        @type params:   numpy rank-1 float array
        @return:        The chi-squared value.
        @rtype:         float
        """

        # Scaling.
        if self.scaling_flag:
            params = dot(params, self.scaling_matrix)

        # Unpack the parameter values.
        R20A = params[:self.end_index[0]]
        R20B = params[self.end_index[0]:self.end_index[1]]
        dw = params[self.end_index[1]:self.end_index[2]]
        pA = params[self.end_index[2]]
        kex = params[self.end_index[2]+1]

        # Calculate and return the chi-squared value.
        return self.calc_B14_chi2(R20A=R20A, R20B=R20B, dw=dw, pA=pA, kex=kex)


    def func_CR72(self, params):
        """Target function for the reduced Carver and Richards (1972) 2-site exchange model on all time scales.

        This assumes that pA > pB, and hence this must be implemented as a constraint.  For this model, the simplification R20A = R20B is assumed.


        @param params:  The vector of parameter values.
        @type params:   numpy rank-1 float array
        @return:        The chi-squared value.
        @rtype:         float
        """

        # Scaling.
        if self.scaling_flag:
            params = dot(params, self.scaling_matrix)

        # Unpack the parameter values.
        R20 = params[:self.end_index[0]]
        dw = params[self.end_index[0]:self.end_index[1]]
        pA = params[self.end_index[1]]
        kex = params[self.end_index[1]+1]

        # Calculate and return the chi-squared value.
        return self.calc_CR72_chi2(R20A=R20, R20B=R20, dw=dw, pA=pA, kex=kex)


    def func_CR72_full(self, params):
        """Target function for the full Carver and Richards (1972) 2-site exchange model on all time scales.

        This assumes that pA > pB, and hence this must be implemented as a constraint.


        @param params:  The vector of parameter values.
        @type params:   numpy rank-1 float array
        @return:        The chi-squared value.
        @rtype:         float
        """

        # Scaling.
        if self.scaling_flag:
            params = dot(params, self.scaling_matrix)

        # Unpack the parameter values.
        R20A = params[:self.end_index[0]]
        R20B = params[self.end_index[0]:self.end_index[1]]
        dw = params[self.end_index[1]:self.end_index[2]]
        pA = params[self.end_index[2]]
        kex = params[self.end_index[2]+1]

        # Calculate and return the chi-squared value.
        return self.calc_CR72_chi2(R20A=R20A, R20B=R20B, dw=dw, pA=pA, kex=kex)


    def func_DPL94(self, params):
        """Target function for the Davis, Perlman and London (1994) fast 2-site off-resonance exchange model for R1rho-type experiments.

        @param params:  The vector of parameter values.
        @type params:   numpy rank-1 float array
        @return:        The chi-squared value.
        @rtype:         float
        """

        # Scaling.
        if self.scaling_flag:
            params = dot(params, self.scaling_matrix)

        # Unpack the parameter values.
        R20 = params[:self.end_index[0]]
        phi_ex = params[self.end_index[0]:self.end_index[1]]
        kex = params[self.end_index[1]]

        # Initialise.
        chi2_sum = 0.0

        # Loop over the spins.
        for si in range(self.num_spins):
            # Loop over the spectrometer frequencies.
            for mi in range(self.num_frq):
                # The R20 index.
                r20_index = mi + si*self.num_frq

                # Convert phi_ex from ppm^2 to (rad/s)^2.
                phi_ex_scaled = phi_ex[si] * self.frqs[0][si][mi]**2

                # Loop over the offsets.
                for oi in range(self.num_offsets[0][si][mi]):
                    # Back calculate the R2eff values.
                    self.back_calc[0][si][mi][oi] = r1rho_DPL94(r1rho_prime=R20[r20_index], phi_ex=phi_ex_scaled, kex=kex, theta=self.tilt_angles[0][si][mi][oi], R1=self.r1[si, mi], spin_lock_fields2=self.spin_lock_omega1_squared[0][mi][oi], num_points=self.num_disp_points[0][si][mi][oi])

                    # For all missing data points, set the back-calculated value to the measured values so that it has no effect on the chi-squared value.
                    for di in range(self.num_disp_points[0][si][mi][oi]):
                        if self.missing[0][si][mi][oi][di]:
                            self.back_calc[0][si][mi][oi][di] = self.values[0][si][mi][oi][di]

                    # Calculate and return the chi-squared value.
                    chi2_sum += chi2(self.values[0][si][mi][oi], self.back_calc[0][si][mi][oi], self.errors[0][si][mi][oi])

        # Return the total chi-squared value.
        return chi2_sum


    def func_IT99(self, params):
        """Target function for the Ishima and Torchia (1999) 2-site model for all timescales with pA >> pB.

        @param params:  The vector of parameter values.
        @type params:   numpy rank-1 float array
        @return:        The chi-squared value.
        @rtype:         float
        """

        # Scaling.
        if self.scaling_flag:
            params = dot(params, self.scaling_matrix)

        # Unpack the parameter values.
        R20 = params[:self.end_index[0]]
        dw = params[self.end_index[0]:self.end_index[1]]
        pA = params[self.end_index[1]]
        tex = params[self.end_index[2]]

        # Once off parameter conversions.
        pB = 1.0 - pA

        # Initialise.
        chi2_sum = 0.0

        # Loop over the spins.
        for si in range(self.num_spins):
            # Loop over the spectrometer frequencies.
            for mi in range(self.num_frq):
                # The R20 index.
                r20_index = mi + si*self.num_frq

                # Convert dw from ppm to rad/s.
                dw_frq = dw[si] * self.frqs[0][si][mi]

                # Back calculate the R2eff values.
                self.back_calc[0][si][mi][0] = r2eff_IT99(r20=R20[r20_index], pA=pA, pB=pB, dw=dw_frq, tex=tex, cpmg_frqs=self.cpmg_frqs[0][mi][0], num_points=self.num_disp_points[0][si][mi][0])

                # For all missing data points, set the back-calculated value to the measured values so that it has no effect on the chi-squared value.
                for di in range(self.num_disp_points[0][si][mi][0]):
                    if self.missing[0][si][mi][0][di]:
                        self.back_calc[0][si][mi][0][di] = self.values[0][si][mi][0][di]

                # Calculate and return the chi-squared value.
                chi2_sum += chi2(self.values[0][si][mi][0], self.back_calc[0][si][mi][0], self.errors[0][si][mi][0])

        # Return the total chi-squared value.
        return chi2_sum


    def func_LM63_3site(self, params):
        """Target function for the Luz and Meiboom (1963) fast 3-site exchange model.

        @param params:  The vector of parameter values.
        @type params:   numpy rank-1 float array
        @return:        The chi-squared value.
        @rtype:         float
        """

        # Scaling.
        if self.scaling_flag:
            params = dot(params, self.scaling_matrix)

        # Unpack the parameter values.
        R20 = params[:self.end_index[0]]
        phi_ex_B = params[self.end_index[0]:self.end_index[1]]
        phi_ex_C = params[self.end_index[1]:self.end_index[2]]
        kB = params[self.end_index[2]]
        kC = params[self.end_index[2]+1]

        # Once off parameter conversions.
        rex_B = phi_ex_B / kB
        rex_C = phi_ex_C / kC
        quart_kB = kB / 4.0
        quart_kC = kC / 4.0

        # Initialise.
        chi2_sum = 0.0

        # Loop over the spins.
        for si in range(self.num_spins):
            # Loop over the spectrometer frequencies.
            for mi in range(self.num_frq):
                # The R20 index.
                r20_index = mi + si*self.num_frq

                # Convert phi_ex (or rex) from ppm^2 to (rad/s)^2.
                frq2 = self.frqs[0][si][mi]**2
                rex_B_scaled = rex_B[si] * frq2
                rex_C_scaled = rex_C[si] * frq2

                # Back calculate the R2eff values.
                r2eff_LM63_3site(r20=R20[r20_index], rex_B=rex_B_scaled, rex_C=rex_C_scaled, quart_kB=quart_kB, quart_kC=quart_kC, cpmg_frqs=self.cpmg_frqs[0][mi][0], back_calc=self.back_calc[0][si][mi][0], num_points=self.num_disp_points[0][si][mi][0])

                # For all missing data points, set the back-calculated value to the measured values so that it has no effect on the chi-squared value.
                for di in range(self.num_disp_points[0][si][mi][0]):
                    if self.missing[0][si][mi][0][di]:
                        self.back_calc[0][si][mi][0][di] = self.values[0][si][mi][0][di]

                # Calculate and return the chi-squared value.
                chi2_sum += chi2(self.values[0][si][mi][0], self.back_calc[0][si][mi][0], self.errors[0][si][mi][0])

        # Return the total chi-squared value.
        return chi2_sum


    def func_LM63(self, params):
        """Target function for the Luz and Meiboom (1963) fast 2-site exchange model.

        @param params:  The vector of parameter values.
        @type params:   numpy rank-1 float array
        @return:        The chi-squared value.
        @rtype:         float
        """

        # Scaling.
        if self.scaling_flag:
            params = dot(params, self.scaling_matrix)

        # Unpack the parameter values.
        R20 = params[:self.end_index[0]]
        phi_ex = params[self.end_index[0]:self.end_index[1]]
        kex = params[self.end_index[1]]

        # Initialise.
        chi2_sum = 0.0

        # Loop over the spins.
        for si in range(self.num_spins):
            # Loop over the spectrometer frequencies.
            for mi in range(self.num_frq):
                # The R20 index.
                r20_index = mi + si*self.num_frq

                # Convert phi_ex from ppm^2 to (rad/s)^2.
                phi_ex_scaled = phi_ex[si] * self.frqs[0][si][mi]**2

                # Back calculate the R2eff values.
                self.back_calc[0][si][mi][0] = r2eff_LM63(r20=R20[r20_index], phi_ex=phi_ex_scaled, kex=kex, cpmg_frqs=self.cpmg_frqs[0][mi][0], num_points=self.num_disp_points[0][si][mi][0])

                # For all missing data points, set the back-calculated value to the measured values so that it has no effect on the chi-squared value.
                for di in range(self.num_disp_points[0][si][mi][0]):
                    if self.missing[0][si][mi][0][di]:
                        self.back_calc[0][si][mi][0][di] = self.values[0][si][mi][0][di]

                # Calculate and return the chi-squared value.
                chi2_sum += chi2(self.values[0][si][mi][0], self.back_calc[0][si][mi][0], self.errors[0][si][mi][0])

        # Return the total chi-squared value.
        return chi2_sum


    def func_M61(self, params):
        """Target function for the Meiboom (1961) fast 2-site exchange model for R1rho-type experiments.

        @param params:  The vector of parameter values.
        @type params:   numpy rank-1 float array
        @return:        The chi-squared value.
        @rtype:         float
        """

        # Scaling.
        if self.scaling_flag:
            params = dot(params, self.scaling_matrix)

        # Unpack the parameter values.
        R20 = params[:self.end_index[0]]
        phi_ex = params[self.end_index[0]:self.end_index[1]]
        kex = params[self.end_index[1]]

        # Initialise.
        chi2_sum = 0.0

        # Loop over the spins.
        for si in range(self.num_spins):
            # Loop over the spectrometer frequencies.
            for mi in range(self.num_frq):
                # The R20 index.
                r20_index = mi + si*self.num_frq

                # Convert phi_ex from ppm^2 to (rad/s)^2.
                phi_ex_scaled = phi_ex[si] * self.frqs[0][si][mi]**2

                # Back calculate the R2eff values.
                self.back_calc[0][si][mi][0] = r1rho_M61(r1rho_prime=R20[r20_index], phi_ex=phi_ex_scaled, kex=kex, spin_lock_fields2=self.spin_lock_omega1_squared[0][mi][0], num_points=self.num_disp_points[0][si][mi][0])

                # For all missing data points, set the back-calculated value to the measured values so that it has no effect on the chi-squared value.
                for di in range(self.num_disp_points[0][si][mi][0]):
                    if self.missing[0][si][mi][0][di]:
                        self.back_calc[0][si][mi][0][di] = self.values[0][si][mi][0][di]

                # Calculate and return the chi-squared value.
                chi2_sum += chi2(self.values[0][si][mi][0], self.back_calc[0][si][mi][0], self.errors[0][si][mi][0])

        # Return the total chi-squared value.
        return chi2_sum


    def func_M61b(self, params):
        """Target function for the Meiboom (1961) R1rho on-resonance 2-site model for skewed populations (pA >> pB).

        @param params:  The vector of parameter values.
        @type params:   numpy rank-1 float array
        @return:        The chi-squared value.
        @rtype:         float
        """

        # Scaling.
        if self.scaling_flag:
            params = dot(params, self.scaling_matrix)

        # Unpack the parameter values.
        R20 = params[:self.end_index[0]]
        dw = params[self.end_index[0]:self.end_index[1]]
        pA = params[self.end_index[1]]
        kex = params[self.end_index[1]+1]

        # Initialise.
        chi2_sum = 0.0

        # Loop over the spins.
        for si in range(self.num_spins):
            # Loop over the spectrometer frequencies.
            for mi in range(self.num_frq):
                # The R20 index.
                r20_index = mi + si*self.num_frq

                # Convert dw from ppm to rad/s.
                dw_frq = dw[si] * self.frqs[0][si][mi]

                # Back calculate the R1rho values.
                self.back_calc[0][si][mi][0] = r1rho_M61b(r1rho_prime=R20[r20_index], pA=pA, dw=dw_frq, kex=kex, spin_lock_fields2=self.spin_lock_omega1_squared[0][mi][0], num_points=self.num_disp_points[0][si][mi][0])

                # For all missing data points, set the back-calculated value to the measured values so that it has no effect on the chi-squared value.
                for di in range(self.num_disp_points[0][si][mi][0]):
                    if self.missing[0][si][mi][0][di]:
                        self.back_calc[0][si][mi][0][di] = self.values[0][si][mi][0][di]

                # Calculate and return the chi-squared value.
                chi2_sum += chi2(self.values[0][si][mi][0], self.back_calc[0][si][mi][0], self.errors[0][si][mi][0])

        # Return the total chi-squared value.
        return chi2_sum


    def func_MP05(self, params):
        """Target function for the Miloushev and Palmer (2005) R1rho off-resonance 2-site model.

        @param params:  The vector of parameter values.
        @type params:   numpy rank-1 float array
        @return:        The chi-squared value.
        @rtype:         float
        """

        # Scaling.
        if self.scaling_flag:
            params = dot(params, self.scaling_matrix)

        # Unpack the parameter values.
        R20 = params[:self.end_index[0]]
        dw = params[self.end_index[0]:self.end_index[1]]
        pA = params[self.end_index[1]]
        kex = params[self.end_index[1]+1]

        # Once off parameter conversions.
        pB = 1.0 - pA

        # Initialise.
        chi2_sum = 0.0

        # Loop over the spins.
        for si in range(self.num_spins):
            # Loop over the spectrometer frequencies.
            for mi in range(self.num_frq):
                # The R20 index.
                r20_index = mi + si*self.num_frq

                # Convert dw from ppm to rad/s.
                dw_frq = dw[si] * self.frqs[0][si][mi]

                # Loop over the offsets.
                for oi in range(self.num_offsets[0][si][mi]):
                    # Back calculate the R1rho values.
                    self.back_calc[0][si][mi][oi] = r1rho_MP05(r1rho_prime=R20[r20_index], omega=self.chemical_shifts[0][si][mi], offset=self.offset[0][si][mi][oi], pA=pA, pB=pB, dw=dw_frq, kex=kex, R1=self.r1[si, mi], spin_lock_fields=self.spin_lock_omega1[0][mi][oi], spin_lock_fields2=self.spin_lock_omega1_squared[0][mi][oi], num_points=self.num_disp_points[0][si][mi][oi])

                    # For all missing data points, set the back-calculated value to the measured values so that it has no effect on the chi-squared value.
                    for di in range(self.num_disp_points[0][si][mi][oi]):
                        if self.missing[0][si][mi][oi][di]:
                            self.back_calc[0][si][mi][oi][di] = self.values[0][si][mi][oi][di]

                    # Calculate and return the chi-squared value.
                    chi2_sum += chi2(self.values[0][si][mi][oi], self.back_calc[0][si][mi][oi], self.errors[0][si][mi][oi])

        # Return the total chi-squared value.
        return chi2_sum


    def func_mmq_CR72(self, params):
        """Target function for the CR72 model extended for MQ CPMG data.

        @param params:  The vector of parameter values.
        @type params:   numpy rank-1 float array
        @return:        The chi-squared value.
        @rtype:         float
        """

        # Scaling.
        if self.scaling_flag:
            params = dot(params, self.scaling_matrix)

        # Unpack the parameter values.
        R20 = params[:self.end_index[0]]
        dw = params[self.end_index[0]:self.end_index[1]]
        dwH = params[self.end_index[1]:self.end_index[2]]
        pA = params[self.end_index[2]]
        kex = params[self.end_index[2]+1]

        # Once off parameter conversions.
        pB = 1.0 - pA
        k_BA = pA * kex
        k_AB = pB * kex

        # Initialise.
        chi2_sum = 0.0

        # Loop over the experiment types.
        for ei in range(self.num_exp):
            # Loop over the spins.
            for si in range(self.num_spins):
                # Loop over the spectrometer frequencies.
                for mi in range(self.num_frq):
                    # The R20 index.
                    r20_index = mi + ei*self.num_frq + si*self.num_frq*self.num_exp

                    # Convert dw from ppm to rad/s.
                    dw_frq = dw[si] * self.frqs[ei][si][mi]
                    dwH_frq = dwH[si] * self.frqs_H[ei][si][mi]

                    # Alias the dw frequency combinations.
                    aliased_dwH = 0.0
                    if self.exp_types[ei] == EXP_TYPE_CPMG_SQ:
                        aliased_dw = dw_frq
                    elif self.exp_types[ei] == EXP_TYPE_CPMG_PROTON_SQ:
                        aliased_dw = dwH_frq
                    elif self.exp_types[ei] == EXP_TYPE_CPMG_DQ:
                        aliased_dw = dw_frq + dwH_frq
                    elif self.exp_types[ei] == EXP_TYPE_CPMG_ZQ:
                        aliased_dw = dw_frq - dwH_frq
                    elif self.exp_types[ei] == EXP_TYPE_CPMG_MQ:
                        aliased_dw = dw_frq
                        aliased_dwH = dwH_frq
                    elif self.exp_types[ei] == EXP_TYPE_CPMG_PROTON_MQ:
                        aliased_dw = dwH_frq
                        aliased_dwH = dw_frq

                    # Back calculate the R2eff values.
                    self.back_calc[ei][si][mi][0] = r2eff_mmq_cr72(r20=R20[r20_index], pA=pA, pB=pB, dw=aliased_dw, dwH=aliased_dwH, kex=kex, k_AB=k_AB, k_BA=k_BA, cpmg_frqs=self.cpmg_frqs[ei][mi][0], inv_tcpmg=self.inv_relax_times[ei][mi], tcp=self.tau_cpmg[ei][mi], num_points=self.num_disp_points[ei][si][mi][0], power=self.power[ei][mi])

                    # For all missing data points, set the back-calculated value to the measured values so that it has no effect on the chi-squared value.
                    for di in range(self.num_disp_points[ei][si][mi][0]):
                        if self.missing[ei][si][mi][0][di]:
                            self.back_calc[ei][si][mi][0][di] = self.values[ei][si][mi][0][di]

                    # Calculate and return the chi-squared value.
                    chi2_sum += chi2(self.values[ei][si][mi][0], self.back_calc[ei][si][mi][0], self.errors[ei][si][mi][0])

        # Return the total chi-squared value.
        return chi2_sum


    def func_NOREX(self, params):
        """Target function for no exchange.

        @param params:  The vector of parameter values.
        @type params:   numpy rank-1 float array
        @return:        The chi-squared value.
        @rtype:         float
        """

        # Scaling.
        if self.scaling_flag:
            params = dot(params, self.scaling_matrix)

        # Unpack the parameter values.
        R20 = params

        # Initialise.
        chi2_sum = 0.0

        # Loop over the experiment types.
        for ei in range(self.num_exp):
            # Loop over the spins.
            for si in range(self.num_spins):
                # Loop over the spectrometer frequencies.
                for mi in range(self.num_frq):
                    # The R20 index.
                    r20_index = mi + si*self.num_frq

                    # Loop over the offsets.
                    for oi in range(self.num_offsets[ei][si][mi]):
                        # The R2eff values as R20 values.
                        for di in range(self.num_disp_points[ei][si][mi][oi]):
                            self.back_calc[ei][si][mi][oi][di] = R20[r20_index]

                        # For all missing data points, set the back-calculated value to the measured values so that it has no effect on the chi-squared value.
                        for di in range(self.num_disp_points[ei][si][mi][oi]):
                            if self.missing[ei][si][mi][oi][di]:
                                self.back_calc[ei][si][mi][oi][di] = self.values[ei][si][mi][oi][di]

                        # Calculate and return the chi-squared value.
                        chi2_sum += chi2(self.values[ei][si][mi][oi], self.back_calc[ei][si][mi][oi], self.errors[ei][si][mi][oi])

        # Return the total chi-squared value.
        return chi2_sum


    def func_ns_cpmg_2site_3D(self, params):
        """Target function for the reduced numerical solution for the 2-site Bloch-McConnell equations.

        @param params:  The vector of parameter values.
        @type params:   numpy rank-1 float array
        @return:        The chi-squared value.
        @rtype:         float
        """

        # Scaling.
        if self.scaling_flag:
            params = dot(params, self.scaling_matrix)

        # Unpack the parameter values.
        R20 = params[:self.end_index[0]]
        dw = params[self.end_index[0]:self.end_index[1]]
        pA = params[self.end_index[1]]
        kex = params[self.end_index[1]+1]

        # Calculate and return the chi-squared value.
        return self.calc_ns_cpmg_2site_3D_chi2(R20A=R20, R20B=R20, dw=dw, pA=pA, kex=kex)


    def func_ns_cpmg_2site_3D_full(self, params):
        """Target function for the full numerical solution for the 2-site Bloch-McConnell equations.

        @param params:  The vector of parameter values.
        @type params:   numpy rank-1 float array
        @return:        The chi-squared value.
        @rtype:         float
        """

        # Scaling.
        if self.scaling_flag:
            params = dot(params, self.scaling_matrix)

        # Unpack the parameter values.
        R20A = params[:self.end_index[0]]
        R20B = params[self.end_index[0]:self.end_index[1]]
        dw = params[self.end_index[1]:self.end_index[2]]
        pA = params[self.end_index[2]]
        kex = params[self.end_index[2]+1]

        # Calculate and return the chi-squared value.
        return self.calc_ns_cpmg_2site_3D_chi2(R20A=R20A, R20B=R20B, dw=dw, pA=pA, kex=kex)


    def func_ns_cpmg_2site_expanded(self, params):
        """Target function for the numerical solution for the 2-site Bloch-McConnell equations using the expanded notation.

        @param params:  The vector of parameter values.
        @type params:   numpy rank-1 float array
        @return:        The chi-squared value.
        @rtype:         float
        """

        # Scaling.
        if self.scaling_flag:
            params = dot(params, self.scaling_matrix)

        # Unpack the parameter values.
        R20 = params[:self.end_index[0]]
        dw = params[self.end_index[0]:self.end_index[1]]
        pA = params[self.end_index[1]]
        kex = params[self.end_index[1]+1]

        # Once off parameter conversions.
        pB = 1.0 - pA
        k_BA = pA * kex
        k_AB = pB * kex

        # Chi-squared initialisation.
        chi2_sum = 0.0

        # Loop over the spins.
        for si in range(self.num_spins):
            # Loop over the spectrometer frequencies.
            for mi in range(self.num_frq):
                # The R20 index.
                r20_index = mi + si*self.num_frq

                # Convert dw from ppm to rad/s.
                dw_frq = dw[si] * self.frqs[0][si][mi]

                # Back calculate the R2eff values.
                self.back_calc[0][si][mi][0] = r2eff_ns_cpmg_2site_expanded(r20=R20[r20_index], pA=pA, dw=dw_frq, k_AB=k_AB, k_BA=k_BA, relax_time=self.relax_times[0][mi], inv_relax_time=self.inv_relax_times[0][mi], tcp=self.tau_cpmg[0][mi], num_points=self.num_disp_points[0][si][mi][0], num_cpmg=self.power[0][mi])

                # For all missing data points, set the back-calculated value to the measured values so that it has no effect on the chi-squared value.
                for di in range(self.num_disp_points[0][si][mi][0]):
                    if self.missing[0][si][mi][0][di]:
                        self.back_calc[0][si][mi][0][di] = self.values[0][si][mi][0][di]

                # Calculate and return the chi-squared value.
                chi2_sum += chi2(self.values[0][si][mi][0], self.back_calc[0][si][mi][0], self.errors[0][si][mi][0])

        # Return the total chi-squared value.
        return chi2_sum


    def func_ns_cpmg_2site_star(self, params):
        """Target function for the reduced numerical solution for the 2-site Bloch-McConnell equations using complex conjugate matrices.

        This is the model whereby the simplification R20A = R20B is assumed.


        @param params:  The vector of parameter values.
        @type params:   numpy rank-1 float array
        @return:        The chi-squared value.
        @rtype:         float
        """

        # Scaling.
        if self.scaling_flag:
            params = dot(params, self.scaling_matrix)

        # Unpack the parameter values.
        R20 = params[:self.end_index[0]]
        dw = params[self.end_index[0]:self.end_index[1]]
        pA = params[self.end_index[1]]
        kex = params[self.end_index[1]+1]

        # Calculate and return the chi-squared value.
        return self.calc_ns_cpmg_2site_star_chi2(R20A=R20, R20B=R20, dw=dw, pA=pA, kex=kex)


    def func_ns_cpmg_2site_star_full(self, params):
        """Target function for the full numerical solution for the 2-site Bloch-McConnell equations using complex conjugate matrices.

        @param params:  The vector of parameter values.
        @type params:   numpy rank-1 float array
        @return:        The chi-squared value.
        @rtype:         float
        """

        # Scaling.
        if self.scaling_flag:
            params = dot(params, self.scaling_matrix)

        # Unpack the parameter values.
        R20A = params[:self.end_index[0]]
        R20B = params[self.end_index[0]:self.end_index[1]]
        dw = params[self.end_index[1]:self.end_index[2]]
        pA = params[self.end_index[2]]
        kex = params[self.end_index[2]+1]

        # Calculate and return the chi-squared value.
        return self.calc_ns_cpmg_2site_star_chi2(R20A=R20A, R20B=R20B, dw=dw, pA=pA, kex=kex)


    def func_ns_mmq_2site(self, params):
        """Target function for the combined SQ, ZQ, DQ and MQ CPMG numeric solution.

        @param params:  The vector of parameter values.
        @type params:   numpy rank-1 float array
        @return:        The chi-squared value.
        @rtype:         float
        """

        # Scaling.
        if self.scaling_flag:
            params = dot(params, self.scaling_matrix)

        # Unpack the parameter values.
        R20 = params[:self.end_index[0]]
        dw = params[self.end_index[0]:self.end_index[1]]
        dwH = params[self.end_index[1]:self.end_index[2]]
        pA = params[self.end_index[2]]
        kex = params[self.end_index[2]+1]

        # Once off parameter conversions.
        pB = 1.0 - pA
        k_BA = pA * kex
        k_AB = pB * kex

        # This is a vector that contains the initial magnetizations corresponding to the A and B state transverse magnetizations.
        self.M0[0] = pA
        self.M0[1] = pB

        # Initialise.
        chi2_sum = 0.0

        # Loop over the experiment types.
        for ei in range(self.num_exp):
            # Loop over the spins.
            for si in range(self.num_spins):
                # Loop over the spectrometer frequencies.
                for mi in range(self.num_frq):
                    # The R20 index.
                    r20_index = mi + ei*self.num_frq + si*self.num_frq*self.num_exp

                    # Convert dw from ppm to rad/s.
                    dw_frq = dw[si] * self.frqs[ei][si][mi]
                    dwH_frq = dwH[si] * self.frqs_H[ei][si][mi]

                    # Alias the dw frequency combinations.
                    aliased_dwH = 0.0
                    if self.exp_types[ei] == EXP_TYPE_CPMG_SQ:
                        aliased_dw = dw_frq
                    elif self.exp_types[ei] == EXP_TYPE_CPMG_PROTON_SQ:
                        aliased_dw = dwH_frq
                    elif self.exp_types[ei] == EXP_TYPE_CPMG_DQ:
                        aliased_dw = dw_frq + dwH_frq
                    elif self.exp_types[ei] == EXP_TYPE_CPMG_ZQ:
                        aliased_dw = dw_frq - dwH_frq
                    elif self.exp_types[ei] == EXP_TYPE_CPMG_MQ:
                        aliased_dw = dw_frq
                        aliased_dwH = dwH_frq
                    elif self.exp_types[ei] == EXP_TYPE_CPMG_PROTON_MQ:
                        aliased_dw = dwH_frq
                        aliased_dwH = dw_frq

                    # Back calculate the R2eff values for each experiment type.
                    self.r2eff_ns_mmq[ei](M0=self.M0, m1=self.m1, m2=self.m2, R20A=R20[r20_index], R20B=R20[r20_index], pA=pA, pB=pB, dw=aliased_dw, dwH=aliased_dwH, k_AB=k_AB, k_BA=k_BA, inv_tcpmg=self.inv_relax_times[ei][mi], tcp=self.tau_cpmg[ei][mi], back_calc=self.back_calc[ei][si][mi][0], num_points=self.num_disp_points[ei][si][mi][0], power=self.power[ei][mi])

                    # For all missing data points, set the back-calculated value to the measured values so that it has no effect on the chi-squared value.
                    for di in range(self.num_disp_points[ei][si][mi][0]):
                        if self.missing[ei][si][mi][0][di]:
                            self.back_calc[ei][si][mi][0][di] = self.values[ei][si][mi][0][di]

                    # Calculate and return the chi-squared value.
                    chi2_sum += chi2(self.values[ei][si][mi][0], self.back_calc[ei][si][mi][0], self.errors[ei][si][mi][0])

        # Return the total chi-squared value.
        return chi2_sum


    def func_ns_mmq_3site(self, params):
        """Target function for the combined SQ, ZQ, DQ and MQ 3-site MMQ CPMG numeric solution.

        @param params:  The vector of parameter values.
        @type params:   numpy rank-1 float array
        @return:        The chi-squared value.
        @rtype:         float
        """

        # Scaling.
        if self.scaling_flag:
            params = dot(params, self.scaling_matrix)

        # Unpack the parameter values.
        R20 = params[:self.end_index[0]]
        dw_AB = params[self.end_index[0]:self.end_index[1]]
        dw_BC = params[self.end_index[1]:self.end_index[2]]
        dwH_AB = params[self.end_index[2]:self.end_index[3]]
        dwH_BC = params[self.end_index[3]:self.end_index[4]]
        pA = params[self.end_index[4]]
        kex_AB = params[self.end_index[4]+1]
        pB = params[self.end_index[4]+2]
        kex_BC = params[self.end_index[4]+3]
        kex_AC = params[self.end_index[4]+4]

        # Calculate and return the chi-squared value.
        return self.calc_ns_mmq_3site_chi2(R20A=R20, R20B=R20, R20C=R20, dw_AB=dw_AB, dw_BC=dw_BC, dwH_AB=dwH_AB, dwH_BC=dwH_BC, pA=pA, pB=pB, kex_AB=kex_AB, kex_BC=kex_BC, kex_AC=kex_AC)


    def func_ns_mmq_3site_linear(self, params):
        """Target function for the combined SQ, ZQ, DQ and MQ 3-site linearised MMQ CPMG numeric solution.

        @param params:  The vector of parameter values.
        @type params:   numpy rank-1 float array
        @return:        The chi-squared value.
        @rtype:         float
        """

        # Scaling.
        if self.scaling_flag:
            params = dot(params, self.scaling_matrix)

        # Unpack the parameter values.
        R20 = params[:self.end_index[0]]
        dw_AB = params[self.end_index[0]:self.end_index[1]]
        dw_BC = params[self.end_index[1]:self.end_index[2]]
        dwH_AB = params[self.end_index[2]:self.end_index[3]]
        dwH_BC = params[self.end_index[3]:self.end_index[4]]
        pA = params[self.end_index[4]]
        kex_AB = params[self.end_index[4]+1]
        pB = params[self.end_index[4]+2]
        kex_BC = params[self.end_index[4]+3]

        # Calculate and return the chi-squared value.
        return self.calc_ns_mmq_3site_chi2(R20A=R20, R20B=R20, R20C=R20, dw_AB=dw_AB, dw_BC=dw_BC, dwH_AB=dwH_AB, dwH_BC=dwH_BC, pA=pA, pB=pB, kex_AB=kex_AB, kex_BC=kex_BC, kex_AC=0.0)


    def func_ns_r1rho_2site(self, params):
        """Target function for the reduced numerical solution for the 2-site Bloch-McConnell equations for R1rho data.

        @param params:  The vector of parameter values.
        @type params:   numpy rank-1 float array
        @return:        The chi-squared value.
        @rtype:         float
        """

        # Scaling.
        if self.scaling_flag:
            params = dot(params, self.scaling_matrix)

        # Unpack the parameter values.
        r1rho_prime = params[:self.end_index[0]]
        dw = params[self.end_index[0]:self.end_index[1]]
        pA = params[self.end_index[1]]
        kex = params[self.end_index[1]+1]

        # Once off parameter conversions.
        pB = 1.0 - pA
        k_BA = pA * kex
        k_AB = pB * kex

        # Chi-squared initialisation.
        chi2_sum = 0.0

        # Loop over the spins.
        for si in range(self.num_spins):
            # Loop over the spectrometer frequencies.
            for mi in range(self.num_frq):
                # The R20 index.
                r20_index = mi + si*self.num_frq

                # Convert dw from ppm to rad/s.
                dw_frq = dw[si] * self.frqs[0][si][mi]

                # Loop over the offsets.
                for oi in range(self.num_offsets[0][si][mi]):
                    # Back calculate the R2eff values.
                    ns_r1rho_2site(M0=self.M0, matrix=self.matrix, r1rho_prime=r1rho_prime[r20_index], omega=self.chemical_shifts[0][si][mi], offset=self.offset[0][si][mi][oi], r1=self.r1[si, mi], pA=pA, pB=pB, dw=dw_frq, k_AB=k_AB, k_BA=k_BA, spin_lock_fields=self.spin_lock_omega1[0][mi][oi], relax_time=self.relax_times[0][mi], inv_relax_time=self.inv_relax_times[0][mi], back_calc=self.back_calc[0][si][mi][oi], num_points=self.num_disp_points[0][si][mi][oi])

                    # For all missing data points, set the back-calculated value to the measured values so that it has no effect on the chi-squared value.
                    for di in range(self.num_disp_points[0][si][mi][oi]):
                        if self.missing[0][si][mi][oi][di]:
                            self.back_calc[0][si][mi][oi][di] = self.values[0][si][mi][oi][di]

                    # Calculate and return the chi-squared value.
                    chi2_sum += chi2(self.values[0][si][mi][oi], self.back_calc[0][si][mi][oi], self.errors[0][si][mi][oi])

        # Return the total chi-squared value.
        return chi2_sum


    def func_ns_r1rho_3site(self, params):
        """Target function for the R1rho 3-site numeric solution.

        @param params:  The vector of parameter values.
        @type params:   numpy rank-1 float array
        @return:        The chi-squared value.
        @rtype:         float
        """

        # Scaling.
        if self.scaling_flag:
            params = dot(params, self.scaling_matrix)

        # Unpack the parameter values.
        r1rho_prime = params[:self.end_index[0]]
        dw_AB = params[self.end_index[0]:self.end_index[1]]
        dw_BC = params[self.end_index[1]:self.end_index[2]]
        pA = params[self.end_index[2]]
        kex_AB = params[self.end_index[2]+1]
        pB = params[self.end_index[2]+2]
        kex_BC = params[self.end_index[2]+3]
        kex_AC = params[self.end_index[2]+4]

        # Calculate and return the chi-squared value.
        return self.calc_ns_r1rho_3site_chi2(r1rho_prime=r1rho_prime, dw_AB=dw_AB, dw_BC=dw_BC, pA=pA, pB=pB, kex_AB=kex_AB, kex_BC=kex_BC, kex_AC=kex_AC)


    def func_ns_r1rho_3site_linear(self, params):
        """Target function for the R1rho 3-site numeric solution linearised with kAC = kCA = 0.

        @param params:  The vector of parameter values.
        @type params:   numpy rank-1 float array
        @return:        The chi-squared value.
        @rtype:         float
        """

        # Scaling.
        if self.scaling_flag:
            params = dot(params, self.scaling_matrix)

        # Unpack the parameter values.
        r1rho_prime = params[:self.end_index[0]]
        dw_AB = params[self.end_index[0]:self.end_index[1]]
        dw_BC = params[self.end_index[1]:self.end_index[2]]
        pA = params[self.end_index[2]]
        kex_AB = params[self.end_index[2]+1]
        pB = params[self.end_index[2]+2]
        kex_BC = params[self.end_index[2]+3]

        # Calculate and return the chi-squared value.
        return self.calc_ns_r1rho_3site_chi2(r1rho_prime=r1rho_prime, dw_AB=dw_AB, dw_BC=dw_BC, pA=pA, pB=pB, kex_AB=kex_AB, kex_BC=kex_BC, kex_AC=0.0)


    def func_TAP03(self, params):
        """Target function for the Trott, Abergel and Palmer (2003) R1rho off-resonance 2-site model.

        @param params:  The vector of parameter values.
        @type params:   numpy rank-1 float array
        @return:        The chi-squared value.
        @rtype:         float
        """

        # Scaling.
        if self.scaling_flag:
            params = dot(params, self.scaling_matrix)

        # Unpack the parameter values.
        R20 = params[:self.end_index[0]]
        dw = params[self.end_index[0]:self.end_index[1]]
        pA = params[self.end_index[1]]
        kex = params[self.end_index[1]+1]

        # Once off parameter conversions.
        pB = 1.0 - pA

        # Initialise.
        chi2_sum = 0.0

        # Loop over the spins.
        for si in range(self.num_spins):
            # Loop over the spectrometer frequencies.
            for mi in range(self.num_frq):
                # The R20 index.
                r20_index = mi + si*self.num_frq

                # Convert dw from ppm to rad/s.
                dw_frq = dw[si] * self.frqs[0][si][mi]

                # Loop over the offsets.
                for oi in range(self.num_offsets[0][si][mi]):
                    # Back calculate the R1rho values.
                    self.back_calc[0][si][mi][oi] = r1rho_TAP03(r1rho_prime=R20[r20_index], omega=self.chemical_shifts[0][si][mi], offset=self.offset[0][si][mi][oi], pA=pA, pB=pB, dw=dw_frq, kex=kex, R1=self.r1[si, mi], spin_lock_fields=self.spin_lock_omega1[0][mi][oi], spin_lock_fields2=self.spin_lock_omega1_squared[0][mi][oi], num_points=self.num_disp_points[0][si][mi][oi])

                    # For all missing data points, set the back-calculated value to the measured values so that it has no effect on the chi-squared value.
                    for di in range(self.num_disp_points[0][si][mi][oi]):
                        if self.missing[0][si][mi][oi][di]:
                            self.back_calc[0][si][mi][oi][di] = self.values[0][si][mi][oi][di]

                    # Calculate and return the chi-squared value.
                    chi2_sum += chi2(self.values[0][si][mi][oi], self.back_calc[0][si][mi][oi], self.errors[0][si][mi][oi])

        # Return the total chi-squared value.
        return chi2_sum


    def func_TP02(self, params):
        """Target function for the Trott and Palmer (2002) R1rho off-resonance 2-site model.

        @param params:  The vector of parameter values.
        @type params:   numpy rank-1 float array
        @return:        The chi-squared value.
        @rtype:         float
        """

        # Scaling.
        if self.scaling_flag:
            params = dot(params, self.scaling_matrix)

        # Unpack the parameter values.
        R20 = params[:self.end_index[0]]
        dw = params[self.end_index[0]:self.end_index[1]]
        pA = params[self.end_index[1]]
        kex = params[self.end_index[1]+1]

        # Once off parameter conversions.
        pB = 1.0 - pA

        # Initialise.
        chi2_sum = 0.0

        # Loop over the spins.
        for si in range(self.num_spins):
            # Loop over the spectrometer frequencies.
            for mi in range(self.num_frq):
                # The R20 index.
                r20_index = mi + si*self.num_frq

                # Convert dw from ppm to rad/s.
                dw_frq = dw[si] * self.frqs[0][si][mi]

                # Loop over the offsets.
                for oi in range(self.num_offsets[0][si][mi]):
                    # Back calculate the R1rho values.
                    self.back_calc[0][si][mi][oi] = r1rho_TP02(r1rho_prime=R20[r20_index], omega=self.chemical_shifts[0][si][mi], offset=self.offset[0][si][mi][oi], pA=pA, pB=pB, dw=dw_frq, kex=kex, R1=self.r1[si, mi], spin_lock_fields=self.spin_lock_omega1[0][mi][oi], spin_lock_fields2=self.spin_lock_omega1_squared[0][mi][oi], num_points=self.num_disp_points[0][si][mi][oi])

                    # For all missing data points, set the back-calculated value to the measured values so that it has no effect on the chi-squared value.
                    for di in range(self.num_disp_points[0][si][mi][oi]):
                        if self.missing[0][si][mi][oi][di]:
                            self.back_calc[0][si][mi][oi][di] = self.values[0][si][mi][oi][di]

                    # Calculate and return the chi-squared value.
                    chi2_sum += chi2(self.values[0][si][mi][oi], self.back_calc[0][si][mi][oi], self.errors[0][si][mi][oi])

        # Return the total chi-squared value.
        return chi2_sum


    def func_TSMFK01(self, params):
        """Target function for the the Tollinger et al. (2001) 2-site very-slow exchange model, range of microsecond to second time scale.

        @param params:  The vector of parameter values.
        @type params:   numpy rank-1 float array
        @return:        The chi-squared value.
        @rtype:         float
        """

        # Scaling.
        if self.scaling_flag:
            params = dot(params, self.scaling_matrix)

        # Unpack the parameter values.
        R20A = params[:self.end_index[0]]
        dw = params[self.end_index[0]:self.end_index[1]]
        k_AB = params[self.end_index[1]]

        # Initialise.
        chi2_sum = 0.0

        # Loop over the spins.
        for si in range(self.num_spins):
            # Loop over the spectrometer frequencies.
            for mi in range(self.num_frq):
                # The R20 index.
                r20a_index = mi + si*self.num_frq

                # Convert dw from ppm to rad/s.
                dw_frq = dw[si] * self.frqs[0][si][mi]

                # Back calculate the R2eff values.
                self.back_calc[0][si][mi][0] = r2eff_TSMFK01(r20a=R20A[r20a_index], dw=dw_frq, k_AB=k_AB, tcp=self.tau_cpmg[0][mi], num_points=self.num_disp_points[0][si][mi][0])

                # For all missing data points, set the back-calculated value to the measured values so that it has no effect on the chi-squared value.
                for di in range(self.num_disp_points[0][si][mi][0]):
                    if self.missing[0][si][mi][0][di]:
                        self.back_calc[0][si][mi][0][di] = self.values[0][si][mi][0][di]

                # Calculate and return the chi-squared value.
                chi2_sum += chi2(self.values[0][si][mi][0], self.back_calc[0][si][mi][0], self.errors[0][si][mi][0])

        # Return the total chi-squared value.
        return chi2_sum<|MERGE_RESOLUTION|>--- conflicted
+++ resolved
@@ -439,7 +439,7 @@
                         aliased_dw = dw_frq
 
                     # Back calculate the R2eff values.
-                    self.back_calc[ei][si][mi][0] = r2eff_B14(r20a=R20A[r20_index], r20b=R20B[r20_index], pA=pA, pB=pB, dw=aliased_dw, kex=kex, k_AB=k_AB, k_BA=k_BA, ncyc=self.power[ei][mi], inv_tcpmg=self.inv_relax_times[ei][mi], tcp=self.tau_cpmg[ei][mi], num_points=self.num_disp_points[ei][si][mi][0])
+                    r2eff_B14(r20a=R20A[r20_index], r20b=R20B[r20_index], pA=pA, pB=pB, dw=aliased_dw, kex=kex, k_AB=k_AB, k_BA=k_BA, ncyc=self.power[ei][mi], inv_tcpmg=self.inv_relax_times[ei][mi], tcp=self.tau_cpmg[ei][mi], back_calc=self.back_calc[ei][si][mi][0], num_points=self.num_disp_points[ei][si][mi][0])
 
                     # For all missing data points, set the back-calculated value to the measured values so that it has no effect on the chi-squared value.
                     for di in range(self.num_disp_points[ei][si][mi][0]):
@@ -484,11 +484,7 @@
                 dw_frq = dw[si] * self.frqs[0][si][mi]
 
                 # Back calculate the R2eff values.
-<<<<<<< HEAD
-                self.back_calc[0][si][mi][0] = r2eff_CR72(r20a=R20A[r20_index], r20b=R20B[r20_index], pA=pA, dw=dw_frq, kex=kex, cpmg_frqs=self.cpmg_frqs[0][mi][0], num_points=self.num_disp_points[0][si][mi][0])
-=======
                 r2eff_CR72(r20a=R20A[r20_index], r20b=R20B[r20_index], pA=pA, dw=dw_frq, kex=kex, cpmg_frqs=self.cpmg_frqs[0][mi][0], back_calc = self.back_calc[0][si][mi][0], num_points=self.num_disp_points[0][si][mi][0])
->>>>>>> ade64619
 
                 # For all missing data points, set the back-calculated value to the measured values so that it has no effect on the chi-squared value.
                 for di in range(self.num_disp_points[0][si][mi][0]):
@@ -969,7 +965,7 @@
                 # Loop over the offsets.
                 for oi in range(self.num_offsets[0][si][mi]):
                     # Back calculate the R2eff values.
-                    self.back_calc[0][si][mi][oi] = r1rho_DPL94(r1rho_prime=R20[r20_index], phi_ex=phi_ex_scaled, kex=kex, theta=self.tilt_angles[0][si][mi][oi], R1=self.r1[si, mi], spin_lock_fields2=self.spin_lock_omega1_squared[0][mi][oi], num_points=self.num_disp_points[0][si][mi][oi])
+                    r1rho_DPL94(r1rho_prime=R20[r20_index], phi_ex=phi_ex_scaled, kex=kex, theta=self.tilt_angles[0][si][mi][oi], R1=self.r1[si, mi], spin_lock_fields2=self.spin_lock_omega1_squared[0][mi][oi], back_calc=self.back_calc[0][si][mi][oi], num_points=self.num_disp_points[0][si][mi][oi])
 
                     # For all missing data points, set the back-calculated value to the measured values so that it has no effect on the chi-squared value.
                     for di in range(self.num_disp_points[0][si][mi][oi]):
@@ -1019,7 +1015,7 @@
                 dw_frq = dw[si] * self.frqs[0][si][mi]
 
                 # Back calculate the R2eff values.
-                self.back_calc[0][si][mi][0] = r2eff_IT99(r20=R20[r20_index], pA=pA, pB=pB, dw=dw_frq, tex=tex, cpmg_frqs=self.cpmg_frqs[0][mi][0], num_points=self.num_disp_points[0][si][mi][0])
+                r2eff_IT99(r20=R20[r20_index], pA=pA, pB=pB, dw=dw_frq, tex=tex, cpmg_frqs=self.cpmg_frqs[0][mi][0], back_calc=self.back_calc[0][si][mi][0], num_points=self.num_disp_points[0][si][mi][0])
 
                 # For all missing data points, set the back-calculated value to the measured values so that it has no effect on the chi-squared value.
                 for di in range(self.num_disp_points[0][si][mi][0]):
@@ -1121,7 +1117,7 @@
                 phi_ex_scaled = phi_ex[si] * self.frqs[0][si][mi]**2
 
                 # Back calculate the R2eff values.
-                self.back_calc[0][si][mi][0] = r2eff_LM63(r20=R20[r20_index], phi_ex=phi_ex_scaled, kex=kex, cpmg_frqs=self.cpmg_frqs[0][mi][0], num_points=self.num_disp_points[0][si][mi][0])
+                r2eff_LM63(r20=R20[r20_index], phi_ex=phi_ex_scaled, kex=kex, cpmg_frqs=self.cpmg_frqs[0][mi][0], back_calc=self.back_calc[0][si][mi][0], num_points=self.num_disp_points[0][si][mi][0])
 
                 # For all missing data points, set the back-calculated value to the measured values so that it has no effect on the chi-squared value.
                 for di in range(self.num_disp_points[0][si][mi][0]):
@@ -1167,7 +1163,7 @@
                 phi_ex_scaled = phi_ex[si] * self.frqs[0][si][mi]**2
 
                 # Back calculate the R2eff values.
-                self.back_calc[0][si][mi][0] = r1rho_M61(r1rho_prime=R20[r20_index], phi_ex=phi_ex_scaled, kex=kex, spin_lock_fields2=self.spin_lock_omega1_squared[0][mi][0], num_points=self.num_disp_points[0][si][mi][0])
+                r1rho_M61(r1rho_prime=R20[r20_index], phi_ex=phi_ex_scaled, kex=kex, spin_lock_fields2=self.spin_lock_omega1_squared[0][mi][0], back_calc=self.back_calc[0][si][mi][0], num_points=self.num_disp_points[0][si][mi][0])
 
                 # For all missing data points, set the back-calculated value to the measured values so that it has no effect on the chi-squared value.
                 for di in range(self.num_disp_points[0][si][mi][0]):
@@ -1214,7 +1210,7 @@
                 dw_frq = dw[si] * self.frqs[0][si][mi]
 
                 # Back calculate the R1rho values.
-                self.back_calc[0][si][mi][0] = r1rho_M61b(r1rho_prime=R20[r20_index], pA=pA, dw=dw_frq, kex=kex, spin_lock_fields2=self.spin_lock_omega1_squared[0][mi][0], num_points=self.num_disp_points[0][si][mi][0])
+                r1rho_M61b(r1rho_prime=R20[r20_index], pA=pA, dw=dw_frq, kex=kex, spin_lock_fields2=self.spin_lock_omega1_squared[0][mi][0], back_calc=self.back_calc[0][si][mi][0], num_points=self.num_disp_points[0][si][mi][0])
 
                 # For all missing data points, set the back-calculated value to the measured values so that it has no effect on the chi-squared value.
                 for di in range(self.num_disp_points[0][si][mi][0]):
@@ -1266,7 +1262,7 @@
                 # Loop over the offsets.
                 for oi in range(self.num_offsets[0][si][mi]):
                     # Back calculate the R1rho values.
-                    self.back_calc[0][si][mi][oi] = r1rho_MP05(r1rho_prime=R20[r20_index], omega=self.chemical_shifts[0][si][mi], offset=self.offset[0][si][mi][oi], pA=pA, pB=pB, dw=dw_frq, kex=kex, R1=self.r1[si, mi], spin_lock_fields=self.spin_lock_omega1[0][mi][oi], spin_lock_fields2=self.spin_lock_omega1_squared[0][mi][oi], num_points=self.num_disp_points[0][si][mi][oi])
+                    r1rho_MP05(r1rho_prime=R20[r20_index], omega=self.chemical_shifts[0][si][mi], offset=self.offset[0][si][mi][oi], pA=pA, pB=pB, dw=dw_frq, kex=kex, R1=self.r1[si, mi], spin_lock_fields=self.spin_lock_omega1[0][mi][oi], spin_lock_fields2=self.spin_lock_omega1_squared[0][mi][oi], back_calc=self.back_calc[0][si][mi][oi], num_points=self.num_disp_points[0][si][mi][oi])
 
                     # For all missing data points, set the back-calculated value to the measured values so that it has no effect on the chi-squared value.
                     for di in range(self.num_disp_points[0][si][mi][oi]):
@@ -1339,7 +1335,7 @@
                         aliased_dwH = dw_frq
 
                     # Back calculate the R2eff values.
-                    self.back_calc[ei][si][mi][0] = r2eff_mmq_cr72(r20=R20[r20_index], pA=pA, pB=pB, dw=aliased_dw, dwH=aliased_dwH, kex=kex, k_AB=k_AB, k_BA=k_BA, cpmg_frqs=self.cpmg_frqs[ei][mi][0], inv_tcpmg=self.inv_relax_times[ei][mi], tcp=self.tau_cpmg[ei][mi], num_points=self.num_disp_points[ei][si][mi][0], power=self.power[ei][mi])
+                    r2eff_mmq_cr72(r20=R20[r20_index], pA=pA, pB=pB, dw=aliased_dw, dwH=aliased_dwH, kex=kex, k_AB=k_AB, k_BA=k_BA, cpmg_frqs=self.cpmg_frqs[ei][mi][0], inv_tcpmg=self.inv_relax_times[ei][mi], tcp=self.tau_cpmg[ei][mi], back_calc=self.back_calc[ei][si][mi][0], num_points=self.num_disp_points[ei][si][mi][0], power=self.power[ei][mi])
 
                     # For all missing data points, set the back-calculated value to the measured values so that it has no effect on the chi-squared value.
                     for di in range(self.num_disp_points[ei][si][mi][0]):
@@ -1484,7 +1480,7 @@
                 dw_frq = dw[si] * self.frqs[0][si][mi]
 
                 # Back calculate the R2eff values.
-                self.back_calc[0][si][mi][0] = r2eff_ns_cpmg_2site_expanded(r20=R20[r20_index], pA=pA, dw=dw_frq, k_AB=k_AB, k_BA=k_BA, relax_time=self.relax_times[0][mi], inv_relax_time=self.inv_relax_times[0][mi], tcp=self.tau_cpmg[0][mi], num_points=self.num_disp_points[0][si][mi][0], num_cpmg=self.power[0][mi])
+                r2eff_ns_cpmg_2site_expanded(r20=R20[r20_index], pA=pA, dw=dw_frq, k_AB=k_AB, k_BA=k_BA, relax_time=self.relax_times[0][mi], inv_relax_time=self.inv_relax_times[0][mi], tcp=self.tau_cpmg[0][mi], back_calc=self.back_calc[0][si][mi][0], num_points=self.num_disp_points[0][si][mi][0], num_cpmg=self.power[0][mi])
 
                 # For all missing data points, set the back-calculated value to the measured values so that it has no effect on the chi-squared value.
                 for di in range(self.num_disp_points[0][si][mi][0]):
@@ -1827,7 +1823,7 @@
                 # Loop over the offsets.
                 for oi in range(self.num_offsets[0][si][mi]):
                     # Back calculate the R1rho values.
-                    self.back_calc[0][si][mi][oi] = r1rho_TAP03(r1rho_prime=R20[r20_index], omega=self.chemical_shifts[0][si][mi], offset=self.offset[0][si][mi][oi], pA=pA, pB=pB, dw=dw_frq, kex=kex, R1=self.r1[si, mi], spin_lock_fields=self.spin_lock_omega1[0][mi][oi], spin_lock_fields2=self.spin_lock_omega1_squared[0][mi][oi], num_points=self.num_disp_points[0][si][mi][oi])
+                    r1rho_TAP03(r1rho_prime=R20[r20_index], omega=self.chemical_shifts[0][si][mi], offset=self.offset[0][si][mi][oi], pA=pA, pB=pB, dw=dw_frq, kex=kex, R1=self.r1[si, mi], spin_lock_fields=self.spin_lock_omega1[0][mi][oi], spin_lock_fields2=self.spin_lock_omega1_squared[0][mi][oi], back_calc=self.back_calc[0][si][mi][oi], num_points=self.num_disp_points[0][si][mi][oi])
 
                     # For all missing data points, set the back-calculated value to the measured values so that it has no effect on the chi-squared value.
                     for di in range(self.num_disp_points[0][si][mi][oi]):
@@ -1879,7 +1875,7 @@
                 # Loop over the offsets.
                 for oi in range(self.num_offsets[0][si][mi]):
                     # Back calculate the R1rho values.
-                    self.back_calc[0][si][mi][oi] = r1rho_TP02(r1rho_prime=R20[r20_index], omega=self.chemical_shifts[0][si][mi], offset=self.offset[0][si][mi][oi], pA=pA, pB=pB, dw=dw_frq, kex=kex, R1=self.r1[si, mi], spin_lock_fields=self.spin_lock_omega1[0][mi][oi], spin_lock_fields2=self.spin_lock_omega1_squared[0][mi][oi], num_points=self.num_disp_points[0][si][mi][oi])
+                    r1rho_TP02(r1rho_prime=R20[r20_index], omega=self.chemical_shifts[0][si][mi], offset=self.offset[0][si][mi][oi], pA=pA, pB=pB, dw=dw_frq, kex=kex, R1=self.r1[si, mi], spin_lock_fields=self.spin_lock_omega1[0][mi][oi], spin_lock_fields2=self.spin_lock_omega1_squared[0][mi][oi], back_calc=self.back_calc[0][si][mi][oi], num_points=self.num_disp_points[0][si][mi][oi])
 
                     # For all missing data points, set the back-calculated value to the measured values so that it has no effect on the chi-squared value.
                     for di in range(self.num_disp_points[0][si][mi][oi]):
@@ -1925,7 +1921,7 @@
                 dw_frq = dw[si] * self.frqs[0][si][mi]
 
                 # Back calculate the R2eff values.
-                self.back_calc[0][si][mi][0] = r2eff_TSMFK01(r20a=R20A[r20a_index], dw=dw_frq, k_AB=k_AB, tcp=self.tau_cpmg[0][mi], num_points=self.num_disp_points[0][si][mi][0])
+                r2eff_TSMFK01(r20a=R20A[r20a_index], dw=dw_frq, k_AB=k_AB, tcp=self.tau_cpmg[0][mi], back_calc=self.back_calc[0][si][mi][0], num_points=self.num_disp_points[0][si][mi][0])
 
                 # For all missing data points, set the back-calculated value to the measured values so that it has no effect on the chi-squared value.
                 for di in range(self.num_disp_points[0][si][mi][0]):
