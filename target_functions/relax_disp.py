###############################################################################
#                                                                             #
# Copyright (C) 2013-2014 Edward d'Auvergne                                   #
# Copyright (C) 2009 Sebastien Morin                                          #
# Copyright (C) 2014 Troels E. Linnet                                         #
#                                                                             #
# This file is part of the program relax (http://www.nmr-relax.com).          #
#                                                                             #
# This program is free software: you can redistribute it and/or modify        #
# it under the terms of the GNU General Public License as published by        #
# the Free Software Foundation, either version 3 of the License, or           #
# (at your option) any later version.                                         #
#                                                                             #
# This program is distributed in the hope that it will be useful,             #
# but WITHOUT ANY WARRANTY; without even the implied warranty of              #
# MERCHANTABILITY or FITNESS FOR A PARTICULAR PURPOSE.  See the               #
# GNU General Public License for more details.                                #
#                                                                             #
# You should have received a copy of the GNU General Public License           #
# along with this program.  If not, see <http://www.gnu.org/licenses/>.       #
#                                                                             #
###############################################################################

# Module docstring.
"""Target functions for relaxation dispersion."""

# Python module imports.
from copy import deepcopy
from math import pi
<<<<<<< HEAD
from numpy import add, array, asarray, complex64, dot, float64, int16, max, multiply, ones, sum, tile, zeros
=======
from numpy import add, array, asarray, complex64, dot, float64, int16, max, multiply, ones, sqrt, sum, tile, zeros
>>>>>>> 9300efe9
from numpy.ma import masked_equal

# relax module imports.
from lib.dispersion.b14 import r2eff_B14
from lib.dispersion.cr72 import r2eff_CR72
from lib.dispersion.dpl94 import r1rho_DPL94
from lib.dispersion.it99 import r2eff_IT99
from lib.dispersion.lm63 import r2eff_LM63
from lib.dispersion.lm63_3site import r2eff_LM63_3site
from lib.dispersion.m61 import r1rho_M61
from lib.dispersion.m61b import r1rho_M61b
from lib.dispersion.mp05 import r1rho_MP05
from lib.dispersion.mmq_cr72 import r2eff_mmq_cr72
from lib.dispersion.ns_cpmg_2site_3d import r2eff_ns_cpmg_2site_3D
from lib.dispersion.ns_cpmg_2site_expanded import r2eff_ns_cpmg_2site_expanded
from lib.dispersion.ns_cpmg_2site_star import r2eff_ns_cpmg_2site_star
from lib.dispersion.ns_mmq_3site import r2eff_ns_mmq_3site_mq, r2eff_ns_mmq_3site_sq_dq_zq
from lib.dispersion.ns_mmq_2site import r2eff_ns_mmq_2site_mq, r2eff_ns_mmq_2site_sq_dq_zq
from lib.dispersion.ns_r1rho_2site import ns_r1rho_2site
from lib.dispersion.ns_r1rho_3site import ns_r1rho_3site
from lib.dispersion.ns_matrices import r180x_3d
from lib.dispersion.tp02 import r1rho_TP02
from lib.dispersion.tap03 import r1rho_TAP03
from lib.dispersion.tsmfk01 import r2eff_TSMFK01
from lib.errors import RelaxError
from lib.float import isNaN
from target_functions.chi2 import chi2, chi2_rankN
from specific_analyses.relax_disp.variables import EXP_TYPE_CPMG_DQ, EXP_TYPE_CPMG_MQ, EXP_TYPE_CPMG_PROTON_MQ, EXP_TYPE_CPMG_PROTON_SQ, EXP_TYPE_CPMG_SQ, EXP_TYPE_CPMG_ZQ, EXP_TYPE_R1RHO, MODEL_B14, MODEL_B14_FULL, MODEL_CR72, MODEL_CR72_FULL, MODEL_DPL94, MODEL_IT99, MODEL_LIST_CPMG, MODEL_LIST_CPMG_FULL, MODEL_LIST_FULL, MODEL_LIST_MMQ, MODEL_LIST_MQ_CPMG, MODEL_LIST_R1RHO, MODEL_LIST_R1RHO_FULL, MODEL_LM63, MODEL_LM63_3SITE, MODEL_M61, MODEL_M61B, MODEL_MP05, MODEL_MMQ_CR72, MODEL_NOREX, MODEL_NS_CPMG_2SITE_3D, MODEL_NS_CPMG_2SITE_3D_FULL, MODEL_NS_CPMG_2SITE_EXPANDED, MODEL_NS_CPMG_2SITE_STAR, MODEL_NS_CPMG_2SITE_STAR_FULL, MODEL_NS_MMQ_2SITE, MODEL_NS_MMQ_3SITE, MODEL_NS_MMQ_3SITE_LINEAR, MODEL_NS_R1RHO_2SITE, MODEL_NS_R1RHO_3SITE, MODEL_NS_R1RHO_3SITE_LINEAR, MODEL_TAP03, MODEL_TP02, MODEL_TSMFK01


class Dispersion:
    def __init__(self, model=None, num_params=None, num_spins=None, num_frq=None, exp_types=None, values=None, errors=None, missing=None, frqs=None, frqs_H=None, cpmg_frqs=None, spin_lock_nu1=None, chemical_shifts=None, offset=None, tilt_angles=None, r1=None, relax_times=None, scaling_matrix=None, recalc_tau=True):
        """Relaxation dispersion target functions for optimisation.

        Models
        ======

        The following analytic models are currently supported:

            - 'No Rex':  The model for no chemical exchange relaxation.
            - 'LM63':  The Luz and Meiboom (1963) 2-site fast exchange model.
            - 'LM63 3-site':  The Luz and Meiboom (1963) 3-site fast exchange model.
            - 'CR72':  The reduced Carver and Richards (1972) 2-site model for all time scales with R20A = R20B.
            - 'CR72 full':  The full Carver and Richards (1972) 2-site model for all time scales.
            - 'IT99':  The Ishima and Torchia (1999) 2-site model for all time scales with skewed populations (pA >> pB).
            - 'TSMFK01':  The Tollinger et al. (2001) 2-site very-slow exchange model, range of microsecond to second time scale.
            - 'B14':  The Baldwin (2014) 2-site exact solution model for all time scales with R20A = R20B..
            - 'B14 full':  The Baldwin (2014) 2-site exact solution model for all time scales.
            - 'M61':  The Meiboom (1961) 2-site fast exchange model for R1rho-type experiments.
            - 'DPL94':  The Davis, Perlman and London (1994) 2-site fast exchange model for R1rho-type experiments.
            - 'M61 skew':  The Meiboom (1961) on-resonance 2-site model with skewed populations (pA >> pB) for R1rho-type experiments.
            - 'TP02':  The Trott and Palmer (2002) 2-site exchange model for R1rho-type experiments.
            - 'TAP03':  The Trott, Abergel and Palmer (2003) 2-site exchange model for R1rho-type experiments.
            - 'MP05':  The Miloushev and Palmer (2005) off-resonance 2-site exchange model for R1rho-type experiments.

        The following numerical models are currently supported:

            - 'NS CPMG 2-site 3D':  The reduced numerical solution for the 2-site Bloch-McConnell equations for CPMG data using 3D magnetisation vectors with R20A = R20B.
            - 'NS CPMG 2-site 3D full':  The full numerical solution for the 2-site Bloch-McConnell equations for CPMG data using 3D magnetisation vectors.
            - 'NS CPMG 2-site star':  The reduced numerical solution for the 2-site Bloch-McConnell equations for CPMG data using complex conjugate matrices with R20A = R20B.
            - 'NS CPMG 2-site star full':  The full numerical solution for the 2-site Bloch-McConnell equations for CPMG data using complex conjugate matrices.
            - 'NS CPMG 2-site expanded':  The numerical solution for the 2-site Bloch-McConnell equations for CPMG data expanded using Maple by Nikolai Skrynnikov.
            - 'NS MMQ 2-site':  The numerical solution for the 2-site Bloch-McConnell equations for combined proton-heteronuclear SQ, ZD, DQ, and MQ CPMG data with R20A = R20B.
            - 'NS MMQ 3-site linear':  The numerical solution for the 3-site Bloch-McConnell equations linearised with kAC = kCA = 0 for combined proton-heteronuclear SQ, ZD, DQ, and MQ CPMG data with R20A = R20B = R20C.
            - 'NS MMQ 3-site':  The numerical solution for the 3-site Bloch-McConnell equations for combined proton-heteronuclear SQ, ZD, DQ, and MQ CPMG data with R20A = R20B = R20C.
            - 'NS R1rho 2-site':  The numerical solution for the 2-site Bloch-McConnell equations for R1rho data with R20A = R20B.
            - 'NS R1rho 3-site linear':  The numerical solution for the 3-site Bloch-McConnell equations linearised with kAC = kCA = 0 for R1rho data with R20A = R20B = R20C.
            - 'NS R1rho 3-site':  The numerical solution for the 3-site Bloch-McConnell equations for R1rho data with R20A = R20B = R20C.


        Indices
        =======

        The data structures used in this target function class consist of many different index types.  These are:

            - Ei:  The index for each experiment type.
            - Si:  The index for each spin of the spin cluster.
            - Mi:  The index for each magnetic field strength.
            - Oi:  The index for each spin-lock offset.  In the case of CPMG-type data, this index is always zero.
            - Di:  The index for each dispersion point (either the spin-lock field strength or the nu_CPMG frequency).


        @keyword model:             The relaxation dispersion model to fit.
        @type model:                str
        @keyword num_param:         The number of parameters in the model.
        @type num_param:            int
        @keyword num_spins:         The number of spins in the cluster.
        @type num_spins:            int
        @keyword num_frq:           The number of spectrometer field strengths.
        @type num_frq:              int
        @keyword exp_types:         The list of experiment types.  The dimensions are {Ei}.
        @type exp_types:            list of str
        @keyword values:            The R2eff/R1rho values.  The dimensions are {Ei, Si, Mi, Oi, Di}.
        @type values:               rank-4 list of numpy rank-1 float arrays
        @keyword errors:            The R2eff/R1rho errors.  The dimensions are {Ei, Si, Mi, Oi, Di}.
        @type errors:               rank-4 list of numpy rank-1 float arrays
        @keyword missing:           The data structure indicating missing R2eff/R1rho data.  The dimensions are {Ei, Si, Mi, Oi, Di}.
        @type missing:              rank-4 list of numpy rank-1 int arrays
        @keyword frqs:              The spin Larmor frequencies (in MHz*2pi to speed up the ppm to rad/s conversion).  The dimensions are {Ei, Si, Mi}.
        @type frqs:                 rank-3 list of floats
        @keyword frqs_H:            The proton spin Larmor frequencies for the MMQ-type models (in MHz*2pi to speed up the ppm to rad/s conversion).  The dimensions are {Ei, Si, Mi}.
        @type frqs_H:               rank-3 list of floats
        @keyword cpmg_frqs:         The CPMG frequencies in Hertz.  This will be ignored for R1rho experiments.  The dimensions are {Ei, Mi}.
        @type cpmg_frqs:            rank-2 list of floats
        @keyword spin_lock_nu1:     The spin-lock field strengths in Hertz.  This will be ignored for CPMG experiments.  The dimensions are {Ei, Mi}.
        @type spin_lock_nu1:        rank-2 list of floats
        @keyword chemical_shifts:   The chemical shifts in rad/s.  This is only used for off-resonance R1rho models.  The ppm values are not used to save computation time, therefore they must be converted to rad/s by the calling code.  The dimensions are {Ei, Si, Mi}.
        @type chemical_shifts:      rank-3 list of floats
        @keyword offset:            The structure of spin-lock or hard pulse offsets in rad/s.  This is only currently used for off-resonance R1rho models.  The dimensions are {Ei, Si, Mi, Oi}.
        @type offset:               rank-4 list of floats
        @keyword tilt_angles:       The spin-lock rotating frame tilt angle.  This is only used for off-resonance R1rho models.  The dimensions are {Ei, Si, Mi, Oi, Di}.
        @type tilt_angles:          rank-5 list of floats
        @keyword r1:                The R1 relaxation rates.  This is only used for off-resonance R1rho models.  The dimensions are {Ei, Si, Mi}.
        @type r1:                   rank-3 list of floats
        @keyword relax_times:       The experiment specific fixed time period for relaxation (in seconds).  The dimensions are {Ei, Mi}.
        @type relax_times:          rank-2 list of floats
        @keyword scaling_matrix:    The square and diagonal scaling matrix.
        @type scaling_matrix:       numpy rank-2 float array
        @keyword recalc_tau:        A flag which if True will cause tau_CPMG to be recalculated to remove user input truncation.
        @type recalc_tau:           bool
        """

        # Check the args.
        if model not in MODEL_LIST_FULL:
            raise RelaxError("The model '%s' is unknown." % model)
        if values == None:
            raise RelaxError("No values have been supplied to the target function.")
        if errors == None:
            raise RelaxError("No errors have been supplied to the target function.")
        if missing == None:
            raise RelaxError("No missing data information has been supplied to the target function.")
        if model in [MODEL_DPL94, MODEL_TP02, MODEL_TAP03, MODEL_MP05]:
            if chemical_shifts == None:
                raise RelaxError("Chemical shifts must be supplied for the '%s' R1rho off-resonance dispersion model." % model)
            if r1 == None:
                raise RelaxError("R1 relaxation rates must be supplied for the '%s' R1rho off-resonance dispersion model." % model)

        # Store the arguments.
        self.model = model
        self.num_params = num_params
        self.num_spins = num_spins
        self.num_frq = num_frq
        self.exp_types = exp_types
        self.scaling_matrix = scaling_matrix

        ### Initialise higher order numpy structures.
        # Define the shape of all the numpy arrays.
        # The total numbers of experiments, number of spins, number of magnetic field strength, maximum number of offsets, maximum number of dispersion point.
        self.NE = len(self.exp_types)
        self.NS = self.num_spins
        self.NM = self.num_frq

        # The number of offsets points can vary. We need to find the maximum elements in the numpy array list.
        max_NO = 1
        for ei in range(self.NE):
            for si in range(self.NS):
                for mi in range(self.NM):
                    nr_NO = len(offset[ei][si][mi])
                    if nr_NO > max_NO:
                        max_NO = nr_NO

        # Set the maximum number of offsets.
        self.NO = max_NO

        # The number of dispersion points can vary. We need to find the maximum elements in the numpy array list.
        max_ND = 1
        for ei in range(self.NE):
            for si in range(self.NS):
                for mi in range(self.NM):
                    for oi in range(self.NO):
                        if cpmg_frqs != None and len(cpmg_frqs[ei][mi][oi]):
                            nr_ND = len(cpmg_frqs[ei][mi][oi])
                            if nr_ND > max_ND:
                                max_ND = nr_ND
                        elif spin_lock_nu1 != None and len(spin_lock_nu1[ei][mi][oi]):
                            nr_ND = len(spin_lock_nu1[ei][mi][oi])
                            if nr_ND > max_ND:
                                max_ND = nr_ND

        # Set the maximum number of dispersion points.
        self.NO = max_NO
        self.ND = max_ND

        # Set the shape of the multi dimensional numpy array,
        self.numpy_array_shape = [self.NE, self.NS, self.NM, self.NO, self.ND]

        # Create zero and one numpy structure.
        numpy_array_zeros = zeros(self.numpy_array_shape, float64)
        numpy_array_ones = ones(self.numpy_array_shape, float64)

        # Create special numpy structures.
        self.no_nd_ones = ones([self.NO, self.ND], float64)
        self.nm_no_nd_ones = ones([self.NM, self.NO, self.ND], float64)
        # Structure of r20a and r20b. The full and outer dimensions structures.
        self.r20_struct = deepcopy(numpy_array_zeros)
        self.r20a_struct = deepcopy(numpy_array_zeros)
        self.r20b_struct = deepcopy(numpy_array_zeros)
<<<<<<< HEAD
        # Structure of dw. The full and the outer dimensions structures.
        self.dw_struct = deepcopy(numpy_array_zeros)
        self.dwH_struct = deepcopy(numpy_array_zeros)
=======
        self.r20c_struct = deepcopy(numpy_array_zeros)
        # Structure of dw. The full and the outer dimensions structures.
        self.dw_struct = deepcopy(numpy_array_zeros)
        self.dwH_struct = deepcopy(numpy_array_zeros)
        self.dw_AB_struct = deepcopy(numpy_array_zeros)
        self.dw_AC_struct = deepcopy(numpy_array_zeros)
        self.dwH_AB_struct = deepcopy(numpy_array_zeros)
        self.dwH_AC_struct = deepcopy(numpy_array_zeros)
>>>>>>> 9300efe9
        self.phi_ex_struct = deepcopy(numpy_array_zeros)

        # Structure of values, errors and missing.
        self.values = deepcopy(numpy_array_zeros)
        self.errors = deepcopy(numpy_array_ones)
        self.missing = deepcopy(numpy_array_zeros)
        self.disp_struct = deepcopy(numpy_array_zeros)

        # Create the data structures to fill in.
        self.cpmg_frqs = deepcopy(numpy_array_ones)
        self.frqs = deepcopy(numpy_array_zeros)
        self.frqs_squared = deepcopy(numpy_array_zeros)
        self.frqs_H = deepcopy(numpy_array_zeros)
        self.relax_times = deepcopy(numpy_array_zeros)
        self.inv_relax_times = deepcopy(numpy_array_zeros)
        self.tau_cpmg = deepcopy(numpy_array_zeros)
        self.power = deepcopy(numpy_array_zeros)
        self.r1 = deepcopy(numpy_array_zeros)
        self.spin_lock_omega1 = deepcopy(numpy_array_zeros)
        self.spin_lock_omega1_squared = deepcopy(numpy_array_zeros)
        self.offset = deepcopy(numpy_array_zeros)
        self.chemical_shifts = deepcopy(numpy_array_zeros)
        self.tilt_angles = deepcopy(numpy_array_zeros)
        self.num_offsets = zeros([self.NE, self.NS, self.NM], int16)
        self.num_disp_points = zeros([self.NE, self.NS, self.NM, self.NO], int16)

        # Set flag to tell if there is missing data points.
        self.has_missing = False

        # Fill in data.
        for ei in range(self.NE):
            for si in range(self.NS):
                for mi in range(self.NM):
                    # Fill the frequency.
                    frq = frqs[ei][si][mi]
<<<<<<< HEAD
                    self.frqs[ei][si][mi][:] = frq
                    self.frqs_squared[ei][si][mi][:] = frq**2
                    frq_H = frqs_H[ei][si][mi]
                    self.frqs_H[ei][si][mi][:] = frq_H

                    # Fill the relaxation time.
                    relax_time = relax_times[ei][mi]
                    self.relax_times[ei][si][mi][:] = relax_time

                    # Fill r1.
                    r1_l = r1[si][mi]
                    self.r1[ei][si][mi][:] = r1_l

                    # Fill chemical shift.
                    chemical_shift = chemical_shifts[ei][si][mi]
                    self.chemical_shifts[ei][si][mi][:] = chemical_shift

                    # The inverted relaxation delay.
                    if model in [MODEL_B14, MODEL_B14_FULL, MODEL_MMQ_CR72, MODEL_NS_CPMG_2SITE_3D, MODEL_NS_CPMG_2SITE_3D_FULL, MODEL_NS_CPMG_2SITE_EXPANDED, MODEL_NS_CPMG_2SITE_STAR, MODEL_NS_CPMG_2SITE_STAR_FULL, MODEL_NS_MMQ_2SITE, MODEL_NS_MMQ_3SITE, MODEL_NS_MMQ_3SITE_LINEAR, MODEL_NS_R1RHO_2SITE, MODEL_NS_R1RHO_3SITE, MODEL_NS_R1RHO_3SITE_LINEAR]:
                        self.inv_relax_times[ei][si][mi][:] = 1.0 / relax_time
=======
                    self.frqs[ei, si, mi, :] = frq
                    self.frqs_squared[ei, si, mi, :] = frq**2
                    frq_H = frqs_H[ei][si][mi]
                    self.frqs_H[ei, si, mi, :] = frq_H

                    # Fill the relaxation time.
                    relax_time = relax_times[ei, mi]
                    self.relax_times[ei, si, mi, :] = relax_time

                    # Fill r1.
                    r1_l = r1[si][mi]
                    self.r1[ei, si, mi, :] = r1_l

                    # Fill chemical shift.
                    chemical_shift = chemical_shifts[ei][si][mi]
                    self.chemical_shifts[ei, si, mi, :] = chemical_shift

                    # The inverted relaxation delay.
                    if model in [MODEL_B14, MODEL_B14_FULL, MODEL_MMQ_CR72, MODEL_NS_CPMG_2SITE_3D, MODEL_NS_CPMG_2SITE_3D_FULL, MODEL_NS_CPMG_2SITE_EXPANDED, MODEL_NS_CPMG_2SITE_STAR, MODEL_NS_CPMG_2SITE_STAR_FULL, MODEL_NS_MMQ_2SITE, MODEL_NS_MMQ_3SITE, MODEL_NS_MMQ_3SITE_LINEAR, MODEL_NS_R1RHO_2SITE, MODEL_NS_R1RHO_3SITE, MODEL_NS_R1RHO_3SITE_LINEAR]:
                        self.inv_relax_times[ei, si, mi, :] = 1.0 / relax_time
>>>>>>> 9300efe9

                    # The number of offset data points.
                    if len(offset[ei][si][mi]):
                        self.num_offsets[ei, si, mi] = len(self.offset[ei, si, mi])
                    else:
                        self.num_offsets[ei, si, mi] = 0

                    # Loop over offsets.
                    for oi in range(self.NO):
                        if cpmg_frqs != None and len(cpmg_frqs[ei][mi][oi]):
                            cpmg_frqs_list = cpmg_frqs[ei][mi][oi]
                            num_disp_points = len(cpmg_frqs_list)
<<<<<<< HEAD
                            self.cpmg_frqs[ei][si][mi][oi][:num_disp_points] = cpmg_frqs_list
=======
                            self.cpmg_frqs[ei, si, mi, oi, :num_disp_points] = cpmg_frqs_list
>>>>>>> 9300efe9

                            for di in range(num_disp_points):
                                cpmg_frq = cpmg_frqs[ei][mi][oi][di]
                                # Missing data for an entire field strength.
                                if isNaN(relax_time):
                                    power = 0
                                # Normal value.
                                else:
                                    power = int(round(cpmg_frq * relax_time))
<<<<<<< HEAD
                                self.power[ei][si][mi][oi][di] = power
=======
                                self.power[ei, si, mi, oi, di] = power
>>>>>>> 9300efe9

                                # Recalculate the tau_cpmg times to avoid any user induced truncation in the input files.
                                if recalc_tau:
                                    tau_cpmg = 0.25 * relax_time / power
                                else:
                                    tau_cpmg = 0.25 / frq
<<<<<<< HEAD
                                self.tau_cpmg[ei][si][mi][oi][di] = tau_cpmg
=======
                                self.tau_cpmg[ei, si, mi, oi, di] = tau_cpmg
>>>>>>> 9300efe9

                        elif spin_lock_nu1 != None and len(spin_lock_nu1[ei][mi][oi]):
                            num_disp_points = len( spin_lock_nu1[ei][mi][oi] )
                        else:
                            num_disp_points = 0

<<<<<<< HEAD
                        self.num_disp_points[ei][si][mi][oi] = num_disp_points

                        # Get the values and errors.
                        self.values[ei][si][mi][oi][:num_disp_points] = values[ei][si][mi][oi]
                        self.errors[ei][si][mi][oi][:num_disp_points] = errors[ei][si][mi][oi]
                        self.disp_struct[ei][si][mi][oi][:num_disp_points] = ones(num_disp_points)
=======
                        self.num_disp_points[ei, si, mi, oi] = num_disp_points

                        # Get the values and errors.
                        self.values[ei, si, mi, oi, :num_disp_points] = values[ei][si][mi][oi]
                        self.errors[ei, si, mi, oi, :num_disp_points] = errors[ei][si][mi][oi]
                        self.disp_struct[ei, si, mi, oi, :num_disp_points] = ones(num_disp_points)
>>>>>>> 9300efe9

                        # Loop over dispersion points.
                        for di in range(num_disp_points):
                            if missing[ei][si][mi][oi][di]:
                                self.has_missing = True
<<<<<<< HEAD
                                self.missing[ei][si][mi][oi][di] = 1.0

                            # For R1rho data.
                            if model in MODEL_LIST_R1RHO_FULL and model != MODEL_NOREX:
                                self.disp_struct[ei][si][mi][oi][di] = 1.0
                                # Get the tilt angles.
                                self.tilt_angles[ei][si][mi][oi][di] = tilt_angles[ei][si][mi][oi][di]
                                self.offset[ei][si][mi][oi] = offset[ei][si][mi][oi]
                                ## Convert the spin-lock data to rad.s^-1.
                                self.spin_lock_omega1[ei][si][mi][oi][di] = 2.0 * pi * spin_lock_nu1[ei][mi][oi][di]
                                self.spin_lock_omega1_squared[ei][si][mi][oi][di] = self.spin_lock_omega1[ei][si][mi][oi][di] ** 2
=======
                                self.missing[ei, si, mi, oi, di] = 1.0

                            # For R1rho data.
                            if model in MODEL_LIST_R1RHO_FULL and model != MODEL_NOREX:
                                self.disp_struct[ei, si, mi, oi, di] = 1.0
                                # Get the tilt angles.
                                self.tilt_angles[ei, si, mi, oi, di] = tilt_angles[ei][si][mi][oi][di]
                                self.offset[ei, si, mi, oi] = offset[ei][si][mi][oi]
                                ## Convert the spin-lock data to rad.s^-1.
                                self.spin_lock_omega1[ei, si, mi, oi, di] = 2.0 * pi * spin_lock_nu1[ei][mi][oi][di]
                                self.spin_lock_omega1_squared[ei, si, mi, oi, di] = self.spin_lock_omega1[ei, si, mi, oi, di] ** 2
>>>>>>> 9300efe9

        # Create the structure for holding the back-calculated R2eff values (matching the dimensions of the values structure).
        self.back_calc = deepcopy(self.values)

        # Find the mask to replace back_calc values with measured values, if there is missing data points.
        # This is to make sure, that the chi2 values is not affected by missing values.
        self.mask_replace_blank = masked_equal(self.missing, 1.0)

        # Check the experiment types, simplifying the data structures as needed.
        self.experiment_type_setup()

        # Scaling initialisation.
        self.scaling_flag = False
        if self.scaling_matrix != None:
            self.scaling_flag = True

        # Initialise the post spin parameter indices.
        self.end_index = []

        # The spin and frequency dependent R2 parameters.
        self.end_index.append(self.num_exp * self.num_spins * self.num_frq)
        if model in [MODEL_B14_FULL, MODEL_CR72_FULL, MODEL_NS_CPMG_2SITE_3D_FULL, MODEL_NS_CPMG_2SITE_STAR_FULL]:
            self.end_index.append(2 * self.num_exp * self.num_spins * self.num_frq)

        # The spin and dependent parameters (phi_ex, dw, padw2).
        self.end_index.append(self.end_index[-1] + self.num_spins)
        if model in [MODEL_IT99, MODEL_LM63_3SITE, MODEL_MMQ_CR72, MODEL_NS_MMQ_2SITE]:
            self.end_index.append(self.end_index[-1] + self.num_spins)
        elif model in [MODEL_NS_R1RHO_3SITE, MODEL_NS_R1RHO_3SITE_LINEAR]:
            self.end_index.append(self.end_index[-1] + self.num_spins)
            self.end_index.append(self.end_index[-1] + self.num_spins)
        elif model in [MODEL_NS_MMQ_3SITE, MODEL_NS_MMQ_3SITE_LINEAR]:
            self.end_index.append(self.end_index[-1] + self.num_spins)
            self.end_index.append(self.end_index[-1] + self.num_spins)
            self.end_index.append(self.end_index[-1] + self.num_spins)

        # Set up the matrices for the numerical solutions.
        if model in [MODEL_NS_CPMG_2SITE_STAR, MODEL_NS_CPMG_2SITE_STAR_FULL]:
            # The matrix that contains only the R2 relaxation terms ("Redfield relaxation", i.e. non-exchange broadening).
            self.Rr = zeros((2, 2), complex64)

            # The matrix that contains the exchange terms between the two states A and B.
            self.Rex = zeros((2, 2), complex64)

            # The matrix that contains the chemical shift evolution.  It works here only with X magnetization, and the complex notation allows to evolve in the transverse plane (x, y).
            self.RCS = zeros((2, 2), complex64)

            # The matrix that contains all the contributions to the evolution, i.e. relaxation, exchange and chemical shift evolution.
            self.R = zeros((2, 2), complex64)

        # Pi-pulse propagators.
        if model in [MODEL_NS_CPMG_2SITE_3D, MODEL_NS_CPMG_2SITE_3D_FULL]:
            self.r180x = r180x_3d()

        # This is a vector that contains the initial magnetizations corresponding to the A and B state transverse magnetizations.
        if model in [MODEL_NS_CPMG_2SITE_STAR, MODEL_NS_CPMG_2SITE_STAR_FULL, MODEL_NS_MMQ_2SITE]:
            self.M0 = zeros(2, float64)
        if model in [MODEL_NS_MMQ_3SITE, MODEL_NS_MMQ_3SITE_LINEAR]:
            self.M0 = zeros(3, float64)
        if model in [MODEL_NS_CPMG_2SITE_3D, MODEL_NS_CPMG_2SITE_3D_FULL]:
            self.M0 = zeros(7, float64)
            self.M0[0] = 0.5
        if model in [MODEL_NS_R1RHO_2SITE]:
            self.M0 = zeros(6, float64)
        if model in [MODEL_NS_R1RHO_3SITE, MODEL_NS_R1RHO_3SITE_LINEAR]:
            self.M0 = zeros(9, float64)

        # Special storage matrices for the multi-quantum CPMG N-site numerical models.
        if model == MODEL_NS_MMQ_2SITE:
            self.m1 = zeros((2, 2), complex64)
            self.m2 = zeros((2, 2), complex64)
        elif model in [MODEL_NS_MMQ_3SITE, MODEL_NS_MMQ_3SITE_LINEAR]:
            self.m1 = zeros((3, 3), complex64)
            self.m2 = zeros((3, 3), complex64)
        elif model == MODEL_NS_R1RHO_2SITE:
            self.matrix = zeros((6, 6), float64)
        elif model in [MODEL_NS_R1RHO_3SITE, MODEL_NS_R1RHO_3SITE_LINEAR]:
            self.matrix = zeros((9, 9), float64)

        # Set up the model.
        if model == MODEL_NOREX:
            self.func = self.func_NOREX
        if model == MODEL_LM63:
            self.func = self.func_LM63
        if model == MODEL_LM63_3SITE:
            self.func = self.func_LM63_3site
        if model == MODEL_CR72_FULL:
            self.func = self.func_CR72_full
        if model == MODEL_CR72:
            self.func = self.func_CR72
        if model == MODEL_IT99:
            self.func = self.func_IT99
        if model == MODEL_TSMFK01:
            self.func = self.func_TSMFK01
        if model == MODEL_B14:
            self.func = self.func_B14
        if model == MODEL_B14_FULL:
            self.func = self.func_B14_full
        if model == MODEL_NS_CPMG_2SITE_3D_FULL:
            self.func = self.func_ns_cpmg_2site_3D_full
        if model == MODEL_NS_CPMG_2SITE_3D:
            self.func = self.func_ns_cpmg_2site_3D
        if model == MODEL_NS_CPMG_2SITE_EXPANDED:
            self.func = self.func_ns_cpmg_2site_expanded
        if model == MODEL_NS_CPMG_2SITE_STAR_FULL:
            self.func = self.func_ns_cpmg_2site_star_full
        if model == MODEL_NS_CPMG_2SITE_STAR:
            self.func = self.func_ns_cpmg_2site_star
        if model == MODEL_M61:
            self.func = self.func_M61
        if model == MODEL_M61B:
            self.func = self.func_M61b
        if model == MODEL_DPL94:
            self.func = self.func_DPL94
        if model == MODEL_TP02:
            self.func = self.func_TP02
        if model == MODEL_TAP03:
            self.func = self.func_TAP03
        if model == MODEL_MP05:
            self.func = self.func_MP05
        if model == MODEL_NS_R1RHO_2SITE:
            self.func = self.func_ns_r1rho_2site
        if model == MODEL_NS_R1RHO_3SITE:
            self.func = self.func_ns_r1rho_3site
        if model == MODEL_NS_R1RHO_3SITE_LINEAR:
            self.func = self.func_ns_r1rho_3site_linear
        if model == MODEL_MMQ_CR72:
            self.func = self.func_mmq_CR72
        if model == MODEL_NS_MMQ_2SITE:
            self.func = self.func_ns_mmq_2site
        if model == MODEL_NS_MMQ_3SITE:
            self.func = self.func_ns_mmq_3site
        if model == MODEL_NS_MMQ_3SITE_LINEAR:
            self.func = self.func_ns_mmq_3site_linear


    def calc_B14_chi2(self, R20A=None, R20B=None, dw=None, pA=None, kex=None):
        """Calculate the chi-squared value of the Baldwin (2014) 2-site exact solution model for all time scales.


        @keyword R20A:  The R2 value for state A in the absence of exchange.
        @type R20A:     list of float
        @keyword R20B:  The R2 value for state B in the absence of exchange.
        @type R20B:     list of float
        @keyword dw:    The chemical shift differences in ppm for each spin.
        @type dw:       list of float
        @keyword pA:    The population of state A.
        @type pA:       float
        @keyword kex:   The rate of exchange.
        @type kex:      float
        @return:        The chi-squared value.
        @rtype:         float
        """

        # Convert dw from ppm to rad/s. Use the out argument, to pass directly to structure.
        multiply( multiply.outer( dw.reshape(1, self.NS), self.nm_no_nd_ones ), self.frqs, out=self.dw_struct )

        # Reshape R20A and R20B to per experiment, spin and frequency.
        self.r20a_struct[:] = multiply.outer( R20A.reshape(self.NE, self.NS, self.NM), self.no_nd_ones )
        self.r20b_struct[:] = multiply.outer( R20B.reshape(self.NE, self.NS, self.NM), self.no_nd_ones )
<<<<<<< HEAD

        # Back calculate the R2eff values.
        r2eff_B14(r20a=self.r20a_struct, r20b=self.r20b_struct, pA=pA, dw=self.dw_struct, dw_orig=dw, kex=kex, ncyc=self.power, inv_tcpmg=self.inv_relax_times, tcp=self.tau_cpmg, back_calc=self.back_calc)

        # Clean the data for all values, which is left over at the end of arrays.
        self.back_calc = self.back_calc*self.disp_struct

=======

        # Back calculate the R2eff values.
        r2eff_B14(r20a=self.r20a_struct, r20b=self.r20b_struct, pA=pA, dw=self.dw_struct, dw_orig=dw, kex=kex, ncyc=self.power, inv_tcpmg=self.inv_relax_times, tcp=self.tau_cpmg, back_calc=self.back_calc)

        # Clean the data for all values, which is left over at the end of arrays.
        self.back_calc = self.back_calc*self.disp_struct

>>>>>>> 9300efe9
        ## For all missing data points, set the back-calculated value to the measured values so that it has no effect on the chi-squared value.
        if self.has_missing:
            # Replace with values.
            self.back_calc[self.mask_replace_blank.mask] = self.values[self.mask_replace_blank.mask]

        # Return the total chi-squared value.
        return chi2_rankN(self.values, self.back_calc, self.errors)


    def calc_CR72_chi2(self, R20A=None, R20B=None, dw=None, pA=None, kex=None):
        """Calculate the chi-squared value of the Carver and Richards (1972) 2-site exchange model on all time scales.

        @keyword R20A:  The R2 value for state A in the absence of exchange.
        @type R20A:     list of float
        @keyword R20B:  The R2 value for state B in the absence of exchange.
        @type R20B:     list of float
        @keyword dw:    The chemical shift differences in ppm for each spin.
        @type dw:       list of float
        @keyword pA:    The population of state A.
        @type pA:       float
        @keyword kex:   The rate of exchange.
        @type kex:      float
        @return:        The chi-squared value.
        @rtype:         float
        """

        # Convert dw from ppm to rad/s. Use the out argument, to pass directly to structure.
        multiply( multiply.outer( dw.reshape(1, self.NS), self.nm_no_nd_ones ), self.frqs, out=self.dw_struct )

        # Reshape R20A and R20B to per experiment, spin and frequency.
        self.r20a_struct[:] = multiply.outer( R20A.reshape(self.NE, self.NS, self.NM), self.no_nd_ones )
        self.r20b_struct[:] = multiply.outer( R20B.reshape(self.NE, self.NS, self.NM), self.no_nd_ones )

        ## Back calculate the R2eff values.
        r2eff_CR72(r20a=self.r20a_struct, r20a_orig=R20A, r20b=self.r20b_struct, r20b_orig=R20B, pA=pA, dw=self.dw_struct, dw_orig=dw, kex=kex, cpmg_frqs=self.cpmg_frqs, back_calc=self.back_calc)

        # Clean the data for all values, which is left over at the end of arrays.
        self.back_calc = self.back_calc*self.disp_struct

        ## For all missing data points, set the back-calculated value to the measured values so that it has no effect on the chi-squared value.
        if self.has_missing:
            # Replace with values.
            self.back_calc[self.mask_replace_blank.mask] = self.values[self.mask_replace_blank.mask]

        ## Calculate the chi-squared statistic.
        return chi2_rankN(self.values, self.back_calc, self.errors)


    def calc_ns_cpmg_2site_3D_chi2(self, R20A=None, R20B=None, dw=None, pA=None, kex=None):
        """Calculate the chi-squared value of the 'NS CPMG 2-site' models.

        @keyword R20A:  The R2 value for state A in the absence of exchange.
        @type R20A:     list of float
        @keyword R20B:  The R2 value for state B in the absence of exchange.
        @type R20B:     list of float
        @keyword dw:    The chemical shift differences in ppm for each spin.
        @type dw:       list of float
        @keyword pA:    The population of state A.
        @type pA:       float
        @keyword kex:   The rate of exchange.
        @type kex:      float
        @return:        The chi-squared value.
        @rtype:         float
        """

        # Convert dw from ppm to rad/s. Use the out argument, to pass directly to structure.
        multiply( multiply.outer( dw.reshape(1, self.NS), self.nm_no_nd_ones ), self.frqs, out=self.dw_struct )
<<<<<<< HEAD

        # Reshape R20A and R20B to per experiment, spin and frequency.
        self.r20a_struct[:] = multiply.outer( R20A.reshape(self.NE, self.NS, self.NM), self.no_nd_ones )
        self.r20b_struct[:] = multiply.outer( R20B.reshape(self.NE, self.NS, self.NM), self.no_nd_ones )

        # Back calculate the R2eff values.
        r2eff_ns_cpmg_2site_3D(r180x=self.r180x, M0=self.M0, r20a=self.r20a_struct, r20b=self.r20b_struct, pA=pA, dw=self.dw_struct, dw_orig=dw, kex=kex, inv_tcpmg=self.inv_relax_times, tcp=self.tau_cpmg, back_calc=self.back_calc, num_points=self.num_disp_points, power=self.power)

        # Clean the data for all values, which is left over at the end of arrays.
        self.back_calc = self.back_calc*self.disp_struct

        ## For all missing data points, set the back-calculated value to the measured values so that it has no effect on the chi-squared value.
        if self.has_missing:
            # Replace with values.
            self.back_calc[self.mask_replace_blank.mask] = self.values[self.mask_replace_blank.mask]

=======

        # Reshape R20A and R20B to per experiment, spin and frequency.
        self.r20a_struct[:] = multiply.outer( R20A.reshape(self.NE, self.NS, self.NM), self.no_nd_ones )
        self.r20b_struct[:] = multiply.outer( R20B.reshape(self.NE, self.NS, self.NM), self.no_nd_ones )

        # Back calculate the R2eff values.
        r2eff_ns_cpmg_2site_3D(r180x=self.r180x, M0=self.M0, r20a=self.r20a_struct, r20b=self.r20b_struct, pA=pA, dw=self.dw_struct, dw_orig=dw, kex=kex, inv_tcpmg=self.inv_relax_times, tcp=self.tau_cpmg, back_calc=self.back_calc, num_points=self.num_disp_points, power=self.power)

        # Clean the data for all values, which is left over at the end of arrays.
        self.back_calc = self.back_calc*self.disp_struct

        ## For all missing data points, set the back-calculated value to the measured values so that it has no effect on the chi-squared value.
        if self.has_missing:
            # Replace with values.
            self.back_calc[self.mask_replace_blank.mask] = self.values[self.mask_replace_blank.mask]

>>>>>>> 9300efe9
        ## Calculate the chi-squared statistic.
        return chi2_rankN(self.values, self.back_calc, self.errors)


    def calc_ns_cpmg_2site_star_chi2(self, R20A=None, R20B=None, dw=None, pA=None, kex=None):
        """Calculate the chi-squared value of the 'NS CPMG 2-site star' models.

        @keyword R20A:  The R2 value for state A in the absence of exchange.
        @type R20A:     list of float
        @keyword R20B:  The R2 value for state B in the absence of exchange.
        @type R20B:     list of float
        @keyword dw:    The chemical shift differences in ppm for each spin.
        @type dw:       list of float
        @keyword pA:    The population of state A.
        @type pA:       float
        @keyword kex:   The rate of exchange.
        @type kex:      float
        @return:        The chi-squared value.
        @rtype:         float
        """

        # Convert dw from ppm to rad/s. Use the out argument, to pass directly to structure.
        multiply( multiply.outer( dw.reshape(1, self.NS), self.nm_no_nd_ones ), self.frqs, out=self.dw_struct )

        # Reshape R20A and R20B to per experiment, spin and frequency.
        self.r20a_struct[:] = multiply.outer( R20A.reshape(self.NE, self.NS, self.NM), self.no_nd_ones )
        self.r20b_struct[:] = multiply.outer( R20B.reshape(self.NE, self.NS, self.NM), self.no_nd_ones )

        # Back calculate the R2eff values.
        r2eff_ns_cpmg_2site_star(Rr=self.Rr, Rex=self.Rex, RCS=self.RCS, R=self.R, M0=self.M0, r20a=self.r20a_struct, r20b=self.r20b_struct, pA=pA, dw=self.dw_struct, dw_orig=dw, kex=kex, inv_tcpmg=self.inv_relax_times, tcp=self.tau_cpmg, back_calc=self.back_calc, num_points=self.num_disp_points, power=self.power)

        # Clean the data for all values, which is left over at the end of arrays.
        self.back_calc = self.back_calc*self.disp_struct
<<<<<<< HEAD

        ## For all missing data points, set the back-calculated value to the measured values so that it has no effect on the chi-squared value.
        if self.has_missing:
            # Replace with values.
            self.back_calc[self.mask_replace_blank.mask] = self.values[self.mask_replace_blank.mask]

=======

        ## For all missing data points, set the back-calculated value to the measured values so that it has no effect on the chi-squared value.
        if self.has_missing:
            # Replace with values.
            self.back_calc[self.mask_replace_blank.mask] = self.values[self.mask_replace_blank.mask]

>>>>>>> 9300efe9
        ## Calculate the chi-squared statistic.
        return chi2_rankN(self.values, self.back_calc, self.errors)


    def calc_ns_mmq_3site_chi2(self, R20A=None, R20B=None, R20C=None, dw_AB=None, dw_BC=None, dwH_AB=None, dwH_BC=None, pA=None, pB=None, kex_AB=None, kex_BC=None, kex_AC=None):
        """Calculate the chi-squared value for the 'NS MMQ 3-site' models.

        @keyword R20A:      The R2 value for state A in the absence of exchange.
        @type R20A:         list of float
        @keyword R20B:      The R2 value for state B in the absence of exchange.
        @type R20B:         list of float
        @keyword R20C:      The R2 value for state C in the absence of exchange.
        @type R20C:         list of float
        @keyword dw_AB:     The chemical exchange difference between states A and B in rad/s.
        @type dw_AB:        float
        @keyword dw_BC:     The chemical exchange difference between states B and C in rad/s.
        @type dw_BC:        float
        @keyword dwH_AB:    The proton chemical exchange difference between states A and B in rad/s.
        @type dwH_AB:       float
        @keyword dwH_BC:    The proton chemical exchange difference between states B and C in rad/s.
        @type dwH_BC:       float
        @keyword pA:        The population of state A.
        @type pA:           float
        @keyword kex_AB:    The rate of exchange between states A and B.
        @type kex_AB:       float
        @keyword kex_BC:    The rate of exchange between states B and C.
        @type kex_BC:       float
        @keyword kex_AC:    The rate of exchange between states A and C.
        @type kex_AC:       float
        @return:            The chi-squared value.
        @rtype:             float
        """

        # Once off parameter conversions.
        pC = 1.0 - pA - pB
        pA_pB = pA + pB
        pA_pC = pA + pC
        pB_pC = pB + pC
        k_BA = pA * kex_AB / pA_pB
        k_AB = pB * kex_AB / pA_pB
        k_CB = pB * kex_BC / pB_pC
        k_BC = pC * kex_BC / pB_pC
        k_CA = pA * kex_AC / pA_pC
        k_AC = pC * kex_AC / pA_pC
        dw_AC = dw_AB + dw_BC
        dwH_AC = dwH_AB + dwH_BC

        # This is a vector that contains the initial magnetizations corresponding to the A and B state transverse magnetizations.
        self.M0[0] = pA
        self.M0[1] = pB
        self.M0[2] = pC

        # Convert dw from ppm to rad/s. Use the out argument, to pass directly to structure.
        multiply( multiply.outer( dw_AB.reshape(1, self.NS), self.nm_no_nd_ones ), self.frqs, out=self.dw_AB_struct )
        multiply( multiply.outer( dw_AC.reshape(1, self.NS), self.nm_no_nd_ones ), self.frqs, out=self.dw_AC_struct )
        multiply( multiply.outer( dwH_AB.reshape(1, self.NS), self.nm_no_nd_ones ), self.frqs_H, out=self.dwH_AB_struct )
        multiply( multiply.outer( dwH_AC.reshape(1, self.NS), self.nm_no_nd_ones ), self.frqs_H, out=self.dwH_AC_struct )

        # Reshape R20A and R20B to per experiment, spin and frequency.
        self.r20a_struct[:] = multiply.outer( R20A.reshape(self.NE, self.NS, self.NM), self.no_nd_ones )
        self.r20b_struct[:] = multiply.outer( R20B.reshape(self.NE, self.NS, self.NM), self.no_nd_ones )
        self.r20c_struct[:] = multiply.outer( R20C.reshape(self.NE, self.NS, self.NM), self.no_nd_ones )

        # Loop over the experiment types.
        for ei in range(self.num_exp):
<<<<<<< HEAD
            # Loop over the spins.
            for si in range(self.num_spins):
                # Loop over the spectrometer frequencies.
                for mi in range(self.num_frq):
                    # The R20 index.
                    r20_index = mi + ei*self.num_frq + si*self.num_frq*self.num_exp

                    # Convert dw from ppm to rad/s.
                    dw_AB_frq = dw_AB[si] * self.frqs[ei][si][mi][0][0]
                    dw_AC_frq = dw_AC[si] * self.frqs[ei][si][mi][0][0]
                    dwH_AB_frq = dwH_AB[si] * self.frqs_H[ei][si][mi][0][0]
                    dwH_AC_frq = dwH_AC[si] * self.frqs_H[ei][si][mi][0][0]

                    # Alias the dw frequency combinations.
                    aliased_dwH_AB = 0.0
                    aliased_dwH_AC = 0.0
                    if self.exp_types[ei] == EXP_TYPE_CPMG_SQ:
                        aliased_dw_AB = dw_AB_frq
                        aliased_dw_AC = dw_AC_frq
                    elif self.exp_types[ei] == EXP_TYPE_CPMG_PROTON_SQ:
                        aliased_dw_AB = dwH_AB_frq
                        aliased_dw_AC = dwH_AC_frq
                    elif self.exp_types[ei] == EXP_TYPE_CPMG_DQ:
                        aliased_dw_AB = dw_AB_frq + dwH_AB_frq
                        aliased_dw_AC = dw_AC_frq + dwH_AC_frq
                    elif self.exp_types[ei] == EXP_TYPE_CPMG_ZQ:
                        aliased_dw_AB = dw_AB_frq - dwH_AB_frq
                        aliased_dw_AC = dw_AC_frq - dwH_AC_frq
                    elif self.exp_types[ei] == EXP_TYPE_CPMG_MQ:
                        aliased_dw_AB = dw_AB_frq
                        aliased_dw_AC = dw_AC_frq
                        aliased_dwH_AB = dwH_AB_frq
                        aliased_dwH_AC = dwH_AC_frq
                    elif self.exp_types[ei] == EXP_TYPE_CPMG_PROTON_MQ:
                        aliased_dw_AB = dwH_AB_frq
                        aliased_dw_AC = dwH_AC_frq
                        aliased_dwH_AB = dw_AB_frq
                        aliased_dwH_AC = dw_AC_frq

                    # Back calculate the R2eff values for each experiment type.
                    self.r2eff_ns_mmq[ei](M0=self.M0, m1=self.m1, m2=self.m2, R20A=R20A[r20_index], R20B=R20B[r20_index], R20C=R20C[r20_index], pA=pA, pB=pB, pC=pC, dw_AB=aliased_dw_AB, dw_AC=aliased_dw_AC, dwH_AB=aliased_dwH_AB, dwH_AC=aliased_dwH_AC, k_AB=k_AB, k_BA=k_BA, k_BC=k_BC, k_CB=k_CB, k_AC=k_AC, k_CA=k_CA, inv_tcpmg=self.inv_relax_times[ei][si][mi][0], tcp=self.tau_cpmg[ei][si][mi][0], back_calc=self.back_calc[ei][si][mi][0], num_points=self.num_disp_points[ei][si][mi][0], power=self.power[ei][si][mi][0])

                    # For all missing data points, set the back-calculated value to the measured values so that it has no effect on the chi-squared value.
                    for di in range(self.num_disp_points[ei][si][mi][0]):
                        if self.missing[ei][si][mi][0][di]:
                            self.back_calc[ei][si][mi][0][di] = self.values[ei][si][mi][0][di]

                    # Calculate and return the chi-squared value.
                    chi2_sum += chi2(self.values[ei][si][mi][0], self.back_calc[ei][si][mi][0], self.errors[ei][si][mi][0])
=======

            r20a = self.r20a_struct[ei]
            r20b = self.r20b_struct[ei]
            r20c = self.r20b_struct[ei]
            dw_AB_frq = self.dw_AB_struct[ei]
            dw_AC_frq = self.dw_AC_struct[ei]
            dwH_AB_frq = self.dwH_AB_struct[ei]
            dwH_AC_frq = self.dwH_AC_struct[ei]

            # Alias the dw frequency combinations.
            aliased_dwH_AB = 0.0 * self.dwH_AB_struct[ei]
            aliased_dwH_AC = 0.0 * self.dwH_AC_struct[ei]
            if self.exp_types[ei] == EXP_TYPE_CPMG_SQ:
                aliased_dw_AB = dw_AB_frq
                aliased_dw_AC = dw_AC_frq
            elif self.exp_types[ei] == EXP_TYPE_CPMG_PROTON_SQ:
                aliased_dw_AB = dwH_AB_frq
                aliased_dw_AC = dwH_AC_frq
            elif self.exp_types[ei] == EXP_TYPE_CPMG_DQ:
                aliased_dw_AB = dw_AB_frq + dwH_AB_frq
                aliased_dw_AC = dw_AC_frq + dwH_AC_frq
            elif self.exp_types[ei] == EXP_TYPE_CPMG_ZQ:
                aliased_dw_AB = dw_AB_frq - dwH_AB_frq
                aliased_dw_AC = dw_AC_frq - dwH_AC_frq
            elif self.exp_types[ei] == EXP_TYPE_CPMG_MQ:
                aliased_dw_AB = dw_AB_frq
                aliased_dw_AC = dw_AC_frq
                aliased_dwH_AB = dwH_AB_frq
                aliased_dwH_AC = dwH_AC_frq
            elif self.exp_types[ei] == EXP_TYPE_CPMG_PROTON_MQ:
                aliased_dw_AB = dwH_AB_frq
                aliased_dw_AC = dwH_AC_frq
                aliased_dwH_AB = dw_AB_frq
                aliased_dwH_AC = dw_AC_frq

            # Back calculate the R2eff values for each experiment type.
            self.r2eff_ns_mmq[ei](M0=self.M0, m1=self.m1, m2=self.m2, R20A=r20a, R20B=r20b, R20C=r20c, pA=pA, pB=pB, pC=pC, dw_AB=aliased_dw_AB, dw_AC=aliased_dw_AC, dwH_AB=aliased_dwH_AB, dwH_AC=aliased_dwH_AC, k_AB=k_AB, k_BA=k_BA, k_BC=k_BC, k_CB=k_CB, k_AC=k_AC, k_CA=k_CA, inv_tcpmg=self.inv_relax_times[ei], tcp=self.tau_cpmg[ei], back_calc=self.back_calc[ei], num_points=self.num_disp_points[ei], power=self.power[ei])

        # Clean the data for all values, which is left over at the end of arrays.
        self.back_calc = self.back_calc*self.disp_struct

        ## For all missing data points, set the back-calculated value to the measured values so that it has no effect on the chi-squared value.
        if self.has_missing:
            # Replace with values.
            self.back_calc[self.mask_replace_blank.mask] = self.values[self.mask_replace_blank.mask]
>>>>>>> 9300efe9

        # Return the total chi-squared value.
        return chi2_rankN(self.values, self.back_calc, self.errors)


    def calc_ns_r1rho_3site_chi2(self, r1rho_prime=None, dw_AB=None, dw_BC=None, pA=None, pB=None, kex_AB=None, kex_BC=None, kex_AC=None):
        """Calculate the chi-squared value for the 'NS MMQ 3-site' models.

        @keyword r1rho_prime:   The R1rho value for all states in the absence of exchange.
        @type r1rho_prime:      list of float
        @keyword dw_AB:         The chemical exchange difference between states A and B in rad/s.
        @type dw_AB:            float
        @keyword dw_BC:         The chemical exchange difference between states B and C in rad/s.
        @type dw_BC:            float
        @keyword pA:            The population of state A.
        @type pA:               float
        @keyword kex_AB:        The rate of exchange between states A and B.
        @type kex_AB:           float
        @keyword kex_BC:        The rate of exchange between states B and C.
        @type kex_BC:           float
        @keyword kex_AC:        The rate of exchange between states A and C.
        @type kex_AC:           float
        @return:                The chi-squared value.
        @rtype:                 float
        """

        # Once off parameter conversions.
        pC = 1.0 - pA - pB
        pA_pB = pA + pB
        pA_pC = pA + pC
        pB_pC = pB + pC
        k_BA = pA * kex_AB / pA_pB
        k_AB = pB * kex_AB / pA_pB
        k_CB = pB * kex_BC / pB_pC
        k_BC = pC * kex_BC / pB_pC
        k_CA = pA * kex_AC / pA_pC
        k_AC = pC * kex_AC / pA_pC
        dw_AC = dw_AB + dw_BC

        # Initialise.
        chi2_sum = 0.0

        # Loop over the spins.
        for si in range(self.num_spins):
            # Loop over the spectrometer frequencies.
            for mi in range(self.num_frq):
                # The R20 index.
                r20_index = mi + si*self.num_frq

                # Convert dw from ppm to rad/s.
<<<<<<< HEAD
                dw_AB_frq = dw_AB[si] * self.frqs[0][si][mi][0][0]
                dw_AC_frq = dw_AC[si] * self.frqs[0][si][mi][0][0]
=======
                dw_AB_frq = dw_AB[si] * self.frqs[0, si, mi, 0, 0]
                dw_AC_frq = dw_AC[si] * self.frqs[0, si, mi, 0, 0]
>>>>>>> 9300efe9

                # Loop over the offsets.
                for oi in range(self.num_offsets[0, si, mi]):
                    # Back calculate the R2eff values for each experiment type.
<<<<<<< HEAD
                    ns_r1rho_3site(M0=self.M0, matrix=self.matrix, r1rho_prime=r1rho_prime[r20_index], omega=self.chemical_shifts[0][si][mi][oi][0], offset=self.offset[0][si][mi][oi][0], r1=self.r1[0][si][mi][oi][0], pA=pA, pB=pB, pC=pC, dw_AB=dw_AB_frq, dw_AC=dw_AC_frq, k_AB=k_AB, k_BA=k_BA, k_BC=k_BC, k_CB=k_CB, k_AC=k_AC, k_CA=k_CA, spin_lock_fields=self.spin_lock_omega1[0][si][mi][oi], relax_time=self.relax_times[0][si][mi][oi], inv_relax_time=self.inv_relax_times[0][si][mi][oi], back_calc=self.back_calc[0][si][mi][oi], num_points=self.num_disp_points[0][si][mi][oi])
=======
                    ns_r1rho_3site(M0=self.M0, matrix=self.matrix, r1rho_prime=r1rho_prime[r20_index], omega=self.chemical_shifts[0, si, mi, oi, 0], offset=self.offset[0, si, mi, oi, 0], r1=self.r1[0, si, mi, oi, 0], pA=pA, pB=pB, pC=pC, dw_AB=dw_AB_frq, dw_AC=dw_AC_frq, k_AB=k_AB, k_BA=k_BA, k_BC=k_BC, k_CB=k_CB, k_AC=k_AC, k_CA=k_CA, spin_lock_fields=self.spin_lock_omega1[0, si, mi, oi], relax_time=self.relax_times[0, si, mi, oi], inv_relax_time=self.inv_relax_times[0, si, mi, oi], back_calc=self.back_calc[0, si, mi, oi], num_points=self.num_disp_points[0, si, mi, oi])
>>>>>>> 9300efe9

                    # For all missing data points, set the back-calculated value to the measured values so that it has no effect on the chi-squared value.
                    for di in range(self.num_disp_points[0, si, mi, oi]):
                        if self.missing[0, si, mi, oi, di]:
                            self.back_calc[0, si, mi, oi, di] = self.values[0, si, mi, oi, di]

                    # Calculate and return the chi-squared value.
                    chi2_sum += chi2(self.values[0, si, mi, oi], self.back_calc[0, si, mi, oi], self.errors[0, si, mi, oi])

        # Return the total chi-squared value.
        return chi2_sum


    def experiment_type_setup(self):
        """Check the experiment types and simplify data structures.

        For the single experiment type models, the first dimension of the values, errors, and missing data structures will be removed to simplify the target functions.
        """

        # The number of experiments.
        self.num_exp = len(self.exp_types)

        # The MMQ combined data type models.
        if self.model in MODEL_LIST_MMQ:
            # Alias the r2eff functions.
            self.r2eff_ns_mmq = []

            # Loop over the experiment types.
            for ei in range(self.num_exp):
                # SQ, DQ and ZQ data types.
                if self.exp_types[ei] in [EXP_TYPE_CPMG_SQ, EXP_TYPE_CPMG_PROTON_SQ, EXP_TYPE_CPMG_DQ, EXP_TYPE_CPMG_ZQ]:
                    if self.model == MODEL_NS_MMQ_2SITE:
                        self.r2eff_ns_mmq.append(r2eff_ns_mmq_2site_sq_dq_zq)
                    else:
                        self.r2eff_ns_mmq.append(r2eff_ns_mmq_3site_sq_dq_zq)

                # MQ data types.
                elif self.exp_types[ei] in [EXP_TYPE_CPMG_MQ, EXP_TYPE_CPMG_PROTON_MQ]:
                    if self.model == MODEL_NS_MMQ_2SITE:
                        self.r2eff_ns_mmq.append(r2eff_ns_mmq_2site_mq)
                    else:
                        self.r2eff_ns_mmq.append(r2eff_ns_mmq_3site_mq)

        # The single data type models.
        else:
            # Check that the data is correct.
            if self.model != MODEL_NOREX and self.model in MODEL_LIST_CPMG and self.exp_types[0] != EXP_TYPE_CPMG_SQ:
                raise RelaxError("The '%s' CPMG model is not compatible with the '%s' experiment type." % (self.model, self.exp_types[0]))
            if self.model != MODEL_NOREX and self.model in MODEL_LIST_R1RHO and self.exp_types[0] != EXP_TYPE_R1RHO:
                raise RelaxError("The '%s' R1rho model is not compatible with the '%s' experiment type." % (self.model, self.exp_types[0]))
            if self.model != MODEL_NOREX and self.model in MODEL_LIST_MQ_CPMG and self.exp_types[0] != EXP_TYPE_CPMG_MQ:
                raise RelaxError("The '%s' CPMG model is not compatible with the '%s' experiment type." % (self.model, self.exp_types[0]))


    def func_B14(self, params):
        """Target function for the Baldwin (2014) 2-site exact solution model for all time scales, whereby the simplification R20A = R20B is assumed.

        This assumes that pA > pB, and hence this must be implemented as a constraint.


        @param params:  The vector of parameter values.
        @type params:   numpy rank-1 float array
        @return:        The chi-squared value.
        @rtype:         float
        """

        # Scaling.
        if self.scaling_flag:
            params = dot(params, self.scaling_matrix)

        # Unpack the parameter values.
        R20 = params[:self.end_index[0]]
        dw = params[self.end_index[0]:self.end_index[1]]
        pA = params[self.end_index[1]]
        kex = params[self.end_index[1]+1]

        # Calculate and return the chi-squared value.
        return self.calc_B14_chi2(R20A=R20, R20B=R20, dw=dw, pA=pA, kex=kex)


    def func_B14_full(self, params):
        """Target function for the Baldwin (2014) 2-site exact solution model for all time scales.

        This assumes that pA > pB, and hence this must be implemented as a constraint.


        @param params:  The vector of parameter values.
        @type params:   numpy rank-1 float array
        @return:        The chi-squared value.
        @rtype:         float
        """

        # Scaling.
        if self.scaling_flag:
            params = dot(params, self.scaling_matrix)

        # Unpack the parameter values.
        R20 = params[:self.end_index[1]].reshape(self.num_spins*2, self.num_frq)
        R20A = R20[::2].flatten()
        R20B = R20[1::2].flatten()
        dw = params[self.end_index[1]:self.end_index[2]]
        pA = params[self.end_index[2]]
        kex = params[self.end_index[2]+1]

        # Calculate and return the chi-squared value.
        return self.calc_B14_chi2(R20A=R20A, R20B=R20B, dw=dw, pA=pA, kex=kex)


    def func_CR72(self, params):
        """Target function for the reduced Carver and Richards (1972) 2-site exchange model on all time scales.

        This assumes that pA > pB, and hence this must be implemented as a constraint.  For this model, the simplification R20A = R20B is assumed.


        @param params:  The vector of parameter values.
        @type params:   numpy rank-1 float array
        @return:        The chi-squared value.
        @rtype:         float
        """

        # Scaling.
        if self.scaling_flag:
            params = dot(params, self.scaling_matrix)

        # Unpack the parameter values.
        R20 = params[:self.end_index[0]]
        dw = params[self.end_index[0]:self.end_index[1]]
        pA = params[self.end_index[1]]
        kex = params[self.end_index[1]+1]

        # Calculate and return the chi-squared value.
        return self.calc_CR72_chi2(R20A=R20, R20B=R20, dw=dw, pA=pA, kex=kex)


    def func_CR72_full(self, params):
        """Target function for the full Carver and Richards (1972) 2-site exchange model on all time scales.

        This assumes that pA > pB, and hence this must be implemented as a constraint.


        @param params:  The vector of parameter values.
        @type params:   numpy rank-1 float array
        @return:        The chi-squared value.
        @rtype:         float
        """

        # Scaling.
        if self.scaling_flag:
            params = dot(params, self.scaling_matrix)

        # Unpack the parameter values.
        R20 = params[:self.end_index[1]].reshape(self.num_spins*2, self.num_frq)
        R20A = R20[::2].flatten()
        R20B = R20[1::2].flatten()
        dw = params[self.end_index[1]:self.end_index[2]]
        pA = params[self.end_index[2]]
        kex = params[self.end_index[2]+1]

        # Calculate and return the chi-squared value.
        return self.calc_CR72_chi2(R20A=R20A, R20B=R20B, dw=dw, pA=pA, kex=kex)


    def func_DPL94(self, params):
        """Target function for the Davis, Perlman and London (1994) fast 2-site off-resonance exchange model for R1rho-type experiments.

        @param params:  The vector of parameter values.
        @type params:   numpy rank-1 float array
        @return:        The chi-squared value.
        @rtype:         float
        """

        # Scaling.
        if self.scaling_flag:
            params = dot(params, self.scaling_matrix)

        # Unpack the parameter values.
        R20 = params[:self.end_index[0]]
        phi_ex = params[self.end_index[0]:self.end_index[1]]
        kex = params[self.end_index[1]]

        # Convert phi_ex from ppm^2 to (rad/s)^2. Use the out argument, to pass directly to structure.
        multiply( multiply.outer( phi_ex.reshape(1, self.NS), self.nm_no_nd_ones ), self.frqs_squared, out=self.phi_ex_struct )

        # Reshape R20 to per experiment, spin and frequency.
        self.r20_struct[:] = multiply.outer( R20.reshape(self.NE, self.NS, self.NM), self.no_nd_ones )

        # Back calculate the R2eff values.
        r1rho_DPL94(r1rho_prime=self.r20_struct, phi_ex=self.phi_ex_struct, kex=kex, theta=self.tilt_angles, R1=self.r1, spin_lock_fields2=self.spin_lock_omega1_squared, back_calc=self.back_calc)

        # Clean the data for all values, which is left over at the end of arrays.
        self.back_calc = self.back_calc*self.disp_struct

        ## For all missing data points, set the back-calculated value to the measured values so that it has no effect on the chi-squared value.
        if self.has_missing:
            # Replace with values.
            self.back_calc[self.mask_replace_blank.mask] = self.values[self.mask_replace_blank.mask]

        # Return the total chi-squared value.
        return chi2_rankN(self.values, self.back_calc, self.errors)


    def func_IT99(self, params):
        """Target function for the Ishima and Torchia (1999) 2-site model for all timescales with pA >> pB.

        @param params:  The vector of parameter values.
        @type params:   numpy rank-1 float array
        @return:        The chi-squared value.
        @rtype:         float
        """

        # Scaling.
        if self.scaling_flag:
            params = dot(params, self.scaling_matrix)

        # Unpack the parameter values.
        R20 = params[:self.end_index[0]]
        dw = params[self.end_index[0]:self.end_index[1]]
        pA = params[self.end_index[1]]
        tex = params[self.end_index[1]+1]

        # Convert dw from ppm to rad/s. Use the out argument, to pass directly to structure.
        multiply( multiply.outer( dw.reshape(1, self.NS), self.nm_no_nd_ones ), self.frqs, out=self.dw_struct )

        # Reshape R20 to per experiment, spin and frequency.
        self.r20_struct[:] = multiply.outer( R20.reshape(self.NE, self.NS, self.NM), self.no_nd_ones )
<<<<<<< HEAD

        # Back calculate the R2eff values.
        r2eff_IT99(r20=self.r20_struct, pA=pA, dw=self.dw_struct, dw_orig=dw, tex=tex, cpmg_frqs=self.cpmg_frqs, back_calc=self.back_calc)

        # Clean the data for all values, which is left over at the end of arrays.
        self.back_calc = self.back_calc*self.disp_struct

=======

        # Back calculate the R2eff values.
        r2eff_IT99(r20=self.r20_struct, pA=pA, dw=self.dw_struct, dw_orig=dw, tex=tex, cpmg_frqs=self.cpmg_frqs, back_calc=self.back_calc)

        # Clean the data for all values, which is left over at the end of arrays.
        self.back_calc = self.back_calc*self.disp_struct

>>>>>>> 9300efe9
        ## For all missing data points, set the back-calculated value to the measured values so that it has no effect on the chi-squared value.
        if self.has_missing:
            # Replace with values.
            self.back_calc[self.mask_replace_blank.mask] = self.values[self.mask_replace_blank.mask]

        # Return the total chi-squared value.
        return chi2_rankN(self.values, self.back_calc, self.errors)


    def func_LM63_3site(self, params):
        """Target function for the Luz and Meiboom (1963) fast 3-site exchange model.

        @param params:  The vector of parameter values.
        @type params:   numpy rank-1 float array
        @return:        The chi-squared value.
        @rtype:         float
        """

        # Scaling.
        if self.scaling_flag:
            params = dot(params, self.scaling_matrix)

        # Unpack the parameter values.
        R20 = params[:self.end_index[0]]
        phi_ex_B = params[self.end_index[0]:self.end_index[1]]
        phi_ex_C = params[self.end_index[1]:self.end_index[2]]
        kB = params[self.end_index[2]]
        kC = params[self.end_index[2]+1]

        # Once off parameter conversions.
        rex_B = phi_ex_B / kB
        rex_C = phi_ex_C / kC
        quart_kB = kB / 4.0
        quart_kC = kC / 4.0

        # Initialise.
        chi2_sum = 0.0

        # Loop over the spins.
        for si in range(self.num_spins):
            # Loop over the spectrometer frequencies.
            for mi in range(self.num_frq):
                # The R20 index.
                r20_index = mi + si*self.num_frq

                # Convert phi_ex (or rex) from ppm^2 to (rad/s)^2.
<<<<<<< HEAD
                rex_B_scaled = rex_B[si] * self.frqs_squared[0][si][mi][0][0]
                rex_C_scaled = rex_C[si] * self.frqs_squared[0][si][mi][0][0]

                # Back calculate the R2eff values.
                r2eff_LM63_3site(r20=R20[r20_index], rex_B=rex_B_scaled, rex_C=rex_C_scaled, quart_kB=quart_kB, quart_kC=quart_kC, cpmg_frqs=self.cpmg_frqs[0][si][mi][0], back_calc=self.back_calc[0][si][mi][0], num_points=self.num_disp_points[0][si][mi][0])
=======
                rex_B_scaled = rex_B[si] * self.frqs_squared[0, si, mi, 0, 0]
                rex_C_scaled = rex_C[si] * self.frqs_squared[0, si, mi, 0, 0]

                # Back calculate the R2eff values.
                r2eff_LM63_3site(r20=R20[r20_index], rex_B=rex_B_scaled, rex_C=rex_C_scaled, quart_kB=quart_kB, quart_kC=quart_kC, cpmg_frqs=self.cpmg_frqs[0, si, mi, 0], back_calc=self.back_calc[0, si, mi, 0], num_points=self.num_disp_points[0, si, mi, 0])
>>>>>>> 9300efe9

                # For all missing data points, set the back-calculated value to the measured values so that it has no effect on the chi-squared value.
                for di in range(self.num_disp_points[0, si, mi, 0]):
                    if self.missing[0, si, mi, 0, di]:
                        self.back_calc[0, si, mi, 0, di] = self.values[0, si, mi, 0, di]

                # Calculate and return the chi-squared value.
                chi2_sum += chi2(self.values[0, si, mi, 0], self.back_calc[0, si, mi, 0], self.errors[0, si, mi, 0])

        # Return the total chi-squared value.
        return chi2_sum


    def func_LM63(self, params):
        """Target function for the Luz and Meiboom (1963) fast 2-site exchange model.

        @param params:  The vector of parameter values.
        @type params:   numpy rank-1 float array
        @return:        The chi-squared value.
        @rtype:         float
        """

        # Scaling.
        if self.scaling_flag:
            params = dot(params, self.scaling_matrix)

        # Unpack the parameter values.
        R20 = params[:self.end_index[0]]
        phi_ex = params[self.end_index[0]:self.end_index[1]]
        kex = params[self.end_index[1]]

        # Convert phi_ex from ppm^2 to (rad/s)^2. Use the out argument, to pass directly to structure.
        multiply( multiply.outer( phi_ex.reshape(1, self.NS), self.nm_no_nd_ones ), self.frqs_squared, out=self.phi_ex_struct )

        # Reshape R20 to per experiment, spin and frequency.
        self.r20_struct[:] = multiply.outer( R20.reshape(self.NE, self.NS, self.NM), self.no_nd_ones )

        # Back calculate the R2eff values.
        r2eff_LM63(r20=self.r20_struct, phi_ex=self.phi_ex_struct, kex=kex, cpmg_frqs=self.cpmg_frqs, back_calc=self.back_calc)

        # Clean the data for all values, which is left over at the end of arrays.
        self.back_calc = self.back_calc*self.disp_struct

        ## For all missing data points, set the back-calculated value to the measured values so that it has no effect on the chi-squared value.
        if self.has_missing:
            # Replace with values.
            self.back_calc[self.mask_replace_blank.mask] = self.values[self.mask_replace_blank.mask]

        # Return the total chi-squared value.
        return chi2_rankN(self.values, self.back_calc, self.errors)


    def func_M61(self, params):
        """Target function for the Meiboom (1961) fast 2-site exchange model for R1rho-type experiments.

        @param params:  The vector of parameter values.
        @type params:   numpy rank-1 float array
        @return:        The chi-squared value.
        @rtype:         float
        """

        # Scaling.
        if self.scaling_flag:
            params = dot(params, self.scaling_matrix)

        # Unpack the parameter values.
        R20 = params[:self.end_index[0]]
        phi_ex = params[self.end_index[0]:self.end_index[1]]
        kex = params[self.end_index[1]]

        # Convert phi_ex from ppm^2 to (rad/s)^2. Use the out argument, to pass directly to structure.
        multiply( multiply.outer( phi_ex.reshape(1, self.NS), self.nm_no_nd_ones ), self.frqs_squared, out=self.phi_ex_struct )
<<<<<<< HEAD

        # Reshape R20 to per experiment, spin and frequency.
        self.r20_struct[:] = multiply.outer( R20.reshape(self.NE, self.NS, self.NM), self.no_nd_ones )

        # Back calculate the R2eff values.
        r1rho_M61(r1rho_prime=self.r20_struct, phi_ex=self.phi_ex_struct, kex=kex, spin_lock_fields2=self.spin_lock_omega1_squared, back_calc=self.back_calc)

        # Clean the data for all values, which is left over at the end of arrays.
        self.back_calc = self.back_calc*self.disp_struct

=======

        # Reshape R20 to per experiment, spin and frequency.
        self.r20_struct[:] = multiply.outer( R20.reshape(self.NE, self.NS, self.NM), self.no_nd_ones )

        # Back calculate the R2eff values.
        r1rho_M61(r1rho_prime=self.r20_struct, phi_ex=self.phi_ex_struct, kex=kex, spin_lock_fields2=self.spin_lock_omega1_squared, back_calc=self.back_calc)

        # Clean the data for all values, which is left over at the end of arrays.
        self.back_calc = self.back_calc*self.disp_struct

>>>>>>> 9300efe9
        ## For all missing data points, set the back-calculated value to the measured values so that it has no effect on the chi-squared value.
        if self.has_missing:
            # Replace with values.
            self.back_calc[self.mask_replace_blank.mask] = self.values[self.mask_replace_blank.mask]

        # Return the total chi-squared value.
        return chi2_rankN(self.values, self.back_calc, self.errors)


    def func_M61b(self, params):
        """Target function for the Meiboom (1961) R1rho on-resonance 2-site model for skewed populations (pA >> pB).

        @param params:  The vector of parameter values.
        @type params:   numpy rank-1 float array
        @return:        The chi-squared value.
        @rtype:         float
        """

        # Scaling.
        if self.scaling_flag:
            params = dot(params, self.scaling_matrix)

        # Unpack the parameter values.
        R20 = params[:self.end_index[0]]
        dw = params[self.end_index[0]:self.end_index[1]]
        pA = params[self.end_index[1]]
        kex = params[self.end_index[1]+1]

        # Convert dw from ppm to rad/s. Use the out argument, to pass directly to structure.
        multiply( multiply.outer( dw.reshape(1, self.NS), self.nm_no_nd_ones ), self.frqs, out=self.dw_struct )

        # Reshape R20 to per experiment, spin and frequency.
        self.r20_struct[:] = multiply.outer( R20.reshape(self.NE, self.NS, self.NM), self.no_nd_ones )

        # Back calculate the R1rho values.
        r1rho_M61b(r1rho_prime=self.r20_struct, pA=pA, dw=self.dw_struct, kex=kex, spin_lock_fields2=self.spin_lock_omega1_squared, back_calc=self.back_calc)
<<<<<<< HEAD

        # Clean the data for all values, which is left over at the end of arrays.
        self.back_calc = self.back_calc*self.disp_struct

=======

        # Clean the data for all values, which is left over at the end of arrays.
        self.back_calc = self.back_calc*self.disp_struct

>>>>>>> 9300efe9
        ## For all missing data points, set the back-calculated value to the measured values so that it has no effect on the chi-squared value.
        if self.has_missing:
            # Replace with values.
            self.back_calc[self.mask_replace_blank.mask] = self.values[self.mask_replace_blank.mask]

        # Return the total chi-squared value.
        return chi2_rankN(self.values, self.back_calc, self.errors)


    def func_MP05(self, params):
        """Target function for the Miloushev and Palmer (2005) R1rho off-resonance 2-site model.

        @param params:  The vector of parameter values.
        @type params:   numpy rank-1 float array
        @return:        The chi-squared value.
        @rtype:         float
        """

        # Scaling.
        if self.scaling_flag:
            params = dot(params, self.scaling_matrix)

        # Unpack the parameter values.
        R20 = params[:self.end_index[0]]
        dw = params[self.end_index[0]:self.end_index[1]]
        pA = params[self.end_index[1]]
        kex = params[self.end_index[1]+1]

        # Convert dw from ppm to rad/s. Use the out argument, to pass directly to structure.
        multiply( multiply.outer( dw.reshape(1, self.NS), self.nm_no_nd_ones ), self.frqs, out=self.dw_struct )
<<<<<<< HEAD

        # Reshape R20 to per experiment, spin and frequency.
        self.r20_struct[:] = multiply.outer( R20.reshape(self.NE, self.NS, self.NM), self.no_nd_ones )

        # Back calculate the R1rho values.
        r1rho_MP05(r1rho_prime=self.r20_struct, omega=self.chemical_shifts, offset=self.offset, pA=pA, dw=self.dw_struct, kex=kex, R1=self.r1, spin_lock_fields=self.spin_lock_omega1, spin_lock_fields2=self.spin_lock_omega1_squared, back_calc=self.back_calc)

=======

        # Reshape R20 to per experiment, spin and frequency.
        self.r20_struct[:] = multiply.outer( R20.reshape(self.NE, self.NS, self.NM), self.no_nd_ones )

        # Back calculate the R1rho values.
        r1rho_MP05(r1rho_prime=self.r20_struct, omega=self.chemical_shifts, offset=self.offset, pA=pA, dw=self.dw_struct, kex=kex, R1=self.r1, spin_lock_fields=self.spin_lock_omega1, spin_lock_fields2=self.spin_lock_omega1_squared, back_calc=self.back_calc)

>>>>>>> 9300efe9
        # Clean the data for all values, which is left over at the end of arrays.
        self.back_calc = self.back_calc*self.disp_struct

        ## For all missing data points, set the back-calculated value to the measured values so that it has no effect on the chi-squared value.
        if self.has_missing:
            # Replace with values.
            self.back_calc[self.mask_replace_blank.mask] = self.values[self.mask_replace_blank.mask]

        # Return the total chi-squared value.
        return chi2_rankN(self.values, self.back_calc, self.errors)


    def func_mmq_CR72(self, params):
        """Target function for the CR72 model extended for MQ CPMG data.

        @param params:  The vector of parameter values.
        @type params:   numpy rank-1 float array
        @return:        The chi-squared value.
        @rtype:         float
        """

        # Scaling.
        if self.scaling_flag:
            params = dot(params, self.scaling_matrix)

        # Unpack the parameter values.
        R20 = params[:self.end_index[0]]
        dw = params[self.end_index[0]:self.end_index[1]]
        dwH = params[self.end_index[1]:self.end_index[2]]
        pA = params[self.end_index[2]]
        kex = params[self.end_index[2]+1]

        # Once off parameter conversions.
        pB = 1.0 - pA
        k_BA = pA * kex
        k_AB = pB * kex

        # Convert dw and dwH from ppm to rad/s. Use the out argument, to pass directly to structure.
        multiply( multiply.outer( dw.reshape(1, self.NS), self.nm_no_nd_ones ), self.frqs, out=self.dw_struct )
        multiply( multiply.outer( dwH.reshape(1, self.NS), self.nm_no_nd_ones ), self.frqs_H, out=self.dwH_struct )

        # Reshape R20 to per experiment, spin and frequency.
        self.r20_struct[:] = multiply.outer( R20.reshape(self.NE, self.NS, self.NM), self.no_nd_ones )
<<<<<<< HEAD

        # Initialise.
        chi2_sum = 0.0
=======
>>>>>>> 9300efe9

        # Loop over the experiment types.
        for ei in range(self.num_exp):

            r20 = self.r20_struct[ei]
            dw_frq = self.dw_struct[ei]
            dwH_frq = self.dwH_struct[ei]

            # Alias the dw frequency combinations.
            aliased_dwH = 0.0
            if self.exp_types[ei] == EXP_TYPE_CPMG_SQ:
                aliased_dw = dw_frq
            elif self.exp_types[ei] == EXP_TYPE_CPMG_PROTON_SQ:
                aliased_dw = dwH_frq
            elif self.exp_types[ei] == EXP_TYPE_CPMG_DQ:
                aliased_dw = dw_frq + dwH_frq
            elif self.exp_types[ei] == EXP_TYPE_CPMG_ZQ:
                aliased_dw = dw_frq - dwH_frq
            elif self.exp_types[ei] == EXP_TYPE_CPMG_MQ:
                aliased_dw = dw_frq
                aliased_dwH = dwH_frq
            elif self.exp_types[ei] == EXP_TYPE_CPMG_PROTON_MQ:
                aliased_dw = dwH_frq
                aliased_dwH = dw_frq

            # Back calculate the R2eff values.
            r2eff_mmq_cr72(r20=r20, pA=pA, pB=pB, dw=aliased_dw, dwH=aliased_dwH, kex=kex, k_AB=k_AB, k_BA=k_BA, cpmg_frqs=self.cpmg_frqs[ei], inv_tcpmg=self.inv_relax_times[ei], tcp=self.tau_cpmg[ei], back_calc=self.back_calc[ei])

<<<<<<< HEAD
            # Clean the data for all values, which is left over at the end of arrays.
            self.back_calc[ei] = self.back_calc[ei]*self.disp_struct[ei]

            # For all missing data points, set the back-calculated value to the measured values so that it has no effect on the chi-squared value.
            if self.has_missing:
                # Replace with values.
                mask_replace_blank_ei = masked_equal(self.missing[ei], 1.0)
                self.back_calc[ei][mask_replace_blank_ei.mask] = self.values[ei][mask_replace_blank_ei.mask]

            # Calculate and return the chi-squared value.
            chi2_sum += chi2_rankN(self.values[ei], self.back_calc[ei], self.errors[ei])

        # Return the total chi-squared value.
        return chi2_sum
=======
        # Clean the data for all values, which is left over at the end of arrays.
        self.back_calc = self.back_calc*self.disp_struct

        ## For all missing data points, set the back-calculated value to the measured values so that it has no effect on the chi-squared value.
        if self.has_missing:
            # Replace with values.
            self.back_calc[self.mask_replace_blank.mask] = self.values[self.mask_replace_blank.mask]

        ## Calculate the chi-squared statistic.
        return chi2_rankN(self.values, self.back_calc, self.errors)
>>>>>>> 9300efe9


    def func_NOREX(self, params):
        """Target function for no exchange.

        @param params:  The vector of parameter values.
        @type params:   numpy rank-1 float array
        @return:        The chi-squared value.
        @rtype:         float
        """

        # Scaling.
        if self.scaling_flag:
            params = dot(params, self.scaling_matrix)

        # Unpack the parameter values.
        R20 = params

        # Reshape R20 to per experiment, spin and frequency.
        self.back_calc[:] = multiply.outer( R20.reshape(self.NE, self.NS, self.NM), self.no_nd_ones )

        # Clean the data for all values, which is left over at the end of arrays.
        self.back_calc = self.back_calc*self.disp_struct

        ## For all missing data points, set the back-calculated value to the measured values so that it has no effect on the chi-squared value.
        if self.has_missing:
            # Replace with values.
            self.back_calc[self.mask_replace_blank.mask] = self.values[self.mask_replace_blank.mask]

        # Return the total chi-squared value.
        return chi2_rankN(self.values, self.back_calc, self.errors)


    def func_ns_cpmg_2site_3D(self, params):
        """Target function for the reduced numerical solution for the 2-site Bloch-McConnell equations.

        @param params:  The vector of parameter values.
        @type params:   numpy rank-1 float array
        @return:        The chi-squared value.
        @rtype:         float
        """

        # Scaling.
        if self.scaling_flag:
            params = dot(params, self.scaling_matrix)

        # Unpack the parameter values.
        R20 = params[:self.end_index[0]]
        dw = params[self.end_index[0]:self.end_index[1]]
        pA = params[self.end_index[1]]
        kex = params[self.end_index[1]+1]

        # Calculate and return the chi-squared value.
        return self.calc_ns_cpmg_2site_3D_chi2(R20A=R20, R20B=R20, dw=dw, pA=pA, kex=kex)


    def func_ns_cpmg_2site_3D_full(self, params):
        """Target function for the full numerical solution for the 2-site Bloch-McConnell equations.

        @param params:  The vector of parameter values.
        @type params:   numpy rank-1 float array
        @return:        The chi-squared value.
        @rtype:         float
        """

        # Scaling.
        if self.scaling_flag:
            params = dot(params, self.scaling_matrix)

        # Unpack the parameter values.
        R20 = params[:self.end_index[1]].reshape(self.num_spins*2, self.num_frq)
        R20A = R20[::2].flatten()
        R20B = R20[1::2].flatten()
        dw = params[self.end_index[1]:self.end_index[2]]
        pA = params[self.end_index[2]]
        kex = params[self.end_index[2]+1]

        # Calculate and return the chi-squared value.
        return self.calc_ns_cpmg_2site_3D_chi2(R20A=R20A, R20B=R20B, dw=dw, pA=pA, kex=kex)


    def func_ns_cpmg_2site_expanded(self, params):
        """Target function for the numerical solution for the 2-site Bloch-McConnell equations using the expanded notation.

        @param params:  The vector of parameter values.
        @type params:   numpy rank-1 float array
        @return:        The chi-squared value.
        @rtype:         float
        """

        # Scaling.
        if self.scaling_flag:
            params = dot(params, self.scaling_matrix)

        # Unpack the parameter values.
        R20 = params[:self.end_index[0]]
        dw = params[self.end_index[0]:self.end_index[1]]
        pA = params[self.end_index[1]]
        kex = params[self.end_index[1]+1]

        # Convert dw from ppm to rad/s. Use the out argument, to pass directly to structure.
        multiply( multiply.outer( dw.reshape(1, self.NS), self.nm_no_nd_ones ), self.frqs, out=self.dw_struct )
<<<<<<< HEAD

        # Reshape R20A and R20B to per experiment, spin and frequency.
        self.r20_struct[:] = multiply.outer( R20.reshape(self.NE, self.NS, self.NM), self.no_nd_ones )

        # Back calculate the R2eff values.
        r2eff_ns_cpmg_2site_expanded(r20=self.r20_struct, pA=pA, dw=self.dw_struct, dw_orig=dw, kex=kex, relax_time=self.relax_times, inv_relax_time=self.inv_relax_times, tcp=self.tau_cpmg, back_calc=self.back_calc, num_cpmg=self.power)

        # Clean the data for all values, which is left over at the end of arrays.
        self.back_calc = self.back_calc*self.disp_struct

        ## For all missing data points, set the back-calculated value to the measured values so that it has no effect on the chi-squared value.
        if self.has_missing:
            # Replace with values.
            self.back_calc[self.mask_replace_blank.mask] = self.values[self.mask_replace_blank.mask]

=======

        # Reshape R20A and R20B to per experiment, spin and frequency.
        self.r20_struct[:] = multiply.outer( R20.reshape(self.NE, self.NS, self.NM), self.no_nd_ones )

        # Back calculate the R2eff values.
        r2eff_ns_cpmg_2site_expanded(r20=self.r20_struct, pA=pA, dw=self.dw_struct, dw_orig=dw, kex=kex, relax_time=self.relax_times, inv_relax_time=self.inv_relax_times, tcp=self.tau_cpmg, back_calc=self.back_calc, num_cpmg=self.power)

        # Clean the data for all values, which is left over at the end of arrays.
        self.back_calc = self.back_calc*self.disp_struct

        ## For all missing data points, set the back-calculated value to the measured values so that it has no effect on the chi-squared value.
        if self.has_missing:
            # Replace with values.
            self.back_calc[self.mask_replace_blank.mask] = self.values[self.mask_replace_blank.mask]

>>>>>>> 9300efe9
        ## Calculate the chi-squared statistic.
        return chi2_rankN(self.values, self.back_calc, self.errors)


    def func_ns_cpmg_2site_star(self, params):
        """Target function for the reduced numerical solution for the 2-site Bloch-McConnell equations using complex conjugate matrices.

        This is the model whereby the simplification R20A = R20B is assumed.


        @param params:  The vector of parameter values.
        @type params:   numpy rank-1 float array
        @return:        The chi-squared value.
        @rtype:         float
        """

        # Scaling.
        if self.scaling_flag:
            params = dot(params, self.scaling_matrix)

        # Unpack the parameter values.
        R20 = params[:self.end_index[0]]
        dw = params[self.end_index[0]:self.end_index[1]]
        pA = params[self.end_index[1]]
        kex = params[self.end_index[1]+1]

        # Calculate and return the chi-squared value.
        return self.calc_ns_cpmg_2site_star_chi2(R20A=R20, R20B=R20, dw=dw, pA=pA, kex=kex)


    def func_ns_cpmg_2site_star_full(self, params):
        """Target function for the full numerical solution for the 2-site Bloch-McConnell equations using complex conjugate matrices.

        @param params:  The vector of parameter values.
        @type params:   numpy rank-1 float array
        @return:        The chi-squared value.
        @rtype:         float
        """

        # Scaling.
        if self.scaling_flag:
            params = dot(params, self.scaling_matrix)

        # Unpack the parameter values.
        R20 = params[:self.end_index[1]].reshape(self.num_spins*2, self.num_frq)
        R20A = R20[::2].flatten()
        R20B = R20[1::2].flatten()
        dw = params[self.end_index[1]:self.end_index[2]]
        pA = params[self.end_index[2]]
        kex = params[self.end_index[2]+1]

        # Calculate and return the chi-squared value.
        return self.calc_ns_cpmg_2site_star_chi2(R20A=R20A, R20B=R20B, dw=dw, pA=pA, kex=kex)


    def func_ns_mmq_2site(self, params):
        """Target function for the combined SQ, ZQ, DQ and MQ CPMG numeric solution.

        @param params:  The vector of parameter values.
        @type params:   numpy rank-1 float array
        @return:        The chi-squared value.
        @rtype:         float
        """

        # Scaling.
        if self.scaling_flag:
            params = dot(params, self.scaling_matrix)

        # Unpack the parameter values.
        R20 = params[:self.end_index[0]]
        dw = params[self.end_index[0]:self.end_index[1]]
        dwH = params[self.end_index[1]:self.end_index[2]]
        pA = params[self.end_index[2]]
        kex = params[self.end_index[2]+1]

        # Once off parameter conversions.
        pB = 1.0 - pA
        k_BA = pA * kex
        k_AB = pB * kex

        multiply( multiply.outer( dw.reshape(1, self.NS), self.nm_no_nd_ones ), self.frqs, out=self.dw_struct )
        multiply( multiply.outer( dwH.reshape(1, self.NS), self.nm_no_nd_ones ), self.frqs_H, out=self.dwH_struct )

        # Reshape R20 to per experiment, spin and frequency.
        self.r20_struct[:] = multiply.outer( R20.reshape(self.NE, self.NS, self.NM), self.no_nd_ones )

        # This is a vector that contains the initial magnetizations corresponding to the A and B state transverse magnetizations.
        self.M0[0] = pA
        self.M0[1] = pB

        # Initialise.
        chi2_sum = 0.0

        # Loop over the experiment types.
        for ei in range(self.num_exp):

            r20 = self.r20_struct[ei]
            dw_frq = self.dw_struct[ei]
            dwH_frq = self.dwH_struct[ei]

            # Alias the dw frequency combinations.
            aliased_dwH = 0.0
            if self.exp_types[ei] == EXP_TYPE_CPMG_SQ:
                aliased_dw = dw_frq
            elif self.exp_types[ei] == EXP_TYPE_CPMG_PROTON_SQ:
                aliased_dw = dwH_frq
            elif self.exp_types[ei] == EXP_TYPE_CPMG_DQ:
                aliased_dw = dw_frq + dwH_frq
            elif self.exp_types[ei] == EXP_TYPE_CPMG_ZQ:
                aliased_dw = dw_frq - dwH_frq
            elif self.exp_types[ei] == EXP_TYPE_CPMG_MQ:
                aliased_dw = dw_frq
                aliased_dwH = dwH_frq
            elif self.exp_types[ei] == EXP_TYPE_CPMG_PROTON_MQ:
                aliased_dw = dwH_frq
                aliased_dwH = dw_frq

            # Back calculate the R2eff values for each experiment type.
            self.r2eff_ns_mmq[ei](M0=self.M0, m1=self.m1, m2=self.m2, R20A=r20, R20B=r20, pA=pA, pB=pB, dw=aliased_dw, dwH=aliased_dwH, k_AB=k_AB, k_BA=k_BA, inv_tcpmg=self.inv_relax_times[ei], tcp=self.tau_cpmg[ei], back_calc=self.back_calc[ei], num_points=self.num_disp_points[ei], power=self.power[ei])

<<<<<<< HEAD
            # Clean the data for all values, which is left over at the end of arrays.
            self.back_calc[ei] = self.back_calc[ei]*self.disp_struct[ei]

            # For all missing data points, set the back-calculated value to the measured values so that it has no effect on the chi-squared value.
            if self.has_missing:
                # Replace with values.
                mask_replace_blank_ei = masked_equal(self.missing[ei], 1.0)
                self.back_calc[ei][mask_replace_blank_ei.mask] = self.values[ei][mask_replace_blank_ei.mask]

            # Calculate and return the chi-squared value.
            chi2_sum += chi2_rankN(self.values[ei], self.back_calc[ei], self.errors[ei])
=======
        # Clean the data for all values, which is left over at the end of arrays.
        self.back_calc = self.back_calc*self.disp_struct

        ## For all missing data points, set the back-calculated value to the measured values so that it has no effect on the chi-squared value.
        if self.has_missing:
            # Replace with values.
            self.back_calc[self.mask_replace_blank.mask] = self.values[self.mask_replace_blank.mask]
>>>>>>> 9300efe9

        # Return the total chi-squared value.
        return chi2_rankN(self.values, self.back_calc, self.errors)


    def func_ns_mmq_3site(self, params):
        """Target function for the combined SQ, ZQ, DQ and MQ 3-site MMQ CPMG numeric solution.

        @param params:  The vector of parameter values.
        @type params:   numpy rank-1 float array
        @return:        The chi-squared value.
        @rtype:         float
        """

        # Scaling.
        if self.scaling_flag:
            params = dot(params, self.scaling_matrix)

        # Unpack the parameter values.
        R20 = params[:self.end_index[0]]
        dw_AB = params[self.end_index[0]:self.end_index[1]]
        dw_BC = params[self.end_index[1]:self.end_index[2]]
        dwH_AB = params[self.end_index[2]:self.end_index[3]]
        dwH_BC = params[self.end_index[3]:self.end_index[4]]
        pA = params[self.end_index[4]]
        kex_AB = params[self.end_index[4]+1]
        pB = params[self.end_index[4]+2]
        kex_BC = params[self.end_index[4]+3]
        kex_AC = params[self.end_index[4]+4]

        # Calculate and return the chi-squared value.
        return self.calc_ns_mmq_3site_chi2(R20A=R20, R20B=R20, R20C=R20, dw_AB=dw_AB, dw_BC=dw_BC, dwH_AB=dwH_AB, dwH_BC=dwH_BC, pA=pA, pB=pB, kex_AB=kex_AB, kex_BC=kex_BC, kex_AC=kex_AC)


    def func_ns_mmq_3site_linear(self, params):
        """Target function for the combined SQ, ZQ, DQ and MQ 3-site linearised MMQ CPMG numeric solution.

        @param params:  The vector of parameter values.
        @type params:   numpy rank-1 float array
        @return:        The chi-squared value.
        @rtype:         float
        """

        # Scaling.
        if self.scaling_flag:
            params = dot(params, self.scaling_matrix)

        # Unpack the parameter values.
        R20 = params[:self.end_index[0]]
        dw_AB = params[self.end_index[0]:self.end_index[1]]
        dw_BC = params[self.end_index[1]:self.end_index[2]]
        dwH_AB = params[self.end_index[2]:self.end_index[3]]
        dwH_BC = params[self.end_index[3]:self.end_index[4]]
        pA = params[self.end_index[4]]
        kex_AB = params[self.end_index[4]+1]
        pB = params[self.end_index[4]+2]
        kex_BC = params[self.end_index[4]+3]

        # Calculate and return the chi-squared value.
        return self.calc_ns_mmq_3site_chi2(R20A=R20, R20B=R20, R20C=R20, dw_AB=dw_AB, dw_BC=dw_BC, dwH_AB=dwH_AB, dwH_BC=dwH_BC, pA=pA, pB=pB, kex_AB=kex_AB, kex_BC=kex_BC, kex_AC=0.0)


    def func_ns_r1rho_2site(self, params):
        """Target function for the reduced numerical solution for the 2-site Bloch-McConnell equations for R1rho data.

        @param params:  The vector of parameter values.
        @type params:   numpy rank-1 float array
        @return:        The chi-squared value.
        @rtype:         float
        """

        # Scaling.
        if self.scaling_flag:
            params = dot(params, self.scaling_matrix)

        # Unpack the parameter values.
        r1rho_prime = params[:self.end_index[0]]
        dw = params[self.end_index[0]:self.end_index[1]]
        pA = params[self.end_index[1]]
        kex = params[self.end_index[1]+1]

        # Once off parameter conversions.
        pB = 1.0 - pA
        k_BA = pA * kex
        k_AB = pB * kex

        # Chi-squared initialisation.
        chi2_sum = 0.0

        # Loop over the spins.
        for si in range(self.num_spins):
            # Loop over the spectrometer frequencies.
            for mi in range(self.num_frq):
                # The R20 index.
                r20_index = mi + si*self.num_frq

                # Convert dw from ppm to rad/s.
<<<<<<< HEAD
                dw_frq = dw[si] * self.frqs[0][si][mi][0][0]
=======
                dw_frq = dw[si] * self.frqs[0, si, mi, 0, 0]
>>>>>>> 9300efe9

                # Loop over the offsets.
                for oi in range(self.num_offsets[0, si, mi]):
                    # Back calculate the R2eff values.
<<<<<<< HEAD
                    ns_r1rho_2site(M0=self.M0, matrix=self.matrix, r1rho_prime=r1rho_prime[r20_index], omega=self.chemical_shifts[0][si][mi][oi][0], offset=self.offset[0][si][mi][oi][0], r1=self.r1[0][si][mi][oi][0], pA=pA, pB=pB, dw=dw_frq, k_AB=k_AB, k_BA=k_BA, spin_lock_fields=self.spin_lock_omega1[0][si][mi][oi], relax_time=self.relax_times[0][si][mi][oi], inv_relax_time=self.inv_relax_times[0][si][mi][oi], back_calc=self.back_calc[0][si][mi][oi], num_points=self.num_disp_points[0][si][mi][oi])
=======
                    ns_r1rho_2site(M0=self.M0, matrix=self.matrix, r1rho_prime=r1rho_prime[r20_index], omega=self.chemical_shifts[0, si, mi, oi, 0], offset=self.offset[0, si, mi, oi, 0], r1=self.r1[0, si, mi, oi, 0], pA=pA, pB=pB, dw=dw_frq, k_AB=k_AB, k_BA=k_BA, spin_lock_fields=self.spin_lock_omega1[0, si, mi, oi], relax_time=self.relax_times[0, si, mi, oi], inv_relax_time=self.inv_relax_times[0, si, mi, oi], back_calc=self.back_calc[0, si, mi, oi], num_points=self.num_disp_points[0, si, mi, oi])
>>>>>>> 9300efe9

                    # For all missing data points, set the back-calculated value to the measured values so that it has no effect on the chi-squared value.
                    for di in range(self.num_disp_points[0, si, mi, oi]):
                        if self.missing[0, si, mi, oi, di]:
                            self.back_calc[0, si, mi, oi, di] = self.values[0, si, mi, oi, di]

                    # Calculate and return the chi-squared value.
                    chi2_sum += chi2(self.values[0, si, mi, oi], self.back_calc[0, si, mi, oi], self.errors[0, si, mi, oi])

        # Return the total chi-squared value.
        return chi2_sum


    def func_ns_r1rho_3site(self, params):
        """Target function for the R1rho 3-site numeric solution.

        @param params:  The vector of parameter values.
        @type params:   numpy rank-1 float array
        @return:        The chi-squared value.
        @rtype:         float
        """

        # Scaling.
        if self.scaling_flag:
            params = dot(params, self.scaling_matrix)

        # Unpack the parameter values.
        r1rho_prime = params[:self.end_index[0]]
        dw_AB = params[self.end_index[0]:self.end_index[1]]
        dw_BC = params[self.end_index[1]:self.end_index[2]]
        pA = params[self.end_index[2]]
        kex_AB = params[self.end_index[2]+1]
        pB = params[self.end_index[2]+2]
        kex_BC = params[self.end_index[2]+3]
        kex_AC = params[self.end_index[2]+4]

        # Calculate and return the chi-squared value.
        return self.calc_ns_r1rho_3site_chi2(r1rho_prime=r1rho_prime, dw_AB=dw_AB, dw_BC=dw_BC, pA=pA, pB=pB, kex_AB=kex_AB, kex_BC=kex_BC, kex_AC=kex_AC)


    def func_ns_r1rho_3site_linear(self, params):
        """Target function for the R1rho 3-site numeric solution linearised with kAC = kCA = 0.

        @param params:  The vector of parameter values.
        @type params:   numpy rank-1 float array
        @return:        The chi-squared value.
        @rtype:         float
        """

        # Scaling.
        if self.scaling_flag:
            params = dot(params, self.scaling_matrix)

        # Unpack the parameter values.
        r1rho_prime = params[:self.end_index[0]]
        dw_AB = params[self.end_index[0]:self.end_index[1]]
        dw_BC = params[self.end_index[1]:self.end_index[2]]
        pA = params[self.end_index[2]]
        kex_AB = params[self.end_index[2]+1]
        pB = params[self.end_index[2]+2]
        kex_BC = params[self.end_index[2]+3]

        # Calculate and return the chi-squared value.
        return self.calc_ns_r1rho_3site_chi2(r1rho_prime=r1rho_prime, dw_AB=dw_AB, dw_BC=dw_BC, pA=pA, pB=pB, kex_AB=kex_AB, kex_BC=kex_BC, kex_AC=0.0)


    def func_TAP03(self, params):
        """Target function for the Trott, Abergel and Palmer (2003) R1rho off-resonance 2-site model.

        @param params:  The vector of parameter values.
        @type params:   numpy rank-1 float array
        @return:        The chi-squared value.
        @rtype:         float
        """

        # Scaling.
        if self.scaling_flag:
            params = dot(params, self.scaling_matrix)

        # Unpack the parameter values.
        R20 = params[:self.end_index[0]]
        dw = params[self.end_index[0]:self.end_index[1]]
        pA = params[self.end_index[1]]
        kex = params[self.end_index[1]+1]

        # Convert dw from ppm to rad/s. Use the out argument, to pass directly to structure.
        multiply( multiply.outer( dw.reshape(1, self.NS), self.nm_no_nd_ones ), self.frqs, out=self.dw_struct )

        # Reshape R20 to per experiment, spin and frequency.
        self.r20_struct[:] = multiply.outer( R20.reshape(self.NE, self.NS, self.NM), self.no_nd_ones )

        # Back calculate the R1rho values.
        r1rho_TAP03(r1rho_prime=self.r20_struct, omega=self.chemical_shifts, offset=self.offset, pA=pA, dw=self.dw_struct, kex=kex, R1=self.r1, spin_lock_fields=self.spin_lock_omega1, spin_lock_fields2=self.spin_lock_omega1_squared, back_calc=self.back_calc)

        # Clean the data for all values, which is left over at the end of arrays.
        self.back_calc = self.back_calc*self.disp_struct

        ## For all missing data points, set the back-calculated value to the measured values so that it has no effect on the chi-squared value.
        if self.has_missing:
            # Replace with values.
            self.back_calc[self.mask_replace_blank.mask] = self.values[self.mask_replace_blank.mask]

        # Return the total chi-squared value.
        return chi2_rankN(self.values, self.back_calc, self.errors)


    def func_TP02(self, params):
        """Target function for the Trott and Palmer (2002) R1rho off-resonance 2-site model.

        @param params:  The vector of parameter values.
        @type params:   numpy rank-1 float array
        @return:        The chi-squared value.
        @rtype:         float
        """

        # Scaling.
        if self.scaling_flag:
            params = dot(params, self.scaling_matrix)

        # Unpack the parameter values.
        R20 = params[:self.end_index[0]]
        dw = params[self.end_index[0]:self.end_index[1]]
        pA = params[self.end_index[1]]
        kex = params[self.end_index[1]+1]

        # Convert dw from ppm to rad/s. Use the out argument, to pass directly to structure.
        multiply( multiply.outer( dw.reshape(1, self.NS), self.nm_no_nd_ones ), self.frqs, out=self.dw_struct )
<<<<<<< HEAD

        # Reshape R20 to per experiment, spin and frequency.
        self.r20_struct[:] = multiply.outer( R20.reshape(self.NE, self.NS, self.NM), self.no_nd_ones )

        # Back calculate the R1rho values.
        r1rho_TP02(r1rho_prime=self.r20_struct, omega=self.chemical_shifts, offset=self.offset, pA=pA, dw=self.dw_struct, kex=kex, R1=self.r1, spin_lock_fields=self.spin_lock_omega1, spin_lock_fields2=self.spin_lock_omega1_squared, back_calc=self.back_calc)

        # Clean the data for all values, which is left over at the end of arrays.
        self.back_calc = self.back_calc*self.disp_struct

=======

        # Reshape R20 to per experiment, spin and frequency.
        self.r20_struct[:] = multiply.outer( R20.reshape(self.NE, self.NS, self.NM), self.no_nd_ones )

        # Back calculate the R1rho values.
        r1rho_TP02(r1rho_prime=self.r20_struct, omega=self.chemical_shifts, offset=self.offset, pA=pA, dw=self.dw_struct, kex=kex, R1=self.r1, spin_lock_fields=self.spin_lock_omega1, spin_lock_fields2=self.spin_lock_omega1_squared, back_calc=self.back_calc)

        # Clean the data for all values, which is left over at the end of arrays.
        self.back_calc = self.back_calc*self.disp_struct

>>>>>>> 9300efe9
        ## For all missing data points, set the back-calculated value to the measured values so that it has no effect on the chi-squared value.
        if self.has_missing:
            # Replace with values.
            self.back_calc[self.mask_replace_blank.mask] = self.values[self.mask_replace_blank.mask]

        # Return the total chi-squared value.
        return chi2_rankN(self.values, self.back_calc, self.errors)


    def func_TSMFK01(self, params):
        """Target function for the the Tollinger et al. (2001) 2-site very-slow exchange model, range of microsecond to second time scale.

        @param params:  The vector of parameter values.
        @type params:   numpy rank-1 float array
        @return:        The chi-squared value.
        @rtype:         float
        """

        # Scaling.
        if self.scaling_flag:
            params = dot(params, self.scaling_matrix)

        # Unpack the parameter values.
        R20A = params[:self.end_index[0]]
        dw = params[self.end_index[0]:self.end_index[1]]
        k_AB = params[self.end_index[1]]

        # Convert dw from ppm to rad/s. Use the out argument, to pass directly to structure.
        multiply( multiply.outer( dw.reshape(1, self.NS), self.nm_no_nd_ones ), self.frqs, out=self.dw_struct )

        # Reshape R20A and R20B to per experiment, spin and frequency.
        self.r20a_struct[:] = multiply.outer( R20A.reshape(self.NE, self.NS, self.NM), self.no_nd_ones )

        # Back calculate the R2eff values.
        r2eff_TSMFK01(r20a=self.r20a_struct, dw=self.dw_struct, dw_orig=dw, k_AB=k_AB, tcp=self.tau_cpmg, back_calc=self.back_calc)

        # Clean the data for all values, which is left over at the end of arrays.
        self.back_calc = self.back_calc*self.disp_struct

        ## For all missing data points, set the back-calculated value to the measured values so that it has no effect on the chi-squared value.
        if self.has_missing:
            # Replace with values.
            self.back_calc[self.mask_replace_blank.mask] = self.values[self.mask_replace_blank.mask]

        # Return the total chi-squared value.
        return chi2_rankN(self.values, self.back_calc, self.errors)<|MERGE_RESOLUTION|>--- conflicted
+++ resolved
@@ -27,11 +27,7 @@
 # Python module imports.
 from copy import deepcopy
 from math import pi
-<<<<<<< HEAD
 from numpy import add, array, asarray, complex64, dot, float64, int16, max, multiply, ones, sum, tile, zeros
-=======
-from numpy import add, array, asarray, complex64, dot, float64, int16, max, multiply, ones, sqrt, sum, tile, zeros
->>>>>>> 9300efe9
 from numpy.ma import masked_equal
 
 # relax module imports.
@@ -229,11 +225,6 @@
         self.r20_struct = deepcopy(numpy_array_zeros)
         self.r20a_struct = deepcopy(numpy_array_zeros)
         self.r20b_struct = deepcopy(numpy_array_zeros)
-<<<<<<< HEAD
-        # Structure of dw. The full and the outer dimensions structures.
-        self.dw_struct = deepcopy(numpy_array_zeros)
-        self.dwH_struct = deepcopy(numpy_array_zeros)
-=======
         self.r20c_struct = deepcopy(numpy_array_zeros)
         # Structure of dw. The full and the outer dimensions structures.
         self.dw_struct = deepcopy(numpy_array_zeros)
@@ -242,7 +233,6 @@
         self.dw_AC_struct = deepcopy(numpy_array_zeros)
         self.dwH_AB_struct = deepcopy(numpy_array_zeros)
         self.dwH_AC_struct = deepcopy(numpy_array_zeros)
->>>>>>> 9300efe9
         self.phi_ex_struct = deepcopy(numpy_array_zeros)
 
         # Structure of values, errors and missing.
@@ -278,28 +268,6 @@
                 for mi in range(self.NM):
                     # Fill the frequency.
                     frq = frqs[ei][si][mi]
-<<<<<<< HEAD
-                    self.frqs[ei][si][mi][:] = frq
-                    self.frqs_squared[ei][si][mi][:] = frq**2
-                    frq_H = frqs_H[ei][si][mi]
-                    self.frqs_H[ei][si][mi][:] = frq_H
-
-                    # Fill the relaxation time.
-                    relax_time = relax_times[ei][mi]
-                    self.relax_times[ei][si][mi][:] = relax_time
-
-                    # Fill r1.
-                    r1_l = r1[si][mi]
-                    self.r1[ei][si][mi][:] = r1_l
-
-                    # Fill chemical shift.
-                    chemical_shift = chemical_shifts[ei][si][mi]
-                    self.chemical_shifts[ei][si][mi][:] = chemical_shift
-
-                    # The inverted relaxation delay.
-                    if model in [MODEL_B14, MODEL_B14_FULL, MODEL_MMQ_CR72, MODEL_NS_CPMG_2SITE_3D, MODEL_NS_CPMG_2SITE_3D_FULL, MODEL_NS_CPMG_2SITE_EXPANDED, MODEL_NS_CPMG_2SITE_STAR, MODEL_NS_CPMG_2SITE_STAR_FULL, MODEL_NS_MMQ_2SITE, MODEL_NS_MMQ_3SITE, MODEL_NS_MMQ_3SITE_LINEAR, MODEL_NS_R1RHO_2SITE, MODEL_NS_R1RHO_3SITE, MODEL_NS_R1RHO_3SITE_LINEAR]:
-                        self.inv_relax_times[ei][si][mi][:] = 1.0 / relax_time
-=======
                     self.frqs[ei, si, mi, :] = frq
                     self.frqs_squared[ei, si, mi, :] = frq**2
                     frq_H = frqs_H[ei][si][mi]
@@ -320,7 +288,6 @@
                     # The inverted relaxation delay.
                     if model in [MODEL_B14, MODEL_B14_FULL, MODEL_MMQ_CR72, MODEL_NS_CPMG_2SITE_3D, MODEL_NS_CPMG_2SITE_3D_FULL, MODEL_NS_CPMG_2SITE_EXPANDED, MODEL_NS_CPMG_2SITE_STAR, MODEL_NS_CPMG_2SITE_STAR_FULL, MODEL_NS_MMQ_2SITE, MODEL_NS_MMQ_3SITE, MODEL_NS_MMQ_3SITE_LINEAR, MODEL_NS_R1RHO_2SITE, MODEL_NS_R1RHO_3SITE, MODEL_NS_R1RHO_3SITE_LINEAR]:
                         self.inv_relax_times[ei, si, mi, :] = 1.0 / relax_time
->>>>>>> 9300efe9
 
                     # The number of offset data points.
                     if len(offset[ei][si][mi]):
@@ -333,11 +300,7 @@
                         if cpmg_frqs != None and len(cpmg_frqs[ei][mi][oi]):
                             cpmg_frqs_list = cpmg_frqs[ei][mi][oi]
                             num_disp_points = len(cpmg_frqs_list)
-<<<<<<< HEAD
-                            self.cpmg_frqs[ei][si][mi][oi][:num_disp_points] = cpmg_frqs_list
-=======
                             self.cpmg_frqs[ei, si, mi, oi, :num_disp_points] = cpmg_frqs_list
->>>>>>> 9300efe9
 
                             for di in range(num_disp_points):
                                 cpmg_frq = cpmg_frqs[ei][mi][oi][di]
@@ -347,61 +310,31 @@
                                 # Normal value.
                                 else:
                                     power = int(round(cpmg_frq * relax_time))
-<<<<<<< HEAD
-                                self.power[ei][si][mi][oi][di] = power
-=======
                                 self.power[ei, si, mi, oi, di] = power
->>>>>>> 9300efe9
 
                                 # Recalculate the tau_cpmg times to avoid any user induced truncation in the input files.
                                 if recalc_tau:
                                     tau_cpmg = 0.25 * relax_time / power
                                 else:
                                     tau_cpmg = 0.25 / frq
-<<<<<<< HEAD
-                                self.tau_cpmg[ei][si][mi][oi][di] = tau_cpmg
-=======
                                 self.tau_cpmg[ei, si, mi, oi, di] = tau_cpmg
->>>>>>> 9300efe9
 
                         elif spin_lock_nu1 != None and len(spin_lock_nu1[ei][mi][oi]):
                             num_disp_points = len( spin_lock_nu1[ei][mi][oi] )
                         else:
                             num_disp_points = 0
 
-<<<<<<< HEAD
-                        self.num_disp_points[ei][si][mi][oi] = num_disp_points
-
-                        # Get the values and errors.
-                        self.values[ei][si][mi][oi][:num_disp_points] = values[ei][si][mi][oi]
-                        self.errors[ei][si][mi][oi][:num_disp_points] = errors[ei][si][mi][oi]
-                        self.disp_struct[ei][si][mi][oi][:num_disp_points] = ones(num_disp_points)
-=======
                         self.num_disp_points[ei, si, mi, oi] = num_disp_points
 
                         # Get the values and errors.
                         self.values[ei, si, mi, oi, :num_disp_points] = values[ei][si][mi][oi]
                         self.errors[ei, si, mi, oi, :num_disp_points] = errors[ei][si][mi][oi]
                         self.disp_struct[ei, si, mi, oi, :num_disp_points] = ones(num_disp_points)
->>>>>>> 9300efe9
 
                         # Loop over dispersion points.
                         for di in range(num_disp_points):
                             if missing[ei][si][mi][oi][di]:
                                 self.has_missing = True
-<<<<<<< HEAD
-                                self.missing[ei][si][mi][oi][di] = 1.0
-
-                            # For R1rho data.
-                            if model in MODEL_LIST_R1RHO_FULL and model != MODEL_NOREX:
-                                self.disp_struct[ei][si][mi][oi][di] = 1.0
-                                # Get the tilt angles.
-                                self.tilt_angles[ei][si][mi][oi][di] = tilt_angles[ei][si][mi][oi][di]
-                                self.offset[ei][si][mi][oi] = offset[ei][si][mi][oi]
-                                ## Convert the spin-lock data to rad.s^-1.
-                                self.spin_lock_omega1[ei][si][mi][oi][di] = 2.0 * pi * spin_lock_nu1[ei][mi][oi][di]
-                                self.spin_lock_omega1_squared[ei][si][mi][oi][di] = self.spin_lock_omega1[ei][si][mi][oi][di] ** 2
-=======
                                 self.missing[ei, si, mi, oi, di] = 1.0
 
                             # For R1rho data.
@@ -413,7 +346,6 @@
                                 ## Convert the spin-lock data to rad.s^-1.
                                 self.spin_lock_omega1[ei, si, mi, oi, di] = 2.0 * pi * spin_lock_nu1[ei][mi][oi][di]
                                 self.spin_lock_omega1_squared[ei, si, mi, oi, di] = self.spin_lock_omega1[ei, si, mi, oi, di] ** 2
->>>>>>> 9300efe9
 
         # Create the structure for holding the back-calculated R2eff values (matching the dimensions of the values structure).
         self.back_calc = deepcopy(self.values)
@@ -574,7 +506,6 @@
         # Reshape R20A and R20B to per experiment, spin and frequency.
         self.r20a_struct[:] = multiply.outer( R20A.reshape(self.NE, self.NS, self.NM), self.no_nd_ones )
         self.r20b_struct[:] = multiply.outer( R20B.reshape(self.NE, self.NS, self.NM), self.no_nd_ones )
-<<<<<<< HEAD
 
         # Back calculate the R2eff values.
         r2eff_B14(r20a=self.r20a_struct, r20b=self.r20b_struct, pA=pA, dw=self.dw_struct, dw_orig=dw, kex=kex, ncyc=self.power, inv_tcpmg=self.inv_relax_times, tcp=self.tau_cpmg, back_calc=self.back_calc)
@@ -582,15 +513,6 @@
         # Clean the data for all values, which is left over at the end of arrays.
         self.back_calc = self.back_calc*self.disp_struct
 
-=======
-
-        # Back calculate the R2eff values.
-        r2eff_B14(r20a=self.r20a_struct, r20b=self.r20b_struct, pA=pA, dw=self.dw_struct, dw_orig=dw, kex=kex, ncyc=self.power, inv_tcpmg=self.inv_relax_times, tcp=self.tau_cpmg, back_calc=self.back_calc)
-
-        # Clean the data for all values, which is left over at the end of arrays.
-        self.back_calc = self.back_calc*self.disp_struct
-
->>>>>>> 9300efe9
         ## For all missing data points, set the back-calculated value to the measured values so that it has no effect on the chi-squared value.
         if self.has_missing:
             # Replace with values.
@@ -658,7 +580,6 @@
 
         # Convert dw from ppm to rad/s. Use the out argument, to pass directly to structure.
         multiply( multiply.outer( dw.reshape(1, self.NS), self.nm_no_nd_ones ), self.frqs, out=self.dw_struct )
-<<<<<<< HEAD
 
         # Reshape R20A and R20B to per experiment, spin and frequency.
         self.r20a_struct[:] = multiply.outer( R20A.reshape(self.NE, self.NS, self.NM), self.no_nd_ones )
@@ -675,24 +596,6 @@
             # Replace with values.
             self.back_calc[self.mask_replace_blank.mask] = self.values[self.mask_replace_blank.mask]
 
-=======
-
-        # Reshape R20A and R20B to per experiment, spin and frequency.
-        self.r20a_struct[:] = multiply.outer( R20A.reshape(self.NE, self.NS, self.NM), self.no_nd_ones )
-        self.r20b_struct[:] = multiply.outer( R20B.reshape(self.NE, self.NS, self.NM), self.no_nd_ones )
-
-        # Back calculate the R2eff values.
-        r2eff_ns_cpmg_2site_3D(r180x=self.r180x, M0=self.M0, r20a=self.r20a_struct, r20b=self.r20b_struct, pA=pA, dw=self.dw_struct, dw_orig=dw, kex=kex, inv_tcpmg=self.inv_relax_times, tcp=self.tau_cpmg, back_calc=self.back_calc, num_points=self.num_disp_points, power=self.power)
-
-        # Clean the data for all values, which is left over at the end of arrays.
-        self.back_calc = self.back_calc*self.disp_struct
-
-        ## For all missing data points, set the back-calculated value to the measured values so that it has no effect on the chi-squared value.
-        if self.has_missing:
-            # Replace with values.
-            self.back_calc[self.mask_replace_blank.mask] = self.values[self.mask_replace_blank.mask]
-
->>>>>>> 9300efe9
         ## Calculate the chi-squared statistic.
         return chi2_rankN(self.values, self.back_calc, self.errors)
 
@@ -726,21 +629,12 @@
 
         # Clean the data for all values, which is left over at the end of arrays.
         self.back_calc = self.back_calc*self.disp_struct
-<<<<<<< HEAD
 
         ## For all missing data points, set the back-calculated value to the measured values so that it has no effect on the chi-squared value.
         if self.has_missing:
             # Replace with values.
             self.back_calc[self.mask_replace_blank.mask] = self.values[self.mask_replace_blank.mask]
 
-=======
-
-        ## For all missing data points, set the back-calculated value to the measured values so that it has no effect on the chi-squared value.
-        if self.has_missing:
-            # Replace with values.
-            self.back_calc[self.mask_replace_blank.mask] = self.values[self.mask_replace_blank.mask]
-
->>>>>>> 9300efe9
         ## Calculate the chi-squared statistic.
         return chi2_rankN(self.values, self.back_calc, self.errors)
 
@@ -806,57 +700,6 @@
 
         # Loop over the experiment types.
         for ei in range(self.num_exp):
-<<<<<<< HEAD
-            # Loop over the spins.
-            for si in range(self.num_spins):
-                # Loop over the spectrometer frequencies.
-                for mi in range(self.num_frq):
-                    # The R20 index.
-                    r20_index = mi + ei*self.num_frq + si*self.num_frq*self.num_exp
-
-                    # Convert dw from ppm to rad/s.
-                    dw_AB_frq = dw_AB[si] * self.frqs[ei][si][mi][0][0]
-                    dw_AC_frq = dw_AC[si] * self.frqs[ei][si][mi][0][0]
-                    dwH_AB_frq = dwH_AB[si] * self.frqs_H[ei][si][mi][0][0]
-                    dwH_AC_frq = dwH_AC[si] * self.frqs_H[ei][si][mi][0][0]
-
-                    # Alias the dw frequency combinations.
-                    aliased_dwH_AB = 0.0
-                    aliased_dwH_AC = 0.0
-                    if self.exp_types[ei] == EXP_TYPE_CPMG_SQ:
-                        aliased_dw_AB = dw_AB_frq
-                        aliased_dw_AC = dw_AC_frq
-                    elif self.exp_types[ei] == EXP_TYPE_CPMG_PROTON_SQ:
-                        aliased_dw_AB = dwH_AB_frq
-                        aliased_dw_AC = dwH_AC_frq
-                    elif self.exp_types[ei] == EXP_TYPE_CPMG_DQ:
-                        aliased_dw_AB = dw_AB_frq + dwH_AB_frq
-                        aliased_dw_AC = dw_AC_frq + dwH_AC_frq
-                    elif self.exp_types[ei] == EXP_TYPE_CPMG_ZQ:
-                        aliased_dw_AB = dw_AB_frq - dwH_AB_frq
-                        aliased_dw_AC = dw_AC_frq - dwH_AC_frq
-                    elif self.exp_types[ei] == EXP_TYPE_CPMG_MQ:
-                        aliased_dw_AB = dw_AB_frq
-                        aliased_dw_AC = dw_AC_frq
-                        aliased_dwH_AB = dwH_AB_frq
-                        aliased_dwH_AC = dwH_AC_frq
-                    elif self.exp_types[ei] == EXP_TYPE_CPMG_PROTON_MQ:
-                        aliased_dw_AB = dwH_AB_frq
-                        aliased_dw_AC = dwH_AC_frq
-                        aliased_dwH_AB = dw_AB_frq
-                        aliased_dwH_AC = dw_AC_frq
-
-                    # Back calculate the R2eff values for each experiment type.
-                    self.r2eff_ns_mmq[ei](M0=self.M0, m1=self.m1, m2=self.m2, R20A=R20A[r20_index], R20B=R20B[r20_index], R20C=R20C[r20_index], pA=pA, pB=pB, pC=pC, dw_AB=aliased_dw_AB, dw_AC=aliased_dw_AC, dwH_AB=aliased_dwH_AB, dwH_AC=aliased_dwH_AC, k_AB=k_AB, k_BA=k_BA, k_BC=k_BC, k_CB=k_CB, k_AC=k_AC, k_CA=k_CA, inv_tcpmg=self.inv_relax_times[ei][si][mi][0], tcp=self.tau_cpmg[ei][si][mi][0], back_calc=self.back_calc[ei][si][mi][0], num_points=self.num_disp_points[ei][si][mi][0], power=self.power[ei][si][mi][0])
-
-                    # For all missing data points, set the back-calculated value to the measured values so that it has no effect on the chi-squared value.
-                    for di in range(self.num_disp_points[ei][si][mi][0]):
-                        if self.missing[ei][si][mi][0][di]:
-                            self.back_calc[ei][si][mi][0][di] = self.values[ei][si][mi][0][di]
-
-                    # Calculate and return the chi-squared value.
-                    chi2_sum += chi2(self.values[ei][si][mi][0], self.back_calc[ei][si][mi][0], self.errors[ei][si][mi][0])
-=======
 
             r20a = self.r20a_struct[ei]
             r20b = self.r20b_struct[ei]
@@ -902,7 +745,6 @@
         if self.has_missing:
             # Replace with values.
             self.back_calc[self.mask_replace_blank.mask] = self.values[self.mask_replace_blank.mask]
->>>>>>> 9300efe9
 
         # Return the total chi-squared value.
         return chi2_rankN(self.values, self.back_calc, self.errors)
@@ -953,22 +795,13 @@
                 r20_index = mi + si*self.num_frq
 
                 # Convert dw from ppm to rad/s.
-<<<<<<< HEAD
-                dw_AB_frq = dw_AB[si] * self.frqs[0][si][mi][0][0]
-                dw_AC_frq = dw_AC[si] * self.frqs[0][si][mi][0][0]
-=======
                 dw_AB_frq = dw_AB[si] * self.frqs[0, si, mi, 0, 0]
                 dw_AC_frq = dw_AC[si] * self.frqs[0, si, mi, 0, 0]
->>>>>>> 9300efe9
 
                 # Loop over the offsets.
                 for oi in range(self.num_offsets[0, si, mi]):
                     # Back calculate the R2eff values for each experiment type.
-<<<<<<< HEAD
-                    ns_r1rho_3site(M0=self.M0, matrix=self.matrix, r1rho_prime=r1rho_prime[r20_index], omega=self.chemical_shifts[0][si][mi][oi][0], offset=self.offset[0][si][mi][oi][0], r1=self.r1[0][si][mi][oi][0], pA=pA, pB=pB, pC=pC, dw_AB=dw_AB_frq, dw_AC=dw_AC_frq, k_AB=k_AB, k_BA=k_BA, k_BC=k_BC, k_CB=k_CB, k_AC=k_AC, k_CA=k_CA, spin_lock_fields=self.spin_lock_omega1[0][si][mi][oi], relax_time=self.relax_times[0][si][mi][oi], inv_relax_time=self.inv_relax_times[0][si][mi][oi], back_calc=self.back_calc[0][si][mi][oi], num_points=self.num_disp_points[0][si][mi][oi])
-=======
                     ns_r1rho_3site(M0=self.M0, matrix=self.matrix, r1rho_prime=r1rho_prime[r20_index], omega=self.chemical_shifts[0, si, mi, oi, 0], offset=self.offset[0, si, mi, oi, 0], r1=self.r1[0, si, mi, oi, 0], pA=pA, pB=pB, pC=pC, dw_AB=dw_AB_frq, dw_AC=dw_AC_frq, k_AB=k_AB, k_BA=k_BA, k_BC=k_BC, k_CB=k_CB, k_AC=k_AC, k_CA=k_CA, spin_lock_fields=self.spin_lock_omega1[0, si, mi, oi], relax_time=self.relax_times[0, si, mi, oi], inv_relax_time=self.inv_relax_times[0, si, mi, oi], back_calc=self.back_calc[0, si, mi, oi], num_points=self.num_disp_points[0, si, mi, oi])
->>>>>>> 9300efe9
 
                     # For all missing data points, set the back-calculated value to the measured values so that it has no effect on the chi-squared value.
                     for di in range(self.num_disp_points[0, si, mi, oi]):
@@ -1194,7 +1027,6 @@
 
         # Reshape R20 to per experiment, spin and frequency.
         self.r20_struct[:] = multiply.outer( R20.reshape(self.NE, self.NS, self.NM), self.no_nd_ones )
-<<<<<<< HEAD
 
         # Back calculate the R2eff values.
         r2eff_IT99(r20=self.r20_struct, pA=pA, dw=self.dw_struct, dw_orig=dw, tex=tex, cpmg_frqs=self.cpmg_frqs, back_calc=self.back_calc)
@@ -1202,15 +1034,6 @@
         # Clean the data for all values, which is left over at the end of arrays.
         self.back_calc = self.back_calc*self.disp_struct
 
-=======
-
-        # Back calculate the R2eff values.
-        r2eff_IT99(r20=self.r20_struct, pA=pA, dw=self.dw_struct, dw_orig=dw, tex=tex, cpmg_frqs=self.cpmg_frqs, back_calc=self.back_calc)
-
-        # Clean the data for all values, which is left over at the end of arrays.
-        self.back_calc = self.back_calc*self.disp_struct
-
->>>>>>> 9300efe9
         ## For all missing data points, set the back-calculated value to the measured values so that it has no effect on the chi-squared value.
         if self.has_missing:
             # Replace with values.
@@ -1257,19 +1080,11 @@
                 r20_index = mi + si*self.num_frq
 
                 # Convert phi_ex (or rex) from ppm^2 to (rad/s)^2.
-<<<<<<< HEAD
-                rex_B_scaled = rex_B[si] * self.frqs_squared[0][si][mi][0][0]
-                rex_C_scaled = rex_C[si] * self.frqs_squared[0][si][mi][0][0]
-
-                # Back calculate the R2eff values.
-                r2eff_LM63_3site(r20=R20[r20_index], rex_B=rex_B_scaled, rex_C=rex_C_scaled, quart_kB=quart_kB, quart_kC=quart_kC, cpmg_frqs=self.cpmg_frqs[0][si][mi][0], back_calc=self.back_calc[0][si][mi][0], num_points=self.num_disp_points[0][si][mi][0])
-=======
                 rex_B_scaled = rex_B[si] * self.frqs_squared[0, si, mi, 0, 0]
                 rex_C_scaled = rex_C[si] * self.frqs_squared[0, si, mi, 0, 0]
 
                 # Back calculate the R2eff values.
                 r2eff_LM63_3site(r20=R20[r20_index], rex_B=rex_B_scaled, rex_C=rex_C_scaled, quart_kB=quart_kB, quart_kC=quart_kC, cpmg_frqs=self.cpmg_frqs[0, si, mi, 0], back_calc=self.back_calc[0, si, mi, 0], num_points=self.num_disp_points[0, si, mi, 0])
->>>>>>> 9300efe9
 
                 # For all missing data points, set the back-calculated value to the measured values so that it has no effect on the chi-squared value.
                 for di in range(self.num_disp_points[0, si, mi, 0]):
@@ -1342,7 +1157,6 @@
 
         # Convert phi_ex from ppm^2 to (rad/s)^2. Use the out argument, to pass directly to structure.
         multiply( multiply.outer( phi_ex.reshape(1, self.NS), self.nm_no_nd_ones ), self.frqs_squared, out=self.phi_ex_struct )
-<<<<<<< HEAD
 
         # Reshape R20 to per experiment, spin and frequency.
         self.r20_struct[:] = multiply.outer( R20.reshape(self.NE, self.NS, self.NM), self.no_nd_ones )
@@ -1353,18 +1167,6 @@
         # Clean the data for all values, which is left over at the end of arrays.
         self.back_calc = self.back_calc*self.disp_struct
 
-=======
-
-        # Reshape R20 to per experiment, spin and frequency.
-        self.r20_struct[:] = multiply.outer( R20.reshape(self.NE, self.NS, self.NM), self.no_nd_ones )
-
-        # Back calculate the R2eff values.
-        r1rho_M61(r1rho_prime=self.r20_struct, phi_ex=self.phi_ex_struct, kex=kex, spin_lock_fields2=self.spin_lock_omega1_squared, back_calc=self.back_calc)
-
-        # Clean the data for all values, which is left over at the end of arrays.
-        self.back_calc = self.back_calc*self.disp_struct
-
->>>>>>> 9300efe9
         ## For all missing data points, set the back-calculated value to the measured values so that it has no effect on the chi-squared value.
         if self.has_missing:
             # Replace with values.
@@ -1401,17 +1203,10 @@
 
         # Back calculate the R1rho values.
         r1rho_M61b(r1rho_prime=self.r20_struct, pA=pA, dw=self.dw_struct, kex=kex, spin_lock_fields2=self.spin_lock_omega1_squared, back_calc=self.back_calc)
-<<<<<<< HEAD
 
         # Clean the data for all values, which is left over at the end of arrays.
         self.back_calc = self.back_calc*self.disp_struct
 
-=======
-
-        # Clean the data for all values, which is left over at the end of arrays.
-        self.back_calc = self.back_calc*self.disp_struct
-
->>>>>>> 9300efe9
         ## For all missing data points, set the back-calculated value to the measured values so that it has no effect on the chi-squared value.
         if self.has_missing:
             # Replace with values.
@@ -1442,7 +1237,6 @@
 
         # Convert dw from ppm to rad/s. Use the out argument, to pass directly to structure.
         multiply( multiply.outer( dw.reshape(1, self.NS), self.nm_no_nd_ones ), self.frqs, out=self.dw_struct )
-<<<<<<< HEAD
 
         # Reshape R20 to per experiment, spin and frequency.
         self.r20_struct[:] = multiply.outer( R20.reshape(self.NE, self.NS, self.NM), self.no_nd_ones )
@@ -1450,15 +1244,6 @@
         # Back calculate the R1rho values.
         r1rho_MP05(r1rho_prime=self.r20_struct, omega=self.chemical_shifts, offset=self.offset, pA=pA, dw=self.dw_struct, kex=kex, R1=self.r1, spin_lock_fields=self.spin_lock_omega1, spin_lock_fields2=self.spin_lock_omega1_squared, back_calc=self.back_calc)
 
-=======
-
-        # Reshape R20 to per experiment, spin and frequency.
-        self.r20_struct[:] = multiply.outer( R20.reshape(self.NE, self.NS, self.NM), self.no_nd_ones )
-
-        # Back calculate the R1rho values.
-        r1rho_MP05(r1rho_prime=self.r20_struct, omega=self.chemical_shifts, offset=self.offset, pA=pA, dw=self.dw_struct, kex=kex, R1=self.r1, spin_lock_fields=self.spin_lock_omega1, spin_lock_fields2=self.spin_lock_omega1_squared, back_calc=self.back_calc)
-
->>>>>>> 9300efe9
         # Clean the data for all values, which is left over at the end of arrays.
         self.back_calc = self.back_calc*self.disp_struct
 
@@ -1502,12 +1287,6 @@
 
         # Reshape R20 to per experiment, spin and frequency.
         self.r20_struct[:] = multiply.outer( R20.reshape(self.NE, self.NS, self.NM), self.no_nd_ones )
-<<<<<<< HEAD
-
-        # Initialise.
-        chi2_sum = 0.0
-=======
->>>>>>> 9300efe9
 
         # Loop over the experiment types.
         for ei in range(self.num_exp):
@@ -1536,22 +1315,6 @@
             # Back calculate the R2eff values.
             r2eff_mmq_cr72(r20=r20, pA=pA, pB=pB, dw=aliased_dw, dwH=aliased_dwH, kex=kex, k_AB=k_AB, k_BA=k_BA, cpmg_frqs=self.cpmg_frqs[ei], inv_tcpmg=self.inv_relax_times[ei], tcp=self.tau_cpmg[ei], back_calc=self.back_calc[ei])
 
-<<<<<<< HEAD
-            # Clean the data for all values, which is left over at the end of arrays.
-            self.back_calc[ei] = self.back_calc[ei]*self.disp_struct[ei]
-
-            # For all missing data points, set the back-calculated value to the measured values so that it has no effect on the chi-squared value.
-            if self.has_missing:
-                # Replace with values.
-                mask_replace_blank_ei = masked_equal(self.missing[ei], 1.0)
-                self.back_calc[ei][mask_replace_blank_ei.mask] = self.values[ei][mask_replace_blank_ei.mask]
-
-            # Calculate and return the chi-squared value.
-            chi2_sum += chi2_rankN(self.values[ei], self.back_calc[ei], self.errors[ei])
-
-        # Return the total chi-squared value.
-        return chi2_sum
-=======
         # Clean the data for all values, which is left over at the end of arrays.
         self.back_calc = self.back_calc*self.disp_struct
 
@@ -1562,7 +1325,6 @@
 
         ## Calculate the chi-squared statistic.
         return chi2_rankN(self.values, self.back_calc, self.errors)
->>>>>>> 9300efe9
 
 
     def func_NOREX(self, params):
@@ -1665,7 +1427,6 @@
 
         # Convert dw from ppm to rad/s. Use the out argument, to pass directly to structure.
         multiply( multiply.outer( dw.reshape(1, self.NS), self.nm_no_nd_ones ), self.frqs, out=self.dw_struct )
-<<<<<<< HEAD
 
         # Reshape R20A and R20B to per experiment, spin and frequency.
         self.r20_struct[:] = multiply.outer( R20.reshape(self.NE, self.NS, self.NM), self.no_nd_ones )
@@ -1681,23 +1442,6 @@
             # Replace with values.
             self.back_calc[self.mask_replace_blank.mask] = self.values[self.mask_replace_blank.mask]
 
-=======
-
-        # Reshape R20A and R20B to per experiment, spin and frequency.
-        self.r20_struct[:] = multiply.outer( R20.reshape(self.NE, self.NS, self.NM), self.no_nd_ones )
-
-        # Back calculate the R2eff values.
-        r2eff_ns_cpmg_2site_expanded(r20=self.r20_struct, pA=pA, dw=self.dw_struct, dw_orig=dw, kex=kex, relax_time=self.relax_times, inv_relax_time=self.inv_relax_times, tcp=self.tau_cpmg, back_calc=self.back_calc, num_cpmg=self.power)
-
-        # Clean the data for all values, which is left over at the end of arrays.
-        self.back_calc = self.back_calc*self.disp_struct
-
-        ## For all missing data points, set the back-calculated value to the measured values so that it has no effect on the chi-squared value.
-        if self.has_missing:
-            # Replace with values.
-            self.back_calc[self.mask_replace_blank.mask] = self.values[self.mask_replace_blank.mask]
-
->>>>>>> 9300efe9
         ## Calculate the chi-squared statistic.
         return chi2_rankN(self.values, self.back_calc, self.errors)
 
@@ -1818,19 +1562,6 @@
             # Back calculate the R2eff values for each experiment type.
             self.r2eff_ns_mmq[ei](M0=self.M0, m1=self.m1, m2=self.m2, R20A=r20, R20B=r20, pA=pA, pB=pB, dw=aliased_dw, dwH=aliased_dwH, k_AB=k_AB, k_BA=k_BA, inv_tcpmg=self.inv_relax_times[ei], tcp=self.tau_cpmg[ei], back_calc=self.back_calc[ei], num_points=self.num_disp_points[ei], power=self.power[ei])
 
-<<<<<<< HEAD
-            # Clean the data for all values, which is left over at the end of arrays.
-            self.back_calc[ei] = self.back_calc[ei]*self.disp_struct[ei]
-
-            # For all missing data points, set the back-calculated value to the measured values so that it has no effect on the chi-squared value.
-            if self.has_missing:
-                # Replace with values.
-                mask_replace_blank_ei = masked_equal(self.missing[ei], 1.0)
-                self.back_calc[ei][mask_replace_blank_ei.mask] = self.values[ei][mask_replace_blank_ei.mask]
-
-            # Calculate and return the chi-squared value.
-            chi2_sum += chi2_rankN(self.values[ei], self.back_calc[ei], self.errors[ei])
-=======
         # Clean the data for all values, which is left over at the end of arrays.
         self.back_calc = self.back_calc*self.disp_struct
 
@@ -1838,7 +1569,6 @@
         if self.has_missing:
             # Replace with values.
             self.back_calc[self.mask_replace_blank.mask] = self.values[self.mask_replace_blank.mask]
->>>>>>> 9300efe9
 
         # Return the total chi-squared value.
         return chi2_rankN(self.values, self.back_calc, self.errors)
@@ -1936,20 +1666,12 @@
                 r20_index = mi + si*self.num_frq
 
                 # Convert dw from ppm to rad/s.
-<<<<<<< HEAD
-                dw_frq = dw[si] * self.frqs[0][si][mi][0][0]
-=======
                 dw_frq = dw[si] * self.frqs[0, si, mi, 0, 0]
->>>>>>> 9300efe9
 
                 # Loop over the offsets.
                 for oi in range(self.num_offsets[0, si, mi]):
                     # Back calculate the R2eff values.
-<<<<<<< HEAD
-                    ns_r1rho_2site(M0=self.M0, matrix=self.matrix, r1rho_prime=r1rho_prime[r20_index], omega=self.chemical_shifts[0][si][mi][oi][0], offset=self.offset[0][si][mi][oi][0], r1=self.r1[0][si][mi][oi][0], pA=pA, pB=pB, dw=dw_frq, k_AB=k_AB, k_BA=k_BA, spin_lock_fields=self.spin_lock_omega1[0][si][mi][oi], relax_time=self.relax_times[0][si][mi][oi], inv_relax_time=self.inv_relax_times[0][si][mi][oi], back_calc=self.back_calc[0][si][mi][oi], num_points=self.num_disp_points[0][si][mi][oi])
-=======
                     ns_r1rho_2site(M0=self.M0, matrix=self.matrix, r1rho_prime=r1rho_prime[r20_index], omega=self.chemical_shifts[0, si, mi, oi, 0], offset=self.offset[0, si, mi, oi, 0], r1=self.r1[0, si, mi, oi, 0], pA=pA, pB=pB, dw=dw_frq, k_AB=k_AB, k_BA=k_BA, spin_lock_fields=self.spin_lock_omega1[0, si, mi, oi], relax_time=self.relax_times[0, si, mi, oi], inv_relax_time=self.inv_relax_times[0, si, mi, oi], back_calc=self.back_calc[0, si, mi, oi], num_points=self.num_disp_points[0, si, mi, oi])
->>>>>>> 9300efe9
 
                     # For all missing data points, set the back-calculated value to the measured values so that it has no effect on the chi-squared value.
                     for di in range(self.num_disp_points[0, si, mi, oi]):
@@ -2077,7 +1799,6 @@
 
         # Convert dw from ppm to rad/s. Use the out argument, to pass directly to structure.
         multiply( multiply.outer( dw.reshape(1, self.NS), self.nm_no_nd_ones ), self.frqs, out=self.dw_struct )
-<<<<<<< HEAD
 
         # Reshape R20 to per experiment, spin and frequency.
         self.r20_struct[:] = multiply.outer( R20.reshape(self.NE, self.NS, self.NM), self.no_nd_ones )
@@ -2088,18 +1809,6 @@
         # Clean the data for all values, which is left over at the end of arrays.
         self.back_calc = self.back_calc*self.disp_struct
 
-=======
-
-        # Reshape R20 to per experiment, spin and frequency.
-        self.r20_struct[:] = multiply.outer( R20.reshape(self.NE, self.NS, self.NM), self.no_nd_ones )
-
-        # Back calculate the R1rho values.
-        r1rho_TP02(r1rho_prime=self.r20_struct, omega=self.chemical_shifts, offset=self.offset, pA=pA, dw=self.dw_struct, kex=kex, R1=self.r1, spin_lock_fields=self.spin_lock_omega1, spin_lock_fields2=self.spin_lock_omega1_squared, back_calc=self.back_calc)
-
-        # Clean the data for all values, which is left over at the end of arrays.
-        self.back_calc = self.back_calc*self.disp_struct
-
->>>>>>> 9300efe9
         ## For all missing data points, set the back-calculated value to the measured values so that it has no effect on the chi-squared value.
         if self.has_missing:
             # Replace with values.
