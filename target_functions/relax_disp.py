###############################################################################
#                                                                             #
# Copyright (C) 2013-2014 Edward d'Auvergne                                   #
# Copyright (C) 2009 Sebastien Morin                                          #
# Copyright (C) 2014 Troels E. Linnet                                         #
#                                                                             #
# This file is part of the program relax (http://www.nmr-relax.com).          #
#                                                                             #
# This program is free software: you can redistribute it and/or modify        #
# it under the terms of the GNU General Public License as published by        #
# the Free Software Foundation, either version 3 of the License, or           #
# (at your option) any later version.                                         #
#                                                                             #
# This program is distributed in the hope that it will be useful,             #
# but WITHOUT ANY WARRANTY; without even the implied warranty of              #
# MERCHANTABILITY or FITNESS FOR A PARTICULAR PURPOSE.  See the               #
# GNU General Public License for more details.                                #
#                                                                             #
# You should have received a copy of the GNU General Public License           #
# along with this program.  If not, see <http://www.gnu.org/licenses/>.       #
#                                                                             #
###############################################################################

# Module docstring.
"""Target functions for relaxation dispersion."""

# Python module imports.
from copy import deepcopy
<<<<<<< HEAD
from math import pi
from numpy import add, array, asarray, complex64, dot, float64, int16, max, multiply, ones, sum, tile, zeros
=======
from numpy import arctan2, cos, dot, float64, int16, multiply, ones, rollaxis, pi, sin, sum, zeros
>>>>>>> f062c623
from numpy.ma import masked_equal

# relax module imports.
from lib.dispersion.b14 import r2eff_B14
from lib.dispersion.cr72 import r2eff_CR72
from lib.dispersion.dpl94 import r1rho_DPL94
from lib.dispersion.it99 import r2eff_IT99
from lib.dispersion.lm63 import r2eff_LM63
from lib.dispersion.lm63_3site import r2eff_LM63_3site
from lib.dispersion.m61 import r1rho_M61
from lib.dispersion.m61b import r1rho_M61b
from lib.dispersion.mp05 import r1rho_MP05
from lib.dispersion.mmq_cr72 import r2eff_mmq_cr72
from lib.dispersion.ns_cpmg_2site_3d import r2eff_ns_cpmg_2site_3D
from lib.dispersion.ns_cpmg_2site_expanded import r2eff_ns_cpmg_2site_expanded
from lib.dispersion.ns_cpmg_2site_star import r2eff_ns_cpmg_2site_star
from lib.dispersion.ns_mmq_3site import r2eff_ns_mmq_3site_mq, r2eff_ns_mmq_3site_sq_dq_zq
from lib.dispersion.ns_mmq_2site import r2eff_ns_mmq_2site_mq, r2eff_ns_mmq_2site_sq_dq_zq
from lib.dispersion.ns_r1rho_2site import ns_r1rho_2site
from lib.dispersion.ns_r1rho_3site import ns_r1rho_3site
from lib.dispersion.ns_matrices import r180x_3d
from lib.dispersion.tp02 import r1rho_TP02
from lib.dispersion.tap03 import r1rho_TAP03
from lib.dispersion.tsmfk01 import r2eff_TSMFK01
from lib.errors import RelaxError
from lib.float import isNaN
from target_functions.chi2 import chi2, chi2_rankN
from specific_analyses.relax_disp.variables import EXP_TYPE_CPMG_DQ, EXP_TYPE_CPMG_MQ, EXP_TYPE_CPMG_PROTON_MQ, EXP_TYPE_CPMG_PROTON_SQ, EXP_TYPE_CPMG_SQ, EXP_TYPE_CPMG_ZQ, EXP_TYPE_LIST_CPMG, EXP_TYPE_R1RHO, MODEL_B14, MODEL_B14_FULL, MODEL_CR72, MODEL_CR72_FULL, MODEL_DPL94, MODEL_IT99, MODEL_LIST_CPMG, MODEL_LIST_CPMG_FULL, MODEL_LIST_FULL, MODEL_LIST_MMQ, MODEL_LIST_MQ_CPMG, MODEL_LIST_R1RHO, MODEL_LIST_R1RHO_FULL, MODEL_LM63, MODEL_LM63_3SITE, MODEL_M61, MODEL_M61B, MODEL_MP05, MODEL_MMQ_CR72, MODEL_NOREX, MODEL_NS_CPMG_2SITE_3D, MODEL_NS_CPMG_2SITE_3D_FULL, MODEL_NS_CPMG_2SITE_EXPANDED, MODEL_NS_CPMG_2SITE_STAR, MODEL_NS_CPMG_2SITE_STAR_FULL, MODEL_NS_MMQ_2SITE, MODEL_NS_MMQ_3SITE, MODEL_NS_MMQ_3SITE_LINEAR, MODEL_NS_R1RHO_2SITE, MODEL_NS_R1RHO_3SITE, MODEL_NS_R1RHO_3SITE_LINEAR, MODEL_TAP03, MODEL_TP02, MODEL_TSMFK01


class Dispersion:
    def __init__(self, model=None, num_params=None, num_spins=None, num_frq=None, exp_types=None, values=None, errors=None, missing=None, frqs=None, frqs_H=None, cpmg_frqs=None, spin_lock_nu1=None, chemical_shifts=None, offset=None, tilt_angles=None, r1=None, relax_times=None, scaling_matrix=None, recalc_tau=True):
        """Relaxation dispersion target functions for optimisation.

        Models
        ======

        The following analytic models are currently supported:

            - 'No Rex':  The model for no chemical exchange relaxation.
            - 'LM63':  The Luz and Meiboom (1963) 2-site fast exchange model.
            - 'LM63 3-site':  The Luz and Meiboom (1963) 3-site fast exchange model.
            - 'CR72':  The reduced Carver and Richards (1972) 2-site model for all time scales with R20A = R20B.
            - 'CR72 full':  The full Carver and Richards (1972) 2-site model for all time scales.
            - 'IT99':  The Ishima and Torchia (1999) 2-site model for all time scales with skewed populations (pA >> pB).
            - 'TSMFK01':  The Tollinger et al. (2001) 2-site very-slow exchange model, range of microsecond to second time scale.
            - 'B14':  The Baldwin (2014) 2-site exact solution model for all time scales with R20A = R20B..
            - 'B14 full':  The Baldwin (2014) 2-site exact solution model for all time scales.
            - 'M61':  The Meiboom (1961) 2-site fast exchange model for R1rho-type experiments.
            - 'DPL94':  The Davis, Perlman and London (1994) 2-site fast exchange model for R1rho-type experiments.
            - 'M61 skew':  The Meiboom (1961) on-resonance 2-site model with skewed populations (pA >> pB) for R1rho-type experiments.
            - 'TP02':  The Trott and Palmer (2002) 2-site exchange model for R1rho-type experiments.
            - 'TAP03':  The Trott, Abergel and Palmer (2003) 2-site exchange model for R1rho-type experiments.
            - 'MP05':  The Miloushev and Palmer (2005) off-resonance 2-site exchange model for R1rho-type experiments.

        The following numerical models are currently supported:

            - 'NS CPMG 2-site 3D':  The reduced numerical solution for the 2-site Bloch-McConnell equations for CPMG data using 3D magnetisation vectors with R20A = R20B.
            - 'NS CPMG 2-site 3D full':  The full numerical solution for the 2-site Bloch-McConnell equations for CPMG data using 3D magnetisation vectors.
            - 'NS CPMG 2-site star':  The reduced numerical solution for the 2-site Bloch-McConnell equations for CPMG data using complex conjugate matrices with R20A = R20B.
            - 'NS CPMG 2-site star full':  The full numerical solution for the 2-site Bloch-McConnell equations for CPMG data using complex conjugate matrices.
            - 'NS CPMG 2-site expanded':  The numerical solution for the 2-site Bloch-McConnell equations for CPMG data expanded using Maple by Nikolai Skrynnikov.
            - 'NS MMQ 2-site':  The numerical solution for the 2-site Bloch-McConnell equations for combined proton-heteronuclear SQ, ZD, DQ, and MQ CPMG data with R20A = R20B.
            - 'NS MMQ 3-site linear':  The numerical solution for the 3-site Bloch-McConnell equations linearised with kAC = kCA = 0 for combined proton-heteronuclear SQ, ZD, DQ, and MQ CPMG data with R20A = R20B = R20C.
            - 'NS MMQ 3-site':  The numerical solution for the 3-site Bloch-McConnell equations for combined proton-heteronuclear SQ, ZD, DQ, and MQ CPMG data with R20A = R20B = R20C.
            - 'NS R1rho 2-site':  The numerical solution for the 2-site Bloch-McConnell equations for R1rho data with R20A = R20B.
            - 'NS R1rho 3-site linear':  The numerical solution for the 3-site Bloch-McConnell equations linearised with kAC = kCA = 0 for R1rho data with R20A = R20B = R20C.
            - 'NS R1rho 3-site':  The numerical solution for the 3-site Bloch-McConnell equations for R1rho data with R20A = R20B = R20C.


        Indices
        =======

        The data structures used in this target function class consist of many different index types.  These are:

            - Ei:  The index for each experiment type.
            - Si:  The index for each spin of the spin cluster.
            - Mi:  The index for each magnetic field strength.
            - Oi:  The index for each spin-lock offset.  In the case of CPMG-type data, this index is always zero.
            - Di:  The index for each dispersion point (either the spin-lock field strength or the nu_CPMG frequency).


        @keyword model:             The relaxation dispersion model to fit.
        @type model:                str
        @keyword num_param:         The number of parameters in the model.
        @type num_param:            int
        @keyword num_spins:         The number of spins in the cluster.
        @type num_spins:            int
        @keyword num_frq:           The number of spectrometer field strengths.
        @type num_frq:              int
        @keyword exp_types:         The list of experiment types.  The dimensions are {Ei}.
        @type exp_types:            list of str
        @keyword values:            The R2eff/R1rho values.  The dimensions are {Ei, Si, Mi, Oi, Di}.
        @type values:               rank-4 list of numpy rank-1 float arrays
        @keyword errors:            The R2eff/R1rho errors.  The dimensions are {Ei, Si, Mi, Oi, Di}.
        @type errors:               rank-4 list of numpy rank-1 float arrays
        @keyword missing:           The data structure indicating missing R2eff/R1rho data.  The dimensions are {Ei, Si, Mi, Oi, Di}.
        @type missing:              rank-4 list of numpy rank-1 int arrays
        @keyword frqs:              The spin Larmor frequencies (in MHz*2pi to speed up the ppm to rad/s conversion).  The dimensions are {Ei, Si, Mi}.
        @type frqs:                 rank-3 list of floats
        @keyword frqs_H:            The proton spin Larmor frequencies for the MMQ-type models (in MHz*2pi to speed up the ppm to rad/s conversion).  The dimensions are {Ei, Si, Mi}.
        @type frqs_H:               rank-3 list of floats
        @keyword cpmg_frqs:         The CPMG frequencies in Hertz.  This will be ignored for R1rho experiments.  The dimensions are {Ei, Mi, Oi}.
        @type cpmg_frqs:            rank-3 list of floats
        @keyword spin_lock_nu1:     The spin-lock field strengths in Hertz.  This will be ignored for CPMG experiments.  The dimensions are {Ei, Mi, Oi}.
        @type spin_lock_nu1:        rank-3 list of floats
        @keyword chemical_shifts:   The chemical shifts in rad/s.  This is only used for off-resonance R1rho models.  The ppm values are not used to save computation time, therefore they must be converted to rad/s by the calling code.  The dimensions are {Ei, Si, Mi}.
        @type chemical_shifts:      rank-3 list of floats
        @keyword offset:            The structure of spin-lock or hard pulse offsets in rad/s.  This is only currently used for off-resonance R1rho models.  The dimensions are {Ei, Si, Mi, Oi}.
        @type offset:               rank-4 list of floats
        @keyword tilt_angles:       The spin-lock rotating frame tilt angle.  This is only used for off-resonance R1rho models.  The dimensions are {Ei, Si, Mi, Oi, Di}.
        @type tilt_angles:          rank-5 list of floats
        @keyword r1:                The R1 relaxation rates.  This is only used for off-resonance R1rho models.  The dimensions are {Si, Mi}.
        @type r1:                   rank-2 list of floats
        @keyword relax_times:       The experiment specific fixed time period for relaxation (in seconds).  The dimensions are {Ei, Mi}.
        @type relax_times:          rank-2 list of floats
        @keyword scaling_matrix:    The square and diagonal scaling matrix.
        @type scaling_matrix:       numpy rank-2 float array
        @keyword recalc_tau:        A flag which if True will cause tau_CPMG to be recalculated to remove user input truncation.
        @type recalc_tau:           bool
        """

        # Check the args.
        if model not in MODEL_LIST_FULL:
            raise RelaxError("The model '%s' is unknown." % model)
        if values == None:
            raise RelaxError("No values have been supplied to the target function.")
        if errors == None:
            raise RelaxError("No errors have been supplied to the target function.")
        if missing == None:
            raise RelaxError("No missing data information has been supplied to the target function.")
        if model in [MODEL_DPL94, MODEL_TP02, MODEL_TAP03, MODEL_MP05]:
            if chemical_shifts == None:
                raise RelaxError("Chemical shifts must be supplied for the '%s' R1rho off-resonance dispersion model." % model)
            if r1 == None:
                raise RelaxError("R1 relaxation rates must be supplied for the '%s' R1rho off-resonance dispersion model." % model)

        # Store the arguments.
        self.model = model
        self.num_params = num_params
        self.num_spins = num_spins
        self.num_frq = num_frq
        self.exp_types = exp_types
        self.scaling_matrix = scaling_matrix
        self.values_orig = values
        self.cpmg_frqs_orig = cpmg_frqs
        self.spin_lock_nu1_orig = spin_lock_nu1

        # Initialise higher order numpy structures.
        # Define the shape of all the numpy arrays.
        # The total numbers of experiments, number of spins, number of magnetic field strength, maximum number of offsets, maximum number of dispersion point.
        self.NE = len(self.exp_types)
        self.NS = self.num_spins
        self.NM = self.num_frq

        # The number of offsets points can vary. We need to find the maximum elements in the numpy array list.
        max_NO = 1
        for ei in range(self.NE):
            for si in range(self.NS):
                for mi in range(self.NM):
                    nr_NO = len(offset[ei][si][mi])
                    if nr_NO > max_NO:
                        max_NO = nr_NO

        # Set the maximum number of offsets.
        self.NO = max_NO

        # The number of dispersion points can vary. We need to find the maximum elements in the numpy array list.
        max_ND = 1
        for ei in range(self.NE):
            for si in range(self.NS):
                for mi in range(self.NM):
                    for oi in range(self.NO):
                        if cpmg_frqs != None and len(cpmg_frqs[ei][mi][oi]):
                            nr_ND = len(cpmg_frqs[ei][mi][oi])
                            if nr_ND > max_ND:
                                max_ND = nr_ND
                        elif spin_lock_nu1 != None and len(spin_lock_nu1[ei][mi][oi]):
                            nr_ND = len(spin_lock_nu1[ei][mi][oi])
                            if nr_ND > max_ND:
                                max_ND = nr_ND

        # Set the maximum number of dispersion points.
        self.NO = max_NO
        self.ND = max_ND

        # Set the shape of the multi dimensional numpy array,
        self.numpy_array_shape = [self.NE, self.NS, self.NM, self.NO, self.ND]

        # Create zero and one numpy structure.
        numpy_array_zeros = zeros(self.numpy_array_shape, float64)
        numpy_array_ones = ones(self.numpy_array_shape, float64)

        # Create special numpy structures.
        self.no_nd_ones = ones([self.NO, self.ND], float64)
        self.nm_no_nd_ones = ones([self.NM, self.NO, self.ND], float64)
        # Structure of r20a and r20b. The full and outer dimensions structures.
        self.r20_struct = deepcopy(numpy_array_zeros)
        self.r20a_struct = deepcopy(numpy_array_zeros)
        self.r20b_struct = deepcopy(numpy_array_zeros)
        self.r20c_struct = deepcopy(numpy_array_zeros)
        # Structure of dw. The full and the outer dimensions structures.
        self.dw_struct = deepcopy(numpy_array_zeros)
        self.dwH_struct = deepcopy(numpy_array_zeros)
        self.dw_AB_struct = deepcopy(numpy_array_zeros)
        self.dw_AC_struct = deepcopy(numpy_array_zeros)
        self.dw_BC_struct = deepcopy(numpy_array_zeros)
        self.dwH_AB_struct = deepcopy(numpy_array_zeros)
        self.dwH_AC_struct = deepcopy(numpy_array_zeros)
        self.phi_ex_struct = deepcopy(numpy_array_zeros)
        self.phi_ex_B_struct = deepcopy(numpy_array_zeros)
        self.phi_ex_C_struct = deepcopy(numpy_array_zeros)

        # Structure of values, errors and missing.
        self.values = deepcopy(numpy_array_zeros)
        self.errors = deepcopy(numpy_array_ones)
        self.missing = deepcopy(numpy_array_zeros)
        self.disp_struct = deepcopy(numpy_array_zeros)

        # Create the data structures to fill in.
        self.cpmg_frqs = deepcopy(numpy_array_ones)
        self.frqs = deepcopy(numpy_array_zeros)
        self.frqs_squared = deepcopy(numpy_array_zeros)
        self.frqs_H = deepcopy(numpy_array_zeros)
        self.relax_times = deepcopy(numpy_array_zeros)
        self.inv_relax_times = deepcopy(numpy_array_zeros)
        self.tau_cpmg = deepcopy(numpy_array_zeros)
        self.power = deepcopy(numpy_array_zeros)
        self.r1 = deepcopy(numpy_array_zeros)
        self.spin_lock_omega1 = deepcopy(numpy_array_zeros)
        self.spin_lock_omega1_squared = deepcopy(numpy_array_zeros)
        self.offset = deepcopy(numpy_array_zeros)
        self.chemical_shifts = deepcopy(numpy_array_zeros)
        self.tilt_angles = deepcopy(numpy_array_zeros)
        self.num_offsets = zeros([self.NE, self.NS, self.NM], int16)
        self.num_disp_points = zeros([self.NE, self.NS, self.NM, self.NO], int16)

        # Set flag to tell if there is missing data points.
        self.has_missing = False

        # Fill in data.
        for ei in range(self.NE):
            for si in range(self.NS):
                for mi in range(self.NM):
                    # Fill the frequency.
                    frq = frqs[ei][si][mi]
                    self.frqs[ei, si, mi, :] = frq
                    self.frqs_squared[ei, si, mi, :] = frq**2
                    if frqs_H != None:
                        frq_H = frqs_H[ei][si][mi]
                        self.frqs_H[ei, si, mi, :] = frq_H

                    # Fill the relaxation time.
                    relax_time = relax_times[ei, mi]
                    self.relax_times[ei, si, mi, :] = relax_time

                    # Fill r1.
                    if r1 != None:
                        r1_l = r1[si][mi]
                        self.r1[ei, si, mi, :] = r1_l

                    # Fill chemical shift.
                    if chemical_shifts != None:
                        chemical_shift = chemical_shifts[ei][si][mi]
                        self.chemical_shifts[ei, si, mi, :] = chemical_shift

                    # The inverted relaxation delay.
                    if model in [MODEL_B14, MODEL_B14_FULL, MODEL_MMQ_CR72, MODEL_NS_CPMG_2SITE_3D, MODEL_NS_CPMG_2SITE_3D_FULL, MODEL_NS_CPMG_2SITE_EXPANDED, MODEL_NS_CPMG_2SITE_STAR, MODEL_NS_CPMG_2SITE_STAR_FULL, MODEL_NS_MMQ_2SITE, MODEL_NS_MMQ_3SITE, MODEL_NS_MMQ_3SITE_LINEAR, MODEL_NS_R1RHO_2SITE, MODEL_NS_R1RHO_3SITE, MODEL_NS_R1RHO_3SITE_LINEAR]:
                        self.inv_relax_times[ei, si, mi, :] = 1.0 / relax_time

                    # The number of offset data points.
                    if len(offset[ei][si][mi]):
                        self.num_offsets[ei, si, mi] = len(self.offset[ei, si, mi])
                    else:
                        self.num_offsets[ei, si, mi] = 0

                    # Loop over offsets.
                    for oi in range(self.NO):
                        if cpmg_frqs != None and len(cpmg_frqs[ei][mi][oi]):
                            cpmg_frqs_list = cpmg_frqs[ei][mi][oi]
                            num_disp_points = len(cpmg_frqs_list)
                            self.cpmg_frqs[ei, si, mi, oi, :num_disp_points] = cpmg_frqs_list

                            for di in range(num_disp_points):
                                cpmg_frq = cpmg_frqs[ei][mi][oi][di]
                                # Missing data for an entire field strength.
                                if isNaN(relax_time):
                                    power = 0
                                # Normal value.
                                else:
                                    power = int(round(cpmg_frq * relax_time))
                                self.power[ei, si, mi, oi, di] = power

                                # Recalculate the tau_cpmg times to avoid any user induced truncation in the input files.
                                if recalc_tau:
                                    tau_cpmg = 0.25 * relax_time / power
                                else:
                                    tau_cpmg = 0.25 / frq
                                self.tau_cpmg[ei, si, mi, oi, di] = tau_cpmg

                        elif spin_lock_nu1 != None and len(spin_lock_nu1[ei][mi][oi]):
                            num_disp_points = len( spin_lock_nu1[ei][mi][oi] )
                        else:
                            num_disp_points = 0

                        self.num_disp_points[ei, si, mi, oi] = num_disp_points

                        # Get the values and errors.
                        self.values[ei, si, mi, oi, :num_disp_points] = values[ei][si][mi][oi]
                        self.errors[ei, si, mi, oi, :num_disp_points] = errors[ei][si][mi][oi]
                        self.disp_struct[ei, si, mi, oi, :num_disp_points] = ones(num_disp_points)

                        # Loop over dispersion points.
                        for di in range(num_disp_points):
                            if missing[ei][si][mi][oi][di]:
                                self.has_missing = True
                                self.missing[ei, si, mi, oi, di] = 1.0

                            # For R1rho data.
                            if model in MODEL_LIST_R1RHO_FULL and model != MODEL_NOREX:
                                self.disp_struct[ei, si, mi, oi, di] = 1.0
                                # Get the tilt angles.
                                self.tilt_angles[ei, si, mi, oi, di] = tilt_angles[ei][si][mi][oi][di]
                                self.offset[ei, si, mi, oi] = offset[ei][si][mi][oi]
                                # Convert the spin-lock data to rad.s^-1.
                                self.spin_lock_omega1[ei, si, mi, oi, di] = 2.0 * pi * spin_lock_nu1[ei][mi][oi][di]
                                self.spin_lock_omega1_squared[ei, si, mi, oi, di] = self.spin_lock_omega1[ei, si, mi, oi, di] ** 2

        # Create the structure for holding the back-calculated R2eff values (matching the dimensions of the values structure).
        self.back_calc = deepcopy(self.values)

        # Find the mask to replace back_calc values with measured values, if there is missing data points.
        # This is to make sure, that the chi2 values is not affected by missing values.
        self.mask_replace_blank = masked_equal(self.missing, 1.0)

        # Check the experiment types, simplifying the data structures as needed.
        self.experiment_type_setup()

        # Scaling initialisation.
        self.scaling_flag = False
        if self.scaling_matrix != None:
            self.scaling_flag = True

        # Initialise the post spin parameter indices.
        self.end_index = []

        # The spin and frequency dependent R2 parameters.
        self.end_index.append(self.num_exp * self.num_spins * self.num_frq)
        if model in [MODEL_B14_FULL, MODEL_CR72_FULL, MODEL_NS_CPMG_2SITE_3D_FULL, MODEL_NS_CPMG_2SITE_STAR_FULL]:
            self.end_index.append(2 * self.num_exp * self.num_spins * self.num_frq)

        # The spin and dependent parameters (phi_ex, dw, padw2).
        self.end_index.append(self.end_index[-1] + self.num_spins)
        if model in [MODEL_IT99, MODEL_LM63_3SITE, MODEL_MMQ_CR72, MODEL_NS_MMQ_2SITE]:
            self.end_index.append(self.end_index[-1] + self.num_spins)
        elif model in [MODEL_NS_R1RHO_3SITE, MODEL_NS_R1RHO_3SITE_LINEAR]:
            self.end_index.append(self.end_index[-1] + self.num_spins)
            self.end_index.append(self.end_index[-1] + self.num_spins)
        elif model in [MODEL_NS_MMQ_3SITE, MODEL_NS_MMQ_3SITE_LINEAR]:
            self.end_index.append(self.end_index[-1] + self.num_spins)
            self.end_index.append(self.end_index[-1] + self.num_spins)
            self.end_index.append(self.end_index[-1] + self.num_spins)

        # Pi-pulse propagators.
        if model in [MODEL_NS_CPMG_2SITE_3D, MODEL_NS_CPMG_2SITE_3D_FULL]:
            self.r180x = r180x_3d()

        # This is a vector that contains the initial magnetizations corresponding to the A and B state transverse magnetizations.
        if model in [MODEL_NS_CPMG_2SITE_STAR, MODEL_NS_CPMG_2SITE_STAR_FULL, MODEL_NS_MMQ_2SITE]:
            self.M0 = zeros(2, float64)
        if model in [MODEL_NS_MMQ_3SITE, MODEL_NS_MMQ_3SITE_LINEAR]:
            self.M0 = zeros(3, float64)
        if model in [MODEL_NS_CPMG_2SITE_3D, MODEL_NS_CPMG_2SITE_3D_FULL]:
            M0_0 = zeros( [self.NE, self.NS, self.NM, self.NO, self.ND,7, 1], float64)
            M0_0[:, :, :, :, :, 0, 0] = 0.5
            self.M0 = M0_0
            # Transpose M0, to prepare for dot operation. Roll the last axis one back, corresponds to a transpose for the outer two axis.
            self.M0_T = rollaxis(self.M0, 6, 5)
        if model in [MODEL_NS_R1RHO_2SITE]:
            # Offset of spin-lock from A.
            da_mat = self.chemical_shifts - self.offset
            # The following lines rotate the magnetization previous to spin-lock into the weff frame.
            theta_mat = arctan2(self.spin_lock_omega1, da_mat)
            M0_0 = zeros([6, 1], float64)
            M0_0[0, 0] = 1
            M0_sin = multiply.outer( sin(theta_mat), M0_0 )
            M0_2 = zeros([6, 1], float64)
            M0_2[2, 0] = 1
            M0_cos = multiply.outer( cos(theta_mat), M0_2 )
            self.M0 = M0_sin + M0_cos
            # Transpose M0, to prepare for dot operation. Roll the last axis one back, corresponds to a transpose for the outer two axis.
            self.M0_T = rollaxis(self.M0, 6, 5)

        if model in [MODEL_NS_R1RHO_3SITE, MODEL_NS_R1RHO_3SITE_LINEAR]:
            self.M0 = zeros(9, float64)
<<<<<<< HEAD
=======
            # Offset of spin-lock from A.
            da_mat = self.chemical_shifts - self.offset
            # The following lines rotate the magnetization previous to spin-lock into the weff frame.
            theta_mat = arctan2(self.spin_lock_omega1, da_mat)
            M0_0 = zeros([9, 1], float64)
            M0_0[0, 0] = 1
            # The A state initial X magnetisation.
            M0_sin = multiply.outer( sin(theta_mat), M0_0 )
            M0_2 = zeros([9, 1], float64)
            M0_2[2, 0] = 1
            # The A state initial Z magnetisation.
            M0_cos = multiply.outer( cos(theta_mat), M0_2 )
            self.M0 = M0_sin + M0_cos
            # Transpose M0, to prepare for dot operation. Roll the last axis one back, corresponds to a transpose for the outer two axis.
            self.M0_T = rollaxis(self.M0, 6, 5)
>>>>>>> f062c623

        # Set up the model.
        if model == MODEL_NOREX:
            self.func = self.func_NOREX
        if model == MODEL_LM63:
            self.func = self.func_LM63
        if model == MODEL_LM63_3SITE:
            self.func = self.func_LM63_3site
        if model == MODEL_CR72_FULL:
            self.func = self.func_CR72_full
        if model == MODEL_CR72:
            self.func = self.func_CR72
        if model == MODEL_IT99:
            self.func = self.func_IT99
        if model == MODEL_TSMFK01:
            self.func = self.func_TSMFK01
        if model == MODEL_B14:
            self.func = self.func_B14
        if model == MODEL_B14_FULL:
            self.func = self.func_B14_full
        if model == MODEL_NS_CPMG_2SITE_3D_FULL:
            self.func = self.func_ns_cpmg_2site_3D_full
        if model == MODEL_NS_CPMG_2SITE_3D:
            self.func = self.func_ns_cpmg_2site_3D
        if model == MODEL_NS_CPMG_2SITE_EXPANDED:
            self.func = self.func_ns_cpmg_2site_expanded
        if model == MODEL_NS_CPMG_2SITE_STAR_FULL:
            self.func = self.func_ns_cpmg_2site_star_full
        if model == MODEL_NS_CPMG_2SITE_STAR:
            self.func = self.func_ns_cpmg_2site_star
        if model == MODEL_M61:
            self.func = self.func_M61
        if model == MODEL_M61B:
            self.func = self.func_M61b
        if model == MODEL_DPL94:
            self.func = self.func_DPL94
        if model == MODEL_TP02:
            self.func = self.func_TP02
        if model == MODEL_TAP03:
            self.func = self.func_TAP03
        if model == MODEL_MP05:
            self.func = self.func_MP05
        if model == MODEL_NS_R1RHO_2SITE:
            self.func = self.func_ns_r1rho_2site
        if model == MODEL_NS_R1RHO_3SITE:
            self.func = self.func_ns_r1rho_3site
        if model == MODEL_NS_R1RHO_3SITE_LINEAR:
            self.func = self.func_ns_r1rho_3site_linear
        if model == MODEL_MMQ_CR72:
            self.func = self.func_mmq_CR72
        if model == MODEL_NS_MMQ_2SITE:
            self.func = self.func_ns_mmq_2site
        if model == MODEL_NS_MMQ_3SITE:
            self.func = self.func_ns_mmq_3site
        if model == MODEL_NS_MMQ_3SITE_LINEAR:
            self.func = self.func_ns_mmq_3site_linear


    def calc_B14_chi2(self, R20A=None, R20B=None, dw=None, pA=None, kex=None):
        """Calculate the chi-squared value of the Baldwin (2014) 2-site exact solution model for all time scales.


        @keyword R20A:  The R2 value for state A in the absence of exchange.
        @type R20A:     list of float
        @keyword R20B:  The R2 value for state B in the absence of exchange.
        @type R20B:     list of float
        @keyword dw:    The chemical shift differences in ppm for each spin.
        @type dw:       list of float
        @keyword pA:    The population of state A.
        @type pA:       float
        @keyword kex:   The rate of exchange.
        @type kex:      float
        @return:        The chi-squared value.
        @rtype:         float
        """

        # Convert dw from ppm to rad/s. Use the out argument, to pass directly to structure.
        multiply( multiply.outer( dw.reshape(1, self.NS), self.nm_no_nd_ones ), self.frqs, out=self.dw_struct )
<<<<<<< HEAD

        # Reshape R20A and R20B to per experiment, spin and frequency.
        self.r20a_struct[:] = multiply.outer( R20A.reshape(self.NE, self.NS, self.NM), self.no_nd_ones )
        self.r20b_struct[:] = multiply.outer( R20B.reshape(self.NE, self.NS, self.NM), self.no_nd_ones )

        # Back calculate the R2eff values.
        r2eff_B14(r20a=self.r20a_struct, r20b=self.r20b_struct, pA=pA, dw=self.dw_struct, dw_orig=dw, kex=kex, ncyc=self.power, inv_tcpmg=self.inv_relax_times, tcp=self.tau_cpmg, back_calc=self.back_calc)

        # Clean the data for all values, which is left over at the end of arrays.
        self.back_calc = self.back_calc*self.disp_struct

=======

        # Reshape R20A and R20B to per experiment, spin and frequency.
        self.r20a_struct[:] = multiply.outer( R20A.reshape(self.NE, self.NS, self.NM), self.no_nd_ones )
        self.r20b_struct[:] = multiply.outer( R20B.reshape(self.NE, self.NS, self.NM), self.no_nd_ones )

        # Back calculate the R2eff values.
        r2eff_B14(r20a=self.r20a_struct, r20b=self.r20b_struct, pA=pA, dw=self.dw_struct, dw_orig=dw, kex=kex, ncyc=self.power, inv_tcpmg=self.inv_relax_times, tcp=self.tau_cpmg, back_calc=self.back_calc)

        # Clean the data for all values, which is left over at the end of arrays.
        self.back_calc = self.back_calc*self.disp_struct

>>>>>>> f062c623
        # For all missing data points, set the back-calculated value to the measured values so that it has no effect on the chi-squared value.
        if self.has_missing:
            # Replace with values.
            self.back_calc[self.mask_replace_blank.mask] = self.values[self.mask_replace_blank.mask]

        # Return the total chi-squared value.
        return chi2_rankN(self.values, self.back_calc, self.errors)


    def calc_CR72_chi2(self, R20A=None, R20B=None, dw=None, pA=None, kex=None):
        """Calculate the chi-squared value of the Carver and Richards (1972) 2-site exchange model on all time scales.

        @keyword R20A:  The R2 value for state A in the absence of exchange.
        @type R20A:     list of float
        @keyword R20B:  The R2 value for state B in the absence of exchange.
        @type R20B:     list of float
        @keyword dw:    The chemical shift differences in ppm for each spin.
        @type dw:       list of float
        @keyword pA:    The population of state A.
        @type pA:       float
        @keyword kex:   The rate of exchange.
        @type kex:      float
        @return:        The chi-squared value.
        @rtype:         float
        """

        # Convert dw from ppm to rad/s. Use the out argument, to pass directly to structure.
        multiply( multiply.outer( dw.reshape(1, self.NS), self.nm_no_nd_ones ), self.frqs, out=self.dw_struct )

        # Reshape R20A and R20B to per experiment, spin and frequency.
        self.r20a_struct[:] = multiply.outer( R20A.reshape(self.NE, self.NS, self.NM), self.no_nd_ones )
        self.r20b_struct[:] = multiply.outer( R20B.reshape(self.NE, self.NS, self.NM), self.no_nd_ones )

        # Back calculate the R2eff values.
        r2eff_CR72(r20a=self.r20a_struct, r20a_orig=R20A, r20b=self.r20b_struct, r20b_orig=R20B, pA=pA, dw=self.dw_struct, dw_orig=dw, kex=kex, cpmg_frqs=self.cpmg_frqs, back_calc=self.back_calc)

        # Clean the data for all values, which is left over at the end of arrays.
        self.back_calc = self.back_calc*self.disp_struct

        # For all missing data points, set the back-calculated value to the measured values so that it has no effect on the chi-squared value.
        if self.has_missing:
            # Replace with values.
            self.back_calc[self.mask_replace_blank.mask] = self.values[self.mask_replace_blank.mask]

        # Calculate the chi-squared statistic.
        return chi2_rankN(self.values, self.back_calc, self.errors)


    def calc_ns_cpmg_2site_3D_chi2(self, R20A=None, R20B=None, dw=None, pA=None, kex=None):
        """Calculate the chi-squared value of the 'NS CPMG 2-site' models.

        @keyword R20A:  The R2 value for state A in the absence of exchange.
        @type R20A:     list of float
        @keyword R20B:  The R2 value for state B in the absence of exchange.
        @type R20B:     list of float
        @keyword dw:    The chemical shift differences in ppm for each spin.
        @type dw:       list of float
        @keyword pA:    The population of state A.
        @type pA:       float
        @keyword kex:   The rate of exchange.
        @type kex:      float
        @return:        The chi-squared value.
        @rtype:         float
        """

        # Convert dw from ppm to rad/s. Use the out argument, to pass directly to structure.
        multiply( multiply.outer( dw.reshape(1, self.NS), self.nm_no_nd_ones ), self.frqs, out=self.dw_struct )

        # Reshape R20A and R20B to per experiment, spin and frequency.
        self.r20a_struct[:] = multiply.outer( R20A.reshape(self.NE, self.NS, self.NM), self.no_nd_ones )
        self.r20b_struct[:] = multiply.outer( R20B.reshape(self.NE, self.NS, self.NM), self.no_nd_ones )

        # Back calculate the R2eff values.
<<<<<<< HEAD
        r2eff_ns_cpmg_2site_3D(r180x=self.r180x, M0=self.M0, r20a=self.r20a_struct, r20b=self.r20b_struct, pA=pA, dw=self.dw_struct, dw_orig=dw, kex=kex, inv_tcpmg=self.inv_relax_times, tcp=self.tau_cpmg, back_calc=self.back_calc, num_points=self.num_disp_points, power=self.power)
=======
        r2eff_ns_cpmg_2site_3D(r180x=self.r180x, M0=self.M0, M0_T=self.M0_T, r20a=self.r20a_struct, r20b=self.r20b_struct, pA=pA, dw=self.dw_struct, dw_orig=dw, kex=kex, inv_tcpmg=self.inv_relax_times, tcp=self.tau_cpmg, back_calc=self.back_calc, num_points=self.num_disp_points, power=self.power)
>>>>>>> f062c623

        # Clean the data for all values, which is left over at the end of arrays.
        self.back_calc = self.back_calc*self.disp_struct

        # For all missing data points, set the back-calculated value to the measured values so that it has no effect on the chi-squared value.
        if self.has_missing:
            # Replace with values.
            self.back_calc[self.mask_replace_blank.mask] = self.values[self.mask_replace_blank.mask]

        # Calculate the chi-squared statistic.
        return chi2_rankN(self.values, self.back_calc, self.errors)


    def calc_ns_cpmg_2site_star_chi2(self, R20A=None, R20B=None, dw=None, pA=None, kex=None):
        """Calculate the chi-squared value of the 'NS CPMG 2-site star' models.

        @keyword R20A:  The R2 value for state A in the absence of exchange.
        @type R20A:     list of float
        @keyword R20B:  The R2 value for state B in the absence of exchange.
        @type R20B:     list of float
        @keyword dw:    The chemical shift differences in ppm for each spin.
        @type dw:       list of float
        @keyword pA:    The population of state A.
        @type pA:       float
        @keyword kex:   The rate of exchange.
        @type kex:      float
        @return:        The chi-squared value.
        @rtype:         float
        """

        # Convert dw from ppm to rad/s. Use the out argument, to pass directly to structure.
        multiply( multiply.outer( dw.reshape(1, self.NS), self.nm_no_nd_ones ), self.frqs, out=self.dw_struct )

        # Reshape R20A and R20B to per experiment, spin and frequency.
        self.r20a_struct[:] = multiply.outer( R20A.reshape(self.NE, self.NS, self.NM), self.no_nd_ones )
        self.r20b_struct[:] = multiply.outer( R20B.reshape(self.NE, self.NS, self.NM), self.no_nd_ones )

        # Back calculate the R2eff values.
        r2eff_ns_cpmg_2site_star(M0=self.M0, r20a=self.r20a_struct, r20b=self.r20b_struct, pA=pA, dw=self.dw_struct, dw_orig=dw, kex=kex, inv_tcpmg=self.inv_relax_times, tcp=self.tau_cpmg, back_calc=self.back_calc, num_points=self.num_disp_points, power=self.power)

        # Clean the data for all values, which is left over at the end of arrays.
        self.back_calc = self.back_calc*self.disp_struct

        # For all missing data points, set the back-calculated value to the measured values so that it has no effect on the chi-squared value.
        if self.has_missing:
            # Replace with values.
            self.back_calc[self.mask_replace_blank.mask] = self.values[self.mask_replace_blank.mask]

        # Calculate the chi-squared statistic.
        return chi2_rankN(self.values, self.back_calc, self.errors)


    def calc_ns_mmq_3site_chi2(self, R20A=None, R20B=None, R20C=None, dw_AB=None, dw_BC=None, dwH_AB=None, dwH_BC=None, pA=None, pB=None, kex_AB=None, kex_BC=None, kex_AC=None):
        """Calculate the chi-squared value for the 'NS MMQ 3-site' models.

        @keyword R20A:      The R2 value for state A in the absence of exchange.
        @type R20A:         list of float
        @keyword R20B:      The R2 value for state B in the absence of exchange.
        @type R20B:         list of float
        @keyword R20C:      The R2 value for state C in the absence of exchange.
        @type R20C:         list of float
        @keyword dw_AB:     The chemical exchange difference between states A and B in rad/s.
        @type dw_AB:        float
        @keyword dw_BC:     The chemical exchange difference between states B and C in rad/s.
        @type dw_BC:        float
        @keyword dwH_AB:    The proton chemical exchange difference between states A and B in rad/s.
        @type dwH_AB:       float
        @keyword dwH_BC:    The proton chemical exchange difference between states B and C in rad/s.
        @type dwH_BC:       float
        @keyword pA:        The population of state A.
        @type pA:           float
        @keyword kex_AB:    The rate of exchange between states A and B.
        @type kex_AB:       float
        @keyword kex_BC:    The rate of exchange between states B and C.
        @type kex_BC:       float
        @keyword kex_AC:    The rate of exchange between states A and C.
        @type kex_AC:       float
        @return:            The chi-squared value.
        @rtype:             float
        """

        # Once off parameter conversions.
        dw_AC = dw_AB + dw_BC
        dwH_AC = dwH_AB + dwH_BC

        # Convert dw from ppm to rad/s. Use the out argument, to pass directly to structure.
        multiply( multiply.outer( dw_AB.reshape(1, self.NS), self.nm_no_nd_ones ), self.frqs, out=self.dw_AB_struct )
        multiply( multiply.outer( dw_AC.reshape(1, self.NS), self.nm_no_nd_ones ), self.frqs, out=self.dw_AC_struct )
        multiply( multiply.outer( dwH_AB.reshape(1, self.NS), self.nm_no_nd_ones ), self.frqs_H, out=self.dwH_AB_struct )
        multiply( multiply.outer( dwH_AC.reshape(1, self.NS), self.nm_no_nd_ones ), self.frqs_H, out=self.dwH_AC_struct )

        # Reshape R20A and R20B to per experiment, spin and frequency.
        self.r20a_struct[:] = multiply.outer( R20A.reshape(self.NE, self.NS, self.NM), self.no_nd_ones )
        self.r20b_struct[:] = multiply.outer( R20B.reshape(self.NE, self.NS, self.NM), self.no_nd_ones )
        self.r20c_struct[:] = multiply.outer( R20C.reshape(self.NE, self.NS, self.NM), self.no_nd_ones )

        # Loop over the experiment types.
        for ei in range(self.num_exp):

            r20a = self.r20a_struct[ei]
            r20b = self.r20b_struct[ei]
            r20c = self.r20b_struct[ei]
            dw_AB_frq = self.dw_AB_struct[ei]
            dw_AC_frq = self.dw_AC_struct[ei]
            dwH_AB_frq = self.dwH_AB_struct[ei]
            dwH_AC_frq = self.dwH_AC_struct[ei]

            # Alias the dw frequency combinations.
            aliased_dwH_AB = 0.0 * self.dwH_AB_struct[ei]
            aliased_dwH_AC = 0.0 * self.dwH_AC_struct[ei]
            if self.exp_types[ei] == EXP_TYPE_CPMG_SQ:
                aliased_dw_AB = dw_AB_frq
                aliased_dw_AC = dw_AC_frq
            elif self.exp_types[ei] == EXP_TYPE_CPMG_PROTON_SQ:
                aliased_dw_AB = dwH_AB_frq
                aliased_dw_AC = dwH_AC_frq
            elif self.exp_types[ei] == EXP_TYPE_CPMG_DQ:
                aliased_dw_AB = dw_AB_frq + dwH_AB_frq
                aliased_dw_AC = dw_AC_frq + dwH_AC_frq
            elif self.exp_types[ei] == EXP_TYPE_CPMG_ZQ:
                aliased_dw_AB = dw_AB_frq - dwH_AB_frq
                aliased_dw_AC = dw_AC_frq - dwH_AC_frq
            elif self.exp_types[ei] == EXP_TYPE_CPMG_MQ:
                aliased_dw_AB = dw_AB_frq
                aliased_dw_AC = dw_AC_frq
                aliased_dwH_AB = dwH_AB_frq
                aliased_dwH_AC = dwH_AC_frq
            elif self.exp_types[ei] == EXP_TYPE_CPMG_PROTON_MQ:
                aliased_dw_AB = dwH_AB_frq
                aliased_dw_AC = dwH_AC_frq
                aliased_dwH_AB = dw_AB_frq
                aliased_dwH_AC = dw_AC_frq

            # Back calculate the R2eff values for each experiment type.
            self.r2eff_ns_mmq[ei](M0=self.M0, R20A=r20a, R20B=r20b, R20C=r20c, pA=pA, pB=pB, dw_AB=aliased_dw_AB, dw_AC=aliased_dw_AC, dwH_AB=aliased_dwH_AB, dwH_AC=aliased_dwH_AC, kex_AB=kex_AB, kex_BC=kex_BC, kex_AC=kex_AC, inv_tcpmg=self.inv_relax_times[ei], tcp=self.tau_cpmg[ei], back_calc=self.back_calc[ei], num_points=self.num_disp_points[ei], power=self.power[ei])

        # Clean the data for all values, which is left over at the end of arrays.
        self.back_calc = self.back_calc*self.disp_struct

        # For all missing data points, set the back-calculated value to the measured values so that it has no effect on the chi-squared value.
        if self.has_missing:
            # Replace with values.
            self.back_calc[self.mask_replace_blank.mask] = self.values[self.mask_replace_blank.mask]

        # Return the total chi-squared value.
        return chi2_rankN(self.values, self.back_calc, self.errors)


    def calc_ns_r1rho_3site_chi2(self, r1rho_prime=None, dw_AB=None, dw_BC=None, pA=None, pB=None, kex_AB=None, kex_BC=None, kex_AC=None):
        """Calculate the chi-squared value for the 'NS MMQ 3-site' models.

        @keyword r1rho_prime:   The R1rho value for all states in the absence of exchange.
        @type r1rho_prime:      list of float
        @keyword dw_AB:         The chemical exchange difference between states A and B in rad/s.
        @type dw_AB:            float
        @keyword dw_BC:         The chemical exchange difference between states B and C in rad/s.
        @type dw_BC:            float
        @keyword pA:            The population of state A.
        @type pA:               float
        @keyword kex_AB:        The rate of exchange between states A and B.
        @type kex_AB:           float
        @keyword kex_BC:        The rate of exchange between states B and C.
        @type kex_BC:           float
        @keyword kex_AC:        The rate of exchange between states A and C.
        @type kex_AC:           float
        @return:                The chi-squared value.
        @rtype:                 float
        """

        # Convert dw from ppm to rad/s. Use the out argument, to pass directly to structure.
        multiply( multiply.outer( dw_AB.reshape(1, self.NS), self.nm_no_nd_ones ), self.frqs, out=self.dw_AB_struct )
        multiply( multiply.outer( dw_BC.reshape(1, self.NS), self.nm_no_nd_ones ), self.frqs, out=self.dw_BC_struct )

        # Reshape R20 to per experiment, spin and frequency.
        self.r20_struct[:] = multiply.outer( r1rho_prime.reshape(self.NE, self.NS, self.NM), self.no_nd_ones )

        # Back calculate the R2eff values for each experiment type.
<<<<<<< HEAD
        ns_r1rho_3site(M0=self.M0, r1rho_prime=self.r20_struct, omega=self.chemical_shifts, offset=self.offset, r1=self.r1, pA=pA, pB=pB, dw_AB=self.dw_AB_struct, dw_BC=self.dw_BC_struct, kex_AB=kex_AB, kex_BC=kex_BC, kex_AC=kex_AC, spin_lock_fields=self.spin_lock_omega1, relax_time=self.relax_times, inv_relax_time=self.inv_relax_times, back_calc=self.back_calc, num_points=self.num_disp_points)
=======
        ns_r1rho_3site(M0=self.M0, M0_T=self.M0_T, r1rho_prime=self.r20_struct, omega=self.chemical_shifts, offset=self.offset, r1=self.r1, pA=pA, pB=pB, dw_AB=self.dw_AB_struct, dw_BC=self.dw_BC_struct, kex_AB=kex_AB, kex_BC=kex_BC, kex_AC=kex_AC, spin_lock_fields=self.spin_lock_omega1, relax_time=self.relax_times, inv_relax_time=self.inv_relax_times, back_calc=self.back_calc, num_points=self.num_disp_points)
>>>>>>> f062c623

        # Clean the data for all values, which is left over at the end of arrays.
        self.back_calc = self.back_calc*self.disp_struct

        # For all missing data points, set the back-calculated value to the measured values so that it has no effect on the chi-squared value.
        if self.has_missing:
            # Replace with values.
            self.back_calc[self.mask_replace_blank.mask] = self.values[self.mask_replace_blank.mask]

        # Return the total chi-squared value.
        return chi2_rankN(self.values, self.back_calc, self.errors)


    def experiment_type_setup(self):
        """Check the experiment types and simplify data structures.

        For the single experiment type models, the first dimension of the values, errors, and missing data structures will be removed to simplify the target functions.
        """

        # The number of experiments.
        self.num_exp = len(self.exp_types)

        # The MMQ combined data type models.
        if self.model in MODEL_LIST_MMQ:
            # Alias the r2eff functions.
            self.r2eff_ns_mmq = []

            # Loop over the experiment types.
            for ei in range(self.num_exp):
                # SQ, DQ and ZQ data types.
                if self.exp_types[ei] in [EXP_TYPE_CPMG_SQ, EXP_TYPE_CPMG_PROTON_SQ, EXP_TYPE_CPMG_DQ, EXP_TYPE_CPMG_ZQ]:
                    if self.model == MODEL_NS_MMQ_2SITE:
                        self.r2eff_ns_mmq.append(r2eff_ns_mmq_2site_sq_dq_zq)
                    else:
                        self.r2eff_ns_mmq.append(r2eff_ns_mmq_3site_sq_dq_zq)

                # MQ data types.
                elif self.exp_types[ei] in [EXP_TYPE_CPMG_MQ, EXP_TYPE_CPMG_PROTON_MQ]:
                    if self.model == MODEL_NS_MMQ_2SITE:
                        self.r2eff_ns_mmq.append(r2eff_ns_mmq_2site_mq)
                    else:
                        self.r2eff_ns_mmq.append(r2eff_ns_mmq_3site_mq)

        # The single data type models.
        else:
            # Check that the data is correct.
            if self.model != MODEL_NOREX and self.model in MODEL_LIST_CPMG and self.exp_types[0] != EXP_TYPE_CPMG_SQ:
                raise RelaxError("The '%s' CPMG model is not compatible with the '%s' experiment type." % (self.model, self.exp_types[0]))
            if self.model != MODEL_NOREX and self.model in MODEL_LIST_R1RHO and self.exp_types[0] != EXP_TYPE_R1RHO:
                raise RelaxError("The '%s' R1rho model is not compatible with the '%s' experiment type." % (self.model, self.exp_types[0]))
            if self.model != MODEL_NOREX and self.model in MODEL_LIST_MQ_CPMG and self.exp_types[0] != EXP_TYPE_CPMG_MQ:
                raise RelaxError("The '%s' CPMG model is not compatible with the '%s' experiment type." % (self.model, self.exp_types[0]))


    def func_B14(self, params):
        """Target function for the Baldwin (2014) 2-site exact solution model for all time scales, whereby the simplification R20A = R20B is assumed.

        This assumes that pA > pB, and hence this must be implemented as a constraint.


        @param params:  The vector of parameter values.
        @type params:   numpy rank-1 float array
        @return:        The chi-squared value.
        @rtype:         float
        """

        # Scaling.
        if self.scaling_flag:
            params = dot(params, self.scaling_matrix)

        # Unpack the parameter values.
        R20 = params[:self.end_index[0]]
        dw = params[self.end_index[0]:self.end_index[1]]
        pA = params[self.end_index[1]]
        kex = params[self.end_index[1]+1]

        # Calculate and return the chi-squared value.
        return self.calc_B14_chi2(R20A=R20, R20B=R20, dw=dw, pA=pA, kex=kex)


    def func_B14_full(self, params):
        """Target function for the Baldwin (2014) 2-site exact solution model for all time scales.

        This assumes that pA > pB, and hence this must be implemented as a constraint.


        @param params:  The vector of parameter values.
        @type params:   numpy rank-1 float array
        @return:        The chi-squared value.
        @rtype:         float
        """

        # Scaling.
        if self.scaling_flag:
            params = dot(params, self.scaling_matrix)

        # Unpack the parameter values.
        R20 = params[:self.end_index[1]].reshape(self.num_spins*2, self.num_frq)
        R20A = R20[::2].flatten()
        R20B = R20[1::2].flatten()
        dw = params[self.end_index[1]:self.end_index[2]]
        pA = params[self.end_index[2]]
        kex = params[self.end_index[2]+1]

        # Calculate and return the chi-squared value.
        return self.calc_B14_chi2(R20A=R20A, R20B=R20B, dw=dw, pA=pA, kex=kex)


    def func_CR72(self, params):
        """Target function for the reduced Carver and Richards (1972) 2-site exchange model on all time scales.

        This assumes that pA > pB, and hence this must be implemented as a constraint.  For this model, the simplification R20A = R20B is assumed.


        @param params:  The vector of parameter values.
        @type params:   numpy rank-1 float array
        @return:        The chi-squared value.
        @rtype:         float
        """

        # Scaling.
        if self.scaling_flag:
            params = dot(params, self.scaling_matrix)

        # Unpack the parameter values.
        R20 = params[:self.end_index[0]]
        dw = params[self.end_index[0]:self.end_index[1]]
        pA = params[self.end_index[1]]
        kex = params[self.end_index[1]+1]

        # Calculate and return the chi-squared value.
        return self.calc_CR72_chi2(R20A=R20, R20B=R20, dw=dw, pA=pA, kex=kex)


    def func_CR72_full(self, params):
        """Target function for the full Carver and Richards (1972) 2-site exchange model on all time scales.

        This assumes that pA > pB, and hence this must be implemented as a constraint.


        @param params:  The vector of parameter values.
        @type params:   numpy rank-1 float array
        @return:        The chi-squared value.
        @rtype:         float
        """

        # Scaling.
        if self.scaling_flag:
            params = dot(params, self.scaling_matrix)

        # Unpack the parameter values.
        R20 = params[:self.end_index[1]].reshape(self.num_spins*2, self.num_frq)
        R20A = R20[::2].flatten()
        R20B = R20[1::2].flatten()
        dw = params[self.end_index[1]:self.end_index[2]]
        pA = params[self.end_index[2]]
        kex = params[self.end_index[2]+1]

        # Calculate and return the chi-squared value.
        return self.calc_CR72_chi2(R20A=R20A, R20B=R20B, dw=dw, pA=pA, kex=kex)


    def func_DPL94(self, params):
        """Target function for the Davis, Perlman and London (1994) fast 2-site off-resonance exchange model for R1rho-type experiments.

        @param params:  The vector of parameter values.
        @type params:   numpy rank-1 float array
        @return:        The chi-squared value.
        @rtype:         float
        """

        # Scaling.
        if self.scaling_flag:
            params = dot(params, self.scaling_matrix)

        # Unpack the parameter values.
        R20 = params[:self.end_index[0]]
        phi_ex = params[self.end_index[0]:self.end_index[1]]
        kex = params[self.end_index[1]]

        # Convert phi_ex from ppm^2 to (rad/s)^2. Use the out argument, to pass directly to structure.
        multiply( multiply.outer( phi_ex.reshape(1, self.NS), self.nm_no_nd_ones ), self.frqs_squared, out=self.phi_ex_struct )

        # Reshape R20 to per experiment, spin and frequency.
        self.r20_struct[:] = multiply.outer( R20.reshape(self.NE, self.NS, self.NM), self.no_nd_ones )

        # Back calculate the R2eff values.
        r1rho_DPL94(r1rho_prime=self.r20_struct, phi_ex=self.phi_ex_struct, kex=kex, theta=self.tilt_angles, R1=self.r1, spin_lock_fields2=self.spin_lock_omega1_squared, back_calc=self.back_calc)

        # Clean the data for all values, which is left over at the end of arrays.
        self.back_calc = self.back_calc*self.disp_struct

        # For all missing data points, set the back-calculated value to the measured values so that it has no effect on the chi-squared value.
        if self.has_missing:
            # Replace with values.
            self.back_calc[self.mask_replace_blank.mask] = self.values[self.mask_replace_blank.mask]

        # Return the total chi-squared value.
        return chi2_rankN(self.values, self.back_calc, self.errors)


    def func_IT99(self, params):
        """Target function for the Ishima and Torchia (1999) 2-site model for all timescales with pA >> pB.

        @param params:  The vector of parameter values.
        @type params:   numpy rank-1 float array
        @return:        The chi-squared value.
        @rtype:         float
        """

        # Scaling.
        if self.scaling_flag:
            params = dot(params, self.scaling_matrix)

        # Unpack the parameter values.
        R20 = params[:self.end_index[0]]
        dw = params[self.end_index[0]:self.end_index[1]]
        pA = params[self.end_index[1]]
        tex = params[self.end_index[1]+1]

        # Convert dw from ppm to rad/s. Use the out argument, to pass directly to structure.
        multiply( multiply.outer( dw.reshape(1, self.NS), self.nm_no_nd_ones ), self.frqs, out=self.dw_struct )

        # Reshape R20 to per experiment, spin and frequency.
        self.r20_struct[:] = multiply.outer( R20.reshape(self.NE, self.NS, self.NM), self.no_nd_ones )

        # Back calculate the R2eff values.
        r2eff_IT99(r20=self.r20_struct, pA=pA, dw=self.dw_struct, dw_orig=dw, tex=tex, cpmg_frqs=self.cpmg_frqs, back_calc=self.back_calc)

        # Clean the data for all values, which is left over at the end of arrays.
        self.back_calc = self.back_calc*self.disp_struct

        # For all missing data points, set the back-calculated value to the measured values so that it has no effect on the chi-squared value.
        if self.has_missing:
            # Replace with values.
            self.back_calc[self.mask_replace_blank.mask] = self.values[self.mask_replace_blank.mask]

        # Return the total chi-squared value.
        return chi2_rankN(self.values, self.back_calc, self.errors)


    def func_LM63_3site(self, params):
        """Target function for the Luz and Meiboom (1963) fast 3-site exchange model.

        @param params:  The vector of parameter values.
        @type params:   numpy rank-1 float array
        @return:        The chi-squared value.
        @rtype:         float
        """

        # Scaling.
        if self.scaling_flag:
            params = dot(params, self.scaling_matrix)

        # Unpack the parameter values.
        R20 = params[:self.end_index[0]]
        phi_ex_B = params[self.end_index[0]:self.end_index[1]]
        phi_ex_C = params[self.end_index[1]:self.end_index[2]]
        kB = params[self.end_index[2]]
        kC = params[self.end_index[2]+1]

        # Convert phi_ex (or rex) from ppm^2 to (rad/s)^2.
        multiply( multiply.outer( phi_ex_B.reshape(1, self.NS), self.nm_no_nd_ones ), self.frqs_squared, out=self.phi_ex_B_struct )
        multiply( multiply.outer( phi_ex_C.reshape(1, self.NS), self.nm_no_nd_ones ), self.frqs_squared, out=self.phi_ex_C_struct )

        # Reshape R20 to per experiment, spin and frequency.
        self.r20_struct[:] = multiply.outer( R20.reshape(self.NE, self.NS, self.NM), self.no_nd_ones )

        # Back calculate the R2eff values.
        r2eff_LM63_3site(r20=self.r20_struct, phi_ex_B=self.phi_ex_B_struct, phi_ex_C=self.phi_ex_C_struct, kB=kB, kC=kC, cpmg_frqs=self.cpmg_frqs, back_calc=self.back_calc)

        # Clean the data for all values, which is left over at the end of arrays.
        self.back_calc = self.back_calc*self.disp_struct

        # For all missing data points, set the back-calculated value to the measured values so that it has no effect on the chi-squared value.
        if self.has_missing:
            # Replace with values.
            self.back_calc[self.mask_replace_blank.mask] = self.values[self.mask_replace_blank.mask]

        # Return the total chi-squared value.
        return chi2_rankN(self.values, self.back_calc, self.errors)

    def func_LM63(self, params):
        """Target function for the Luz and Meiboom (1963) fast 2-site exchange model.

        @param params:  The vector of parameter values.
        @type params:   numpy rank-1 float array
        @return:        The chi-squared value.
        @rtype:         float
        """

        # Scaling.
        if self.scaling_flag:
            params = dot(params, self.scaling_matrix)

        # Unpack the parameter values.
        R20 = params[:self.end_index[0]]
        phi_ex = params[self.end_index[0]:self.end_index[1]]
        kex = params[self.end_index[1]]

        # Convert phi_ex from ppm^2 to (rad/s)^2. Use the out argument, to pass directly to structure.
        multiply( multiply.outer( phi_ex.reshape(1, self.NS), self.nm_no_nd_ones ), self.frqs_squared, out=self.phi_ex_struct )

        # Reshape R20 to per experiment, spin and frequency.
        self.r20_struct[:] = multiply.outer( R20.reshape(self.NE, self.NS, self.NM), self.no_nd_ones )

        # Back calculate the R2eff values.
        r2eff_LM63(r20=self.r20_struct, phi_ex=self.phi_ex_struct, kex=kex, cpmg_frqs=self.cpmg_frqs, back_calc=self.back_calc)

        # Clean the data for all values, which is left over at the end of arrays.
        self.back_calc = self.back_calc*self.disp_struct

        # For all missing data points, set the back-calculated value to the measured values so that it has no effect on the chi-squared value.
        if self.has_missing:
            # Replace with values.
            self.back_calc[self.mask_replace_blank.mask] = self.values[self.mask_replace_blank.mask]

        # Return the total chi-squared value.
        return chi2_rankN(self.values, self.back_calc, self.errors)


    def func_M61(self, params):
        """Target function for the Meiboom (1961) fast 2-site exchange model for R1rho-type experiments.

        @param params:  The vector of parameter values.
        @type params:   numpy rank-1 float array
        @return:        The chi-squared value.
        @rtype:         float
        """

        # Scaling.
        if self.scaling_flag:
            params = dot(params, self.scaling_matrix)

        # Unpack the parameter values.
        R20 = params[:self.end_index[0]]
        phi_ex = params[self.end_index[0]:self.end_index[1]]
        kex = params[self.end_index[1]]

        # Convert phi_ex from ppm^2 to (rad/s)^2. Use the out argument, to pass directly to structure.
        multiply( multiply.outer( phi_ex.reshape(1, self.NS), self.nm_no_nd_ones ), self.frqs_squared, out=self.phi_ex_struct )

        # Reshape R20 to per experiment, spin and frequency.
        self.r20_struct[:] = multiply.outer( R20.reshape(self.NE, self.NS, self.NM), self.no_nd_ones )

        # Back calculate the R2eff values.
        r1rho_M61(r1rho_prime=self.r20_struct, phi_ex=self.phi_ex_struct, kex=kex, spin_lock_fields2=self.spin_lock_omega1_squared, back_calc=self.back_calc)

        # Clean the data for all values, which is left over at the end of arrays.
        self.back_calc = self.back_calc*self.disp_struct

        # For all missing data points, set the back-calculated value to the measured values so that it has no effect on the chi-squared value.
        if self.has_missing:
            # Replace with values.
            self.back_calc[self.mask_replace_blank.mask] = self.values[self.mask_replace_blank.mask]

        # Return the total chi-squared value.
        return chi2_rankN(self.values, self.back_calc, self.errors)


    def func_M61b(self, params):
        """Target function for the Meiboom (1961) R1rho on-resonance 2-site model for skewed populations (pA >> pB).

        @param params:  The vector of parameter values.
        @type params:   numpy rank-1 float array
        @return:        The chi-squared value.
        @rtype:         float
        """

        # Scaling.
        if self.scaling_flag:
            params = dot(params, self.scaling_matrix)

        # Unpack the parameter values.
        R20 = params[:self.end_index[0]]
        dw = params[self.end_index[0]:self.end_index[1]]
        pA = params[self.end_index[1]]
        kex = params[self.end_index[1]+1]

        # Convert dw from ppm to rad/s. Use the out argument, to pass directly to structure.
        multiply( multiply.outer( dw.reshape(1, self.NS), self.nm_no_nd_ones ), self.frqs, out=self.dw_struct )

        # Reshape R20 to per experiment, spin and frequency.
        self.r20_struct[:] = multiply.outer( R20.reshape(self.NE, self.NS, self.NM), self.no_nd_ones )

        # Back calculate the R1rho values.
        r1rho_M61b(r1rho_prime=self.r20_struct, pA=pA, dw=self.dw_struct, kex=kex, spin_lock_fields2=self.spin_lock_omega1_squared, back_calc=self.back_calc)

        # Clean the data for all values, which is left over at the end of arrays.
        self.back_calc = self.back_calc*self.disp_struct

        # For all missing data points, set the back-calculated value to the measured values so that it has no effect on the chi-squared value.
        if self.has_missing:
            # Replace with values.
            self.back_calc[self.mask_replace_blank.mask] = self.values[self.mask_replace_blank.mask]

        # Return the total chi-squared value.
        return chi2_rankN(self.values, self.back_calc, self.errors)


    def func_MP05(self, params):
        """Target function for the Miloushev and Palmer (2005) R1rho off-resonance 2-site model.

        @param params:  The vector of parameter values.
        @type params:   numpy rank-1 float array
        @return:        The chi-squared value.
        @rtype:         float
        """

        # Scaling.
        if self.scaling_flag:
            params = dot(params, self.scaling_matrix)

        # Unpack the parameter values.
        R20 = params[:self.end_index[0]]
        dw = params[self.end_index[0]:self.end_index[1]]
        pA = params[self.end_index[1]]
        kex = params[self.end_index[1]+1]

        # Convert dw from ppm to rad/s. Use the out argument, to pass directly to structure.
        multiply( multiply.outer( dw.reshape(1, self.NS), self.nm_no_nd_ones ), self.frqs, out=self.dw_struct )

        # Reshape R20 to per experiment, spin and frequency.
        self.r20_struct[:] = multiply.outer( R20.reshape(self.NE, self.NS, self.NM), self.no_nd_ones )

        # Back calculate the R1rho values.
        r1rho_MP05(r1rho_prime=self.r20_struct, omega=self.chemical_shifts, offset=self.offset, pA=pA, dw=self.dw_struct, kex=kex, R1=self.r1, spin_lock_fields=self.spin_lock_omega1, spin_lock_fields2=self.spin_lock_omega1_squared, back_calc=self.back_calc)

        # Clean the data for all values, which is left over at the end of arrays.
        self.back_calc = self.back_calc*self.disp_struct

        # For all missing data points, set the back-calculated value to the measured values so that it has no effect on the chi-squared value.
        if self.has_missing:
            # Replace with values.
            self.back_calc[self.mask_replace_blank.mask] = self.values[self.mask_replace_blank.mask]

        # Return the total chi-squared value.
        return chi2_rankN(self.values, self.back_calc, self.errors)


    def func_mmq_CR72(self, params):
        """Target function for the CR72 model extended for MQ CPMG data.

        @param params:  The vector of parameter values.
        @type params:   numpy rank-1 float array
        @return:        The chi-squared value.
        @rtype:         float
        """

        # Scaling.
        if self.scaling_flag:
            params = dot(params, self.scaling_matrix)

        # Unpack the parameter values.
        R20 = params[:self.end_index[0]]
        dw = params[self.end_index[0]:self.end_index[1]]
        dwH = params[self.end_index[1]:self.end_index[2]]
        pA = params[self.end_index[2]]
        kex = params[self.end_index[2]+1]

        # Convert dw and dwH from ppm to rad/s. Use the out argument, to pass directly to structure.
        multiply( multiply.outer( dw.reshape(1, self.NS), self.nm_no_nd_ones ), self.frqs, out=self.dw_struct )
        multiply( multiply.outer( dwH.reshape(1, self.NS), self.nm_no_nd_ones ), self.frqs_H, out=self.dwH_struct )

        # Reshape R20 to per experiment, spin and frequency.
        self.r20_struct[:] = multiply.outer( R20.reshape(self.NE, self.NS, self.NM), self.no_nd_ones )

        # Loop over the experiment types.
        for ei in range(self.num_exp):

            r20 = self.r20_struct[ei]
            dw_frq = self.dw_struct[ei]
            dwH_frq = self.dwH_struct[ei]

            # Alias the dw frequency combinations.
            aliased_dwH = 0.0
            if self.exp_types[ei] == EXP_TYPE_CPMG_SQ:
                aliased_dw = dw_frq
            elif self.exp_types[ei] == EXP_TYPE_CPMG_PROTON_SQ:
                aliased_dw = dwH_frq
            elif self.exp_types[ei] == EXP_TYPE_CPMG_DQ:
                aliased_dw = dw_frq + dwH_frq
            elif self.exp_types[ei] == EXP_TYPE_CPMG_ZQ:
                aliased_dw = dw_frq - dwH_frq
            elif self.exp_types[ei] == EXP_TYPE_CPMG_MQ:
                aliased_dw = dw_frq
                aliased_dwH = dwH_frq
            elif self.exp_types[ei] == EXP_TYPE_CPMG_PROTON_MQ:
                aliased_dw = dwH_frq
                aliased_dwH = dw_frq

            # Back calculate the R2eff values.
            r2eff_mmq_cr72(r20=r20, pA=pA, dw=aliased_dw, dwH=aliased_dwH, kex=kex, cpmg_frqs=self.cpmg_frqs[ei], inv_tcpmg=self.inv_relax_times[ei], tcp=self.tau_cpmg[ei], back_calc=self.back_calc[ei])

        # Clean the data for all values, which is left over at the end of arrays.
        self.back_calc = self.back_calc*self.disp_struct

        # For all missing data points, set the back-calculated value to the measured values so that it has no effect on the chi-squared value.
        if self.has_missing:
            # Replace with values.
            self.back_calc[self.mask_replace_blank.mask] = self.values[self.mask_replace_blank.mask]

        # Calculate the chi-squared statistic.
        return chi2_rankN(self.values, self.back_calc, self.errors)


    def func_NOREX(self, params):
        """Target function for no exchange.

        @param params:  The vector of parameter values.
        @type params:   numpy rank-1 float array
        @return:        The chi-squared value.
        @rtype:         float
        """

        # Scaling.
        if self.scaling_flag:
            params = dot(params, self.scaling_matrix)

        # Unpack the parameter values.
        R20 = params

        # Reshape R20 to per experiment, spin and frequency.
        self.back_calc[:] = multiply.outer( R20.reshape(self.NE, self.NS, self.NM), self.no_nd_ones )

        # Clean the data for all values, which is left over at the end of arrays.
        self.back_calc = self.back_calc*self.disp_struct

        # For all missing data points, set the back-calculated value to the measured values so that it has no effect on the chi-squared value.
        if self.has_missing:
            # Replace with values.
            self.back_calc[self.mask_replace_blank.mask] = self.values[self.mask_replace_blank.mask]

        # Return the total chi-squared value.
        return chi2_rankN(self.values, self.back_calc, self.errors)


    def func_ns_cpmg_2site_3D(self, params):
        """Target function for the reduced numerical solution for the 2-site Bloch-McConnell equations.

        @param params:  The vector of parameter values.
        @type params:   numpy rank-1 float array
        @return:        The chi-squared value.
        @rtype:         float
        """

        # Scaling.
        if self.scaling_flag:
            params = dot(params, self.scaling_matrix)

        # Unpack the parameter values.
        R20 = params[:self.end_index[0]]
        dw = params[self.end_index[0]:self.end_index[1]]
        pA = params[self.end_index[1]]
        kex = params[self.end_index[1]+1]

        # Calculate and return the chi-squared value.
        return self.calc_ns_cpmg_2site_3D_chi2(R20A=R20, R20B=R20, dw=dw, pA=pA, kex=kex)


    def func_ns_cpmg_2site_3D_full(self, params):
        """Target function for the full numerical solution for the 2-site Bloch-McConnell equations.

        @param params:  The vector of parameter values.
        @type params:   numpy rank-1 float array
        @return:        The chi-squared value.
        @rtype:         float
        """

        # Scaling.
        if self.scaling_flag:
            params = dot(params, self.scaling_matrix)

        # Unpack the parameter values.
        R20 = params[:self.end_index[1]].reshape(self.num_spins*2, self.num_frq)
        R20A = R20[::2].flatten()
        R20B = R20[1::2].flatten()
        dw = params[self.end_index[1]:self.end_index[2]]
        pA = params[self.end_index[2]]
        kex = params[self.end_index[2]+1]

        # Calculate and return the chi-squared value.
        return self.calc_ns_cpmg_2site_3D_chi2(R20A=R20A, R20B=R20B, dw=dw, pA=pA, kex=kex)


    def func_ns_cpmg_2site_expanded(self, params):
        """Target function for the numerical solution for the 2-site Bloch-McConnell equations using the expanded notation.

        @param params:  The vector of parameter values.
        @type params:   numpy rank-1 float array
        @return:        The chi-squared value.
        @rtype:         float
        """

        # Scaling.
        if self.scaling_flag:
            params = dot(params, self.scaling_matrix)

        # Unpack the parameter values.
        R20 = params[:self.end_index[0]]
        dw = params[self.end_index[0]:self.end_index[1]]
        pA = params[self.end_index[1]]
        kex = params[self.end_index[1]+1]

        # Convert dw from ppm to rad/s. Use the out argument, to pass directly to structure.
        multiply( multiply.outer( dw.reshape(1, self.NS), self.nm_no_nd_ones ), self.frqs, out=self.dw_struct )

        # Reshape R20A and R20B to per experiment, spin and frequency.
        self.r20_struct[:] = multiply.outer( R20.reshape(self.NE, self.NS, self.NM), self.no_nd_ones )

        # Back calculate the R2eff values.
        r2eff_ns_cpmg_2site_expanded(r20=self.r20_struct, pA=pA, dw=self.dw_struct, dw_orig=dw, kex=kex, relax_time=self.relax_times, inv_relax_time=self.inv_relax_times, tcp=self.tau_cpmg, back_calc=self.back_calc, num_cpmg=self.power)

        # Clean the data for all values, which is left over at the end of arrays.
        self.back_calc = self.back_calc*self.disp_struct

        # For all missing data points, set the back-calculated value to the measured values so that it has no effect on the chi-squared value.
        if self.has_missing:
            # Replace with values.
            self.back_calc[self.mask_replace_blank.mask] = self.values[self.mask_replace_blank.mask]

        # Calculate the chi-squared statistic.
        return chi2_rankN(self.values, self.back_calc, self.errors)


    def func_ns_cpmg_2site_star(self, params):
        """Target function for the reduced numerical solution for the 2-site Bloch-McConnell equations using complex conjugate matrices.

        This is the model whereby the simplification R20A = R20B is assumed.


        @param params:  The vector of parameter values.
        @type params:   numpy rank-1 float array
        @return:        The chi-squared value.
        @rtype:         float
        """

        # Scaling.
        if self.scaling_flag:
            params = dot(params, self.scaling_matrix)

        # Unpack the parameter values.
        R20 = params[:self.end_index[0]]
        dw = params[self.end_index[0]:self.end_index[1]]
        pA = params[self.end_index[1]]
        kex = params[self.end_index[1]+1]

        # Calculate and return the chi-squared value.
        return self.calc_ns_cpmg_2site_star_chi2(R20A=R20, R20B=R20, dw=dw, pA=pA, kex=kex)


    def func_ns_cpmg_2site_star_full(self, params):
        """Target function for the full numerical solution for the 2-site Bloch-McConnell equations using complex conjugate matrices.

        @param params:  The vector of parameter values.
        @type params:   numpy rank-1 float array
        @return:        The chi-squared value.
        @rtype:         float
        """

        # Scaling.
        if self.scaling_flag:
            params = dot(params, self.scaling_matrix)

        # Unpack the parameter values.
        R20 = params[:self.end_index[1]].reshape(self.num_spins*2, self.num_frq)
        R20A = R20[::2].flatten()
        R20B = R20[1::2].flatten()
        dw = params[self.end_index[1]:self.end_index[2]]
        pA = params[self.end_index[2]]
        kex = params[self.end_index[2]+1]

        # Calculate and return the chi-squared value.
        return self.calc_ns_cpmg_2site_star_chi2(R20A=R20A, R20B=R20B, dw=dw, pA=pA, kex=kex)


    def func_ns_mmq_2site(self, params):
        """Target function for the combined SQ, ZQ, DQ and MQ CPMG numeric solution.

        @param params:  The vector of parameter values.
        @type params:   numpy rank-1 float array
        @return:        The chi-squared value.
        @rtype:         float
        """

        # Scaling.
        if self.scaling_flag:
            params = dot(params, self.scaling_matrix)

        # Unpack the parameter values.
        R20 = params[:self.end_index[0]]
        dw = params[self.end_index[0]:self.end_index[1]]
        dwH = params[self.end_index[1]:self.end_index[2]]
        pA = params[self.end_index[2]]
        kex = params[self.end_index[2]+1]

        multiply( multiply.outer( dw.reshape(1, self.NS), self.nm_no_nd_ones ), self.frqs, out=self.dw_struct )
        multiply( multiply.outer( dwH.reshape(1, self.NS), self.nm_no_nd_ones ), self.frqs_H, out=self.dwH_struct )

        # Reshape R20 to per experiment, spin and frequency.
        self.r20_struct[:] = multiply.outer( R20.reshape(self.NE, self.NS, self.NM), self.no_nd_ones )

        # Initialise.
        chi2_sum = 0.0

        # Loop over the experiment types.
        for ei in range(self.num_exp):

            r20 = self.r20_struct[ei]
            dw_frq = self.dw_struct[ei]
            dwH_frq = self.dwH_struct[ei]

            # Alias the dw frequency combinations.
            aliased_dwH = 0.0
            if self.exp_types[ei] == EXP_TYPE_CPMG_SQ:
                aliased_dw = dw_frq
            elif self.exp_types[ei] == EXP_TYPE_CPMG_PROTON_SQ:
                aliased_dw = dwH_frq
            elif self.exp_types[ei] == EXP_TYPE_CPMG_DQ:
                aliased_dw = dw_frq + dwH_frq
            elif self.exp_types[ei] == EXP_TYPE_CPMG_ZQ:
                aliased_dw = dw_frq - dwH_frq
            elif self.exp_types[ei] == EXP_TYPE_CPMG_MQ:
                aliased_dw = dw_frq
                aliased_dwH = dwH_frq
            elif self.exp_types[ei] == EXP_TYPE_CPMG_PROTON_MQ:
                aliased_dw = dwH_frq
                aliased_dwH = dw_frq

            # Back calculate the R2eff values for each experiment type.
            self.r2eff_ns_mmq[ei](M0=self.M0, R20A=r20, R20B=r20, pA=pA, dw=aliased_dw, dwH=aliased_dwH, kex=kex, inv_tcpmg=self.inv_relax_times[ei], tcp=self.tau_cpmg[ei], back_calc=self.back_calc[ei], num_points=self.num_disp_points[ei], power=self.power[ei])

        # Clean the data for all values, which is left over at the end of arrays.
        self.back_calc = self.back_calc*self.disp_struct

        # For all missing data points, set the back-calculated value to the measured values so that it has no effect on the chi-squared value.
        if self.has_missing:
            # Replace with values.
            self.back_calc[self.mask_replace_blank.mask] = self.values[self.mask_replace_blank.mask]

        # Return the total chi-squared value.
        return chi2_rankN(self.values, self.back_calc, self.errors)


    def func_ns_mmq_3site(self, params):
        """Target function for the combined SQ, ZQ, DQ and MQ 3-site MMQ CPMG numeric solution.

        @param params:  The vector of parameter values.
        @type params:   numpy rank-1 float array
        @return:        The chi-squared value.
        @rtype:         float
        """

        # Scaling.
        if self.scaling_flag:
            params = dot(params, self.scaling_matrix)

        # Unpack the parameter values.
        R20 = params[:self.end_index[0]]
        dw_AB = params[self.end_index[0]:self.end_index[1]]
        dw_BC = params[self.end_index[1]:self.end_index[2]]
        dwH_AB = params[self.end_index[2]:self.end_index[3]]
        dwH_BC = params[self.end_index[3]:self.end_index[4]]
        pA = params[self.end_index[4]]
        kex_AB = params[self.end_index[4]+1]
        pB = params[self.end_index[4]+2]
        kex_BC = params[self.end_index[4]+3]
        kex_AC = params[self.end_index[4]+4]

        # Calculate and return the chi-squared value.
        return self.calc_ns_mmq_3site_chi2(R20A=R20, R20B=R20, R20C=R20, dw_AB=dw_AB, dw_BC=dw_BC, dwH_AB=dwH_AB, dwH_BC=dwH_BC, pA=pA, pB=pB, kex_AB=kex_AB, kex_BC=kex_BC, kex_AC=kex_AC)


    def func_ns_mmq_3site_linear(self, params):
        """Target function for the combined SQ, ZQ, DQ and MQ 3-site linearised MMQ CPMG numeric solution.

        @param params:  The vector of parameter values.
        @type params:   numpy rank-1 float array
        @return:        The chi-squared value.
        @rtype:         float
        """

        # Scaling.
        if self.scaling_flag:
            params = dot(params, self.scaling_matrix)

        # Unpack the parameter values.
        R20 = params[:self.end_index[0]]
        dw_AB = params[self.end_index[0]:self.end_index[1]]
        dw_BC = params[self.end_index[1]:self.end_index[2]]
        dwH_AB = params[self.end_index[2]:self.end_index[3]]
        dwH_BC = params[self.end_index[3]:self.end_index[4]]
        pA = params[self.end_index[4]]
        kex_AB = params[self.end_index[4]+1]
        pB = params[self.end_index[4]+2]
        kex_BC = params[self.end_index[4]+3]

        # Calculate and return the chi-squared value.
        return self.calc_ns_mmq_3site_chi2(R20A=R20, R20B=R20, R20C=R20, dw_AB=dw_AB, dw_BC=dw_BC, dwH_AB=dwH_AB, dwH_BC=dwH_BC, pA=pA, pB=pB, kex_AB=kex_AB, kex_BC=kex_BC, kex_AC=0.0)


    def func_ns_r1rho_2site(self, params):
        """Target function for the reduced numerical solution for the 2-site Bloch-McConnell equations for R1rho data.

        @param params:  The vector of parameter values.
        @type params:   numpy rank-1 float array
        @return:        The chi-squared value.
        @rtype:         float
        """

        # Scaling.
        if self.scaling_flag:
            params = dot(params, self.scaling_matrix)

        # Unpack the parameter values.
        r1rho_prime = params[:self.end_index[0]]
        dw = params[self.end_index[0]:self.end_index[1]]
        pA = params[self.end_index[1]]
        kex = params[self.end_index[1]+1]

        # Convert dw from ppm to rad/s. Use the out argument, to pass directly to structure.
        multiply( multiply.outer( dw.reshape(1, self.NS), self.nm_no_nd_ones ), self.frqs, out=self.dw_struct )

        # Reshape R20 to per experiment, spin and frequency.
        self.r20_struct[:] = multiply.outer( r1rho_prime.reshape(self.NE, self.NS, self.NM), self.no_nd_ones )

        # Back calculate the R2eff values.
<<<<<<< HEAD
        ns_r1rho_2site(M0=self.M0, r1rho_prime=self.r20_struct, omega=self.chemical_shifts, offset=self.offset, r1=self.r1, pA=pA, dw=self.dw_struct, kex=kex, spin_lock_fields=self.spin_lock_omega1, relax_time=self.relax_times, inv_relax_time=self.inv_relax_times, back_calc=self.back_calc, num_points=self.num_disp_points)
=======
        ns_r1rho_2site(M0=self.M0, M0_T=self.M0_T, r1rho_prime=self.r20_struct, omega=self.chemical_shifts, offset=self.offset, r1=self.r1, pA=pA, dw=self.dw_struct, kex=kex, spin_lock_fields=self.spin_lock_omega1, relax_time=self.relax_times, inv_relax_time=self.inv_relax_times, back_calc=self.back_calc, num_points=self.num_disp_points)
>>>>>>> f062c623

        # Clean the data for all values, which is left over at the end of arrays.
        self.back_calc = self.back_calc*self.disp_struct

        # For all missing data points, set the back-calculated value to the measured values so that it has no effect on the chi-squared value.
        if self.has_missing:
            # Replace with values.
            self.back_calc[self.mask_replace_blank.mask] = self.values[self.mask_replace_blank.mask]

        # Return the total chi-squared value.
        return chi2_rankN(self.values, self.back_calc, self.errors)


    def func_ns_r1rho_3site(self, params):
        """Target function for the R1rho 3-site numeric solution.

        @param params:  The vector of parameter values.
        @type params:   numpy rank-1 float array
        @return:        The chi-squared value.
        @rtype:         float
        """

        # Scaling.
        if self.scaling_flag:
            params = dot(params, self.scaling_matrix)

        # Unpack the parameter values.
        r1rho_prime = params[:self.end_index[0]]
        dw_AB = params[self.end_index[0]:self.end_index[1]]
        dw_BC = params[self.end_index[1]:self.end_index[2]]
        pA = params[self.end_index[2]]
        kex_AB = params[self.end_index[2]+1]
        pB = params[self.end_index[2]+2]
        kex_BC = params[self.end_index[2]+3]
        kex_AC = params[self.end_index[2]+4]

        # Calculate and return the chi-squared value.
        return self.calc_ns_r1rho_3site_chi2(r1rho_prime=r1rho_prime, dw_AB=dw_AB, dw_BC=dw_BC, pA=pA, pB=pB, kex_AB=kex_AB, kex_BC=kex_BC, kex_AC=kex_AC)


    def func_ns_r1rho_3site_linear(self, params):
        """Target function for the R1rho 3-site numeric solution linearised with kAC = kCA = 0.

        @param params:  The vector of parameter values.
        @type params:   numpy rank-1 float array
        @return:        The chi-squared value.
        @rtype:         float
        """

        # Scaling.
        if self.scaling_flag:
            params = dot(params, self.scaling_matrix)

        # Unpack the parameter values.
        r1rho_prime = params[:self.end_index[0]]
        dw_AB = params[self.end_index[0]:self.end_index[1]]
        dw_BC = params[self.end_index[1]:self.end_index[2]]
        pA = params[self.end_index[2]]
        kex_AB = params[self.end_index[2]+1]
        pB = params[self.end_index[2]+2]
        kex_BC = params[self.end_index[2]+3]

        # Calculate and return the chi-squared value.
        return self.calc_ns_r1rho_3site_chi2(r1rho_prime=r1rho_prime, dw_AB=dw_AB, dw_BC=dw_BC, pA=pA, pB=pB, kex_AB=kex_AB, kex_BC=kex_BC, kex_AC=0.0)


    def func_TAP03(self, params):
        """Target function for the Trott, Abergel and Palmer (2003) R1rho off-resonance 2-site model.

        @param params:  The vector of parameter values.
        @type params:   numpy rank-1 float array
        @return:        The chi-squared value.
        @rtype:         float
        """

        # Scaling.
        if self.scaling_flag:
            params = dot(params, self.scaling_matrix)

        # Unpack the parameter values.
        R20 = params[:self.end_index[0]]
        dw = params[self.end_index[0]:self.end_index[1]]
        pA = params[self.end_index[1]]
        kex = params[self.end_index[1]+1]

        # Convert dw from ppm to rad/s. Use the out argument, to pass directly to structure.
        multiply( multiply.outer( dw.reshape(1, self.NS), self.nm_no_nd_ones ), self.frqs, out=self.dw_struct )

        # Reshape R20 to per experiment, spin and frequency.
        self.r20_struct[:] = multiply.outer( R20.reshape(self.NE, self.NS, self.NM), self.no_nd_ones )

        # Back calculate the R1rho values.
        r1rho_TAP03(r1rho_prime=self.r20_struct, omega=self.chemical_shifts, offset=self.offset, pA=pA, dw=self.dw_struct, kex=kex, R1=self.r1, spin_lock_fields=self.spin_lock_omega1, spin_lock_fields2=self.spin_lock_omega1_squared, back_calc=self.back_calc)

        # Clean the data for all values, which is left over at the end of arrays.
        self.back_calc = self.back_calc*self.disp_struct

        # For all missing data points, set the back-calculated value to the measured values so that it has no effect on the chi-squared value.
        if self.has_missing:
            # Replace with values.
            self.back_calc[self.mask_replace_blank.mask] = self.values[self.mask_replace_blank.mask]

        # Return the total chi-squared value.
        return chi2_rankN(self.values, self.back_calc, self.errors)


    def func_TP02(self, params):
        """Target function for the Trott and Palmer (2002) R1rho off-resonance 2-site model.

        @param params:  The vector of parameter values.
        @type params:   numpy rank-1 float array
        @return:        The chi-squared value.
        @rtype:         float
        """

        # Scaling.
        if self.scaling_flag:
            params = dot(params, self.scaling_matrix)

        # Unpack the parameter values.
        R20 = params[:self.end_index[0]]
        dw = params[self.end_index[0]:self.end_index[1]]
        pA = params[self.end_index[1]]
        kex = params[self.end_index[1]+1]

        # Convert dw from ppm to rad/s. Use the out argument, to pass directly to structure.
        multiply( multiply.outer( dw.reshape(1, self.NS), self.nm_no_nd_ones ), self.frqs, out=self.dw_struct )

        # Reshape R20 to per experiment, spin and frequency.
        self.r20_struct[:] = multiply.outer( R20.reshape(self.NE, self.NS, self.NM), self.no_nd_ones )

        # Back calculate the R1rho values.
        r1rho_TP02(r1rho_prime=self.r20_struct, omega=self.chemical_shifts, offset=self.offset, pA=pA, dw=self.dw_struct, kex=kex, R1=self.r1, spin_lock_fields=self.spin_lock_omega1, spin_lock_fields2=self.spin_lock_omega1_squared, back_calc=self.back_calc)

        # Clean the data for all values, which is left over at the end of arrays.
        self.back_calc = self.back_calc*self.disp_struct

        # For all missing data points, set the back-calculated value to the measured values so that it has no effect on the chi-squared value.
        if self.has_missing:
            # Replace with values.
            self.back_calc[self.mask_replace_blank.mask] = self.values[self.mask_replace_blank.mask]

        # Return the total chi-squared value.
        return chi2_rankN(self.values, self.back_calc, self.errors)


    def func_TSMFK01(self, params):
        """Target function for the the Tollinger et al. (2001) 2-site very-slow exchange model, range of microsecond to second time scale.

        @param params:  The vector of parameter values.
        @type params:   numpy rank-1 float array
        @return:        The chi-squared value.
        @rtype:         float
        """

        # Scaling.
        if self.scaling_flag:
            params = dot(params, self.scaling_matrix)

        # Unpack the parameter values.
        R20A = params[:self.end_index[0]]
        dw = params[self.end_index[0]:self.end_index[1]]
        k_AB = params[self.end_index[1]]

        # Convert dw from ppm to rad/s. Use the out argument, to pass directly to structure.
        multiply( multiply.outer( dw.reshape(1, self.NS), self.nm_no_nd_ones ), self.frqs, out=self.dw_struct )

        # Reshape R20A and R20B to per experiment, spin and frequency.
        self.r20a_struct[:] = multiply.outer( R20A.reshape(self.NE, self.NS, self.NM), self.no_nd_ones )

        # Back calculate the R2eff values.
        r2eff_TSMFK01(r20a=self.r20a_struct, dw=self.dw_struct, dw_orig=dw, k_AB=k_AB, tcp=self.tau_cpmg, back_calc=self.back_calc)

        # Clean the data for all values, which is left over at the end of arrays.
        self.back_calc = self.back_calc*self.disp_struct

        # For all missing data points, set the back-calculated value to the measured values so that it has no effect on the chi-squared value.
        if self.has_missing:
            # Replace with values.
            self.back_calc[self.mask_replace_blank.mask] = self.values[self.mask_replace_blank.mask]

        # Return the total chi-squared value.
        return chi2_rankN(self.values, self.back_calc, self.errors)

    def get_back_calc(self):
        """Class function to return back_calc as lists of lists.  Number of values in should match number of dispersion points or spin_lock.

        @return:        back_calc in structure of list of lists.
        @rtype:         float
        """

        back_calc_return = deepcopy(self.values_orig)

        # Loop over experiments
        for ei in range(self.NE):
            exp_type = self.exp_types[ei]
            for si in range(self.NS):
                for mi in range(self.NM):
                    for oi in range(self.NO):
                        back_calc_return[ei][si][mi].append([])
                        if exp_type in EXP_TYPE_LIST_CPMG:
                            num = len(self.cpmg_frqs_orig[ei][mi][oi])
                        else:
                            num = len(self.spin_lock_nu1_orig[ei][mi][oi])
                        back_calc_return[ei][si][mi][oi][:] = self.back_calc[ei, si, mi, oi, :num]

        return back_calc_return
<|MERGE_RESOLUTION|>--- conflicted
+++ resolved
@@ -26,12 +26,7 @@
 
 # Python module imports.
 from copy import deepcopy
-<<<<<<< HEAD
-from math import pi
-from numpy import add, array, asarray, complex64, dot, float64, int16, max, multiply, ones, sum, tile, zeros
-=======
 from numpy import arctan2, cos, dot, float64, int16, multiply, ones, rollaxis, pi, sin, sum, zeros
->>>>>>> f062c623
 from numpy.ma import masked_equal
 
 # relax module imports.
@@ -427,8 +422,6 @@
 
         if model in [MODEL_NS_R1RHO_3SITE, MODEL_NS_R1RHO_3SITE_LINEAR]:
             self.M0 = zeros(9, float64)
-<<<<<<< HEAD
-=======
             # Offset of spin-lock from A.
             da_mat = self.chemical_shifts - self.offset
             # The following lines rotate the magnetization previous to spin-lock into the weff frame.
@@ -444,7 +437,6 @@
             self.M0 = M0_sin + M0_cos
             # Transpose M0, to prepare for dot operation. Roll the last axis one back, corresponds to a transpose for the outer two axis.
             self.M0_T = rollaxis(self.M0, 6, 5)
->>>>>>> f062c623
 
         # Set up the model.
         if model == MODEL_NOREX:
@@ -523,7 +515,6 @@
 
         # Convert dw from ppm to rad/s. Use the out argument, to pass directly to structure.
         multiply( multiply.outer( dw.reshape(1, self.NS), self.nm_no_nd_ones ), self.frqs, out=self.dw_struct )
-<<<<<<< HEAD
 
         # Reshape R20A and R20B to per experiment, spin and frequency.
         self.r20a_struct[:] = multiply.outer( R20A.reshape(self.NE, self.NS, self.NM), self.no_nd_ones )
@@ -535,19 +526,6 @@
         # Clean the data for all values, which is left over at the end of arrays.
         self.back_calc = self.back_calc*self.disp_struct
 
-=======
-
-        # Reshape R20A and R20B to per experiment, spin and frequency.
-        self.r20a_struct[:] = multiply.outer( R20A.reshape(self.NE, self.NS, self.NM), self.no_nd_ones )
-        self.r20b_struct[:] = multiply.outer( R20B.reshape(self.NE, self.NS, self.NM), self.no_nd_ones )
-
-        # Back calculate the R2eff values.
-        r2eff_B14(r20a=self.r20a_struct, r20b=self.r20b_struct, pA=pA, dw=self.dw_struct, dw_orig=dw, kex=kex, ncyc=self.power, inv_tcpmg=self.inv_relax_times, tcp=self.tau_cpmg, back_calc=self.back_calc)
-
-        # Clean the data for all values, which is left over at the end of arrays.
-        self.back_calc = self.back_calc*self.disp_struct
-
->>>>>>> f062c623
         # For all missing data points, set the back-calculated value to the measured values so that it has no effect on the chi-squared value.
         if self.has_missing:
             # Replace with values.
@@ -621,11 +599,7 @@
         self.r20b_struct[:] = multiply.outer( R20B.reshape(self.NE, self.NS, self.NM), self.no_nd_ones )
 
         # Back calculate the R2eff values.
-<<<<<<< HEAD
-        r2eff_ns_cpmg_2site_3D(r180x=self.r180x, M0=self.M0, r20a=self.r20a_struct, r20b=self.r20b_struct, pA=pA, dw=self.dw_struct, dw_orig=dw, kex=kex, inv_tcpmg=self.inv_relax_times, tcp=self.tau_cpmg, back_calc=self.back_calc, num_points=self.num_disp_points, power=self.power)
-=======
         r2eff_ns_cpmg_2site_3D(r180x=self.r180x, M0=self.M0, M0_T=self.M0_T, r20a=self.r20a_struct, r20b=self.r20b_struct, pA=pA, dw=self.dw_struct, dw_orig=dw, kex=kex, inv_tcpmg=self.inv_relax_times, tcp=self.tau_cpmg, back_calc=self.back_calc, num_points=self.num_disp_points, power=self.power)
->>>>>>> f062c623
 
         # Clean the data for all values, which is left over at the end of arrays.
         self.back_calc = self.back_calc*self.disp_struct
@@ -803,11 +777,7 @@
         self.r20_struct[:] = multiply.outer( r1rho_prime.reshape(self.NE, self.NS, self.NM), self.no_nd_ones )
 
         # Back calculate the R2eff values for each experiment type.
-<<<<<<< HEAD
-        ns_r1rho_3site(M0=self.M0, r1rho_prime=self.r20_struct, omega=self.chemical_shifts, offset=self.offset, r1=self.r1, pA=pA, pB=pB, dw_AB=self.dw_AB_struct, dw_BC=self.dw_BC_struct, kex_AB=kex_AB, kex_BC=kex_BC, kex_AC=kex_AC, spin_lock_fields=self.spin_lock_omega1, relax_time=self.relax_times, inv_relax_time=self.inv_relax_times, back_calc=self.back_calc, num_points=self.num_disp_points)
-=======
         ns_r1rho_3site(M0=self.M0, M0_T=self.M0_T, r1rho_prime=self.r20_struct, omega=self.chemical_shifts, offset=self.offset, r1=self.r1, pA=pA, pB=pB, dw_AB=self.dw_AB_struct, dw_BC=self.dw_BC_struct, kex_AB=kex_AB, kex_BC=kex_BC, kex_AC=kex_AC, spin_lock_fields=self.spin_lock_omega1, relax_time=self.relax_times, inv_relax_time=self.inv_relax_times, back_calc=self.back_calc, num_points=self.num_disp_points)
->>>>>>> f062c623
 
         # Clean the data for all values, which is left over at the end of arrays.
         self.back_calc = self.back_calc*self.disp_struct
@@ -1635,11 +1605,7 @@
         self.r20_struct[:] = multiply.outer( r1rho_prime.reshape(self.NE, self.NS, self.NM), self.no_nd_ones )
 
         # Back calculate the R2eff values.
-<<<<<<< HEAD
-        ns_r1rho_2site(M0=self.M0, r1rho_prime=self.r20_struct, omega=self.chemical_shifts, offset=self.offset, r1=self.r1, pA=pA, dw=self.dw_struct, kex=kex, spin_lock_fields=self.spin_lock_omega1, relax_time=self.relax_times, inv_relax_time=self.inv_relax_times, back_calc=self.back_calc, num_points=self.num_disp_points)
-=======
         ns_r1rho_2site(M0=self.M0, M0_T=self.M0_T, r1rho_prime=self.r20_struct, omega=self.chemical_shifts, offset=self.offset, r1=self.r1, pA=pA, dw=self.dw_struct, kex=kex, spin_lock_fields=self.spin_lock_omega1, relax_time=self.relax_times, inv_relax_time=self.inv_relax_times, back_calc=self.back_calc, num_points=self.num_disp_points)
->>>>>>> f062c623
 
         # Clean the data for all values, which is left over at the end of arrays.
         self.back_calc = self.back_calc*self.disp_struct
