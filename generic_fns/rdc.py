--- conflicted
+++ resolved
@@ -117,11 +117,7 @@
 
         # Calculate the RDCs.
         for id in align_ids:
-<<<<<<< HEAD
-            spin.rdc_bc[id] = ave_rdc_tensor(dj, unit_vect, cdp.N, cdp.align_tensors[get_tensor_index(align_id=id)].A, weights=weights)
-=======
-            interatom.rdc_bc[id] = ave_rdc_tensor(dj, unit_vect, cdp.N, cdp.align_tensors[get_tensor_index(id)].A, weights=weights)
->>>>>>> e8b53a8b
+            interatom.rdc_bc[id] = ave_rdc_tensor(dj, unit_vect, cdp.N, cdp.align_tensors[get_tensor_index(align_id=id)].A, weights=weights)
 
 
 def convert(value, align_id, to_intern=False):
