###############################################################################
#                                                                             #
# Copyright (C) 2003-2013 Edward d'Auvergne                                   #
#                                                                             #
# This file is part of the program relax (http://www.nmr-relax.com).          #
#                                                                             #
# This program is free software: you can redistribute it and/or modify        #
# it under the terms of the GNU General Public License as published by        #
# the Free Software Foundation, either version 3 of the License, or           #
# (at your option) any later version.                                         #
#                                                                             #
# This program is distributed in the hope that it will be useful,             #
# but WITHOUT ANY WARRANTY; without even the implied warranty of              #
# MERCHANTABILITY or FITNESS FOR A PARTICULAR PURPOSE.  See the               #
# GNU General Public License for more details.                                #
#                                                                             #
# You should have received a copy of the GNU General Public License           #
# along with this program.  If not, see <http://www.gnu.org/licenses/>.       #
#                                                                             #
###############################################################################

# Module docstring.
"""Module for the manipulation of RDC data."""

# Python module imports.
from copy import deepcopy
from math import pi, sqrt
from numpy import float64, ones, zeros
from numpy.linalg import norm
import sys
from warnings import warn

# relax module imports.
from check_types import is_float
from float import nan
from generic_fns import grace, pipes
from generic_fns.align_tensor import get_tensor_index
from generic_fns.interatomic import consistent_interatomic_data, create_interatom, interatomic_loop, return_interatom
from generic_fns.mol_res_spin import exists_mol_res_spin_data, return_spin
from maths_fns.rdc import ave_rdc_tensor
from physical_constants import dipolar_constant, return_gyromagnetic_ratio
from relax_errors import RelaxError, RelaxNoAlignError, RelaxNoRDCError, RelaxNoSequenceError, RelaxSpinTypeError
from relax_io import extract_data, open_write_file, write_data
from relax_warnings import RelaxWarning


def back_calc(align_id=None):
    """Back calculate the RDC from the alignment tensor and unit bond vectors.

    @keyword align_id:      The alignment tensor ID string.
    @type align_id:         str
    """

    # Check the pipe setup.
    check_pipe_setup(rdc_id=align_id, sequence=True, N=True, tensors=True)

    # Convert the align IDs to an array, or take all IDs.
    if align_id:
        align_ids = [align_id]
    else:
        align_ids = cdp.align_ids

    # Add the ID to the RDC IDs, if needed.
    for align_id in align_ids:
        # Init.
        if not hasattr(cdp, 'rdc_ids'):
            cdp.rdc_ids = []

        # Add the ID.
        if align_id not in cdp.rdc_ids:
            cdp.rdc_ids.append(align_id)

    # The weights.
    weights = ones(cdp.N, float64) / cdp.N

    # Unit vector data structure init.
    unit_vect = zeros((cdp.N, 3), float64)

    # Loop over the interatomic data.
    count = 0
    for interatom in interatomic_loop():
        # Skip containers with no interatomic vectors.
        if not hasattr(interatom, 'vector'):
            continue

        # Get the spins.
        spin1 = return_spin(interatom.spin_id1)
        spin2 = return_spin(interatom.spin_id2)

        # Checks.
        if not hasattr(spin1, 'isotope'):
            raise RelaxSpinTypeError(interatom.spin_id1)
        if not hasattr(spin2, 'isotope'):
            raise RelaxSpinTypeError(interatom.spin_id2)

        # Single vector.
        if is_float(interatom.vector[0]):
            vectors = [interatom.vector]
        else:
            vectors = interatom.vector

        # Gyromagnetic ratios.
        g1 = return_gyromagnetic_ratio(spin1.isotope)
        g2 = return_gyromagnetic_ratio(spin2.isotope)

        # Calculate the RDC dipolar constant (in Hertz, and the 3 comes from the alignment tensor), and append it to the list.
        dj = 3.0/(2.0*pi) * dipolar_constant(g1, g2, interatom.r)

        # Unit vectors.
        for c in range(cdp.N):
            unit_vect[c] = vectors[c] / norm(vectors[c])

        # Initialise if necessary.
        if not hasattr(interatom, 'rdc_bc'):
            interatom.rdc_bc = {}

        # Calculate the RDCs.
        for id in align_ids:
<<<<<<< HEAD
            # The signed value.
            interatom.rdc_bc[id] = ave_rdc_tensor(dj, unit_vect, cdp.N, cdp.align_tensors[get_tensor_index(id)].A, weights=weights)

            # The absolute value.
            if hasattr(interatom, 'absolute_rdc') and id in interatom.absolute_rdc.keys() and interatom.absolute_rdc[id]:
                interatom.rdc_bc[id] = abs(interatom.rdc_bc[id])

        # Increment the counter.
        count += 1

    # No RDCs calculated.
    if not count:
        warn(RelaxWarning("No RDCs have been back calculated, probably due to missing bond vector information."))


def check_pipe_setup(pipe=None, rdc_id=None, sequence=False, N=False, tensors=False, rdc=False):
    """Check that the current data pipe has been setup sufficiently.

    @keyword pipe:      The data pipe to check, defaulting to the current pipe.
    @type pipe:         None or str
    @keyword rdc_id:    The RDC ID string to check for in cdp.rdc_ids.
    @type rdc_id:       None or str
    @keyword sequence:  A flag which when True will invoke the sequence data check.
    @type sequence:     bool
    @keyword N:         A flag which if True will check that cdp.N is set.
    @type N:            bool
    @keyword tensors:   A flag which if True will check that alignment tensors exist.
    @type tensors:      bool
    @keyword rdc:       A flag which if True will check that RDCs exist.
    @type rdc:          bool
    """

    # The data pipe.
    if pipe == None:
        pipe = pipes.cdp_name()

    # Get the data pipe.
    dp = pipes.get_pipe(pipe)

    # Test if the current data pipe exists.
    pipes.test(pipe)

    # Test if sequence data exists.
    if sequence and not exists_mol_res_spin_data(pipe):
        raise RelaxNoSequenceError(pipe)

    # Check for dp.N.
    if N and not hasattr(dp, 'N'):
        raise RelaxError("The number of states N has not been set.")

    # Check that alignment tensors are present.
    if tensors and (not hasattr(dp, 'align_tensors') or len(dp.align_tensors) == 0):
        raise RelaxNoTensorError('alignment')

    # Test for the alignment ID.
    if rdc_id and (not hasattr(dp, 'align_ids') or rdc_id not in dp.align_ids):
        raise RelaxNoAlignError(rdc_id, pipe)

    # Test if RDC data exists.
    if rdc and not hasattr(dp, 'align_ids'):
        raise RelaxNoAlignError()
    if rdc and not hasattr(dp, 'rdc_ids'):
        raise RelaxNoRDCError()
    elif rdc and rdc_id and rdc_id not in dp.rdc_ids:
        raise RelaxNoRDCError(rdc_id)
=======
            spin.rdc_bc[id] = ave_rdc_tensor(dj, unit_vect, cdp.N, cdp.align_tensors[get_tensor_index(align_id=id)].A, weights=weights)
>>>>>>> cb45367e


def convert(value, align_id, to_intern=False):
    """Convert the RDC based on the 'D' or '2D' data type.

    @param value:           The value or error to convert.
    @type value:            float or None
    @param align_id:        The alignment tensor ID string.
    @type align_id:         str
    @keyword to_intern:     A flag which if True will convert to the internal D notation if needed, or if False will convert from the internal D notation to the external D or 2D format.
    @type to_intern:        bool
    @return:                The converted value.
    @rtype:                 float or None
    """

    # Handle values of None.
    if value == None:
        return None

    # The conversion factor.
    factor = 1.0
    if hasattr(cdp, 'rdc_data_types') and align_id in cdp.rdc_data_types and cdp.rdc_data_types[align_id] == '2D':
        # Convert from 2D to D.
        if to_intern:
            factor = 2.0

        # Convert from D to 2D.
        else:
            factor = 0.5

    # Return the converted value.
    return value * factor


def copy(pipe_from=None, pipe_to=None, align_id=None):
    """Copy the RDC data from one data pipe to another.

    @keyword pipe_from: The data pipe to copy the RDC data from.  This defaults to the current data pipe.
    @type pipe_from:    str
    @keyword pipe_to:   The data pipe to copy the RDC data to.  This defaults to the current data pipe.
    @type pipe_to:      str
    @param align_id:    The alignment ID string.
    @type align_id:     str
    """

    # Defaults.
    if pipe_from == None and pipe_to == None:
        raise RelaxError("The pipe_from and pipe_to arguments cannot both be set to None.")
    elif pipe_from == None:
        pipe_from = pipes.cdp_name()
    elif pipe_to == None:
        pipe_to = pipes.cdp_name()

    # Check the pipe setup.
    check_pipe_setup(pipe=pipe_from, rdc_id=align_id, sequence=True, rdc=True)
    check_pipe_setup(pipe=pipe_to, sequence=True)

    # Get the data pipes.
    dp_from = pipes.get_pipe(pipe_from)
    dp_to = pipes.get_pipe(pipe_to)

    # Test that the interatomic data is consistent between the two data pipe.
    consistent_interatomic_data(pipe1=pipe_to, pipe2=pipe_from)

    # The IDs.
    if align_id == None:
        align_ids = dp_from.align_ids
    else:
        align_ids = [align_id]

    # Init target pipe global structures.
    if not hasattr(dp_to, 'align_ids'):
        dp_to.align_ids = []
    if not hasattr(dp_to, 'rdc_ids'):
        dp_to.rdc_ids = []

    # Loop over the align IDs.
    for align_id in align_ids:
        # Copy the global data.
        if align_id not in dp_to.align_ids and align_id not in dp_to.align_ids:
            dp_to.align_ids.append(align_id)
        if align_id in dp_from.rdc_ids and align_id not in dp_to.rdc_ids:
            dp_to.rdc_ids.append(align_id)

        # Loop over the interatomic data.
        for i in range(len(dp_from.interatomic)):
            # Alias the containers.
            interatom_from = dp_from.interatomic[i]
            interatom_to = dp_to.interatomic[i]

            # No data or errors.
            if (not hasattr(interatom_from, 'rdc') or not align_id in interatom_from.rdc) and (not hasattr(interatom_from, 'rdc_err') or not align_id in interatom_from.rdc_err):
                continue

            # Initialise the data structures if necessary.
            if hasattr(interatom_from, 'rdc') and not hasattr(interatom_to, 'rdc'):
                interatom_to.rdc = {}
            if hasattr(interatom_from, 'rdc_err') and not hasattr(interatom_to, 'rdc_err'):
                interatom_to.rdc_err = {}

            # Copy the value and error from pipe_from.
            if hasattr(interatom_from, 'rdc'):
                interatom_to.rdc[align_id] = interatom_from.rdc[align_id]
            if hasattr(interatom_from, 'rdc_err'):
                interatom_to.rdc_err[align_id] = interatom_from.rdc_err[align_id]


def corr_plot(format=None, file=None, dir=None, force=False):
    """Generate a correlation plot of the measured vs. back-calculated RDCs.

    @keyword format:    The format for the plot file.  The following values are accepted: 'grace', a Grace plot; None, a plain text file.
    @type format:       str or None
    @keyword file:      The file name or object to write to.
    @type file:         str or file object
    @keyword dir:       The name of the directory to place the file into (defaults to the current directory).
    @type dir:          str
    @keyword force:     A flag which if True will cause any pre-existing file to be overwritten.
    @type force:        bool
    """

    # Check the pipe setup.
    check_pipe_setup(sequence=True)

    # Does RDC data exist?
    if not hasattr(cdp, 'rdc_ids') or not cdp.rdc_ids:
        warn(RelaxWarning("No RDC data exists, skipping file creation."))
        return

    # Open the file for writing.
    file = open_write_file(file, dir, force)

    # Init.
    data = []

    # The diagonal.
    data.append([[-100, -100, 0], [100, 100, 0]])

    # Loop over the RDC data.
    for align_id in cdp.rdc_ids:
        # Append a new list for this alignment.
        data.append([])

        # Errors present?
        err_flag = False
        for interatom in interatomic_loop():
            # Error present.
            if hasattr(interatom, 'rdc_err') and align_id in interatom.rdc_err.keys():
                err_flag = True
                break

        # Loop over the interatomic data.
        for interatom in interatomic_loop():
            # Skip if data is missing.
            if not hasattr(interatom, 'rdc') or not hasattr(interatom, 'rdc_bc') or not align_id in interatom.rdc.keys() or not align_id in interatom.rdc_bc.keys():
                continue

            # Append the data.
            data[-1].append([convert(interatom.rdc_bc[align_id], align_id), convert(interatom.rdc[align_id], align_id)])

            # Errors.
            if err_flag:
                if hasattr(interatom, 'rdc_err') and align_id in interatom.rdc_err.keys():
                    data[-1][-1].append(convert(interatom.rdc_err[align_id], align_id))
                else:
                    data[-1][-1].append(None)

            # Label.
            data[-1][-1].append("%s-%s" % (interatom.spin_id1, interatom.spin_id2))

    # The data size.
    size = len(data)

    # Only one data set.
    data = [data]

    # Graph type.
    if err_flag:
        graph_type = 'xydy'
    else:
        graph_type = 'xy'

    # Grace file.
    if format == 'grace':
        # The header.
        grace.write_xy_header(file=file, title="RDC correlation plot", sets=size, set_names=[None]+cdp.rdc_ids, linestyle=[2]+[0]*size, data_type=['rdc_bc', 'rdc'], axis_min=[-10, -10], axis_max=[10, 10], legend_pos=[1, 0.5])

        # The main data.
        grace.write_xy_data(data=data, file=file, graph_type=graph_type)


def delete(align_id=None):
    """Delete the RDC data corresponding to the alignment ID.

    @keyword align_id:  The alignment tensor ID string.  If not specified, all data will be deleted.
    @type align_id:     str or None
    """

    # Check the pipe setup.
    check_pipe_setup(sequence=True, rdc_id=align_id, rdc=True)

    # The IDs.
    if not align_id:
        ids = deepcopy(cdp.rdc_ids)
    else:
        ids = [align_id]

    # Loop over the alignments, removing all the corresponding data.
    for id in ids:
        # The RDC ID.
        cdp.rdc_ids.pop(cdp.rdc_ids.index(id))

        # The data type.
        if hasattr(cdp, 'rdc_data_types') and id in cdp.rdc_data_types:
            cdp.rdc_data_types.pop(id)

        # The interatomic data.
        for interatom in interatomic_loop():
            # The data.
            if hasattr(interatom, 'rdc') and id in interatom.rdc:
                interatom.rdc.pop(id)

            # The error.
            if hasattr(interatom, 'rdc_err') and id in interatom.rdc_err:
                interatom.rdc_err.pop(id)

        # Clean the global data.
        if not hasattr(cdp, 'pcs_ids') or id not in cdp.pcs_ids:
            cdp.align_ids.pop(cdp.align_ids.index(id))


def display(align_id=None, bc=False):
    """Display the RDC data corresponding to the alignment ID.

    @keyword align_id:  The alignment tensor ID string.
    @type align_id:     str
    @keyword bc:        The back-calculation flag which if True will cause the back-calculated rather than measured data to be displayed.
    @type bc:           bool
    """

    # Check the pipe setup.
    check_pipe_setup(sequence=True, rdc_id=align_id, rdc=True)

    # Call the write method with sys.stdout as the file.
    write(align_id=align_id, file=sys.stdout, bc=bc)


def q_factors(spin_id=None):
    """Calculate the Q-factors for the RDC data.

    @keyword spin_id:   The spin ID string used to restrict the Q-factor calculation to a subset of all spins.
    @type spin_id:      None or str
    """

    # Check the pipe setup.
    check_pipe_setup(sequence=True)

    # No RDCs, so no Q factors can be calculated.
    if not hasattr(cdp, 'rdc_ids') or not len(cdp.rdc_ids):
        warn(RelaxWarning("No RDC data exists, Q factors cannot be calculated."))
        return

    # Q-factor dictonaries.
    cdp.q_factors_rdc = {}
    cdp.q_factors_rdc_norm2 = {}

    # Loop over the alignments.
    for align_id in cdp.rdc_ids:
        # Init.
        D2_sum = 0.0
        sse = 0.0

        # Interatomic data loop.
        dj = None
        N = 0
        interatom_count = 0
        rdc_data = False
        rdc_bc_data = False
        norm2_flag = True
        for interatom in interatomic_loop():
            # Increment the counter.
            interatom_count += 1

            # Data checks.
            if hasattr(interatom, 'rdc') and align_id in interatom.rdc:
                rdc_data = True
            if hasattr(interatom, 'rdc_bc') and align_id in interatom.rdc_bc:
                rdc_bc_data = True

            # Skip containers without RDC data.
            if not hasattr(interatom, 'rdc') or not hasattr(interatom, 'rdc_bc') or not align_id in interatom.rdc or interatom.rdc[align_id] == None or not align_id in interatom.rdc_bc or interatom.rdc_bc[align_id] == None:
                continue

            # Get the spins.
            spin1 = return_spin(interatom.spin_id1)
            spin2 = return_spin(interatom.spin_id2)

            # Sum of squares.
            sse = sse + (interatom.rdc[align_id] - interatom.rdc_bc[align_id])**2

            # Sum the RDCs squared (for one type of normalisation).
            D2_sum = D2_sum + interatom.rdc[align_id]**2

            # Gyromagnetic ratios.
            g1 = return_gyromagnetic_ratio(spin1.isotope)
            g2 = return_gyromagnetic_ratio(spin2.isotope)

            # Calculate the RDC dipolar constant (in Hertz, and the 3 comes from the alignment tensor), and append it to the list.
            dj_new = 3.0/(2.0*pi) * dipolar_constant(g1, g2, interatom.r)
            if norm2_flag and dj != None and dj_new != dj:
                warn(RelaxWarning("The dipolar constant is not the same for all RDCs, skipping the Q factor normalised with 2Da^2(4 + 3R)/5."))
                norm2_flag = False
            else:
                dj = dj_new

            # Increment the number of data sets.
            N = N + 1

        # Warnings (and then exit).
        if not interatom_count:
            warn(RelaxWarning("No interatomic data containers have been used in the calculation, skipping the RDC Q factor calculation."))
            return
        if not rdc_data:
            warn(RelaxWarning("No RDC data can be found for the alignment ID '%s', skipping the RDC Q factor calculation for this alignment." % align_id))
            continue
        if not rdc_bc_data:
            warn(RelaxWarning("No back-calculated RDC data can be found for the alignment ID '%s', skipping the RDC Q factor calculation for this alignment." % align_id))
            continue

        # Normalisation factor of 2Da^2(4 + 3R)/5.
        if norm2_flag:
            D = dj * cdp.align_tensors[cdp.align_ids.index(align_id)].A_diag
            Da = 1.0/3.0 * (D[2, 2] - (D[0, 0]+D[1, 1])/2.0)
            Dr = 1.0/3.0 * (D[0, 0] - D[1, 1])
            if Da == 0:
                R = nan
            else:
                R = Dr / Da
            norm = 2.0 * (Da)**2 * (4.0 + 3.0*R**2)/5.0
            if Da == 0.0:
                norm = 1e-15

            # The Q-factor for the alignment.
            cdp.q_factors_rdc[align_id] = sqrt(sse / N / norm)

        else:
            cdp.q_factors_rdc[align_id] = 0.0

        # The second Q-factor definition.
        cdp.q_factors_rdc_norm2[align_id] = sqrt(sse / D2_sum)

    # The total Q-factor.
    cdp.q_rdc = 0.0
    cdp.q_rdc_norm2 = 0.0
    for id in cdp.q_factors_rdc:
        cdp.q_rdc = cdp.q_rdc + cdp.q_factors_rdc[id]**2
    for id in cdp.q_factors_rdc_norm2:
        cdp.q_rdc_norm2 = cdp.q_rdc_norm2 + cdp.q_factors_rdc_norm2[id]**2
    cdp.q_rdc = sqrt(cdp.q_rdc / len(cdp.q_factors_rdc))
    cdp.q_rdc_norm2 = sqrt(cdp.q_rdc_norm2 / len(cdp.q_factors_rdc_norm2))


def read(align_id=None, file=None, dir=None, file_data=None, data_type='D', spin_id1_col=None, spin_id2_col=None, data_col=None, error_col=None, sep=None, neg_g_corr=False, absolute=False):
    """Read the RDC data from file.

    @keyword align_id:      The alignment tensor ID string.
    @type align_id:         str
    @keyword file:          The name of the file to open.
    @type file:             str
    @keyword dir:           The directory containing the file (defaults to the current directory if None).
    @type dir:              str or None
    @keyword file_data:     An alternative to opening a file, if the data already exists in the correct format.  The format is a list of lists where the first index corresponds to the row and the second the column.
    @type file_data:        list of lists
    @keyword data_type:     A string which is set to 'D' means that the splitting in the aligned sample was assumed to be J + D, or if set to '2D' then the splitting was taken as J + 2D.
    @keyword spin_id1_col:  The column containing the spin ID strings of the first spin.
    @type spin_id1_col:     int
    @keyword spin_id2_col:  The column containing the spin ID strings of the second spin.
    @type spin_id2_col:     int
    @keyword data_col:      The column containing the RDC data in Hz.
    @type data_col:         int or None
    @keyword error_col:     The column containing the RDC errors.
    @type error_col:        int or None
    @keyword sep:           The column separator which, if None, defaults to whitespace.
    @type sep:              str or None
    @keyword neg_g_corr:    A flag which is used to correct for the negative gyromagnetic ratio of 15N.  If True, a sign inversion will be applied to all RDC values to be loaded.
    @type neg_g_corr:       bool
    @keyword absolute:      A flag which if True indicates that the RDCs to load are signless.  All RDCs will then be converted to positive values.
    @type absolute:         bool
    """

    # Check the pipe setup.
    check_pipe_setup(sequence=True)

    # Either the data or error column must be supplied.
    if data_col == None and error_col == None:
        raise RelaxError("One of either the data or error column must be supplied.")

    # Store the data type as global data (need for the conversion of RDC data).
    if not hasattr(cdp, 'rdc_data_types'):
        cdp.rdc_data_types = {}
    if not align_id in cdp.rdc_data_types:
        cdp.rdc_data_types[align_id] = data_type

    # Spin specific data.
    #####################

    # Extract the data from the file.
    file_data = extract_data(file, dir, sep=sep)

    # Loop over the RDC data.
    data = []
    for line in file_data:
        # Invalid columns.
        if spin_id1_col > len(line):
            warn(RelaxWarning("The data %s is invalid, no first spin ID column can be found." % line))
            continue
        if spin_id2_col > len(line):
            warn(RelaxWarning("The data %s is invalid, no second spin ID column can be found." % line))
            continue
        if data_col and data_col > len(line):
            warn(RelaxWarning("The data %s is invalid, no data column can be found." % line))
            continue
        if error_col and error_col > len(line):
            warn(RelaxWarning("The data %s is invalid, no error column can be found." % line))
            continue

        # Unpack.
        spin_id1 = line[spin_id1_col-1]
        spin_id2 = line[spin_id2_col-1]
        value = None
        if data_col:
            value = line[data_col-1]
        error = None
        if error_col:
            error = line[error_col-1]

        # Convert the spin IDs.
        if spin_id1[0] in ["\"", "\'"]:
            spin_id1 = eval(spin_id1)
        if spin_id2[0] in ["\"", "\'"]:
            spin_id2 = eval(spin_id2)

        # Convert and check the value.
        if value == 'None':
            value = None
        if value != None:
            try:
                value = float(value)
            except ValueError:
                warn(RelaxWarning("The RDC value of the line %s is invalid." % line))
                continue

        # Convert and check the error.
        if error == 'None':
            error = None
        if error != None:
            try:
                error = float(error)
            except ValueError:
                warn(RelaxWarning("The error value of the line %s is invalid." % line))
                continue

        # Get the spins.
        spin1 = return_spin(spin_id1)
        spin2 = return_spin(spin_id2)

        # Check the spin IDs.
        if not spin1:
            warn(RelaxWarning("The spin ID '%s' cannot be found in the current data pipe, skipping the data %s." % (spin_id1, line)))
            continue
        if not spin2:
            warn(RelaxWarning("The spin ID '%s' cannot be found in the current data pipe, skipping the data %s." % (spin_id2, line)))
            continue

        # Test the error value (cannot be 0.0).
        if error == 0.0:
            raise RelaxError("An invalid error value of zero has been encountered.")

        # Get the interatomic data container.
        interatom = return_interatom(spin_id1, spin_id2)

        # Create the container if needed.
        if interatom == None:
            interatom = create_interatom(spin_id1=spin_id1, spin_id2=spin_id2)

        # Convert and add the data.
        if data_col:
            # Data conversion.
            value = convert(value, align_id, to_intern=True)

            # Correction for the negative gyromagnetic ratio of 15N.
            if neg_g_corr and value != None:
                value = -value

            # Absolute values.
            if absolute:
                # Force the value to be positive.
                value = abs(value)

            # Initialise.
            if not hasattr(interatom, 'rdc'):
                interatom.rdc = {}

            # Add the value.
            interatom.rdc[align_id] = value

            # Store the absolute value flag.
            if not hasattr(interatom, 'absolute_rdc'):
                interatom.absolute_rdc = {}
            interatom.absolute_rdc[align_id] = absolute

        # Convert and add the error.
        if error_col:
            # Data conversion.
            error = convert(error, align_id, to_intern=True)

            # Initialise.
            if not hasattr(interatom, 'rdc_err'):
                interatom.rdc_err = {}

            # Append the error.
            interatom.rdc_err[align_id] = error

        # Append the data for printout.
        data.append([spin_id1, spin_id2])
        if is_float(value):
            data[-1].append("%20.15f" % value)
        else:
            data[-1].append("%20s" % value)
        if is_float(error):
            data[-1].append("%20.15f" % error)
        else:
            data[-1].append("%20s" % error)

    # No data, so fail hard!
    if not len(data):
        raise RelaxError("No RDC data could be extracted.")

    # Print out.
    print("The following RDCs have been loaded into the relax data store:\n")
    write_data(out=sys.stdout, headings=["Spin_ID1", "Spin_ID2", "Value", "Error"], data=data)

    # Initialise some global structures.
    if not hasattr(cdp, 'align_ids'):
        cdp.align_ids = []
    if not hasattr(cdp, 'rdc_ids'):
        cdp.rdc_ids = []

    # Add the RDC id string.
    if align_id not in cdp.align_ids:
        cdp.align_ids.append(align_id)
    if align_id not in cdp.rdc_ids:
        cdp.rdc_ids.append(align_id)


def set_errors(align_id=None, spin_id1=None, spin_id2=None, sd=None):
    """Set the RDC errors if not already present.

    @keyword align_id:  The optional alignment tensor ID string.
    @type align_id:     str
    @keyword spin_id1:  The optional spin ID string of the first spin.
    @type spin_id1:     None or str
    @keyword spin_id2:  The optional spin ID string of the second spin.
    @type spin_id2:     None or str
    @keyword sd:        The RDC standard deviation in Hz.
    @type sd:           float or int.
    """

    # Check the pipe setup.
    check_pipe_setup(sequence=True, rdc_id=align_id, rdc=True)

    # Convert the align IDs to an array, or take all IDs.
    if align_id:
        align_ids = [align_id]
    else:
        align_ids = cdp.rdc_ids

    # Loop over the interatomic data.
    for interatom in interatomic_loop(selection1=spin_id1, selection2=spin_id2):
        # No data structure.
        if not hasattr(interatom, 'rdc_err'):
            interatom.rdc_err = {}

        # Set the error.
        for id in align_ids:
            interatom.rdc_err[id] = sd


def weight(align_id=None, spin_id=None, weight=1.0):
    """Set optimisation weights on the RDC data.

    @keyword align_id:  The alignment tensor ID string.
    @type align_id:     str
    @keyword spin_id:   The spin ID string.
    @type spin_id:      None or str
    @keyword weight:    The optimisation weight.  The higher the value, the more importance the RDC will have.
    @type weight:       float or int.
    """

    # Check the pipe setup.
    check_pipe_setup(sequence=True, rdc_id=align_id, rdc=True)

    # Loop over the interatomic data.
    for interatom in interatomic_loop():
        # No data structure.
        if not hasattr(interatom, 'rdc_weight'):
            interatom.rdc_weight = {}

        # Set the weight.
        interatom.rdc_weight[align_id] = weight


def write(align_id=None, file=None, dir=None, bc=False, force=False):
    """Display the RDC data corresponding to the alignment ID.

    @keyword align_id:  The alignment tensor ID string.
    @type align_id:     str
    @keyword file:      The file name or object to write to.
    @type file:         str or file object
    @keyword dir:       The name of the directory to place the file into (defaults to the current directory).
    @type dir:          str
    @keyword bc:        The back-calculation flag which if True will cause the back-calculated rather than measured data to be written.
    @type bc:           bool
    @keyword force:     A flag which if True will cause any pre-existing file to be overwritten.
    @type force:        bool
    """

    # Check the pipe setup.
    check_pipe_setup(sequence=True, rdc_id=align_id, rdc=True)

    # Open the file for writing.
    file = open_write_file(file, dir, force)

    # Loop over the interatomic data containers and collect the data.
    data = []
    for interatom in interatomic_loop():
        # Skip deselected containers.
        if not interatom.select:
            continue

        # Skip containers with no RDCs.
        if not bc and (not hasattr(interatom, 'rdc') or align_id not in interatom.rdc.keys()):
            continue
        elif bc and (not hasattr(interatom, 'rdc_bc') or align_id not in interatom.rdc_bc.keys()):
            continue

        # Append the spin data.
        data.append([])
        data[-1].append(interatom.spin_id1)
        data[-1].append(interatom.spin_id2)

        # The value.
        if bc:
            data[-1].append(repr(convert(interatom.rdc_bc[align_id], align_id)))
        else:
            data[-1].append(repr(convert(interatom.rdc[align_id], align_id)))

        # The error.
        if hasattr(interatom, 'rdc_err') and align_id in interatom.rdc_err.keys():
            data[-1].append(repr(convert(interatom.rdc_err[align_id], align_id)))
        else:
            data[-1].append(repr(None))

    # Write out.
    write_data(out=file, headings=["Spin_ID1", "Spin_ID2", "RDCs", "RDC_error"], data=data)<|MERGE_RESOLUTION|>--- conflicted
+++ resolved
@@ -116,9 +116,8 @@
 
         # Calculate the RDCs.
         for id in align_ids:
-<<<<<<< HEAD
             # The signed value.
-            interatom.rdc_bc[id] = ave_rdc_tensor(dj, unit_vect, cdp.N, cdp.align_tensors[get_tensor_index(id)].A, weights=weights)
+            interatom.rdc_bc[id] = ave_rdc_tensor(dj, unit_vect, cdp.N, cdp.align_tensors[get_tensor_index(align_id=id)].A, weights=weights)
 
             # The absolute value.
             if hasattr(interatom, 'absolute_rdc') and id in interatom.absolute_rdc.keys() and interatom.absolute_rdc[id]:
@@ -182,9 +181,6 @@
         raise RelaxNoRDCError()
     elif rdc and rdc_id and rdc_id not in dp.rdc_ids:
         raise RelaxNoRDCError(rdc_id)
-=======
-            spin.rdc_bc[id] = ave_rdc_tensor(dj, unit_vect, cdp.N, cdp.align_tensors[get_tensor_index(align_id=id)].A, weights=weights)
->>>>>>> cb45367e
 
 
 def convert(value, align_id, to_intern=False):
