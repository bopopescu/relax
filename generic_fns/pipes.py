--- conflicted
+++ resolved
@@ -34,7 +34,7 @@
 
 
 # List of valid data pipe types.
-VALID_TYPES = ['ct', 'frame order', 'jw', 'hybrid', 'mf', 'N-state', 'noe', 'relax_fit']
+VALID_TYPES = ['ct', 'frame order', 'jw', 'hybrid', 'mf', 'N-state', 'noe', 'relax_disp', 'relax_fit']
 
 
 def copy(pipe_from=None, pipe_to=None):
@@ -78,11 +78,7 @@
         'N-state':  N-state model of domain dynamics,
         'noe':  Steady state NOE calculation,
         'relax_disp':  Relaxation dispersion,
-<<<<<<< HEAD
         'relax_fit':  Relaxation curve fitting,
-        'srls':  SRLS analysis.
-=======
->>>>>>> 5461b22b
     @type pipe_type:    str
     @keyword switch:    If True, this new pipe will be switched to, otherwise the current data pipe
                         will remain as is.
