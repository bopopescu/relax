--- conflicted
+++ resolved
@@ -30,11 +30,7 @@
 from float import isNaN
 
 
-<<<<<<< HEAD
-def print_frame_order_2nd_degree(daeg, name=None, epsilon=1e-15, integer=False, dot=False, comma=True, file=sys.stdout):
-=======
 def print_frame_order_2nd_degree(daeg, name=None, epsilon=1e-15, integer=False, dot=False, comma=True, file=None):
->>>>>>> 8e298b40
     """Nicely print out the Frame Order matrix of the 2nd degree.
 
     @param daeg:        The 3D, rank-4 Frame Order matrix.
