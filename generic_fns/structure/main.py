###############################################################################
#                                                                             #
# Copyright (C) 2003-2013 Edward d'Auvergne                                   #
#                                                                             #
# This file is part of the program relax (http://www.nmr-relax.com).          #
#                                                                             #
# This program is free software: you can redistribute it and/or modify        #
# it under the terms of the GNU General Public License as published by        #
# the Free Software Foundation, either version 3 of the License, or           #
# (at your option) any later version.                                         #
#                                                                             #
# This program is distributed in the hope that it will be useful,             #
# but WITHOUT ANY WARRANTY; without even the implied warranty of              #
# MERCHANTABILITY or FITNESS FOR A PARTICULAR PURPOSE.  See the               #
# GNU General Public License for more details.                                #
#                                                                             #
# You should have received a copy of the GNU General Public License           #
# along with this program.  If not, see <http://www.gnu.org/licenses/>.       #
#                                                                             #
###############################################################################

# Python module imports.
from math import sqrt
from minfx.generic import generic_minimise
from numpy import array, dot, float64, ndarray, zeros
from numpy.linalg import norm
from os import F_OK, access
from re import search
import sys
from warnings import warn

# relax module imports.
from generic_fns import molmol, relax_re
from generic_fns.interatomic import interatomic_loop
from generic_fns.mol_res_spin import create_spin, exists_mol_res_spin_data, generate_spin_id_unique, linear_ave, return_molecule, return_residue, return_spin, spin_loop
from generic_fns import pipes
from generic_fns.structure.api_base import Displacements
from generic_fns.structure.internal import Internal
from generic_fns.structure.scientific import Scientific_data
from generic_fns.structure.statistics import atomic_rmsd
from generic_fns.structure.superimpose import fit_to_first, fit_to_mean
from maths_fns.ens_pivot_finder import Pivot_finder
from relax_errors import RelaxError, RelaxFileError, RelaxNoPdbError, RelaxNoSequenceError
from relax_io import get_file_path, open_write_file, write_data, write_spin_data
from relax_warnings import RelaxWarning, RelaxNoPDBFileWarning, RelaxZeroVectorWarning


def add_atom(mol_name=None, atom_name=None, res_name=None, res_num=None, pos=[None, None, None], element=None, atom_num=None, chain_id=None, segment_id=None, pdb_record=None):
    """Add a new atom to the structural data object.

    @keyword mol_name:      The name of the molecule.
    @type mol_name:         str
    @keyword atom_name:     The atom name, e.g. 'H1'.
    @type atom_name:        str or None
    @keyword res_name:      The residue name.
    @type res_name:         str or None
    @keyword res_num:       The residue number.
    @type res_num:          int or None
    @keyword pos:           The position vector of coordinates.  If a rank-2 array is supplied, the length of the first dimension must match the number of models.
    @type pos:              rank-1 or rank-2 array or list of float
    @keyword element:       The element symbol.
    @type element:          str or None
    @keyword atom_num:      The atom number.
    @type atom_num:         int or None
    @keyword chain_id:      The chain identifier.
    @type chain_id:         str or None
    @keyword segment_id:    The segment identifier.
    @type segment_id:       str or None
    @keyword pdb_record:    The optional PDB record name, e.g. 'ATOM' or 'HETATM'.
    @type pdb_record:       str or None
    """

    # Test if the current data pipe exists.
    pipes.test()

    # Place the structural object into the relax data store if needed.
    if not hasattr(cdp, 'structure'):
        cdp.structure = Internal()

    # Add the atoms.
    cdp.structure.add_atom(mol_name=mol_name, atom_name=atom_name, res_name=res_name, res_num=res_num, pos=pos, element=element, atom_num=atom_num, chain_id=chain_id, segment_id=segment_id, pdb_record=pdb_record)


def add_model(model_num=None):
    """Add a new model to the empty structural data object."""

    # Test if the current data pipe exists.
    pipes.test()

    # Place the structural object into the relax data store if needed.
    if not hasattr(cdp, 'structure'):
        cdp.structure = Internal()

    # The structural object can only be the internal object.
    if cdp.structure.id != 'internal':
        raise RelaxError("Models can only be added to the internal structural object.")

    # Check the structural object is empty.
    if cdp.structure.num_molecules() != 0:
        raise RelaxError("The internal structural object is not empty.")

    # Add a model.
    cdp.structure.structural_data.add_item(model_num=model_num)
    print("Created the empty model number %s." % model_num)


def connect_atom(index1=None, index2=None):
    """Connect two atoms.

    @keyword index1:    The global index of the first atom.
    @type index1:       str
    @keyword index2:    The global index of the first atom.
    @type index2:       str
    """

    # Test if the current data pipe exists.
    pipes.test()

    # Place the structural object into the relax data store if needed.
    if not hasattr(cdp, 'structure'):
        cdp.structure = Internal()

    # Add the atoms.
    cdp.structure.connect_atom(index1=index1, index2=index2)


def delete(atom_id=None):
    """Delete structural data.
    
    @keyword atom_id:   The molecule, residue, and atom identifier string.  This matches the spin ID string format.  If not given, then all structural data will be deleted.
    @type atom_id:      str or None
    """

    # Test if the current data pipe exists.
    pipes.test()

    # Run the object method.
    if hasattr(cdp, 'structure'):
        print("Deleting structural data from the current pipe.")
        cdp.structure.delete(atom_id=atom_id)
    else:
        print("No structures are present.")

    # Then remove any spin specific structural info.
    print("Deleting all spin specific structural info.")
    for spin in spin_loop(selection=atom_id):
        # Delete positional information.
        if hasattr(spin, 'pos'):
            del spin.pos

    # Then remove any interatomic vector structural info.
    print("Deleting all interatomic vectors.")
    for interatom in interatomic_loop(selection1=atom_id):
        # Delete bond vectors.
        if hasattr(interatom, 'vector'):
            del interatom.vector


def displacement(model_from=None, model_to=None, atom_id=None, centroid=None):
    """Calculate the rotational and translational displacement between two structural models.

    @keyword model_from:        The optional model number for the starting position of the displacement.
    @type model_from:           int or None
    @keyword model_to:          The optional model number for the ending position of the displacement.
    @type model_to:             int or None
    @keyword atom_id:           The molecule, residue, and atom identifier string.  This matches the spin ID string format.
    @type atom_id:              str or None
    @keyword centroid:          An alternative position of the centroid, used for studying pivoted systems.
    @type centroid:             list of float or numpy rank-1, 3D array
    """

    # Test if the current data pipe exists.
    pipes.test()

    # Convert the model_from and model_to args to lists, is supplied.
    if model_from != None:
        model_from = [model_from]
    if model_to != None:
        model_to = [model_to]

    # Create a list of all models.
    models = []
    for model in cdp.structure.model_loop():
        models.append(model.num)

    # Set model_from or model_to to all models if None.
    if model_from == None:
        model_from = models
    if model_to == None:
        model_to = models

    # Initialise the data structure.
    if not hasattr(cdp.structure, 'displacements'):
        cdp.structure.displacements = Displacements()

    # Loop over the starting models.
    for i in range(len(model_from)):
        # Assemble the atomic coordinates.
        coord_from = []
        for pos in cdp.structure.atom_loop(atom_id=atom_id, model_num=model_from[i], pos_flag=True):
            coord_from.append(pos[0][0])

        # Loop over the ending models.
        for j in range(len(model_to)):
            # Assemble the atomic coordinates.
            coord_to = []
            for pos in cdp.structure.atom_loop(atom_id=atom_id, model_num=model_to[j], pos_flag=True):
                coord_to.append(pos[0][0])

            # Send to the base container for the calculations.
            cdp.structure.displacements._calculate(model_from=model_from[i], model_to=model_to[j], coord_from=array(coord_from), coord_to=array(coord_to), centroid=centroid)


def find_pivot(models=None, atom_id=None, init_pos=None, func_tol=1e-5, box_limit=200):
    """Superimpose a set of structural models.

    @keyword models:    The list of models to use.  If set to None, then all models will be used.
    @type models:       list of int or None
    @keyword atom_id:   The molecule, residue, and atom identifier string.  This matches the spin ID string format.
    @type atom_id:      str or None
    @keyword init_pos:  The starting pivot position for the pivot point optimisation.
    @type init_pos:     list of float or numpy rank-1, 3D array
    @keyword func_tol:  The function tolerance which, when reached, terminates optimisation.  Setting this to None turns of the check.
    @type func_tol:     None or float
    @keyword box_limit: The simplex optimisation used in this function is constrained withing a box of +/- x Angstrom containing the pivot point using the logarithmic barrier function.  This argument is the value of x.
    @type box_limit:    int
    """

    # Test if the current data pipe exists.
    pipes.test()

    # Initialised the starting position if needed.
    if init_pos == None:
        init_pos = zeros(3, float64)
    init_pos = array(init_pos)

    # Validate the models.
    cdp.structure.validate_models()

    # Create a list of all models.
    if models == None:
        models = []
        for model in cdp.structure.model_loop():
            models.append(model.num)

    # Assemble the atomic coordinates of all models.
    coord = []
    for model in models:
        coord.append([])
        for pos in cdp.structure.atom_loop(atom_id=atom_id, model_num=model, pos_flag=True):
            coord[-1].append(pos[0][0])
        coord[-1] = array(coord[-1])
    coord = array(coord)

    # Linear constraints for the pivot position (between -1000 and 1000 Angstrom).
    A = zeros((6, 3), float64)
    b = zeros(6, float64)
    for i in range(3):
        A[2*i, i] = 1
        A[2*i+1, i] = -1
        b[2*i] = -box_limit
        b[2*i+1] = -box_limit

    # The target function.
    finder = Pivot_finder(models, coord)
    results = generic_minimise(func=finder.func, x0=init_pos, min_algor='Log barrier', min_options=('simplex',), A=A, b=b, func_tol=func_tol, print_flag=1)

    # No result.
    if results == None:
        return

    # Store the data.
    cdp.structure.pivot = results

    # Print out.
    print("Motional pivot found at:  %s" % results)


def get_pos(spin_id=None, str_id=None, ave_pos=False):
    """Load the spins from the structural object into the relax data store.

    @keyword spin_id:           The molecule, residue, and spin identifier string.
    @type spin_id:              str
    @keyword str_id:            The structure identifier.  This can be the file name, model number, or structure number.
    @type str_id:               int or str
    @keyword ave_pos:           A flag specifying if the average atom position or the atom position from all loaded structures is loaded into the SpinContainer.
    @type ave_pos:              bool
    """

    # Test if the current data pipe exists.
    pipes.test()

    # Test if the structure exists.
    if not hasattr(cdp, 'structure') or not cdp.structure.num_models() or not cdp.structure.num_molecules():
        raise RelaxNoPdbError

    # Loop over all atoms of the spin_id selection.
    data = []
    for mol_name, res_num, res_name, atom_num, atom_name, element, pos in cdp.structure.atom_loop(atom_id=spin_id, str_id=str_id, mol_name_flag=True, res_num_flag=True, res_name_flag=True, atom_num_flag=True, atom_name_flag=True, element_flag=True, pos_flag=True, ave=ave_pos):
        # Remove the '+' regular expression character from the mol, res, and spin names!
        if mol_name and search('\+', mol_name):
            mol_name = mol_name.replace('+', '')
        if res_name and search('\+', res_name):
            res_name = res_name.replace('+', '')
        if atom_name and search('\+', atom_name):
            atom_name = atom_name.replace('+', '')

        # The spin identification string.
        id = generate_spin_id_unique(res_num=res_num, res_name=None, spin_num=atom_num, spin_name=atom_name)

        # Get the spin container.
        spin_cont = return_spin(id)

        # Skip the spin if it doesn't exist.
        if spin_cont == None:
            continue

        # Add the position vector to the spin container.
        spin_cont.pos = pos

        # Store the data for a printout at the end.
        data.append([id, repr(pos)])

    # No positions found.
    if not len(data):
        raise RelaxError("No positional information matching the spin ID '%s' could be found." % spin_id)

    # Update pseudo-atoms.
    for spin in spin_loop():
        if hasattr(spin, 'members'):
            # Get the spin positions.
            positions = []
            for atom in spin.members:
                # Get the spin container.
                subspin = return_spin(atom)

                # Test that the spin exists.
                if subspin == None:
                    raise RelaxNoSpinError(atom)

                # Test the position.
                if not hasattr(subspin, 'pos') or subspin.pos == None or not len(subspin.pos):
                    raise RelaxError("Positional information is not available for the atom '%s'." % atom)

                # Alias the position.
                pos = subspin.pos

                # Convert to a list of lists if not already.
                multi_model = True
                if type(pos[0]) in [float, float64]:
                    multi_model = False
                    pos = [pos]

                # Store the position.
                positions.append([])
                for i in range(len(pos)):
                    positions[-1].append(pos[i].tolist())

            # The averaging.
            if spin.averaging == 'linear':
                # Average pos.
                ave = linear_ave(positions)

                # Convert to the correct structure.
                if multi_model:
                    spin.pos = ave
                else:
                    spin.pos = ave[0]

    # Print out.
    write_data(out=sys.stdout, headings=["Spin_ID", "Position"], data=data)


def load_spins(spin_id=None, str_id=None, mol_name_target=None, ave_pos=False):
    """Load the spins from the structural object into the relax data store.

    @keyword spin_id:           The molecule, residue, and spin identifier string.
    @type spin_id:              str
    @keyword str_id:            The structure identifier.  This can be the file name, model number, or structure number.
    @type str_id:               int or str
    @keyword mol_name:          The name of target molecule container, overriding the name of the loaded structures
    @type mol_name:             str or None
    @keyword ave_pos:           A flag specifying if the average atom position or the atom position from all loaded structures is loaded into the SpinContainer.
    @type ave_pos:              bool
    """

    # Test if the current data pipe exists.
    pipes.test()

    # Test if the structure exists.
    if not hasattr(cdp, 'structure') or not cdp.structure.num_models() or not cdp.structure.num_molecules():
        raise RelaxNoPdbError

    # Print out.
    print("Adding the following spins to the relax data store.\n")

    # Init the data for printing out.
    mol_names = []
    res_nums = []
    res_names = []
    spin_nums = []
    spin_names = []

    # Loop over all atoms of the spin_id selection.
    for mol_name, res_num, res_name, atom_num, atom_name, element, pos in cdp.structure.atom_loop(atom_id=spin_id, str_id=str_id, mol_name_flag=True, res_num_flag=True, res_name_flag=True, atom_num_flag=True, atom_name_flag=True, element_flag=True, pos_flag=True, ave=ave_pos):
<<<<<<< HEAD
=======
        # Override the molecule name.
        if mol_name_target:
            mol_name = mol_name_target

>>>>>>> 9443f88d
        # Remove the '+' regular expression character from the mol, res, and spin names!
        if mol_name and search('\+', mol_name):
            mol_name = mol_name.replace('+', '')
        if res_name and search('\+', res_name):
            res_name = res_name.replace('+', '')
        if atom_name and search('\+', atom_name):
            atom_name = atom_name.replace('+', '')

        # Generate a spin ID for the current atom.
        id = generate_spin_id_unique(mol_name=mol_name, res_num=res_num, res_name=res_name, spin_num=atom_num, spin_name=atom_name)

        # Create the spin.
        try:
            spin_cont = create_spin(mol_name=mol_name, res_num=res_num, res_name=res_name, spin_num=atom_num, spin_name=atom_name)

        # Otherwise, get the spin container.
        except RelaxError:
            spin_cont = return_spin(id)

        # Append all the spin ID info for printing later.
        if mol_name_target:
            mol_names.append(mol_name_target)
        else:
            mol_names.append(mol_name)
<<<<<<< HEAD
        mol_names.append(mol_name)
=======
>>>>>>> 9443f88d
        res_nums.append(res_num)
        res_names.append(res_name)
        spin_nums.append(atom_num)
        spin_names.append(atom_name)

        # Position vector.
        spin_cont.pos = pos

        # Add the element.
        spin_cont.element = element

    # Catch no data.
    if len(mol_names) == 0:
        warn(RelaxWarning("No spins matching the '%s' ID string could be found." % spin_id))
        return

    # Print out.
    write_spin_data(file=sys.stdout, mol_names=mol_names, res_nums=res_nums, res_names=res_names, spin_nums=spin_nums, spin_names=spin_names)


def read_pdb(file=None, dir=None, read_mol=None, set_mol_name=None, read_model=None, set_model_num=None, parser='internal', alt_loc=None, verbosity=1, merge=False, fail=True):
    """The PDB loading function.

    Parsers
    =======

    A number of parsers are available for reading PDB files.  These include:

        - 'scientific', the Scientific Python PDB parser.
        - 'internal', a low quality yet fast PDB parser built into relax.


    @keyword file:          The name of the PDB file to read.
    @type file:             str
    @keyword dir:           The directory where the PDB file is located.  If set to None, then the file will be searched for in the current directory.
    @type dir:              str or None
    @keyword read_mol:      The molecule(s) to read from the file, independent of model.  The molecules are determined differently by the different parsers, but are numbered consecutively from 1.  If set to None, then all molecules will be loaded.
    @type read_mol:         None, int, or list of int
    @keyword set_mol_name:  Set the names of the molecules which are loaded.  If set to None, then the molecules will be automatically labelled based on the file name or other information.
    @type set_mol_name:     None, str, or list of str
    @keyword read_model:    The PDB model to extract from the file.  If set to None, then all models will be loaded.
    @type read_model:       None, int, or list of int
    @keyword set_model_num: Set the model number of the loaded molecule.  If set to None, then the PDB model numbers will be preserved, if they exist.
    @type set_model_num:    None, int, or list of int
    @keyword parser:        The parser to be used to read the PDB file.
    @type parser:           str
    @keyword alt_loc:       The PDB ATOM record 'Alternate location indicator' field value to select which coordinates to use.
    @type alt_loc:          str or None
    @keyword verbosity:     The amount of information to print to screen.  Zero corresponds to minimal output while higher values increase the amount of output.  The default value is 1.
    @type verbosity:        int
    @keyword merge:         A flag which if set to True will try to merge the PDB structure into the currently loaded structures.
    @type merge:            bool
    @keyword fail:          A flag which, if True, will cause a RelaxError to be raised if the PDB file does not exist.  If False, then a RelaxWarning will be trown instead.
    @type fail:             bool
    @raise RelaxFileError:  If the fail flag is set, then a RelaxError is raised if the PDB file does not exist.
    """

    # Test if the current data pipe exists.
    pipes.test()

    # The file path.
    file_path = get_file_path(file, dir)

    # Try adding file extensions to the end of the file path, if the file can't be found.
    file_path_orig = file_path
    if not access(file_path, F_OK):
        # List of possible extensions.
        for ext in ['.pdb', '.gz', '.pdb.gz', '.bz2', '.pdb.bz2']:
            # Add the extension if the file can be found.
            if access(file_path+ext, F_OK):
                file_path = file_path + ext

    # Test if the file exists.
    if not access(file_path, F_OK):
        if fail:
            raise RelaxFileError('PDB', file_path_orig)
        else:
            warn(RelaxNoPDBFileWarning(file_path))
            return

    # Check that the parser is the same as the currently loaded PDB files.
    if hasattr(cdp, 'structure') and cdp.structure.id != parser:
        raise RelaxError("The " + repr(parser) + " parser does not match the " + repr(cdp.structure.id) + " parser of the PDB loaded into the current pipe.")

    # Place the parser specific structural object into the relax data store.
    if not hasattr(cdp, 'structure'):
        if parser == 'scientific':
            cdp.structure = Scientific_data()
        elif parser == 'internal':
            cdp.structure = Internal()

    # Load the structures.
    cdp.structure.load_pdb(file_path, read_mol=read_mol, set_mol_name=set_mol_name, read_model=read_model, set_model_num=set_model_num, alt_loc=alt_loc, verbosity=verbosity, merge=merge)

    # Load into Molmol (if running).
    molmol.molmol_obj.open_pdb()


def read_xyz(file=None, dir=None, read_mol=None, set_mol_name=None, read_model=None, set_model_num=None, verbosity=1, fail=True):
    """The XYZ loading function.


    @keyword file:          The name of the XYZ file to read.
    @type file:             str
    @keyword dir:           The directory where the XYZ file is located.  If set to None, then the
                            file will be searched for in the current directory.
    @type dir:              str or None
    @keyword read_mol:      The molecule(s) to read from the file, independent of model.
                            If set to None, then all molecules will be loaded.
    @type read_mol:         None, int, or list of int
    @keyword set_mol_name:  Set the names of the molecules which are loaded.  If set to None, then
                            the molecules will be automatically labelled based on the file name or
                            other information.
    @type set_mol_name:     None, str, or list of str
    @keyword read_model:    The XYZ model to extract from the file.  If set to None, then all models
                            will be loaded.
    @type read_model:       None, int, or list of int
    @keyword set_model_num: Set the model number of the loaded molecule.  If set to None, then the
                            XYZ model numbers will be preserved, if they exist.
    @type set_model_num:    None, int, or list of int
    @keyword fail:          A flag which, if True, will cause a RelaxError to be raised if the XYZ 
                            file does not exist.  If False, then a RelaxWarning will be trown
                            instead.
    @type fail:             bool
    @keyword verbosity:     The amount of information to print to screen.  Zero corresponds to
                            minimal output while higher values increase the amount of output.  The
                            default value is 1.
    @type verbosity:        int
    @raise RelaxFileError:  If the fail flag is set, then a RelaxError is raised if the XYZ file
                            does not exist.
    """

    # Test if the current data pipe exists.
    pipes.test()

    # The file path.
    file_path = get_file_path(file, dir)

    # Try adding '.xyz' to the end of the file path, if the file can't be found.
    if not access(file_path, F_OK):
        file_path_orig = file_path
        file_path = file_path + '.xyz'

    # Test if the file exists.
    if not access(file_path, F_OK):
        if fail:
            raise RelaxFileError('XYZ', file_path_orig)
        else:
            warn(RelaxNoPDBFileWarning(file_path))
            return

    # Place the  structural object into the relax data store.
    if not hasattr(cdp, 'structure'):
        cdp.structure = Internal()

    # Load the structures.
    cdp.structure.load_xyz(file_path, read_mol=read_mol, set_mol_name=set_mol_name, read_model=read_model, set_model_num=set_model_num, verbosity=verbosity)


def rmsd(atom_id=None, models=None):
    """Calculate the RMSD between the loaded models.

    @keyword atom_id:   The molecule, residue, and atom identifier string.  Only atoms matching this selection will be used.
    @type atom_id:      str or None
    @keyword models:    The list of models to calculate the RMDS of.  If set to None, then all models will be used.
    @type models:       list of int or None
    @return:            The RMSD value.
    @rtype:             float
    """

    # Test if the current data pipe exists.
    pipes.test()

    # Create a list of all models.
    if models == None:
        models = []
        for model in cdp.structure.model_loop():
            models.append(model.num)

    # Assemble the atomic coordinates of all models.
    coord = []
    for model in models:
        coord.append([])
        for pos in cdp.structure.atom_loop(atom_id=atom_id, model_num=model, pos_flag=True):
<<<<<<< HEAD
            coord[-1].append(pos)
=======
            coord[-1].append(pos[0][0])
>>>>>>> 9443f88d
        coord[-1] = array(coord[-1])

    # Calculate the RMSD.
    cdp.structure.rmsd = atomic_rmsd(coord, verbosity=1)

    # Return the RMSD.
    return cdp.structure.rmsd


def rotate(R=None, origin=None, model=None, atom_id=None):
    """Rotate the structural data about the origin by the specified forwards rotation.

    @keyword R:         The forwards rotation matrix.
    @type R:            numpy 3D, rank-2 array or a 3x3 list of floats
    @keyword origin:    The origin of the rotation.  If not supplied, the origin will be set to [0, 0, 0].
    @type origin:       numpy 3D, rank-1 array or list of len 3 or None
    @keyword model:     The model to rotate.  If None, all models will be rotated.
    @type model:        int
    @keyword atom_id:   The molecule, residue, and atom identifier string.  Only atoms matching this selection will be used.
    @type atom_id:      str or None
    """

    # Test if the current data pipe exists.
    pipes.test()

    # Test if the structure exists.
    if not hasattr(cdp, 'structure') or not cdp.structure.num_models() or not cdp.structure.num_molecules():
        raise RelaxNoPdbError

    # Set the origin if not supplied.
    if origin == None:
        origin = [0, 0, 0]

    # Convert the args to numpy float data structures.
    R = array(R, float64)
    origin = array(origin, float64)

    # Call the specific code.
    cdp.structure.rotate(R=R, origin=origin, model=model, atom_id=atom_id)


def set_vector(spin=None, xh_vect=None):
    """Place the XH unit vector into the spin container object.

    @keyword spin:      The spin container object.
    @type spin:         SpinContainer instance
    @keyword xh_vect:   The unit vector parallel to the XH bond.
    @type xh_vect:      array of len 3
    """

    # Place the XH unit vector into the container.
    spin.xh_vect = xh_vect


def superimpose(models=None, method='fit to mean', atom_id=None, centroid=None):
    """Superimpose a set of structural models.

    @keyword models:    The list of models to superimpose.  If set to None, then all models will be used.
    @type models:       list of int or None
    @keyword method:    The superimposition method.  It must be one of 'fit to mean' or 'fit to first'.
    @type method:       str
    @keyword atom_id:   The molecule, residue, and atom identifier string.  This matches the spin ID string format.
    @type atom_id:      str or None
    @keyword centroid:  An alternative position of the centroid to allow for different superpositions, for example of pivot point motions.
    @type centroid:     list of float or numpy rank-1, 3D array
    """

    # Check the method.
    allowed = ['fit to mean', 'fit to first']
    if method not in allowed:
        raise RelaxError("The superimposition method '%s' is unknown.  It must be one of %s." % (method, allowed))

    # Test if the current data pipe exists.
    pipes.test()

    # Validate the models.
    cdp.structure.validate_models()

    # Create a list of all models.
    if models == None:
        models = []
        for model in cdp.structure.model_loop():
            models.append(model.num)

    # Assemble the atomic coordinates of all models.
    coord = []
    for model in models:
        coord.append([])
        for pos in cdp.structure.atom_loop(atom_id=atom_id, model_num=model, pos_flag=True):
            coord[-1].append(pos[0][0])
        coord[-1] = array(coord[-1])

    # The different algorithms.
    if method == 'fit to mean':
        T, R, pivot = fit_to_mean(models=models, coord=coord, centroid=centroid)
    elif method == 'fit to first':
        T, R, pivot = fit_to_first(models=models, coord=coord, centroid=centroid)


    # Update to the new coordinates.
    for i in range(len(models)):
        # Translate the molecule first (the rotational pivot is defined in the first model).
        translate(T=T[i], model=models[i])

        # Rotate the molecule.
        rotate(R=R[i], origin=pivot[i], model=models[i])


def translate(T=None, model=None, atom_id=None):
    """Shift the structural data by the specified translation vector.

    @keyword T:         The translation vector.
    @type T:            numpy rank-1, 3D array or list of float
    @keyword model:     The model to translate.  If None, all models will be rotated.
    @type model:        int or None
    @keyword atom_id:   The molecule, residue, and atom identifier string.  Only atoms matching this selection will be used.
    @type atom_id:      str or None
    """

    # Test if the current data pipe exists.
    pipes.test()

    # Test if the structure exists.
    if not hasattr(cdp, 'structure') or not cdp.structure.num_models() or not cdp.structure.num_molecules():
        raise RelaxNoPdbError

    # Convert the args to numpy float data structures.
    T = array(T, float64)

    # Call the specific code.
    cdp.structure.translate(T=T, model=model, atom_id=atom_id)


def vectors(spin_id1=None, spin_id2=None, model=None, verbosity=1, ave=True, unit=True):
    """Extract the bond vectors from the loaded structures and store them in the spin container.

    @keyword spin_id1:      The spin identifier string of the first spin of the pair.
    @type spin_id1:         str
    @keyword spin_id2:      The spin identifier string of the second spin of the pair.
    @type spin_id2:         str
    @keyword model:         The model to extract the vector from.  If None, all vectors will be extracted.
    @type model:            str
    @keyword verbosity:     The higher the value, the more information is printed to screen.
    @type verbosity:        int
    @keyword ave:           A flag which if True will cause the average of all vectors to be extracted.
    @type ave:              bool
    @keyword unit:          A flag which if True will cause the function to calculate the unit vectors.
    @type unit:             bool
    """

    # Test if the current data pipe exists.
    pipes.test()

    # Test if the PDB file has been loaded.
    if not hasattr(cdp, 'structure'):
        raise RelaxNoPdbError

    # Test if sequence data is loaded.
    if not exists_mol_res_spin_data():
        raise RelaxNoSequenceError

    # Print out.
    if verbosity:
        # Number of models.
        num_models = cdp.structure.num_models()

        # Multiple models loaded.
        if num_models > 1:
            if model:
                print("Extracting vectors for model '%s'." % model)
            else:
                print("Extracting vectors for all %s models." % num_models)
                if ave:
                    print("Averaging all vectors.")

        # Single model loaded.
        else:
            print("Extracting vectors from the single model.")

        # Unit vectors.
        if unit:
            print("Calculating the unit vectors.")

    # Loop over the spins.
    no_vectors = True
    for spin, mol_name, res_num, res_name in spin_loop(selection=spin_id, full_info=True):
        # Skip deselected spins.
        if not spin.select:
            continue

        # The spin identification string.  The residue name and spin num is not included to allow molecules with point mutations to be used as different models.
        id = generate_spin_id_unique(res_num=res_num, res_name=None, spin_name=spin.name, spin_num=spin.num)

        # Test that the spin number or name are set (one or both are essential for the identification of the atom).
        if spin.num == None and spin.name == None:
            warn(RelaxWarning("Either the spin number or name must be set for the spin " + repr(id) + " to identify the corresponding atom in the molecule."))
            continue

        # The bond vector already exists.
        if hasattr(spin, 'vector'):
            obj = getattr(spin, 'vector')
            if obj != None:
                warn(RelaxWarning("The bond vector for the spin " + repr(id) + " already exists."))
                continue

        # Get the bond info.
        bond_vectors, attached_name, warnings = cdp.structure.bond_vectors(attached_atom=attached, model_num=model, res_num=res_num, spin_name=spin.name, spin_num=spin.num, return_name=True, return_warnings=True)

        # No attached atom.
        if not bond_vectors:
            # Warning messages.
            if warnings:
                warn(RelaxWarning(warnings + " (atom ID " + repr(id) + ")."))

            # Skip the spin.
            continue

        # Set the attached atom name.
        if not hasattr(spin, 'attached_atom'):
            spin.attached_atom = attached_name
        elif spin.attached_atom != attached_name:
            raise RelaxError("The " + repr(spin.attached_atom) + " atom already attached to the spin does not match the attached atom " + repr(attached_name) + ".")

        # Initialise the average vector.
        if ave:
            ave_vector = zeros(3, float64)

        # Loop over the individual vectors.
        for i in range(len(bond_vectors)):
            # Unit vector.
            if unit:
                # Normalisation factor.
                norm_factor = norm(bond_vectors[i])

                # Test for zero length.
                if norm_factor == 0.0:
                    warn(RelaxZeroVectorWarning(id))

                # Calculate the normalised vector.
                else:
                    bond_vectors[i] = bond_vectors[i] / norm_factor

            # Sum the vectors.
            if ave:
                ave_vector = ave_vector + bond_vectors[i]

        # Average.
        if ave:
            vector = ave_vector / float(len(bond_vectors))
        else:
            vector = bond_vectors

        # Convert to a single vector if needed.
        if len(vector) == 1:
            vector = vector[0]

        # Set the vector.
        setattr(spin, 'vector', vector)

        # We have a vector!
        no_vectors = False

        # Print out of modified spins.
        if verbosity:
            # The number of vectors.
            num = len(bond_vectors)
            plural = 's'
            if num == 1:
                plural = ''

            if spin.name:
                print("Extracted %s %s-%s vector%s for the spin '%s'." % (num, spin.name, attached_name, plural, id))
            else:
                print("Extracted %s %s-%s vector%s for the spin '%s'." % (num, spin.num, attached_name, plural, id))

    # Right, catch the problem of missing vectors to prevent massive user confusion!
    if no_vectors:
        raise RelaxError("No vectors could be extracted.")


def web_of_motion(file=None, dir=None, models=None, force=False):
    """Create a PDB representation of the motion between a set of models.

    This will create a PDB file containing the atoms of all models, with identical atoms links using CONECT records.  This function only supports the internal structural object.

    @keyword file:          The name of the PDB file to write.
    @type file:             str
    @keyword dir:           The directory where the PDB file will be placed.  If set to None, then the file will be placed in the current directory.
    @type dir:              str or None
    @keyword models:        The optional list of models to restrict this to.
    @type models:           list of int or None
    @keyword force:         The force flag which if True will cause the file to be overwritten.
    @type force:            bool
    """

    # Test if the current data pipe exists.
    pipes.test()

    # Test if the structure exists.
    if not hasattr(cdp, 'structure') or not cdp.structure.num_models() or not cdp.structure.num_molecules():
        raise RelaxNoPdbError

    # Validate the models.
    cdp.structure.validate_models()

    # Check the structural object type.
    if cdp.structure.id != 'internal':
        raise RelaxError("The %s structure type is not supported." % cdp.structure.id)

    # Initialise the structural object.
    web = Internal()

    # The model list.
    if models == None:
        models = []
        for k in range(len(cdp.structure.structural_data)):
            models.append(cdp.structure.structural_data[k].num)

    # Loop over the molecules.
    for i in range(len(cdp.structure.structural_data[0].mol)):
        # Alias the molecule of the first model.
        mol1 = cdp.structure.structural_data[0].mol[i]

        # Loop over the atoms.
        for j in range(len(mol1.atom_name)):
            # Loop over the models.
            for k in range(len(cdp.structure.structural_data)):
                # Skip the model.
                if cdp.structure.structural_data[k].num not in models:
                    continue

                # Alias.
                mol = cdp.structure.structural_data[k].mol[i]

                # Add the atom.
                web.add_atom(mol_name=mol1.mol_name, atom_name=mol.atom_name[j], res_name=mol.res_name[j], res_num=mol.res_num[j], pos=[mol.x[j], mol.y[j], mol.z[j]], element=mol.element[j], chain_id=mol.chain_id[j], segment_id=mol.seg_id[j], pdb_record=mol.pdb_record[j])

            # Loop over the models again, this time twice.
            for k in range(len(models)):
                for l in range(len(models)):
                    # Skip identical atoms.
                    if k == l:
                        continue

                    # The atom index.
                    index1 = j*len(models) + k
                    index2 = j*len(models) + l

                    # Connect to the previous atoms.
                    web.connect_atom(mol_name=mol1.mol_name, index1=index1, index2=index2)

    # Append the PDB extension if needed.
    if isinstance(file, str):
        # The file path.
        file = get_file_path(file, dir)

        # Add '.pdb' to the end of the file path if it isn't there yet.
        if not search(".pdb$", file):
            file += '.pdb'

    # Open the file for writing.
    file = open_write_file(file, force=force)

    # Write the structure.
    web.write_pdb(file)


def write_pdb(file=None, dir=None, model_num=None, compress_type=0, force=False):
    """The PDB writing function.

    @keyword file:          The name of the PDB file to write.
    @type file:             str
    @keyword dir:           The directory where the PDB file will be placed.  If set to None, then the file will be placed in the current directory.
    @type dir:              str or None
    @keyword model_num:     The model to place into the PDB file.  If not supplied, then all models will be placed into the file.
    @type model_num:        None or int
    @keyword compress_type: The compression type.  The integer values correspond to the compression type: 0, no compression; 1, Bzip2 compression; 2, Gzip compression.
    @type compress_type:    int
    @keyword force:         The force flag which if True will cause the file to be overwritten.
    @type force:            bool
    """

    # Test if the current data pipe exists.
    pipes.test()

    # Check if the structural object exists.
    if not hasattr(cdp, 'structure'):
        raise RelaxError("No structural data is present in the current data pipe.")

    # Check if the structural object is writable.
    if cdp.structure.id in ['scientific']:
        raise RelaxError("The structures from the " + cdp.structure.id + " parser are not writable.")

    # The file path.
    file_path = get_file_path(file, dir)

    # Add '.pdb' to the end of the file path if it isn't there yet.
    if not search(".pdb$", file_path):
        file_path = file_path + '.pdb'

    # Open the file for writing.
    file = open_write_file(file_path, compress_type=compress_type, force=force)

    # Write the structures.
    cdp.structure.write_pdb(file, model_num=model_num)<|MERGE_RESOLUTION|>--- conflicted
+++ resolved
@@ -198,14 +198,14 @@
         # Assemble the atomic coordinates.
         coord_from = []
         for pos in cdp.structure.atom_loop(atom_id=atom_id, model_num=model_from[i], pos_flag=True):
-            coord_from.append(pos[0][0])
+            coord_from.append(pos[0])
 
         # Loop over the ending models.
         for j in range(len(model_to)):
             # Assemble the atomic coordinates.
             coord_to = []
             for pos in cdp.structure.atom_loop(atom_id=atom_id, model_num=model_to[j], pos_flag=True):
-                coord_to.append(pos[0][0])
+                coord_to.append(pos[0])
 
             # Send to the base container for the calculations.
             cdp.structure.displacements._calculate(model_from=model_from[i], model_to=model_to[j], coord_from=array(coord_from), coord_to=array(coord_to), centroid=centroid)
@@ -248,7 +248,7 @@
     for model in models:
         coord.append([])
         for pos in cdp.structure.atom_loop(atom_id=atom_id, model_num=model, pos_flag=True):
-            coord[-1].append(pos[0][0])
+            coord[-1].append(pos[0])
         coord[-1] = array(coord[-1])
     coord = array(coord)
 
@@ -403,13 +403,6 @@
 
     # Loop over all atoms of the spin_id selection.
     for mol_name, res_num, res_name, atom_num, atom_name, element, pos in cdp.structure.atom_loop(atom_id=spin_id, str_id=str_id, mol_name_flag=True, res_num_flag=True, res_name_flag=True, atom_num_flag=True, atom_name_flag=True, element_flag=True, pos_flag=True, ave=ave_pos):
-<<<<<<< HEAD
-=======
-        # Override the molecule name.
-        if mol_name_target:
-            mol_name = mol_name_target
-
->>>>>>> 9443f88d
         # Remove the '+' regular expression character from the mol, res, and spin names!
         if mol_name and search('\+', mol_name):
             mol_name = mol_name.replace('+', '')
@@ -434,10 +427,6 @@
             mol_names.append(mol_name_target)
         else:
             mol_names.append(mol_name)
-<<<<<<< HEAD
-        mol_names.append(mol_name)
-=======
->>>>>>> 9443f88d
         res_nums.append(res_num)
         res_names.append(res_name)
         spin_nums.append(atom_num)
@@ -622,11 +611,7 @@
     for model in models:
         coord.append([])
         for pos in cdp.structure.atom_loop(atom_id=atom_id, model_num=model, pos_flag=True):
-<<<<<<< HEAD
-            coord[-1].append(pos)
-=======
-            coord[-1].append(pos[0][0])
->>>>>>> 9443f88d
+            coord[-1].append(pos[0])
         coord[-1] = array(coord[-1])
 
     # Calculate the RMSD.
@@ -716,7 +701,7 @@
     for model in models:
         coord.append([])
         for pos in cdp.structure.atom_loop(atom_id=atom_id, model_num=model, pos_flag=True):
-            coord[-1].append(pos[0][0])
+            coord[-1].append(pos[0])
         coord[-1] = array(coord[-1])
 
     # The different algorithms.
