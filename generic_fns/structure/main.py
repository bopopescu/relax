--- conflicted
+++ resolved
@@ -1,10 +1,6 @@
 ###############################################################################
 #                                                                             #
-<<<<<<< HEAD
-# Copyright (C) 2003-2012 Edward d'Auvergne                                   #
-=======
 # Copyright (C) 2003-2013 Edward d'Auvergne                                   #
->>>>>>> 0349151a
 #                                                                             #
 # This file is part of the program relax (http://www.nmr-relax.com).          #
 #                                                                             #
