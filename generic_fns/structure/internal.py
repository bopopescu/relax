###############################################################################
#                                                                             #
# Copyright (C) 2003-2012 Edward d'Auvergne                                   #
#                                                                             #
# This file is part of the program relax.                                     #
#                                                                             #
# relax is free software; you can redistribute it and/or modify               #
# it under the terms of the GNU General Public License as published by        #
# the Free Software Foundation; either version 2 of the License, or           #
# (at your option) any later version.                                         #
#                                                                             #
# relax is distributed in the hope that it will be useful,                    #
# but WITHOUT ANY WARRANTY; without even the implied warranty of              #
# MERCHANTABILITY or FITNESS FOR A PARTICULAR PURPOSE.  See the               #
# GNU General Public License for more details.                                #
#                                                                             #
# You should have received a copy of the GNU General Public License           #
# along with relax; if not, write to the Free Software                        #
# Foundation, Inc., 59 Temple Place, Suite 330, Boston, MA  02111-1307  USA   #
#                                                                             #
###############################################################################

# Module docstring.
"""Module containing the internal relax structural object."""

# Python module imports.
from numpy import array, dot, float64, linalg, zeros
import os
from os import F_OK, access
from re import search
from string import digits, split, strip, upper
from warnings import warn

# relax module imports.
from api_base import Base_struct_API, ModelList, Displacements
from data.relax_xml import fill_object_contents, xml_to_object
from generic_fns import pipes, relax_re
from generic_fns.mol_res_spin import spin_loop
from generic_fns.mol_res_spin import Selection
from relax_errors import RelaxError, RelaxNoneIntError, RelaxNoPdbError
from relax_io import file_root, open_read_file
from relax_warnings import RelaxWarning



class Internal(Base_struct_API):
    """The internal relax structural data object.

    The structural data object for this class is a container possessing a number of different arrays
    corresponding to different structural information.  These objects are described in the
    structural container docstring.
    """

    # Identification string.
    id = 'internal'


    def _bonded_atom(self, attached_atom, index, mol):
        """Find the atom named attached_atom directly bonded to the atom located at the index.

        @param attached_atom:   The name of the attached atom to return.
        @type attached_atom:    str
        @param index:           The index of the atom which the attached atom is attached to.
        @type index:            int
        @param mol:             The molecule container.
        @type mol:              MolContainer instance
        @return:                A tuple of information about the bonded atom.
        @rtype:                 tuple consisting of the atom number (int), atom name (str), element
                                name (str), and atomic position (Numeric array of len 3)
        """

        # Init.
        bonded_found = False

        # No bonded atoms, so determine the connectivities.
        if not mol.bonded[index]:
            # Determine the molecule type if needed.
            if not hasattr(mol, 'type'):
                self._mol_type(mol)

            # Protein.
            if mol.type == 'protein':
                self._protein_connect(mol)

            # Find everything within 2 Angstroms and say they are bonded.
            else:
                self._find_bonded_atoms(index, mol, radius=2)

        # Loop over the bonded atoms.
        matching_list = []
        for bonded_index in mol.bonded[index]:
            if relax_re.search(mol.atom_name[bonded_index], attached_atom):
                matching_list.append(bonded_index)
        num_attached = len(matching_list)

        # Problem.
        if num_attached > 1:
            # Get the atom names.
            matching_names = []
            for i in matching_list:
                matching_names.append(mol.atom_name[i])

            # Return nothing but a warning.
            return None, None, None, None, None, 'More than one attached atom found: ' + repr(matching_names)

        # No attached atoms.
        if num_attached == 0:
            if relax_re.search('@*', attached_atom):
                matching_list = []
                bonded_num=[]
                bonded_name=[]
                element=[]
                pos=[]
                for spin, mol_name, res_num, res_name in spin_loop(selection=attached_atom, full_info=True):
                    bonded_num.append(spin.num)
                    bonded_name.append(spin.name)
                    element.append(spin.element)
                    pos.append(spin.pos)
                if len(bonded_num) == 1:
                    return bonded_num[0], bonded_name[0], element[0], pos[0], attached_atom, None
                elif len(bonded_num) > 1:
                    # Return nothing but a warning.
                    return None, None, None, None, None, 'More than one attached atom found: ' + repr(matching_names)
                elif len(bonded_num) > 1:
                    # Return nothing but a warning.
                    return None, None, None, None, None, "No attached atom could be found"
            else:
                return None, None, None, None, None, "No attached atom could be found"

        # The bonded atom info.
        index = matching_list[0]
        bonded_num = mol.atom_num[index]
        bonded_name = mol.atom_name[index]
        element = mol.element[index]
        pos = [mol.x[index], mol.y[index], mol.z[index]]
        attached_name = mol.atom_name[index]

        # Return the information.
        return bonded_num, bonded_name, element, pos, attached_name, None


    def _find_bonded_atoms(self, index, mol, radius=1.2):
        """Find all atoms within a sphere and say that they are attached to the central atom.

        The found atoms will be added to the 'bonded' data structure.


        @param index:           The index of the central atom.
        @type index:            int
        @param mol:             The molecule container.
        @type mol:              MolContainer instance
        """

        # Central atom info.
        centre = array([mol.x[index], mol.y[index], mol.z[index]], float64)

        # Atom loop.
        dist_list = []
        connect_list = {}
        element_list = {}
        for i in xrange(len(mol.atom_num)):
            # Skip proton to proton bonds!
            if mol.element[index] == 'H' and mol.element[i] == 'H':
                continue

            # The atom's position.
            pos = array([mol.x[i], mol.y[i], mol.z[i]], float64)

            # The distance from the centre.
            dist = linalg.norm(centre-pos)

            # The atom is within the radius.
            if dist < radius:
                # Store the distance.
                dist_list.append(dist)

                # Store the atom index.
                connect_list[dist] = i

                # Store the element type.
                element_list[dist] = mol.element[i]

        # The maximum number of allowed covalent bonds.
        max_conn = 1000   # Ridiculous default!
        if mol.element[index] == 'H':
            max_conn = 1
        elif mol.element[index] == 'O':
            max_conn = 2
        elif mol.element[index] == 'N':
            max_conn = 3
        elif mol.element[index] == 'C':
            max_conn = 4

        # Sort.
        dist_list.sort()

        # Loop over the max number of connections (or the number of connected atoms, if less).
        for i in range(min(max_conn, len(dist_list))):
            mol.atom_connect(index, connect_list[dist_list[i]])


    def _get_chemical_name(self, hetID):
        """Return the chemical name corresponding to the given residue ID.

        The following names are currently returned::
         ________________________________________________
         |        |                                     |
         | hetID  | Chemical name                       |
         |________|_____________________________________|
         |        |                                     |
         | TNS    | Tensor                              |
         | COM    | Centre of mass                      |
         | AXS    | Tensor axes                         |
         | SIM    | Monte Carlo simulation tensor axes  |
         | PIV    | Pivot point                         |
         | CON    | Cone object                         |
         | AVE    | Average vector                      |
         |________|_____________________________________|

        For any other residues, no description is returned.

        @param hetID:   The residue ID.
        @type hetID:    str
        @return:        The chemical name.
        @rtype:         str or None
        """

        # Tensor.
        if hetID == 'TNS':
            return 'Tensor'

        # Centre of mass.
        if hetID == 'COM':
            return 'Centre of mass'

        # Tensor axes.
        if hetID == 'AXS':
            return 'Tensor axes'

        # Monte Carlo simulation tensor axes.
        if hetID == 'SIM':
            return 'Monte Carlo simulation tensor axes'

        # Pivot point.
        if hetID == 'PIV':
            return 'Pivot point'

        # Cone object.
        if hetID == 'CON':
            return 'Cone'

        # Average vector.
        if hetID == 'AVE':
            return 'Average vector'


    def _parse_models_pdb(self, file_path):
        """Generator function for looping over the models in the PDB file.

        @param file_path:   The full path of the PDB file.
        @type file_path:    str
        @return:            The model number and all the records for that model.
        @rtype:             tuple of int and array of str
        """

        # Open the file.
        file = open_read_file(file_path)
        lines = file.readlines()
        file.close()

        # Check for empty files.
        if lines == []:
            raise RelaxError("The PDB file is empty.")

        # Init.
        model = None
        records = []

        # Loop over the data.
        for i in xrange(len(lines)):
            # A new model record.
            if search('^MODEL', lines[i]):
                try:
                    model = int(split(lines[i])[1])
                except:
                    raise RelaxError("The MODEL record " + repr(lines[i]) + " is corrupt, cannot read the PDB file.")

            # Skip all records prior to the first ATOM or HETATM record.
            if not (search('^ATOM', lines[i]) or search('^HETATM', lines[i])) and not len(records):
                continue

            # End of the model.
            if search('^ENDMDL', lines[i]):
                # Yield the info.
                yield model, records

                # Reset the records.
                records = []

                # Skip the rest of this loop.
                continue

            # Append the line as a record of the model.
            records.append(lines[i])

        # If records is not empty then there are no models, so yield the lot.
        if len(records):
            yield model, records


    def _parse_models_xyz(self, file_path):
        """Generator function for looping over the models in the XYZ file.

        @param file_path:   The full path of the XYZ file.
        @type file_path:    str
        @return:            The model number and all the records for that model.
        @rtype:             tuple of int and array of str
        """

        # Open the file.
        file = open_read_file(file_path)
        lines = file.readlines()
        file.close()

        # Check for empty files.
        if lines == []:
            raise RelaxError("The XYZ file is empty.")

        # Init.
        total_atom = 0
        model = 0
        records = []

        # Loop over the data.
        for i in xrange(len(lines)):
            num=0
            word=split(lines[i])
            # Find the total atom number and the first model.
            if (i==0) and (len(word)==1):
                try:
                    total_atom = int(word[0])
                    num = 1
                except:
                    raise RelaxError("The MODEL record " + repr(lines[i]) + " is corrupt, cannot read the XYZ file.")

            # End of the model.
            if (len(records) == total_atom):
              # Yield the info
              yield records

              # Reset the records.
              records = []

            # Skip all records prior to atom coordinates record.
            if (len(word) != 4):
                continue

            # Append the line as a record of the model.
            records.append(lines[i])

        # If records is not empty then there are no models, so yield the lot.
        if len(records):
            yield records


    def _parse_mols(self, records):
        """Generator function for looping over the molecules in the PDB records of a model.

        @param records:     The list of PDB records for the model, or if no models exist the entire
                            PDB file.
        @type records:      list of str
        @return:            The molecule number and all the records for that molecule.
        @rtype:             tuple of int and list of str
        """

        # Check for empty records.
        if records == []:
            raise RelaxError("There are no PDB records for this model.")

        # Init.
        mol_num = 1
        mol_records = []
        end = False

        # Loop over the data.
        for i in range(len(records)):
            # A PDB termination record.
            if search('^END', records[i]):
                break

            # A model termination record.
            if search('^ENDMDL', records[i]):
                end = True

            # A molecule termination record with no trailing HETATM.
            elif i < len(records)-1 and search('^TER', records[i]) and not search('^HETATM', records[i+1]):
                end = True

            # A HETATM followed by an ATOM record.
            elif i < len(records)-1 and search('^HETATM', records[i]) and search('^ATOM', records[i+1]):
                end = True

            # End.
            if end:
                # Yield the info.
                yield mol_num, mol_records

                # Reset the records.
                mol_records = []

                # Increment the molecule number.
                mol_num = mol_num + 1

                # Reset the flag.
                end = False

                # Skip the rest of this loop.
                continue

            # Append the line as a record of the molecule.
            mol_records.append(records[i])

        # If records is not empty then there is only a single molecule, so yield the lot.
        if len(mol_records):
            yield mol_num, mol_records


    def _validate_data_arrays(self, struct):
        """Check the validity of the data arrays in the given structure object.

        @param struct:  The structural object.
        @type struct:   Structure_container instance
        """

        # The number of atoms.
        num = len(struct.atom_name)

        # Check the other lengths.
        if len(struct.bonded) != num and len(struct.chain_id) != num and len(struct.element) != num and len(struct.pdb_record) != num and len(struct.res_name) != num and len(struct.res_num) != num and len(struct.seg_id) != num and len(struct.x) != num and len(struct.y) != num and len(struct.z) != num:
            raise RelaxError("The structural data is invalid.")


    def _mol_type(self, mol):
        """Determine the type of molecule.

        @param mol:     The molecule data container.
        @type mol:      MolContainer instance
        """

        # Amino acids.
        aa = ['ALA', 'ARG', 'ASN', 'ASP', 'CYS', 'GLU', 'GLN', 'GLY', 'HIS', 'ILE', 'LEU', 'LYS', 'MET', 'PHE', 'PRO', 'SER', 'THR', 'TRP', 'TYR', 'VAL']

        # Set the molecule type to default to 'other'.
        mol.type = 'other'

        # Loop over the residues.
        for res in mol.res_name:
            # Protein.
            if res in aa:
                # Set the molecule type and return.
                mol.type = 'protein'
                return


    def _protein_connect(self, mol):
        """Set up the connectivities for the protein.

        @param mol:     The molecule data container.
        @type mol:      MolContainer instance
        """

        # Initialise some residue data.
        curr_res_num = None
        res_atoms = []

        # Loop over all atoms.
        for i in range(len(mol.atom_num)):
            # New residue.
            if mol.res_num[i] != curr_res_num:
                # Intra-residue connectivites.
                if len(res_atoms):
                    self._protein_intra_connect(mol, res_atoms)

                # Update the residue number.
                curr_res_num = mol.res_num[i]

                # Reset the residue atom index list.
                res_atoms = []

            # Add the atom index to the list.
            res_atoms.append(i)

            # Last atom.
            if i == len(mol.atom_num) - 1 and len(res_atoms):
                self._protein_intra_connect(mol, res_atoms)


    def _protein_intra_connect(self, mol, res_atoms):
        """Set up the connectivities for the protein.

        @param mol:         The molecule data container.
        @type mol:          MolContainer instance
        @param res_atoms:   The list of atom indices corresponding to the residue.
        @type res_atoms:    list of int
        """

        # Back bond connectivity.
        indices = {
            'N': None,
            'C': None,
            'O': None,
            'CA': None,
            'HN': None,
            'H': None,  # Same as HN.
            'HA': None
        }

        # Loop over all atoms to find the indices.
        for index in res_atoms:
            if indices.has_key(mol.atom_name[index]):
                indices[mol.atom_name[index]] = index

        # Connect the atom pairs.
        pairs = [
            ['N', 'HN'],
            ['N', 'H'],
            ['N', 'CA'],
            ['CA', 'HA'],
            ['CA', 'C'],
            ['C', 'O']
        ]

        # Loop over the atoms pairs and connect them.
        for pair in pairs:
            if indices[pair[0]] != None and indices[pair[1]] != None:
                mol.atom_connect(indices[pair[0]], indices[pair[1]])


    def _translate(self, data, format='str'):
        """Convert the data into a format for writing to file.

        @param data:        The data to convert to the required format.
        @type data:         anything
        @keyword format:    The format to convert to.  This can be 'str', 'float', or 'int'.
        @type format:       str
        @return:            The converted version of the data.
        @rtype:             str
        """

        # Conversion to string.
        if format == 'str':
            # None values.
            if data == None:
                data = ''

            # Force convert to string.
            if not isinstance(data, str):
                data = repr(data)

        # Conversion to float.
        if format == 'float':
            # None values.
            if data == None:
                data = 0.0

            # Force convert to float.
            if not isinstance(data, float):
                data = float(data)

         # Return the converted data.
        return data


    def add_atom(self, mol_name=None, atom_name=None, res_name=None, res_num=None, pos=[None, None, None], element=None, atom_num=None, chain_id=None, segment_id=None, pdb_record=None):
        """Add a new atom to the structural data object.

        @keyword mol_name:      The name of the molecule.
        @type mol_name:         str
        @keyword atom_name:     The atom name, e.g. 'H1'.
        @type atom_name:        str or None
        @keyword res_name:      The residue name.
        @type res_name:         str or None
        @keyword res_num:       The residue number.
        @type res_num:          int or None
        @keyword pos:           The position vector of coordinates.
        @type pos:              list (length = 3)
        @keyword element:       The element symbol.
        @type element:          str or None
        @keyword atom_num:      The atom number.
        @type atom_num:         int or None
        @keyword chain_id:      The chain identifier.
        @type chain_id:         str or None
        @keyword segment_id:    The segment identifier.
        @type segment_id:       str or None
        @keyword pdb_record:    The optional PDB record name, e.g. 'ATOM' or 'HETATM'.
        @type pdb_record:       str or None
        """

        # Test if the current data pipe exists.
        pipes.test()

        # Add a model if not present.
        if len(self.structural_data) == 0:
            self.add_model()

        # Loop over each model.
        for model in self.structural_data:
            # Specific molecule.
            mol = self.get_molecule(mol_name, model=model.num)

            # Add the molecule, if it does not exist.
            if mol == None:
                self.add_molecule(name=mol_name)
                mol = self.get_molecule(mol_name, model=model.num)

            # Add the atom.
            mol.atom_add(atom_name=atom_name, res_name=res_name, res_num=res_num, pos=pos, element=element, atom_num=atom_num, chain_id=chain_id, segment_id=segment_id, pdb_record=pdb_record)


    def add_model(self, model=None, coords_from=None):
        """Add a new model to the store.

        The new model will be constructured with the structural information from the other models currently present.  The coords_from argument allows the atomic positions to be taken from a certain model.  If this argument is not set, then the atomic positions from the first model will be used.

        @keyword model:         The number of the model to create.
        @type model:            int or None
        @keyword coords_from:   The model number to take the coordinates from.
        @type coords_from:      int or None
        @return:                The model container.
        @rtype:                 ModelContainer instance
        """

        # Check if the model currently exists.
        if model != None:
            for i in range(len(self.structural_data)):
                if model == self.structural_data[i].num:
                    raise RelaxError("The model '%s' already exists." % model)

        # Add a new model.
        self.structural_data.add_item(model_num=model)

        # The model to duplicate.
        if coords_from == None:
            coords_from = self.structural_data[0].num

        # Construct the structural data for the model from the other models.
        for mol_name, res_num, res_name, atom_num, atom_name, element, pos in self.atom_loop(model_num=coords_from, mol_name_flag=True, res_num_flag=True, res_name_flag=True, atom_num_flag=True, atom_name_flag=True, element_flag=True, pos_flag=True):
            # Add the atom.
            self.add_atom(self, mol_name=mol_name, atom_name=atom_name, res_name=res_name, res_num=res_num, pos=pos, element=element, atom_num=atom_num)

        # Return the model.
        return self.structural_data[-1]


    def add_molecule(self, name=None):
        """Add a new molecule to the store.

        @keyword name:          The molecule identifier string.
        @type name:             str
        """

        # Add a model if necessary.
        if len(self.structural_data) == 0:
            self.add_model()

        # Loop over the models.
        for i in range(len(self.structural_data)):
            # Add the molecule.
            self.structural_data[i].mol.add_item(mol_name=name, mol_cont=MolContainer())


<<<<<<< HEAD
    def atom_loop(self, atom_id=None, str_id=None, model_num=None, mol_name_flag=False, res_num_flag=False, res_name_flag=False, atom_num_flag=False, atom_name_flag=False, element_flag=False, pos_flag=False, ave=False):
=======
    def are_bonded(self, atom_id1=None, atom_id2=None):
        """Determine if two atoms are directly bonded to each other.

        @keyword atom_id1:  The molecule, residue, and atom identifier string of the first atom.
        @type atom_id1:     str
        @keyword atom_id1:  The molecule, residue, and atom identifier string of the second atom.
        @type atom_id1:     str
        @return:            True if the atoms are directly bonded.
        @rtype:             bool
        """

        # Generate the selection objects.
        sel_obj1 = Selection(atom_id1)
        sel_obj2 = Selection(atom_id2)

        # Build the connectivities if needed.
        for mol in self.structural_data[0].mol:
            for i in range(len(mol.atom_num)):
                if not len(mol.bonded[i]):
                    self._find_bonded_atoms(i, mol, radius=2)

        # Loop over the molecules.
        for mol in self.structural_data[0].mol:
            # Skip non-matching molecules.
            if not sel_obj1.contains_mol(mol.mol_name):
                continue
            if not sel_obj2.contains_mol(mol.mol_name):
                continue

            # Find the first atom.
            index1 = None
            for i in range(len(mol.atom_num)):
                # Skip a non-matching first atom.
                if sel_obj1.contains_spin(mol.atom_num[i], mol.atom_name[i], mol.res_num[i], mol.res_name[i], mol.mol_name):
                    index1 = i
                    break

            # Find the second atom.
            index2 = None
            for i in range(len(mol.atom_num)):
                # Skip a non-matching first atom.
                if sel_obj2.contains_spin(mol.atom_num[i], mol.atom_name[i], mol.res_num[i], mol.res_name[i], mol.mol_name):
                    index2 = i
                    break

            # Connectivities exist.
            if index1 < len(mol.bonded):
                if index2 in mol.bonded[index1]:
                    return True
                else:
                    return False


    def atom_loop(self, atom_id=None, str_id=None, model_num=None, model_num_flag=False, mol_name_flag=False, res_num_flag=False, res_name_flag=False, atom_num_flag=False, atom_name_flag=False, element_flag=False, pos_flag=False, ave=False):
>>>>>>> e8b53a8b
        """Generator function for looping over all atoms in the internal relax structural object.

        @keyword atom_id:           The molecule, residue, and atom identifier string.  Only atoms matching this selection will be yielded.
        @type atom_id:              str
        @keyword str_id:            The structure identifier.  This can be the file name, model number, or structure number.  If None, then all structures will be looped over.
        @type str_id:               str, int, or None
        @keyword model_num:         Only loop over a specific model.
        @type model_num:            int or None
        @keyword mol_name_flag:     A flag which if True will cause the molecule name to be yielded.
        @type mol_name_flag:        bool
        @keyword res_num_flag:      A flag which if True will cause the residue number to be yielded.
        @type res_num_flag:         bool
        @keyword res_name_flag:     A flag which if True will cause the residue name to be yielded.
        @type res_name_flag:        bool
        @keyword atom_num_flag:     A flag which if True will cause the atom number to be yielded.
        @type atom_num_flag:        bool
        @keyword atom_name_flag:    A flag which if True will cause the atom name to be yielded.
        @type atom_name_flag:       bool
        @keyword element_flag:      A flag which if True will cause the element name to be yielded.
        @type element_flag:         bool
        @keyword pos_flag:          A flag which if True will cause the atomic position to be yielded.
        @type pos_flag:             bool
        @keyword ave:               A flag which if True will result in this method returning the average atom properties across all loaded structures.
        @type ave:                  bool
        @return:                    A tuple of atomic information, as described in the docstring.
        @rtype:                     tuple consisting of optional molecule name (str), residue number (int), residue name (str), atom number (int), atom name(str), element name (str), and atomic position (array of len 3).
        """

        # Check that the structure is loaded.
        if not len(self.structural_data):
            raise RelaxNoPdbError

        # Generate the selection object.
        sel_obj = None
        if atom_id:
            sel_obj = Selection(atom_id)

        # Obtain all data from the first model (except the position data).
        model = self.structural_data[0]

        # Loop over the molecules.
        for mol_index in range(len(model.mol)):
            mol = model.mol[mol_index]

            # Skip non-matching molecules.
            if sel_obj and not sel_obj.contains_mol(mol.mol_name):
                continue

            # Loop over all atoms.
            for i in xrange(len(mol.atom_name)):
                # Skip non-matching atoms.
                if sel_obj and not sel_obj.contains_spin(mol.atom_num[i], mol.atom_name[i], mol.res_num[i], mol.res_name[i], mol.mol_name):
                    continue

                # Initialise.
                res_num = mol.res_num[i]
                res_name = mol.res_name[i]
                atom_num = mol.atom_num[i]
                atom_name = mol.atom_name[i]
                element = mol.element[i]

                # The atom position.
                if pos_flag:
                    # Average the position.
                    if ave:
                        # Initialise.
                        pos = zeros(3, float64)

                        # Loop over the models.
                        for j in range(len(self.structural_data)):
                            # A single model.
                            if model_num != None and self.structural_data[j].num != model_num:
                                continue

                            # Alias.
                            model_index = self.structural_data.model_indices[self.structural_data.model_list[j]]
                            mol2 = self.structural_data[model_index].mol[mol_index]

                            # Some sanity checks.
                            if mol2.atom_num[i] != atom_num:
                                raise RelaxError("The loaded structures do not contain the same atoms.  The average structural properties can not be calculated.")

                            # Sum the atom positions.
                            pos = pos + array([mol2.x[i], mol2.y[i], mol2.z[i]], float64)

                        # Average the position array (divide by the number of models).
                        pos = pos / len(self.structural_data)

                    # All positions.
                    else:
                        # Initialise.
                        pos = []

                        # Loop over the models.
                        for j in range(len(self.structural_data)):
                            # A single model.
                            if model_num != None and self.structural_data[j].num != model_num:
                                continue

                            # Alias.
                            model_index = self.structural_data.model_indices[self.structural_data.model_list[j]]
                            mol2 = self.structural_data[model_index].mol[mol_index]

                            # Append the position.
                            pos.append([mol2.x[i], mol2.y[i], mol2.z[i]])

                        # Convert.
                        pos = array(pos, float64)

                # The molecule name.
                mol_name = mol.mol_name

                # Build the tuple to be yielded.
                atomic_tuple = ()
                if mol_name_flag:
                    atomic_tuple = atomic_tuple + (mol_name,)
                if res_num_flag:
                    atomic_tuple = atomic_tuple + (res_num,)
                if res_name_flag:
                    atomic_tuple = atomic_tuple + (res_name,)
                if atom_num_flag:
                    atomic_tuple = atomic_tuple + (atom_num,)
                if atom_name_flag:
                    atomic_tuple = atomic_tuple + (atom_name,)
                if element_flag:
                    atomic_tuple = atomic_tuple + (element,)
                if pos_flag:
                    atomic_tuple = atomic_tuple + (pos,)

                # Yield the information.
                yield atomic_tuple


    def bond_vectors(self, attached_atom=None, model_num=None, mol_name=None, res_num=None, res_name=None, spin_num=None, spin_name=None, return_name=False, return_warnings=False):
        """Find the bond vector between the atoms of 'attached_atom' and 'atom_id'.

        @keyword attached_atom:     The name of the bonded atom.
        @type attached_atom:        str
        @keyword model_num:         The model of which to return the vectors from.  If not supplied and multiple models exist, then vectors from all models will be returned.
        @type model_num:            None or int
        @keyword mol_name:          The name of the molecule that attached_atom belongs to.
        @type mol_name:             str
        @keyword res_num:           The number of the residue that attached_atom belongs to.
        @type res_num:              str
        @keyword res_name:          The name of the residue that attached_atom belongs to.
        @type res_name:             str
        @keyword spin_num:          The number of the spin that attached_atom is attached to.
        @type spin_num:             str
        @keyword spin_name:         The name of the spin that attached_atom is attached to.
        @type spin_name:            str
        @keyword return_name:       A flag which if True will cause the name of the attached atom to be returned together with the bond vectors.
        @type return_name:          bool
        @keyword return_warnings:   A flag which if True will cause warning messages to be returned.
        @type return_warnings:      bool
        @return:                    The list of bond vectors for each model.
        @rtype:                     list of numpy arrays (or a tuple if return_name or return_warnings are set)
        """

        # Initialise some objects.
        vectors = []
        attached_name = None
        warnings = None

        # Use the first model for the atom matching.
        model = self.structural_data[0]

        # Loop over the molecules.
        for mol_index in range(len(model.mol)):
            # Alias.
            mol = model.mol[mol_index]

            # Skip non-matching molecules.
            if mol_name and mol_name != mol.mol_name:
                continue

            # Find the atomic index of the base atom.
            index = None
            for i in range(len(mol.atom_name)):
                # Residues don't match.
                if (res_num != None and mol.res_num[i] != res_num) or (res_name != None and mol.res_name[i] != res_name):
                    continue

                # Atoms don't match.
                if (spin_num != None and mol.atom_num[i] != spin_num) or (spin_name != None and mol.atom_name[i] != spin_name):
                    continue

                # Update the index and stop searching.
                index = i
                break

            # Found the atom.
            if index != None:
                # Loop over the models.
                for j in range(len(self.structural_data)):
                    # A single model.
                    if model_num != None and self.structural_data[j].num != model_num:
                        continue

                    # Alias the molecule.
                    model_index = self.structural_data.model_indices[self.structural_data.model_list[j]]
                    mol = self.structural_data[model_index].mol[mol_index]

                    # Get the atom bonded to this model/molecule/residue/atom.
                    bonded_num, bonded_name, element, pos, attached_name, warnings = self._bonded_atom(attached_atom, index, mol)

                    # No bonded atom.
                    if (bonded_num, bonded_name, element) == (None, None, None):
                        continue

                    # The bond vector.
                    vector = array(pos, float64) - array([mol.x[index], mol.y[index], mol.z[index]], float64)

                    # Append the vector to the vectors array.
                    vectors.append(vector)

            # Not found.
            else:
                warnings = "Cannot find the atom in the structure"

        # Build the tuple to be yielded.
        data = (vectors,)
        if return_name:
            data = data + (attached_name,)
        if return_warnings:
            data = data + (warnings,)

        # Return the data.
        return data


    def connect_atom(self, mol_name=None, index1=None, index2=None):
        """Connect two atoms in the structural data object.

        @keyword mol_name:  The name of the molecule.
        @type mol_name:     str
        @keyword index1:    The global index of the first atom.
        @type index1:       str
        @keyword index2:    The global index of the first atom.
        @type index2:       str
        """

        # Test if the current data pipe exists.
        pipes.test()

        # Add the molecule, if it does not exist.
        if self.get_molecule(mol_name) == None:
            self.add_molecule(name=mol_name)

        # Loop over each model.
        for model in self.structural_data:
            # Specific molecule.
            mol = self.get_molecule(mol_name)

            # Add the atom.
            mol.atom_connect(index1=index1, index2=index2)


    def delete(self):
        """Delete all the structural information."""

        # Print out.
        print("Deleting the following structural data:\n")
        print(self.structural_data)

        # Delete the structural data.
        del self.structural_data

        # Initialise the empty model list.
        self.structural_data = ModelList()


    def get_molecule(self, molecule, model=None):
        """Return the molecule.

        Only one model can be specified.


        @param molecule:    The molecule name.
        @type molecule:     int or None
        @keyword model:     The model number.
        @type model:        int or None
        @raises RelaxError: If the model is not specified and there is more than one model loaded.
        @return:            The MolContainer corresponding to the molecule name and model number.
        @rtype:             MolContainer instance or None
        """

        # Check if the target is a single molecule.
        if model == None and self.num_models() > 1:
            raise RelaxError("The target molecule cannot be determined as there are %s models already present." % self.num_models())

        # Check the model argument.
        if not isinstance(model, int) and not model == None:
            raise RelaxNoneIntError

        # No models.
        if not len(self.structural_data):
            return

        # Loop over the models.
        for model_cont in self.model_loop(model):
            # Loop over the molecules.
            for mol in model_cont.mol:
                # Return the matching molecule.
                if mol.mol_name == molecule:
                    return mol


    def load_pdb(self, file_path, read_mol=None, set_mol_name=None, read_model=None, set_model_num=None, verbosity=False):
        """Method for loading structures from a PDB file.

        @param file_path:       The full path of the PDB file.
        @type file_path:        str
        @keyword read_mol:      The molecule(s) to read from the file, independent of model.  The
                                molecules are determined differently by the different parsers, but
                                are numbered consecutively from 1.  If set to None, then all
                                molecules will be loaded.
        @type read_mol:         None, int, or list of int
        @keyword set_mol_name:  Set the names of the molecules which are loaded.  If set to None,
                                then the molecules will be automatically labelled based on the file
                                name or other information.
        @type set_mol_name:     None, str, or list of str
        @keyword read_model:    The PDB model to extract from the file.  If set to None, then all
                                models will be loaded.
        @type read_model:       None, int, or list of int
        @keyword set_model_num: Set the model number of the loaded molecule.  If set to None, then
                                the PDB model numbers will be preserved, if they exist.
        @type set_model_num:    None, int, or list of int
        @keyword verbosity:     A flag which if True will cause messages to be printed.
        @type verbosity:        bool
        @return:                The status of the loading of the PDB file.
        @rtype:                 bool
        """

        # Initial printout.
        if verbosity:
            print("\nInternal relax PDB parser.")

        # Test if the file exists.
        if not access(file_path, F_OK):
            # Exit indicating failure.
            return False

        # Separate the file name and path.
        path, file = os.path.split(file_path)

        # Convert the structure reading args into lists.
        if read_mol and not isinstance(read_mol, list):
            read_mol = [read_mol]
        if set_mol_name and not isinstance(set_mol_name, list):
            set_mol_name = [set_mol_name]
        if read_model and not isinstance(read_model, list):
            read_model = [read_model]
        if set_model_num and not isinstance(set_model_num, list):
            set_model_num = [set_model_num]

        # Loop over all models in the PDB file.
        model_index = 0
        orig_model_num = []
        mol_conts = []
        for model_num, model_records in self._parse_models_pdb(file_path):
            # Only load the desired model.
            if read_model and model_num not in read_model:
                continue

            # Store the original model number.
            orig_model_num.append(model_num)

            # Loop over the molecules of the model.
            mol_conts.append([])
            mol_index = 0
            orig_mol_num = []
            new_mol_name = []
            for mol_num, mol_records in self._parse_mols(model_records):
                # Only load the desired model.
                if read_mol and mol_num not in read_mol:
                    continue

                # Set the target molecule name.
                if set_mol_name:
                    new_mol_name.append(set_mol_name[mol_index])
                else:
                    # Number of structures already present for the model.
                    num_struct = 0
                    for model in self.structural_data:
                        if not set_model_num or (model_index <= len(set_model_num) and set_model_num[model_index] == model.num):
                            num_struct = len(model.mol)

                    # Set the name to the file name plus the structure number.
                    new_mol_name.append(file_root(file) + '_mol' + repr(mol_num+num_struct))

                # Store the original mol number.
                orig_mol_num.append(mol_num)

                # Generate the molecule container.
                mol = MolContainer()

                # Fill the molecular data object.
                mol.fill_object_from_pdb(mol_records)

                # Store the molecule container.
                mol_conts[model_index].append(mol)

                # Increment the molecule index.
                mol_index = mol_index + 1

            # Increment the model index.
            model_index = model_index + 1

        # No data, so throw a warning and exit.
        if not len(mol_conts):
            warn(RelaxWarning("No structural data could be read from the file '%s'." % file_path))
            return False

        # Create the structural data data structures.
        self.pack_structs(mol_conts, orig_model_num=orig_model_num, set_model_num=set_model_num, orig_mol_num=orig_mol_num, set_mol_name=new_mol_name, file_name=file, file_path=path)

        # Loading worked.
        return True


    def load_xyz(self, file_path, read_mol=None, set_mol_name=None, read_model=None, set_model_num=None, verbosity=False):
        """Method for loading structures from a XYZ file.

        @param file_path:       The full path of the XYZ file.
        @type file_path:        str
        @keyword read_mol:      The molecule(s) to read from the file, independent of model.  The
                                molecules are determined differently by the different parsers, but
                                are numbered consecutively from 1.  If set to None, then all
                                molecules will be loaded.
        @type read_mol:         None, int, or list of int
        @keyword set_mol_name:  Set the names of the molecules which are loaded.  If set to None,
                                then the molecules will be automatically labelled based on the file
                                name or other information.
        @type set_mol_name:     None, str, or list of str
        @keyword read_model:    The XYZ model to extract from the file.  If set to None, then all
                                models will be loaded.
        @type read_model:       None, int, or list of int
        @keyword set_model_num: Set the model number of the loaded molecule.  If set to None, then
                                the XYZ model numbers will be preserved, if they exist.
        @type set_model_num:    None, int, or list of int
        @keyword verbosity:     A flag which if True will cause messages to be printed.
        @type verbosity:        bool
        @return:                The status of the loading of the XYZ file.
        @rtype:                 bool
        """

        # Initial printout.
        if verbosity:
            print("\nInternal relax XYZ parser.")

        # Test if the file exists.
        if not access(file_path, F_OK):
            # Exit indicating failure.
            return False

        # Separate the file name and path.
        path, file = os.path.split(file_path)

        # Convert the structure reading args into lists.
        if read_mol and not isinstance(read_mol, list):
            read_mol = [read_mol]
        if set_mol_name and not isinstance(set_mol_name, list):
            set_mol_name = [set_mol_name]
        if read_model and not isinstance(read_model, list):
            read_model = [read_model]
        if set_model_num and not isinstance(set_model_num, list):
            set_model_num = [set_model_num]

        # Loop over all models in the XYZ file.
        mol_index=0
        model_index = 0
        xyz_model_increment = 0
        orig_model_num = []
        mol_conts = []
        orig_mol_num = []
        new_mol_name = []
        for model_records in self._parse_models_xyz(file_path):
            # Increment the xyz_model_increment
            xyz_model_increment = xyz_model_increment +1

            # Only load the desired model.
            if read_model and xyz_model_increment not in read_model:
                continue

            # Store the original model number.
            orig_model_num.append(model_index)

            # Loop over the molecules of the model.
            if read_mol and mol_index not in read_mol:
                continue

            # Set the target molecule name.
            if set_mol_name:
                new_mol_name.append(set_mol_name[mol_index])
            else:
                if mol_index==0:
                   #Set the name to the file name plus the structure number.
                   new_mol_name.append(file_root(file) + '_mol' + repr(mol_index+1))

            # Store the original mol number.
            orig_mol_num.append(mol_index)

            # Generate the molecule container.
            mol = MolContainer()

            # Fill the molecular data object.
            mol.fill_object_from_xyz(model_records)

            # Store the molecule container.
            mol_conts.append([])
            mol_conts[model_index].append(mol)

            # Increment the molecule index.
            mol_index = mol_index + 1

            # Increment the model index.
            model_index = model_index + 1

        orig_mol_num=[0]
        # Create the structural data data structures.
        self.pack_structs(mol_conts, orig_model_num=orig_model_num, set_model_num=set_model_num, orig_mol_num=orig_mol_num, set_mol_name=new_mol_name, file_name=file, file_path=path)

        # Loading worked.
        return True


    def rotate(self, R=None, origin=None, model=None, atom_id=None):
        """Rotate the structural information about the given origin.

        @keyword R:         The forwards rotation matrix.
        @type R:            numpy 3D, rank-2 array
        @keyword origin:    The origin of the rotation.
        @type origin:       numpy 3D, rank-1 array
        @keyword model:     The model to rotate.  If None, all models will be rotated.
        @type model:        int
        @keyword atom_id:   The molecule, residue, and atom identifier string.  Only atoms matching this selection will be used.
        @type atom_id:      str or None
        """

        # Generate the selection object.
        sel_obj = None
        if atom_id:
            sel_obj = Selection(atom_id)

        # Loop over the models.
        for model_cont in self.model_loop(model):
            # Loop over the molecules.
            for mol in model_cont.mol:
                # Skip non-matching molecules.
                if sel_obj and not sel_obj.contains_mol(mol.mol_name):
                    continue

                # Loop over the atoms.
                for i in range(len(mol.atom_num)):
                    # Skip non-matching atoms.
                    if sel_obj and not sel_obj.contains_spin(mol.atom_num[i], mol.atom_name[i], mol.res_num[i], mol.res_name[i], mol.mol_name):
                        continue

                    # The origin to atom vector.
                    vect = array([mol.x[i], mol.y[i], mol.z[i]], float64) - origin

                    # Rotation.
                    rot_vect = dot(R, vect)

                    # The new position.
                    pos = rot_vect + origin
                    mol.x[i] = pos[0]
                    mol.y[i] = pos[1]
                    mol.z[i] = pos[2]


    def translate(self, T=None, model=None, atom_id=None):
        """Displace the structural information by the given translation vector.

        @keyword T:         The translation vector.
        @type T:            numpy 3D, rank-1 array
        @keyword model:     The model to rotate.  If None, all models will be rotated.
        @type model:        int
        @keyword atom_id:   The molecule, residue, and atom identifier string.  Only atoms matching this selection will be used.
        @type atom_id:      str or None
        """

        # Generate the selection object.
        sel_obj = None
        if atom_id:
            sel_obj = Selection(atom_id)

        # Loop over the models.
        for model_cont in self.model_loop(model):
            # Loop over the molecules.
            for mol in model_cont.mol:
                # Skip non-matching molecules.
                if sel_obj and not sel_obj.contains_mol(mol.mol_name):
                    continue

                # Loop over the atoms.
                for i in range(len(mol.atom_num)):
                    # Skip non-matching atoms.
                    if sel_obj and not sel_obj.contains_spin(mol.atom_num[i], mol.atom_name[i], mol.res_num[i], mol.res_name[i], mol.mol_name):
                        continue

                    # Translate.
                    mol.x[i] = mol.x[i] + T[0]
                    mol.y[i] = mol.y[i] + T[1]
                    mol.z[i] = mol.z[i] + T[2]


    def validate_models(self):
        """Check that the models are consistent with each other.

        This checks that the primary structure is identical between the models.
        """

        # Print out.
        print("Validating models:")

        # Loop over the models.
        for i in range(len(self.structural_data)):
            # Check the molecules.
            if len(self.structural_data[0].mol) != len(self.structural_data[i].mol):
                raise RelaxError("The number of molecules, %i, in model %i does not match the %i molecules of the first model." % (len(self.structural_data[i].mol), self.structural_data[i].num, len(self.structural_data[0].mol)))

            # Loop over the molecules.
            for j in range(len(self.structural_data[i].mol)):
                # Alias the molecules.
                mol = self.structural_data[i].mol[j]
                mol_ref = self.structural_data[0].mol[j]

                # Check the names.
                if mol.mol_name != mol_ref.mol_name:
                    raise RelaxError("The molecule name '%s' of model %i does not match the name '%s' of the first model." % (mol.mol_name, self.structural_data[i].num, mol_ref.mol_name))

                # Loop over the atoms.
                for k in range(len(mol.atom_name)):
                    # Create pseudo-pdb formatted records (with no atomic coordinates).
                    atom = "%-6s%5s %4s%1s%3s %1s%4s%1s   %8s%8s%8s%6.2f%6.2f      %4s%2s%2s" % ('ATOM', mol.atom_num[k], self._translate(mol.atom_name[k]), '', self._translate(mol.res_name[k]), self._translate(mol.chain_id[k]), self._translate(mol.res_num[k]), '', '#', '#', '#', 1.0, 0, self._translate(mol.seg_id[k]), self._translate(mol.element[k]), '')
                    atom_ref = "%-6s%5s %4s%1s%3s %1s%4s%1s   %8s%8s%8s%6.2f%6.2f      %4s%2s%2s" % ('ATOM', mol_ref.atom_num[k], self._translate(mol_ref.atom_name[k]), '', self._translate(mol_ref.res_name[k]), self._translate(mol_ref.chain_id[k]), self._translate(mol_ref.res_num[k]), '', '#', '#', '#', 1.0, 0, self._translate(mol_ref.seg_id[k]), self._translate(mol_ref.element[k]), '')

                    # Check the atom info.
                    if atom != atom_ref:
                        print(atom)
                        print(atom_ref)
                        raise RelaxError("The atoms of model %i do not match the first model." % self.structural_data[i].num)

        # Final printout.
        print("\tAll models are consistent")


    def write_pdb(self, file, model_num=None):
        """Method for the creation of a PDB file from the structural data.

        A number of PDB records including HET, HETNAM, FORMUL, HETATM, TER, CONECT, MASTER, and END
        are created.  To create the non-standard residue records HET, HETNAM, and FORMUL, the data
        structure 'het_data' is created.  It is an array of arrays where the first dimension
        corresponds to a different residue and the second dimension has the elements:

            0.  Residue number.
            1.  Residue name.
            2.  Chain ID.
            3.  Total number of atoms in the residue.
            4.  Number of H atoms in the residue.
            5.  Number of C atoms in the residue.


        @param file:            The PDB file object.  This object must be writable.
        @type file:             file object
        @keyword model_num:     The model to place into the PDB file.  If not supplied, then all
                                models will be placed into the file.
        @type model_num:        None or int
        """

        # Validate the structural data.
        self.validate()

        # Initialise record counts.
        num_hetatm = 0
        num_atom = 0
        num_ter = 0
        num_conect = 0

        # Print out.
        print("\nCreating the PDB records\n")

        # Write some initial remarks.
        print("REMARK")
        file.write("REMARK   4 THIS FILE COMPLIES WITH FORMAT V. 3.1, 1-AUG-2007\n")
        file.write("REMARK  40 CREATED BY RELAX (HTTP://NMR-RELAX.COM)\n")
        num_remark = 2

        # Determine if model records will be created.
        model_records = False
        for model in self.model_loop():
            if hasattr(model, 'num') and model.num != None:
                model_records = True


        ####################
        # Hetrogen section #
        ####################

        # Initialise the hetrogen info array.
        het_data = []
        het_data_coll = []

        # Loop over the molecules of the first model.
        index = 0
        for mol in self.structural_data[0].mol:
            # Check the validity of the data.
            self._validate_data_arrays(mol)

            # Append an empty array for this molecule.
            het_data.append([])

            # Collect the non-standard residue info.
            for i in xrange(len(mol.atom_name)):
                # Skip non-HETATM records and HETATM records with no residue info.
                if mol.pdb_record[i] != 'HETATM' or mol.res_name[i] == None:
                    continue

                # If the residue is not already stored initialise a new het_data element.
                # (residue number, residue name, chain ID, number of atoms, atom count array).
                if not het_data[index] or not mol.res_num[i] == het_data[index][-1][0]:
                    het_data[index].append([mol.res_num[i], mol.res_name[i], mol.chain_id[i], 0, []])

                    # Catch missing chain_ids.
                    if het_data[index][-1][2] == None:
                        het_data[index][-1][2] = ''

                # Total atom count.
                het_data[index][-1][3] = het_data[index][-1][3] + 1

                # Find if the atom has already a count entry.
                entry = False
                for j in xrange(len(het_data[index][-1][4])):
                    if mol.element[i] == het_data[index][-1][4][j][0]:
                        entry = True

                # Create a new specific atom count entry.
                if not entry:
                    het_data[index][-1][4].append([mol.element[i], 0])

                # Increment the specific atom count.
                for j in xrange(len(het_data[index][-1][4])):
                    if mol.element[i] == het_data[index][-1][4][j][0]:
                        het_data[index][-1][4][j][1] = het_data[index][-1][4][j][1] + 1

            # Create the collective hetrogen info data structure.
            for i in xrange(len(het_data[index])):
                # Find the entry in the collective structure.
                found = False
                for j in xrange(len(het_data_coll)):
                    # Matching residue numbers.
                    if het_data[index][i][0] == het_data_coll[j][0]:
                        # Change the flag.
                        found = True

                        # The checks.
                        if het_data_coll[j][1] != het_data[index][i][1]:
                            raise RelaxError("The " + repr(het_data[index][i][1]) + " residue name of hetrogen " + repr(het_data[index][i][0]) + " " + het_data[index][i][1] + " of structure " + repr(index) + " does not match the " + repr(het_data_coll[j][1]) + " name of the previous structures.")

                        elif het_data_coll[j][2] != het_data[index][i][2]:
                            raise RelaxError("The hetrogen chain id " + repr(het_data[index][i][2]) + " does not match " + repr(het_data_coll[j][2]) + " of residue " + repr(het_data_coll[j][0]) + " " + het_data_coll[j][1] + " of the previous structures.")

                        elif het_data_coll[j][3] != het_data[index][i][3]:
                            raise RelaxError("The " + repr(het_data[index][i][3]) + " atoms of hetrogen " + repr(het_data_coll[j][0]) + " " + het_data_coll[j][1] + " of structure " + repr(index) + " does not match the " + repr(het_data_coll[j][3]) + " of the previous structures.")

                        elif het_data_coll[j][4] != het_data[index][i][4]:
                            raise RelaxError("The atom counts " + repr(het_data[index][i][4]) +  " for the hetrogen residue " + repr(het_data_coll[j][0]) + " " + het_data_coll[j][1] + " of structure " + repr(index) + " do not match the counts " + repr(het_data_coll[j][4]) + " of the previous structures.")

                # If there is no match, add the new residue to the collective.
                if not found:
                    het_data_coll.append(het_data[index][i])

            # Increment the molecule index.
            index = index + 1


        # The HET records.
        ##################

        # Print out.
        print("HET")

        # Write the HET records.
        for het in het_data_coll:
            file.write("%-6s %3s  %1s%4s%1s  %5s     %-40s\n" % ('HET', het[2], het[1], het[0], '', het[3], ''))


        # The HETNAM records.
        #####################

        # Print out.
        print("HETNAM")

        # Loop over the non-standard residues.
        residues = []
        for het in het_data_coll:
            # Test if the residue HETNAM record as already been written (otherwise store its name).
            if het[1] in residues:
                continue
            else:
                residues.append(het[1])

            # Get the chemical name.
            chemical_name = self._get_chemical_name(het[1])
            if not chemical_name:
                chemical_name = 'Unknown'

            # Write the HETNAM records.
            file.write("%-6s  %2s %3s %-55s\n" % ('HETNAM', '', het[1], chemical_name))


        # The FORMUL records.
        #####################

        # Print out.
        print("FORMUL")

        # Loop over the non-standard residues and generate and write the chemical formula.
        residues = []
        for het in het_data_coll:
            # Test if the residue HETNAM record as already been written (otherwise store its name).
            if het[1] in residues:
                continue
            else:
                residues.append(het[1])

            # Initialise the chemical formula.
            formula = ''

            # Loop over the atoms.
            for atom_count in het[4]:
                formula = formula + atom_count[0] + repr(atom_count[1])

            # The FORMUL record (chemical formula).
            file.write("%-6s  %2s  %3s %2s%1s%-51s\n" % ('FORMUL', het[0], het[1], '', '', formula))


        ######################
        # Coordinate section #
        ######################

        # Loop over the models.
        for model in self.model_loop(model_num):
            # MODEL record, for multiple models.
            ####################################

            if model_records:
                # Print out.
                print(("\nMODEL %s" % model.num))

                # Write the model record.
                file.write("%-6s    %4i\n" % ('MODEL', model.num))


            # Add the atomic coordinate records (ATOM, HETATM, and TER).
            ############################################################

            # Loop over the molecules.
            for mol in model.mol:
                # Print out.
                print("ATOM, HETATM, TER")

                # Loop over the atomic data.
                atom_record = False
                for i in xrange(len(mol.atom_name)):
                    # Write the ATOM record.
                    if mol.pdb_record[i] in [None, 'ATOM']:
                        atom_record = True

                        # The atom number, if missing.
                        atom_num = mol.atom_num[i]
                        if atom_num == None:
                            atom_num = i + 1

                        # Write out.
                        file.write("%-6s%5s %4s%1s%3s %1s%4s%1s   %8.3f%8.3f%8.3f%6.2f%6.2f      %4s%2s%2s\n" % ('ATOM', atom_num, self._translate(mol.atom_name[i]), '', self._translate(mol.res_name[i]), self._translate(mol.chain_id[i]), self._translate(mol.res_num[i]), '', self._translate(mol.x[i], 'float'), self._translate(mol.y[i], 'float'), self._translate(mol.z[i], 'float'), 1.0, 0, self._translate(mol.seg_id[i]), self._translate(mol.element[i]), ''))
                        num_atom = num_atom + 1

                        # Info for the TER record.
                        ter_num = atom_num + 1
                        ter_name = mol.res_name[i]
                        ter_chain_id = mol.chain_id[i]
                        ter_res_num = mol.res_num[i]

                # Finish the ATOM section with the TER record.
                if atom_record:
                    file.write("%-6s%5s      %3s %1s%4s%1s\n" % ('TER', ter_num, self._translate(ter_name), self._translate(ter_chain_id), self._translate(ter_res_num), ''))
                    num_ter = num_ter + 1

                # Loop over the atomic data.
                count_shift = False
                for i in xrange(len(mol.atom_name)):
                    # Write the HETATM record.
                    if mol.pdb_record[i] == 'HETATM':
                        # The atom number, if missing.
                        atom_num = mol.atom_num[i]
                        if atom_num == None:
                            atom_num = i + 1

                        # Increment the atom number if a TER record was created.
                        if atom_record and atom_num == ter_num:
                            count_shift = True
                        if atom_record and count_shift:
                            atom_num += 1

                        # Write out.
                        file.write("%-6s%5s %4s%1s%3s %1s%4s%1s   %8.3f%8.3f%8.3f%6.2f%6.2f      %4s%2s%2s\n" % ('HETATM', atom_num, self._translate(mol.atom_name[i]), '', self._translate(mol.res_name[i]), self._translate(mol.chain_id[i]), self._translate(mol.res_num[i]), '', self._translate(mol.x[i], 'float'), self._translate(mol.y[i], 'float'), self._translate(mol.z[i], 'float'), 1.0, 0, self._translate(mol.seg_id[i]), self._translate(mol.element[i]), ''))
                        num_hetatm = num_hetatm + 1


            # ENDMDL record, for multiple structures.
            ########################################

            if model_records:
                # Print out.
                print("ENDMDL")

                # Write the model record.
                file.write("%-6s\n" % 'ENDMDL')


        # Create the CONECT records.
        ############################

        # Print out.
        print("CONECT")

        # Loop over the molecules of the first model.
        for mol in self.structural_data[0].mol:
            # Loop over the atoms.
            for i in xrange(len(mol.atom_name)):
                # No bonded atoms, hence no CONECT record is required.
                if not len(mol.bonded[i]):
                    continue

                # Initialise some data structures.
                flush = 0
                bonded_index = 0
                bonded = ['', '', '', '']

                # Loop over the bonded atoms.
                for j in xrange(len(mol.bonded[i])):
                    # End of the array, hence create the CONECT record in this iteration.
                    if j == len(mol.bonded[i])-1:
                        flush = True

                    # Only four covalently bonded atoms allowed in one CONECT record.
                    if bonded_index == 3:
                        flush = True

                    # Get the bonded atom index.
                    bonded[bonded_index] = mol.bonded[i][j]

                    # Increment the bonded_index value.
                    bonded_index = bonded_index + 1

                    # Generate the CONECT record and increment the counter.
                    if flush:
                        # Convert the atom indices to atom numbers.
                        for k in range(4):
                            if bonded[k] != '':
                                if mol.atom_num[bonded[k]] != None:
                                    bonded[k] = mol.atom_num[bonded[k]]
                                else:
                                    bonded[k] = bonded[k] + 1

                        # Write the CONECT record.
                        file.write("%-6s%5s%5s%5s%5s%5s%5s%5s%5s%5s%5s%5s\n" % ('CONECT', i+1, bonded[0], bonded[1], bonded[2], bonded[3], '', '', '', '', '', ''))

                        # Reset the flush flag, the bonded atom count, and the bonded atom names.
                        flush = False
                        bonded_index = 0
                        bonded = ['', '', '', '']

                        # Increment the CONECT record count.
                        num_conect = num_conect + 1



        # MASTER record.
        ################

        # Print out.
        print("\nMASTER")

        # Write the MASTER record.
        file.write("%-6s    %5s%5s%5s%5s%5s%5s%5s%5s%5s%5s%5s%5s\n" % ('MASTER', 0, 0, len(het_data_coll), 0, 0, 0, 0, 0, num_atom+num_hetatm, num_ter, num_conect, 0))


        # END.
        ######

        # Print out.
        print("END")

        # Write the END record.
        file.write("END\n")


class MolContainer:
    """The container for the molecular information.

    The structural data object for this class is a container possessing a number of different arrays
    corresponding to different structural information.  These objects include:

        - atom_num:  The atom name.
        - atom_name:  The atom name.
        - bonded:  Each element an array of bonded atom indices.
        - chain_id:  The chain ID.
        - element:  The element symbol.
        - pdb_record:  The optional PDB record name (one of ATOM, HETATM, or TER).
        - res_name:  The residue name.
        - res_num:  The residue number.
        - seg_id:  The segment ID.
        - x:  The x coordinate of the atom.
        - y:  The y coordinate of the atom.
        - z:  The z coordinate of the atom.

    All arrays should be of equal length so that an atom index can retrieve all the corresponding
    data.  Only the atom identification string is compulsory, all other arrays can contain None.
    """


    def __init__(self):
        """Initialise the molecular container."""

        # The atom num (array of int).
        self.atom_num = []

        # The atom name (array of str).
        self.atom_name = []

        # The bonded atom indices (array of arrays of int).
        self.bonded = []

        # The chain ID (array of str).
        self.chain_id = []

        # The element symbol (array of str).
        self.element = []

        # The optional PDB record name (array of str).
        self.pdb_record = []

        # The residue name (array of str).
        self.res_name = []

        # The residue number (array of int).
        self.res_num = []

        # The segment ID (array of int).
        self.seg_id = []

        # The x coordinate (array of float).
        self.x = []

        # The y coordinate (array of float).
        self.y = []

        # The z coordinate (array of float).
        self.z = []


    def _atom_index(self, atom_num):
        """Find the atom index corresponding to the given atom number.

        @param atom_num:        The atom number to find the index of.
        @type atom_num:         int
        @return:                The atom index corresponding to the atom.
        @rtype:                 int
        """

        # Loop over the atoms.
        for j in xrange(len(self.atom_num)):
            # Return the index.
            if self.atom_num[j] == atom_num:
                return j

        # Should not be here, the PDB connect records are incorrect.
        warn(RelaxWarning("The atom number " + repr(atom_num) + " from the CONECT record cannot be found within the ATOM and HETATM records."))


    def _det_pdb_element(self, atom_name):
        """Try to determine the element from the PDB atom name.

        @param atom_name:   The PDB atom name.
        @type atom_name:    str
        @return:            The element name, or None if unsuccessful.
        @rtype:             str or None
        """

        # Strip away the "'" character (for RNA, etc.).
        element = strip(atom_name, "'")

        # Strip away atom numbering, from the front and end.
        element = strip(element, digits)

        # Amino acid atom translation table (note, numbers have been stripped already!).
        table = {'C': ['CA', 'CB', 'CG', 'CD', 'CE', 'CH', 'CZ'],
                 'N': ['ND', 'NE', 'NH', 'NZ'],
                 'H': ['HA', 'HB', 'HG', 'HD', 'HE', 'HH', 'HT', 'HZ'],
                 'O': ['OG', 'OD', 'OE', 'OH', 'OT'],
                 'S': ['SD', 'SG']
        }

        # Translate amino acids.
        for key in list(table.keys()):
            if element in table[key]:
                element = key
                break

        # Allowed element list.
        elements = ['H', 'C', 'N', 'O', 'F', 'P', 'S']

        # Return the element, if in the list.
        if element in elements:
            return element

        # Else, throw a warning.
        warn(RelaxWarning("Cannot determine the element associated with atom '%s'." % atom_name))


    def _parse_pdb_record(self, record):
        """Parse the PDB record string and return an array of the corresponding atomic information.

        The format of the ATOM and HETATM records is::
         __________________________________________________________________________________________
         |         |              |              |                                                |
         | Columns | Data type    | Field        | Definition                                     |
         |_________|______________|______________|________________________________________________|
         |         |              |              |                                                |
         |  1 -  6 | Record name  | "ATOM"       |                                                |
         |  7 - 11 | Integer      | serial       | Atom serial number.                            |
         | 13 - 16 | Atom         | name         | Atom name.                                     |
         | 17      | Character    | altLoc       | Alternate location indicator.                  |
         | 18 - 20 | Residue name | resName      | Residue name.                                  |
         | 22      | Character    | chainID      | Chain identifier.                              |
         | 23 - 26 | Integer      | resSeq       | Residue sequence number.                       |
         | 27      | AChar        | iCode        | Code for insertion of residues.                |
         | 31 - 38 | Real(8.3)    | x            | Orthogonal coordinates for X in Angstroms.     |
         | 39 - 46 | Real(8.3)    | y            | Orthogonal coordinates for Y in Angstroms.     |
         | 47 - 54 | Real(8.3)    | z            | Orthogonal coordinates for Z in Angstroms.     |
         | 55 - 60 | Real(6.2)    | occupancy    | Occupancy.                                     |
         | 61 - 66 | Real(6.2)    | tempFactor   | Temperature factor.                            |
         | 73 - 76 | LString(4)   | segID        | Segment identifier, left-justified.            |
         | 77 - 78 | LString(2)   | element      | Element symbol, right-justified.               |
         | 79 - 80 | LString(2)   | charge       | Charge on the atom.                            |
         |_________|______________|______________|________________________________________________|


        The format of the TER record is::
         __________________________________________________________________________________________
         |         |              |              |                                                |
         | Columns | Data type    | Field        | Definition                                     |
         |_________|______________|______________|________________________________________________|
         |         |              |              |                                                |
         |  1 -  6 | Record name  | "TER   "     |                                                |
         |  7 - 11 | Integer      | serial       | Serial number.                                 |
         | 18 - 20 | Residue name | resName      | Residue name.                                  |
         | 22      | Character    | chainID      | Chain identifier.                              |
         | 23 - 26 | Integer      | resSeq       | Residue sequence number.                       |
         | 27      | AChar        | iCode        | Insertion code.                                |
         |_________|______________|______________|________________________________________________|


        The format of the CONECT record is::
         __________________________________________________________________________________________
         |         |              |              |                                                |
         | Columns | Data type    | Field        | Definition                                     |
         |_________|______________|______________|________________________________________________|
         |         |              |              |                                                |
         |  1 -  6 | Record name  | "CONECT"     |                                                |
         |  7 - 11 | Integer      | serial       | Atom serial number                             |
         | 12 - 16 | Integer      | serial       | Serial number of bonded atom                   |
         | 17 - 21 | Integer      | serial       | Serial number of bonded atom                   |
         | 22 - 26 | Integer      | serial       | Serial number of bonded atom                   |
         | 27 - 31 | Integer      | serial       | Serial number of bonded atom                   |
         | 32 - 36 | Integer      | serial       | Serial number of hydrogen bonded atom          |
         | 37 - 41 | Integer      | serial       | Serial number of hydrogen bonded atom          |
         | 42 - 46 | Integer      | serial       | Serial number of salt bridged atom             |
         | 47 - 51 | Integer      | serial       | Serial number of hydrogen bonded atom          |
         | 52 - 56 | Integer      | serial       | Serial number of hydrogen bonded atom          |
         | 57 - 61 | Integer      | serial       | Serial number of salt bridged atom             |
         |_________|______________|______________|________________________________________________|


        @param record:  The single line PDB record.
        @type record:   str
        @return:        The list of atomic information, each element corresponding to the PDB fields
                        as defined in "Protein Data Bank Contents Guide: Atomic Coordinate Entry
                        Format Description" version 2.1 (draft), October 25, 1996.
        @rtype:         list of str
        """

        # Initialise.
        fields = []

        # ATOM and HETATM records.
        if search('^ATOM', record) or search('^HETATM', record):
            # Split up the record.
            fields.append(record[0:6])
            fields.append(record[6:11])
            fields.append(record[12:16])
            fields.append(record[16])
            fields.append(record[17:20])
            fields.append(record[21])
            fields.append(record[22:26])
            fields.append(record[26])
            fields.append(record[30:38])
            fields.append(record[38:46])
            fields.append(record[46:54])
            fields.append(record[54:60])
            fields.append(record[60:66])
            fields.append(record[72:76])
            fields.append(record[76:78])
            fields.append(record[78:80])

            # Loop over the fields.
            for i in xrange(len(fields)):
                # Strip all whitespace.
                fields[i] = strip(fields[i])

                # Replace nothingness with None.
                if fields[i] == '':
                    fields[i] = None

            # Convert strings to numbers.
            if fields[1]:
                fields[1] = int(fields[1])
            if fields[6]:
                fields[6] = int(fields[6])
            if fields[8]:
                fields[8] = float(fields[8])
            if fields[9]:
                fields[9] = float(fields[9])
            if fields[10]:
                fields[10] = float(fields[10])
            if fields[11]:
                fields[11] = float(fields[11])
            if fields[12]:
                fields[12] = float(fields[12])

        # CONECT records.
        if search('^CONECT', record):
            # Split up the record.
            fields.append(record[0:6])
            fields.append(record[6:11])
            fields.append(record[11:16])
            fields.append(record[16:21])
            fields.append(record[21:26])
            fields.append(record[26:31])

            # Loop over the fields.
            for i in xrange(len(fields)):
                # Strip all whitespace.
                fields[i] = strip(fields[i])

                # Replace nothingness with None.
                if fields[i] == '':
                    fields[i] = None

            # Convert strings to numbers.
            if fields[1]:
                fields[1] = int(fields[1])
            if fields[2]:
                fields[2] = int(fields[2])
            if fields[3]:
                fields[3] = int(fields[3])
            if fields[4]:
                fields[4] = int(fields[4])
            if fields[5]:
                fields[5] = int(fields[5])

        # Return the atomic info.
        return fields


    def _parse_xyz_record(self, record):
        """Parse the XYZ record string and return an array of the corresponding atomic information.

        The format of the XYZ records is::
         __________________________________________________________________________________________
         |         |              |              |                                                |
         | Columns | Data type    | Field        | Definition                                     |
         |_________|______________|______________|________________________________________________|
         |         |              |              |                                                |
         |  1      | String       | element      |                                                |
         |  2      | Real         | x            | Orthogonal coordinates for X in Angstroms      |
         |  3      | Real         | y            | Orthogonal coordinates for Y in Angstroms      |
         |  4      | Real         | z            | Orthogonal coordinates for Z in Angstroms      |
         |_________|______________|______________|________________________________________________|


        @param record:  The single line PDB record.
        @type record:   str
        @return:        The list of atomic information
        @rtype:         list of str
        """

        # Initialise.
        fields = []
        word=split(record)

        # ATOM and HETATM records.
        if len(word)==4:
            # Split up the record.
            fields.append(word[0])
            fields.append(word[1])
            fields.append(word[2])
            fields.append(word[3])

            # Loop over the fields.
            for i in xrange(len(fields)):
                # Strip all whitespace.
                fields[i] = strip(fields[i])

                # Replace nothingness with None.
                if fields[i] == '':
                    fields[i] = None

            # Convert strings to numbers.
            if fields[1]:
                fields[1] = float(fields[1])
            if fields[2]:
                fields[2] = float(fields[2])
            if fields[3]:
                fields[3] = float(fields[3])

        # Return the atomic info.
        return fields


    def atom_add(self, atom_name=None, res_name=None, res_num=None, pos=[None, None, None], element=None, atom_num=None, chain_id=None, segment_id=None, pdb_record=None):
        """Method for adding an atom to the structural data object.

        This method will create the key-value pair for the given atom.


        @keyword atom_name:     The atom name, e.g. 'H1'.
        @type atom_name:        str or None
        @keyword res_name:      The residue name.
        @type res_name:         str or None
        @keyword res_num:       The residue number.
        @type res_num:          int or None
        @keyword pos:           The position vector of coordinates.
        @type pos:              list (length = 3)
        @keyword element:       The element symbol.
        @type element:          str or None
        @keyword atom_num:      The atom number.
        @type atom_num:         int or None
        @keyword chain_id:      The chain identifier.
        @type chain_id:         str or None
        @keyword segment_id:    The segment identifier.
        @type segment_id:       str or None
        @keyword pdb_record:    The optional PDB record name, e.g. 'ATOM' or 'HETATM'.
        @type pdb_record:       str or None
        """

        # Append to all the arrays.
        self.atom_num.append(atom_num)
        self.atom_name.append(atom_name)
        self.bonded.append([])
        self.chain_id.append(chain_id)
        self.element.append(element)
        self.pdb_record.append(pdb_record)
        self.res_name.append(res_name)
        self.res_num.append(res_num)
        self.seg_id.append(segment_id)
        self.x.append(pos[0])
        self.y.append(pos[1])
        self.z.append(pos[2])


    def atom_connect(self, index1=None, index2=None):
        """Method for connecting two atoms within the data structure object.

        This method will append index2 to the array at bonded[index1] and vice versa.


        @keyword index1:        The index of the first atom.
        @type index1:           int
        @keyword index2:        The index of the second atom.
        @type index2:           int
        """

        # Update the bonded array structure, if necessary.
        if index2 not in self.bonded[index1]:
            self.bonded[index1].append(index2)
        if index1 not in self.bonded[index2]:
            self.bonded[index2].append(index1)


    def fill_object_from_pdb(self, records):
        """Method for generating a complete Structure_container object from the given PDB records.

        @param records:         A list of structural PDB records.
        @type records:          list of str
        """

        # Loop over the records.
        for record in records:
            # Parse the record.
            record = self._parse_pdb_record(record)

            # Nothing to do.
            if not record:
                continue

            # Add the atom.
            if record[0] == 'ATOM' or record[0] == 'HETATM':
                # Attempt at determining the element, if missing.
                element = record[14]
                if not element:
                    element = self._det_pdb_element(record[2])

                # Add.
                self.atom_add(pdb_record=record[0], atom_num=record[1], atom_name=record[2], res_name=record[4], chain_id=record[5], res_num=record[6], pos=[record[8], record[9], record[10]], segment_id=record[13], element=element)

            # Connect atoms.
            if record[0] == 'CONECT':
                # Loop over the atoms of the record.
                for i in xrange(len(record)-2):
                    # Skip if there is no record.
                    if record[i+2] == None:
                        continue

                    # Make the connection.
                    self.atom_connect(index1=self._atom_index(record[1]), index2=self._atom_index(record[i+2]))


    def fill_object_from_xyz(self, records):
        """Method for generating a complete Structure_container object from the given xyz records.

        @param records:         A list of structural xyz records.
        @type records:          list of str
        """

        # initialisation for atom number
        atom_number = 1

        # Loop over the records.
        for record in records:
            # Parse the record.
            record = self._parse_xyz_record(record)

            # Nothing to do.
            if not record:
                continue

            # Add the atom.
            if len(record) == 4:
                # Attempt at determining the element, if missing.
                element = record[0]
                if not element:
                    element = self._det_pdb_element(record[2])

                # Add.
                self.atom_add(atom_num=atom_number, pos=[record[1], record[2], record[3]], element=element)

                # Increment of atom number
                atom_number = atom_number + 1


    def from_xml(self, mol_node, file_version=1):
        """Recreate the MolContainer from the XML molecule node.

        @param mol_node:        The molecule XML node.
        @type mol_node:         xml.dom.minicompat.NodeList instance
        @keyword file_version:  The relax XML version of the XML file.
        @type file_version:     int
        """

        # Recreate the current molecule container.
        xml_to_object(mol_node, self, file_version=file_version)


    def is_empty(self):
        """Check if the container is empty."""

        # Set attributes.
        if hasattr(self, 'mol_name'): return False
        if hasattr(self, 'file_name'): return False
        if hasattr(self, 'file_path'): return False
        if hasattr(self, 'file_mol_num'): return False
        if hasattr(self, 'file_model'): return False

        # Internal data structures.
        if not self.atom_num == []: return False
        if not self.atom_name == []: return False
        if not self.bonded == []: return False
        if not self.chain_id == []: return False
        if not self.element == []: return False
        if not self.pdb_record == []: return False
        if not self.res_name == []: return False
        if not self.res_num == []: return False
        if not self.seg_id == []: return False
        if not self.x == []: return False
        if not self.y == []: return False
        if not self.z == []: return False

        # Ok, now this thing must be empty.
        return True


    def to_xml(self, doc, element):
        """Create XML elements for the contents of this molecule container.

        @param doc:     The XML document object.
        @type doc:      xml.dom.minidom.Document instance
        @param element: The element to add the molecule XML elements to.
        @type element:  XML element object
        """

        # Create an XML element for this molecule and add it to the higher level element.
        mol_element = doc.createElement('mol_cont')
        element.appendChild(mol_element)

        # Set the molecule attributes.
        mol_element.setAttribute('desc', 'Molecule container')
        mol_element.setAttribute('name', str(self.mol_name))

        # Add all simple python objects within the MolContainer to the XML element.
        fill_object_contents(doc, mol_element, object=self, blacklist=list(self.__class__.__dict__.keys()))<|MERGE_RESOLUTION|>--- conflicted
+++ resolved
@@ -669,9 +669,6 @@
             self.structural_data[i].mol.add_item(mol_name=name, mol_cont=MolContainer())
 
 
-<<<<<<< HEAD
-    def atom_loop(self, atom_id=None, str_id=None, model_num=None, mol_name_flag=False, res_num_flag=False, res_name_flag=False, atom_num_flag=False, atom_name_flag=False, element_flag=False, pos_flag=False, ave=False):
-=======
     def are_bonded(self, atom_id1=None, atom_id2=None):
         """Determine if two atoms are directly bonded to each other.
 
@@ -725,8 +722,7 @@
                     return False
 
 
-    def atom_loop(self, atom_id=None, str_id=None, model_num=None, model_num_flag=False, mol_name_flag=False, res_num_flag=False, res_name_flag=False, atom_num_flag=False, atom_name_flag=False, element_flag=False, pos_flag=False, ave=False):
->>>>>>> e8b53a8b
+    def atom_loop(self, atom_id=None, str_id=None, model_num=None, mol_name_flag=False, res_num_flag=False, res_name_flag=False, atom_num_flag=False, atom_name_flag=False, element_flag=False, pos_flag=False, ave=False):
         """Generator function for looping over all atoms in the internal relax structural object.
 
         @keyword atom_id:           The molecule, residue, and atom identifier string.  Only atoms matching this selection will be yielded.
