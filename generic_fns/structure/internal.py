###############################################################################
#                                                                             #
# Copyright (C) 2003-2013 Edward d'Auvergne                                   #
#                                                                             #
# This file is part of the program relax (http://www.nmr-relax.com).          #
#                                                                             #
# This program is free software: you can redistribute it and/or modify        #
# it under the terms of the GNU General Public License as published by        #
# the Free Software Foundation, either version 3 of the License, or           #
# (at your option) any later version.                                         #
#                                                                             #
# This program is distributed in the hope that it will be useful,             #
# but WITHOUT ANY WARRANTY; without even the implied warranty of              #
# MERCHANTABILITY or FITNESS FOR A PARTICULAR PURPOSE.  See the               #
# GNU General Public License for more details.                                #
#                                                                             #
# You should have received a copy of the GNU General Public License           #
# along with this program.  If not, see <http://www.gnu.org/licenses/>.       #
#                                                                             #
###############################################################################

# Module docstring.
"""Module containing the internal relax structural object."""

# Python module imports.
from copy import deepcopy
from numpy import array, dot, float64, linalg, zeros
import os
from os import F_OK, access
from string import digits, ascii_uppercase
from warnings import warn

# relax module imports.
from check_types import is_float
from data.relax_xml import fill_object_contents, xml_to_object
from generic_fns import pipes, relax_re
from generic_fns.mol_res_spin import spin_loop
from generic_fns.mol_res_spin import Selection
from generic_fns.structure import pdb_read, pdb_write
from generic_fns.structure.api_base import Base_struct_API, ModelList, Displacements
from relax_errors import RelaxError, RelaxNoneIntError, RelaxNoPdbError
from relax_io import file_root, open_read_file
from relax_warnings import RelaxWarning



class Internal(Base_struct_API):
    """The internal relax structural data object.

    The structural data object for this class is a container possessing a number of different arrays
    corresponding to different structural information.  These objects are described in the
    structural container docstring.
    """

    # Identification string.
    id = 'internal'


    def _bonded_atom(self, attached_atom, index, mol):
        """Find the atom named attached_atom directly bonded to the atom located at the index.

        @param attached_atom:   The name of the attached atom to return.
        @type attached_atom:    str
        @param index:           The index of the atom which the attached atom is attached to.
        @type index:            int
        @param mol:             The molecule container.
        @type mol:              MolContainer instance
        @return:                A tuple of information about the bonded atom.
        @rtype:                 tuple consisting of the atom number (int), atom name (str), element
                                name (str), and atomic position (Numeric array of len 3)
        """

        # Init.
        bonded_found = False

        # No bonded atoms, so determine the connectivities.
        if not mol.bonded[index]:
            # Determine the molecule type if needed.
            if not hasattr(mol, 'type'):
                self._mol_type(mol)

            # Protein.
            if mol.type == 'protein':
                self._protein_connect(mol)

            # Find everything within 2 Angstroms and say they are bonded.
            else:
                self._find_bonded_atoms(index, mol, radius=2)

        # Loop over the bonded atoms.
        matching_list = []
        for bonded_index in mol.bonded[index]:
            if relax_re.search(mol.atom_name[bonded_index], attached_atom):
                matching_list.append(bonded_index)
        num_attached = len(matching_list)

        # Problem.
        if num_attached > 1:
            # Get the atom names.
            matching_names = []
            for i in matching_list:
                matching_names.append(mol.atom_name[i])

            # Return nothing but a warning.
            return None, None, None, None, None, 'More than one attached atom found: ' + repr(matching_names)

        # No attached atoms.
        if num_attached == 0:
            if relax_re.search('@*', attached_atom):
                matching_list = []
                bonded_num=[]
                bonded_name=[]
                element=[]
                pos=[]
                for spin, mol_name, res_num, res_name in spin_loop(selection=attached_atom, full_info=True):
                    bonded_num.append(spin.num)
                    bonded_name.append(spin.name)
                    element.append(spin.element)
                    pos.append(spin.pos)
                if len(bonded_num) == 1:
                    return bonded_num[0], bonded_name[0], element[0], pos[0], attached_atom, None
                elif len(bonded_num) > 1:
                    # Return nothing but a warning.
                    return None, None, None, None, None, 'More than one attached atom found: ' + repr(matching_names)
                elif len(bonded_num) > 1:
                    # Return nothing but a warning.
                    return None, None, None, None, None, "No attached atom could be found"
            else:
                return None, None, None, None, None, "No attached atom could be found"

        # The bonded atom info.
        index = matching_list[0]
        bonded_num = mol.atom_num[index]
        bonded_name = mol.atom_name[index]
        element = mol.element[index]
        pos = [mol.x[index], mol.y[index], mol.z[index]]
        attached_name = mol.atom_name[index]

        # Return the information.
        return bonded_num, bonded_name, element, pos, attached_name, None


    def _find_bonded_atoms(self, index, mol, radius=1.2):
        """Find all atoms within a sphere and say that they are attached to the central atom.

        The found atoms will be added to the 'bonded' data structure.


        @param index:           The index of the central atom.
        @type index:            int
        @param mol:             The molecule container.
        @type mol:              MolContainer instance
        """

        # Central atom info.
        centre = array([mol.x[index], mol.y[index], mol.z[index]], float64)

        # Atom loop.
        dist_list = []
        connect_list = {}
        element_list = {}
        for i in range(len(mol.atom_num)):
            # Skip proton to proton bonds!
            if mol.element[index] == 'H' and mol.element[i] == 'H':
                continue

            # The atom's position.
            pos = array([mol.x[i], mol.y[i], mol.z[i]], float64)

            # The distance from the centre.
            dist = linalg.norm(centre-pos)

            # The atom is within the radius.
            if dist < radius:
                # Store the distance.
                dist_list.append(dist)

                # Store the atom index.
                connect_list[dist] = i

                # Store the element type.
                element_list[dist] = mol.element[i]

        # The maximum number of allowed covalent bonds.
        max_conn = 1000   # Ridiculous default!
        if mol.element[index] == 'H':
            max_conn = 1
        elif mol.element[index] == 'O':
            max_conn = 2
        elif mol.element[index] == 'N':
            max_conn = 3
        elif mol.element[index] == 'C':
            max_conn = 4

        # Sort.
        dist_list.sort()

        # Loop over the max number of connections (or the number of connected atoms, if less).
        for i in range(min(max_conn, len(dist_list))):
            mol.atom_connect(index, connect_list[dist_list[i]])


    def _get_chemical_name(self, hetID):
        """Return the chemical name corresponding to the given residue ID.

        The following names are currently returned::
         ________________________________________________
         |        |                                     |
         | hetID  | Chemical name                       |
         |________|_____________________________________|
         |        |                                     |
         | TNS    | Tensor                              |
         | COM    | Centre of mass                      |
         | AXS    | Tensor axes                         |
         | SIM    | Monte Carlo simulation tensor axes  |
         | PIV    | Pivot point                         |
         | CON    | Cone object                         |
         | AVE    | Average vector                      |
         |________|_____________________________________|

        For any other residues, no description is returned.

        @param hetID:   The residue ID.
        @type hetID:    str
        @return:        The chemical name.
        @rtype:         str or None
        """

        # Tensor.
        if hetID == 'TNS':
            return 'Tensor'

        # Centre of mass.
        if hetID == 'COM':
            return 'Centre of mass'

        # Tensor axes.
        if hetID == 'AXS':
            return 'Tensor axes'

        # Monte Carlo simulation tensor axes.
        if hetID == 'SIM':
            return 'Monte Carlo simulation tensor axes'

        # Pivot point.
        if hetID == 'PIV':
            return 'Pivot point'

        # Cone object.
        if hetID == 'CON':
            return 'Cone'

        # Average vector.
        if hetID == 'AVE':
            return 'Average vector'


    def _parse_pdb_connectivity_annotation(self, lines):
        """Loop over and parse the PDB connectivity annotation records.

        These are the records identified in the U{PDB version 3.30 documentation<http://www.wwpdb.org/documentation/format33/sect6.html>}.


        @param lines:       The lines of the PDB file excluding the sections prior to the connectivity annotation section.
        @type lines:        list of str
        @return:            The remaining PDB lines with the connectivity annotation records stripped.
        @rtype:             list of str
        """

        # The ordered list of record names in the connectivity annotation section.
        records = [
            'SSBOND',
            'LINK  ',
            'CISPEP'
        ]

        # Loop over the lines.
        for i in range(len(lines)):
            # No match, therefore assume to be out of the connectivity annotation section.
            if lines[i][:6] not in records:
                break

        # Return the remaining lines.
        return lines[i:]


    def _parse_pdb_coord(self, lines):
        """Generator function for looping over the models in the PDB file.

        These are the records identified in the PDB version 3.30 documentation at U{http://www.wwpdb.org/documentation/format33/sect9.html}.


        @param lines:       The lines of the coordinate section.
        @type lines:        list of str
        @return:            The model number and all the records for that model.
        @rtype:             tuple of int and array of str
        """

        # Init.
        model = None
        records = []

        # Loop over the data.
        for i in range(len(lines)):
            # A new model record.
            if lines[i][:5] == 'MODEL':
                try:
                    model = int(lines[i].split()[1])
                except:
                    raise RelaxError("The MODEL record " + repr(lines[i]) + " is corrupt, cannot read the PDB file.")

            # Skip all records prior to the first ATOM or HETATM record.
            if not (lines[i][:4] == 'ATOM' or lines[i][:6] == 'HETATM') and not len(records):
                continue

            # End of the model.
            if lines[i][:6] == 'ENDMDL':
                # Yield the info.
                yield model, records

                # Reset the records.
                records = []

                # Skip the rest of this loop.
                continue

            # Append the line as a record of the model.
            records.append(lines[i])

        # If records is not empty then there are no models, so yield the lot.
        if len(records):
            yield model, records


    def _parse_pdb_hetrogen(self, lines):
        """Loop over and parse the PDB hetrogen records.

        These are the records identified in the PDB version 3.30 documentation at U{http://www.wwpdb.org/documentation/format33/sect4.html}.


        @param lines:       The lines of the PDB file excluding the sections prior to the hetrogen section.
        @type lines:        list of str
        @return:            The remaining PDB lines with the hetrogen records stripped.
        @rtype:             list of str
        """

        # The ordered list of record names in the hetrogen section.
        records = [
            'HET   ',
            'FORMUL',
            'HETNAM',
            'HETSYN'
        ]

        # Loop over the lines.
        for i in range(len(lines)):
            # No match, therefore assume to be out of the hetrogen section.
            if lines[i][:6] not in records:
                break

        # Return the remaining lines.
        return lines[i:]


    def _parse_pdb_misc(self, lines):
        """Loop over and parse the PDB miscellaneous records.

        These are the records identified in the PDB version 3.30 documentation at U{http://www.wwpdb.org/documentation/format33/sect7.html}.


        @param lines:       The lines of the PDB file excluding the sections prior to the miscellaneous section.
        @type lines:        list of str
        @return:            The remaining PDB lines with the miscellaneous records stripped.
        @rtype:             list of str
        """

        # The ordered list of record names in the miscellaneous section.
        records = [
            'SITE  '
        ]

        # Loop over the lines.
        for i in range(len(lines)):
            # No match, therefore assume to be out of the miscellaneous section.
            if lines[i][:6] not in records:
                break

        # Return the remaining lines.
        return lines[i:]


    def _parse_pdb_prim_struct(self, lines):
        """Loop over and parse the PDB primary structure records.

        These are the records identified in the PDB version 3.30 documentation at U{http://www.wwpdb.org/documentation/format33/sect3.html}.


        @param lines:       The lines of the PDB file excluding the title section.
        @type lines:        list of str
        @return:            The remaining PDB lines with the primary structure records stripped.
        @rtype:             list of str
        """

        # The ordered list of record names in the primary structure section.
        records = [
            'DBREF ',
            'DBREF1',
            'DBREF2',
            'SEQADV',
            'SEQRES',
            'MODRES'
        ]

        # Loop over the lines.
        for i in range(len(lines)):
            # No match, therefore assume to be out of the primary structure section.
            if lines[i][:6] not in records:
                break

        # Return the remaining lines.
        return lines[i:]


    def _parse_pdb_ss(self, lines):
        """Loop over and parse the PDB secondary structure records.

        These are the records identified in the PDB version 3.30 documentation at U{http://www.wwpdb.org/documentation/format33/sect5.html}.


        @param lines:       The lines of the PDB file excluding the sections prior to the secondary structure section.
        @type lines:        list of str
        @return:            The remaining PDB lines with the secondary structure records stripped.
        @rtype:             list of str
        """

        # The ordered list of record names in the secondary structure section (the depreciated TURN record is also included to handle old PDB files).
        records = [
            'HELIX ',
            'SHEET ',
            'TURN  '
        ]

        # Loop over the lines.
        for i in range(len(lines)):
            # No match, therefore assume to be out of the secondary structure section.
            if lines[i][:6] not in records:
                break

            # A helix.
            if lines[i][:5] == 'HELIX':
                # Parse the record.
                record_type, ser_num, helix_id, init_res_name, init_chain_id, init_seq_num, init_icode, end_res_name, end_chain_id, end_seq_num, end_icode, helix_class, comment, length = pdb_read.helix(lines[i])

                # Store the data.
                if not hasattr(self, 'helices'):
                    self.helices = []
                self.helices.append([helix_id, init_chain_id, init_res_name, init_seq_num, end_chain_id, end_res_name, end_seq_num, helix_class, length])

            # A sheet.
            if lines[i][:5] == 'SHEET':
                # Parse the record.
                record_type, strand, sheet_id, num_strands, init_res_name, init_chain_id, init_seq_num, init_icode, end_res_name, end_chain_id, end_seq_num, end_icode, sense, cur_atom, cur_res_name, cur_chain_id, cur_res_seq, cur_icode, prev_atom, prev_res_name, prev_chain_id, prev_res_seq, prev_icode = pdb_read.sheet(lines[i])

                # Store the data.
                if not hasattr(self, 'sheets'):
                    self.sheets = []
                self.sheets.append([strand, sheet_id, num_strands, init_res_name, init_chain_id, init_seq_num, init_icode, end_res_name, end_chain_id, end_seq_num, end_icode, sense, cur_atom, cur_res_name, cur_chain_id, cur_res_seq, cur_icode, prev_atom, prev_res_name, prev_chain_id, prev_res_seq, prev_icode])

        # Return the remaining lines.
        return lines[i:]


    def _parse_pdb_title(self, lines):
        """Loop over and parse the PDB title records.

        These are the records identified in the PDB version 3.30 documentation at U{http://www.wwpdb.org/documentation/format33/sect2.html}.


        @param lines:       All lines of the PDB file.
        @type lines:        list of str
        @return:            The remaining PDB lines with the title records stripped.
        @rtype:             list of str
        """

        # The ordered list of (sometimes truncated) record names in the title section.
        records = [
            'HEADER',
            'OBSLTE',
            'TITLE ',
            'SPLT  ',
            'CAVEAT',
            'COMPND',
            'SOURCE',
            'KEYWDS',
            'EXPDTA',
            'NUMMDL',
            'MDLTYP',
            'AUTHOR',
            'REVDAT',
            'SPRSDE',
            'JRNL  ',
            'REMARK'
        ]

        # Loop over the lines.
        for i in range(len(lines)):
            # No match, therefore assume to be out of the title section.
            if lines[i][:6] not in records:
                break

        # Return the remaining lines.
        return lines[i:]


    def _parse_pdb_transform(self, lines):
        """Loop over and parse the PDB transform records.

        These are the records identified in the PDB version 3.30 documentation at U{http://www.wwpdb.org/documentation/format33/sect8.html}.


        @param lines:       The lines of the PDB file excluding the sections prior to the transform section.
        @type lines:        list of str
        @return:            The remaining PDB lines with the transform records stripped.
        @rtype:             list of str
        """

        # The ordered list of record names in the transform section.
        records = [
            'CRYST',
            'MTRIX',
            'ORIGX',
            'SCALE',
        ]

        # Loop over the lines.
        for i in range(len(lines)):
            # No match, therefore assume to be out of the transform section.
            if lines[i][0: 5] not in records:
                break

        # Return the remaining lines.
        return lines[i:]


    def _parse_models_xyz(self, file_path):
        """Generator function for looping over the models in the XYZ file.

        @param file_path:   The full path of the XYZ file.
        @type file_path:    str
        @return:            The model number and all the records for that model.
        @rtype:             tuple of int and array of str
        """

        # Open the file.
        file = open_read_file(file_path)
        lines = file.readlines()
        file.close()

        # Check for empty files.
        if lines == []:
            raise RelaxError("The XYZ file is empty.")

        # Init.
        total_atom = 0
        model = 0
        records = []

        # Loop over the data.
        for i in range(len(lines)):
            num=0
            word = lines[i].split()
            # Find the total atom number and the first model.
            if (i==0) and (len(word)==1):
                try:
                    total_atom = int(word[0])
                    num = 1
                except:
                    raise RelaxError("The MODEL record " + repr(lines[i]) + " is corrupt, cannot read the XYZ file.")

            # End of the model.
            if (len(records) == total_atom):
              # Yield the info
              yield records

              # Reset the records.
              records = []

            # Skip all records prior to atom coordinates record.
            if (len(word) != 4):
                continue

            # Append the line as a record of the model.
            records.append(lines[i])

        # If records is not empty then there are no models, so yield the lot.
        if len(records):
            yield records


    def _parse_mols(self, records):
        """Generator function for looping over the molecules in the PDB records of a model.

        @param records:     The list of PDB records for the model, or if no models exist the entire
                            PDB file.
        @type records:      list of str
        @return:            The molecule number and all the records for that molecule.
        @rtype:             tuple of int and list of str
        """

        # Check for empty records.
        if records == []:
            raise RelaxError("There are no PDB records for this model.")

        # Init.
        mol_num = 1
        mol_records = []
        end = False

        # Loop over the data.
        for i in range(len(records)):
            # A PDB termination record.
            if records[i][:3] == 'END':
                break

            # A master record, so we are done.
            if records[i][:6] == 'MASTER':
                break

            # A model termination record.
            if records[i][:6] == 'ENDMDL':
                end = True

            # A molecule termination record with no trailing HETATM.
            elif i < len(records)-1 and records[i][:3] == 'TER' and not records[i+1][:6] == 'HETATM':
                end = True

            # A HETATM followed by an ATOM record.
            elif i < len(records)-1 and records[i][:6] == 'HETATM' and records[i+1][:4] == 'ATOM':
                end = True

            # End.
            if end:
                # Yield the info.
                yield mol_num, mol_records

                # Reset the records.
                mol_records = []

                # Increment the molecule number.
                mol_num = mol_num + 1

                # Reset the flag.
                end = False

                # Skip the rest of this loop.
                continue

            # Append the line as a record of the molecule.
            mol_records.append(records[i])

        # If records is not empty then there is only a single molecule, so yield the lot.
        if len(mol_records):
            yield mol_num, mol_records


    def _pdb_chain_id_to_mol_index(self, chain_id=None):
        """Convert the PDB chain ID into the molecule index in a regular way.

        @keyword chain_id:  The PDB chain ID string.
        @type chain_id:     str
        @return:            The corresponding molecule index.
        @rtype:             int
        """

        # Initialise.
        mol_index = 0

        # Convert to the molecule index.
        if chain_id:
            mol_index = ascii_uppercase.index(chain_id)

        # Return the index.
        return mol_index


    def _residue_data(self, res_nums=None, res_names=None):
        """Convert the residue info into a dictionary of unique residues with numbers as keys.

        @keyword res_nums:  The list of residue numbers.
        @type res_nums:     list of int
        @keyword res_names: The list of residue names matching the numbers.
        @type res_names:    list of str
        @return:            The dictionary of residue names with residue numbers as keys.
        @rtype:             dict of str
        """

        # Initialise.
        data = {}

        # Loop over the data.
        for i in range(len(res_nums)):
            # The residue data already exists.
            if res_nums[i] in data:
                continue

            # Add the data.
            data[res_nums[i]] = res_names[i]

        # Return the dictionary.
        return data


    def _validate_data_arrays(self, struct):
        """Check the validity of the data arrays in the given structure object.

        @param struct:  The structural object.
        @type struct:   Structure_container instance
        """

        # The number of atoms.
        num = len(struct.atom_name)

        # Check the other lengths.
        if len(struct.bonded) != num and len(struct.chain_id) != num and len(struct.element) != num and len(struct.pdb_record) != num and len(struct.res_name) != num and len(struct.res_num) != num and len(struct.seg_id) != num and len(struct.x) != num and len(struct.y) != num and len(struct.z) != num:
            raise RelaxError("The structural data is invalid.")


    def _mol_type(self, mol):
        """Determine the type of molecule.

        @param mol:     The molecule data container.
        @type mol:      MolContainer instance
        """

        # Amino acids.
        aa = ['ALA', 'ARG', 'ASN', 'ASP', 'CYS', 'GLU', 'GLN', 'GLY', 'HIS', 'ILE', 'LEU', 'LYS', 'MET', 'PHE', 'PRO', 'SER', 'THR', 'TRP', 'TYR', 'VAL']

        # Set the molecule type to default to 'other'.
        mol.type = 'other'

        # Loop over the residues.
        for res in mol.res_name:
            # Protein.
            if res in aa:
                # Set the molecule type and return.
                mol.type = 'protein'
                return


    def _protein_connect(self, mol):
        """Set up the connectivities for the protein.

        @param mol:     The molecule data container.
        @type mol:      MolContainer instance
        """

        # Initialise some residue data.
        curr_res_num = None
        res_atoms = []

        # Loop over all atoms.
        for i in range(len(mol.atom_num)):
            # New residue.
            if mol.res_num[i] != curr_res_num:
                # Intra-residue connectivites.
                if len(res_atoms):
                    self._protein_intra_connect(mol, res_atoms)

                # Update the residue number.
                curr_res_num = mol.res_num[i]

                # Reset the residue atom index list.
                res_atoms = []

            # Add the atom index to the list.
            res_atoms.append(i)

            # Last atom.
            if i == len(mol.atom_num) - 1 and len(res_atoms):
                self._protein_intra_connect(mol, res_atoms)


    def _protein_intra_connect(self, mol, res_atoms):
        """Set up the connectivities for the protein.

        @param mol:         The molecule data container.
        @type mol:          MolContainer instance
        @param res_atoms:   The list of atom indices corresponding to the residue.
        @type res_atoms:    list of int
        """

        # Back bond connectivity.
        indices = {
            'N': None,
            'C': None,
            'O': None,
            'CA': None,
            'HN': None,
            'H': None,  # Same as HN.
            'HA': None
        }

        # Loop over all atoms to find the indices.
        for index in res_atoms:
            if mol.atom_name[index] in indices:
                indices[mol.atom_name[index]] = index

        # Connect the atom pairs.
        pairs = [
            ['N', 'HN'],
            ['N', 'H'],
            ['N', 'CA'],
            ['CA', 'HA'],
            ['CA', 'C'],
            ['C', 'O']
        ]

        # Loop over the atoms pairs and connect them.
        for pair in pairs:
            if indices[pair[0]] != None and indices[pair[1]] != None:
                mol.atom_connect(indices[pair[0]], indices[pair[1]])


    def _translate(self, data, format='str'):
        """Convert the data into a format for writing to file.

        @param data:        The data to convert to the required format.
        @type data:         anything
        @keyword format:    The format to convert to.  This can be 'str', 'float', or 'int'.
        @type format:       str
        @return:            The converted version of the data.
        @rtype:             str
        """

        # Conversion to string.
        if format == 'str':
            # None values.
            if data == None:
                data = ''

            # Force convert to string.
            if not isinstance(data, str):
                data = repr(data)

        # Conversion to float.
        if format == 'float':
            # None values.
            if data == None:
                data = 0.0

            # Force convert to float.
            if not isinstance(data, float):
                data = float(data)

         # Return the converted data.
        return data


    def _trim_helix(self, helix=None, trim_res_list=[], res_data=None):
        """Trim the given helix based on the list of deleted residue numbers.

        @keyword helix:         The single helix metadata structure.
        @type helix:            list
        @keyword trim_res_list: The list of residue numbers which no longer exist.
        @type trim_res_list:    list of int
        @keyword res_data:      The dictionary of residue names with residue numbers as keys.
        @type res_data:         dict of str
        @return:                The trimmed helix metadata structure, or None if the whole helix is to be deleted.
        @rtype:                 list or None
        """

        # Unpack the helix residue numbers.
        start_res = helix[3]
        end_res = helix[6]

        # The reverse residue list.
        trim_res_list_rev = deepcopy(trim_res_list)
        trim_res_list_rev.reverse()

        # The helix residues.
        helix_res = list(range(start_res, end_res+1))

        # Trim forwards.
        for res_num in trim_res_list:
            if res_num == start_res:
                # Remove the residue.
                helix_res.pop(0)

                # No helix left.
                if len(helix_res) == 0:
                    break

                # Realias the starting residue.
                start_res = helix_res[0]

        # No helix left.
        if len(helix_res) == 0:
            return None

        # Trim backwards.
        for res_num in trim_res_list_rev:
            if res_num == end_res:
                helix_res.pop(-1)
                end_res = helix_res[-1]

        # Replace the starting and ending residues.
        if start_res != helix[3]:
            helix[3] = start_res
            helix[2] = res_data[start_res]
        if end_res != helix[6]:
            helix[6] = end_res
            helix[5] = res_data[end_res]

        # The helix length.
        helix[-1] = len(helix_res)

        # Return the modified helix.
        return helix


    def _trim_sheet(self, sheet=None, trim_res_list=[], res_data=None):
        """Trim the given sheet based on the list of deleted residue numbers.

        @keyword sheet:         The single sheet metadata structure.
        @type sheet:            list
        @keyword trim_res_list: The list of residue numbers which no longer exist.
        @type trim_res_list:    list of int
        @keyword res_data:      The dictionary of residue names with residue numbers as keys.
        @type res_data:         dict of str
        @return:                The trimmed sheet metadata structure, or None if the whole sheet is to be deleted.
        @rtype:                 list or None
        """

        # Unpack the sheet residue numbers.
        start_res = sheet[5]
        end_res = sheet[9]

        # The reverse residue list.
        trim_res_list_rev = deepcopy(trim_res_list)
        trim_res_list_rev.reverse()

        # The sheet residues.
        sheet_res = list(range(start_res, end_res+1))

        # Trim forwards.
        for res_num in trim_res_list:
            if res_num == start_res:
                # Remove the residue.
                sheet_res.pop(0)

                # No sheet left.
                if len(sheet_res) == 0:
                    break

                # Realias the starting residue.
                start_res = sheet_res[0]

        # No sheet left.
        if len(sheet_res) == 0:
            return None

        # Trim backwards.
        for res_num in trim_res_list_rev:
            if res_num == end_res:
                sheet_res.pop(-1)
                end_res = sheet_res[-1]

        # Replace the starting and ending residues.
        if start_res != sheet[5]:
            sheet[5] = start_res
            sheet[3] = res_data[start_res]
        if end_res != sheet[9]:
            sheet[9] = end_res
            sheet[7] = res_data[end_res]

        # Return the modified sheet.
        return sheet


    def add_atom(self, mol_name=None, atom_name=None, res_name=None, res_num=None, pos=[None, None, None], element=None, atom_num=None, chain_id=None, segment_id=None, pdb_record=None):
        """Add a new atom to the structural data object.

        @keyword mol_name:      The name of the molecule.
        @type mol_name:         str
        @keyword atom_name:     The atom name, e.g. 'H1'.
        @type atom_name:        str or None
        @keyword res_name:      The residue name.
        @type res_name:         str or None
        @keyword res_num:       The residue number.
        @type res_num:          int or None
        @keyword pos:           The position vector of coordinates.  If a rank-2 array is supplied, the length of the first dimension must match the number of models.
        @type pos:              rank-1 or rank-2 array or list of float
        @keyword element:       The element symbol.
        @type element:          str or None
        @keyword atom_num:      The atom number.
        @type atom_num:         int or None
        @keyword chain_id:      The chain identifier.
        @type chain_id:         str or None
        @keyword segment_id:    The segment identifier.
        @type segment_id:       str or None
        @keyword pdb_record:    The optional PDB record name, e.g. 'ATOM' or 'HETATM'.
        @type pdb_record:       str or None
        """

        # Test if the current data pipe exists.
        pipes.test()

        # Add a model if not present.
        if len(self.structural_data) == 0:
            self.add_model()

        # Check the position.
        if is_float(pos[0]):
            if len(pos) != 3:
                raise RelaxError("The single atomic position %s must be a 3D list." % pos)
        else:
            if len(pos) != len(self.structural_data):
                raise RelaxError("The %s atomic positions does not match the %s models present." % (len(pos), len(self.structural_data)))

        # Loop over each model.
        for i in range(len(self.structural_data)):
            # Alias the model.
            model = self.structural_data[i]

            # Specific molecule.
            mol = self.get_molecule(mol_name, model=model.num)

            # Add the molecule, if it does not exist.
            if mol == None:
                self.add_molecule(name=mol_name)
                mol = self.get_molecule(mol_name, model=model.num)

            # Split up the position if needed.
            if is_float(pos[0]):
                model_pos = pos
            else:
                model_pos = pos[i]

            # Add the atom.
            mol.atom_add(atom_name=atom_name, res_name=res_name, res_num=res_num, pos=model_pos, element=element, atom_num=atom_num, chain_id=chain_id, segment_id=segment_id, pdb_record=pdb_record)


    def add_model(self, model=None, coords_from=None):
        """Add a new model to the store.

        The new model will be constructured with the structural information from the other models currently present.  The coords_from argument allows the atomic positions to be taken from a certain model.  If this argument is not set, then the atomic positions from the first model will be used.

        @keyword model:         The number of the model to create.
        @type model:            int or None
        @keyword coords_from:   The model number to take the coordinates from.
        @type coords_from:      int or None
        @return:                The model container.
        @rtype:                 ModelContainer instance
        """

        # Check if the model currently exists.
        if model != None:
            for i in range(len(self.structural_data)):
                if model == self.structural_data[i].num:
                    raise RelaxError("The model '%s' already exists." % model)

        # Add a new model.
        self.structural_data.add_item(model_num=model)

        # The model to duplicate.
        if coords_from == None:
            coords_from = self.structural_data[0].num

        # Construct the structural data for the model from the other models.
        for mol_name, res_num, res_name, atom_num, atom_name, element, pos in self.atom_loop(model_num=coords_from, mol_name_flag=True, res_num_flag=True, res_name_flag=True, atom_num_flag=True, atom_name_flag=True, element_flag=True, pos_flag=True):
            # Add the atom.
            self.add_atom(self, mol_name=mol_name, atom_name=atom_name, res_name=res_name, res_num=res_num, pos=pos, element=element, atom_num=atom_num)

        # Return the model.
        return self.structural_data[-1]


    def add_molecule(self, name=None):
        """Add a new molecule to the store.

        @keyword name:          The molecule identifier string.
        @type name:             str
        """

        # Add a model if necessary.
        if len(self.structural_data) == 0:
            self.add_model()

        # Loop over the models.
        for i in range(len(self.structural_data)):
            # Add the molecule.
            self.structural_data[i].mol.add_item(mol_name=name, mol_cont=MolContainer())


    def are_bonded(self, atom_id1=None, atom_id2=None):
        """Determine if two atoms are directly bonded to each other.

        @keyword atom_id1:  The molecule, residue, and atom identifier string of the first atom.
        @type atom_id1:     str
        @keyword atom_id2:  The molecule, residue, and atom identifier string of the second atom.
        @type atom_id2:     str
        @return:            True if the atoms are directly bonded.
        @rtype:             bool
        """

        # Generate the selection objects.
        sel_obj1 = Selection(atom_id1)
        sel_obj2 = Selection(atom_id2)

        # Build the connectivities if needed.
        for mol in self.structural_data[0].mol:
            for i in range(len(mol.atom_num)):
                if not len(mol.bonded[i]):
                    self._find_bonded_atoms(i, mol, radius=2)

        # Loop over the molecules.
        for mol in self.structural_data[0].mol:
            # Skip non-matching molecules.
            if not sel_obj1.contains_mol(mol.mol_name):
                continue
            if not sel_obj2.contains_mol(mol.mol_name):
                continue

            # Find the first atom.
            index1 = None
            for i in range(len(mol.atom_num)):
                # Skip a non-matching first atom.
                if sel_obj1.contains_spin(mol.atom_num[i], mol.atom_name[i], mol.res_num[i], mol.res_name[i], mol.mol_name):
                    index1 = i
                    break

            # Find the second atom.
            index2 = None
            for i in range(len(mol.atom_num)):
                # Skip a non-matching first atom.
                if sel_obj2.contains_spin(mol.atom_num[i], mol.atom_name[i], mol.res_num[i], mol.res_name[i], mol.mol_name):
                    index2 = i
                    break

            # Connectivities exist.
            if index1 < len(mol.bonded):
                if index2 in mol.bonded[index1]:
                    return True
                else:
                    return False


<<<<<<< HEAD
    def atom_loop(self, atom_id=None, str_id=None, model_num=None, mol_name_flag=False, res_num_flag=False, res_name_flag=False, atom_num_flag=False, atom_name_flag=False, element_flag=False, pos_flag=False, index_flag=False, ave=False):
=======
    def atom_loop(self, atom_id=None, str_id=None, model_num=None, mol_name_flag=False, res_num_flag=False, res_name_flag=False, atom_num_flag=False, atom_name_flag=False, element_flag=False, pos_flag=False, ave=False):
>>>>>>> 730ec861
        """Generator function for looping over all atoms in the internal relax structural object.

        @keyword atom_id:           The molecule, residue, and atom identifier string.  Only atoms matching this selection will be yielded.
        @type atom_id:              str
        @keyword str_id:            The structure identifier.  This can be the file name, model number, or structure number.  If None, then all structures will be looped over.
        @type str_id:               str, int, or None
        @keyword model_num:         Only loop over a specific model.
        @type model_num:            int or None
        @keyword mol_name_flag:     A flag which if True will cause the molecule name to be yielded.
        @type mol_name_flag:        bool
        @keyword res_num_flag:      A flag which if True will cause the residue number to be yielded.
        @type res_num_flag:         bool
        @keyword res_name_flag:     A flag which if True will cause the residue name to be yielded.
        @type res_name_flag:        bool
        @keyword atom_num_flag:     A flag which if True will cause the atom number to be yielded.
        @type atom_num_flag:        bool
        @keyword atom_name_flag:    A flag which if True will cause the atom name to be yielded.
        @type atom_name_flag:       bool
        @keyword element_flag:      A flag which if True will cause the element name to be yielded.
        @type element_flag:         bool
        @keyword pos_flag:          A flag which if True will cause the atomic position to be yielded.
        @type pos_flag:             bool
        @keyword index_flag:        A flag which if True will cause the atomic index to be yielded.
        @type index_flag:           bool
        @keyword ave:               A flag which if True will result in this method returning the average atom properties across all loaded structures.
        @type ave:                  bool
        @return:                    A tuple of atomic information, as described in the docstring.
        @rtype:                     tuple consisting of optional molecule name (str), residue number (int), residue name (str), atom number (int), atom name(str), element name (str), and atomic position (array of len 3).
        """

        # Check that the structure is loaded.
        if not len(self.structural_data):
            raise RelaxNoPdbError

        # Generate the selection object.
        sel_obj = None
        if atom_id:
            sel_obj = Selection(atom_id)

        # Obtain all data from the first model (except the position data).
        model = self.structural_data[0]

        # Loop over the molecules.
        for mol_index in range(len(model.mol)):
            mol = model.mol[mol_index]

            # Skip non-matching molecules.
            if sel_obj and not sel_obj.contains_mol(mol.mol_name):
                continue
<<<<<<< HEAD

            # Loop over all atoms.
            for i in xrange(len(mol.atom_name)):
                # Skip non-matching atoms.
                if sel_obj and not sel_obj.contains_spin(mol.atom_num[i], mol.atom_name[i], mol.res_num[i], mol.res_name[i], mol.mol_name):
                    continue

=======

            # Loop over all atoms.
            for i in range(len(mol.atom_name)):
                # Skip non-matching atoms.
                if sel_obj and not sel_obj.contains_spin(mol.atom_num[i], mol.atom_name[i], mol.res_num[i], mol.res_name[i], mol.mol_name):
                    continue

>>>>>>> 730ec861
                # Initialise.
                res_num = mol.res_num[i]
                res_name = mol.res_name[i]
                atom_num = mol.atom_num[i]
                atom_name = mol.atom_name[i]
                element = mol.element[i]

                # The atom position.
                if pos_flag:
                    # Average the position.
                    if ave:
                        # Initialise.
                        pos = zeros(3, float64)

                        # Loop over the models.
                        for j in range(len(self.structural_data)):
                            # A single model.
                            if model_num != None and self.structural_data[j].num != model_num:
                                continue

                            # Alias.
                            model_index = self.structural_data.model_indices[self.structural_data.model_list[j]]
                            mol2 = self.structural_data[model_index].mol[mol_index]

                            # Some sanity checks.
                            if mol2.atom_num[i] != atom_num:
                                raise RelaxError("The loaded structures do not contain the same atoms.  The average structural properties can not be calculated.")

                            # Sum the atom positions.
                            pos = pos + array([mol2.x[i], mol2.y[i], mol2.z[i]], float64)

                        # Average the position array (divide by the number of models).
                        pos = pos / len(self.structural_data)

                    # All positions.
                    else:
                        # Initialise.
                        pos = []

                        # Loop over the models.
                        for j in range(len(self.structural_data)):
                            # A single model.
                            if model_num != None and self.structural_data[j].num != model_num:
                                continue

                            # Alias.
                            model_index = self.structural_data.model_indices[self.structural_data.model_list[j]]
                            mol2 = self.structural_data[model_index].mol[mol_index]

                            # Append the position.
                            pos.append([mol2.x[i], mol2.y[i], mol2.z[i]])

                        # Convert.
                        pos = array(pos, float64)

                # The molecule name.
                mol_name = mol.mol_name

                # Build the tuple to be yielded.
                atomic_tuple = ()
                if mol_name_flag:
                    atomic_tuple = atomic_tuple + (mol_name,)
                if res_num_flag:
                    atomic_tuple = atomic_tuple + (res_num,)
                if res_name_flag:
                    atomic_tuple = atomic_tuple + (res_name,)
                if atom_num_flag:
                    atomic_tuple = atomic_tuple + (atom_num,)
                if atom_name_flag:
                    atomic_tuple = atomic_tuple + (atom_name,)
                if element_flag:
                    atomic_tuple = atomic_tuple + (element,)
                if pos_flag:
                    atomic_tuple = atomic_tuple + (pos,)

                # Yield the information.
<<<<<<< HEAD
                if len(atomic_tuple) == 1:
                    atomic_tuple = atomic_tuple[0]
=======
>>>>>>> 730ec861
                yield atomic_tuple


    def bond_vectors(self, attached_atom=None, model_num=None, mol_name=None, res_num=None, res_name=None, spin_num=None, spin_name=None, return_name=False, return_warnings=False):
        """Find the bond vector between the atoms of 'attached_atom' and 'atom_id'.

        @keyword attached_atom:     The name of the bonded atom.
        @type attached_atom:        str
        @keyword model_num:         The model of which to return the vectors from.  If not supplied and multiple models exist, then vectors from all models will be returned.
        @type model_num:            None or int
        @keyword mol_name:          The name of the molecule that attached_atom belongs to.
        @type mol_name:             str
        @keyword res_num:           The number of the residue that attached_atom belongs to.
        @type res_num:              str
        @keyword res_name:          The name of the residue that attached_atom belongs to.
        @type res_name:             str
        @keyword spin_num:          The number of the spin that attached_atom is attached to.
        @type spin_num:             str
        @keyword spin_name:         The name of the spin that attached_atom is attached to.
        @type spin_name:            str
        @keyword return_name:       A flag which if True will cause the name of the attached atom to be returned together with the bond vectors.
        @type return_name:          bool
        @keyword return_warnings:   A flag which if True will cause warning messages to be returned.
        @type return_warnings:      bool
        @return:                    The list of bond vectors for each model.
        @rtype:                     list of numpy arrays (or a tuple if return_name or return_warnings are set)
        """

        # Initialise some objects.
        vectors = []
        attached_name = None
        warnings = None

        # Use the first model for the atom matching.
        model = self.structural_data[0]

        # Loop over the molecules.
        for mol_index in range(len(model.mol)):
            # Alias.
            mol = model.mol[mol_index]

            # Skip non-matching molecules.
            if mol_name and mol_name != mol.mol_name:
                continue

            # Find the atomic index of the base atom.
            index = None
            for i in range(len(mol.atom_name)):
                # Residues don't match.
                if (res_num != None and mol.res_num[i] != res_num) or (res_name != None and mol.res_name[i] != res_name):
                    continue

                # Atoms don't match.
                if (spin_num != None and mol.atom_num[i] != spin_num) or (spin_name != None and mol.atom_name[i] != spin_name):
                    continue

                # Update the index and stop searching.
                index = i
                break

            # Found the atom.
            if index != None:
                # Loop over the models.
                for j in range(len(self.structural_data)):
                    # A single model.
                    if model_num != None and self.structural_data[j].num != model_num:
                        continue

                    # Alias the molecule.
                    model_index = self.structural_data.model_indices[self.structural_data.model_list[j]]
                    mol = self.structural_data[model_index].mol[mol_index]

                    # Get the atom bonded to this model/molecule/residue/atom.
                    bonded_num, bonded_name, element, pos, attached_name, warnings = self._bonded_atom(attached_atom, index, mol)

                    # No bonded atom.
                    if (bonded_num, bonded_name, element) == (None, None, None):
                        continue

                    # The bond vector.
                    vector = array(pos, float64) - array([mol.x[index], mol.y[index], mol.z[index]], float64)

                    # Append the vector to the vectors array.
                    vectors.append(vector)

            # Not found.
            else:
                warnings = "Cannot find the atom in the structure"

        # Build the tuple to be yielded.
        data = (vectors,)
        if return_name:
            data = data + (attached_name,)
        if return_warnings:
            data = data + (warnings,)

        # Return the data.
        return data


    def connect_atom(self, mol_name=None, index1=None, index2=None):
        """Connect two atoms in the structural data object.

        @keyword mol_name:  The name of the molecule.
        @type mol_name:     str
        @keyword index1:    The global index of the first atom.
        @type index1:       str
        @keyword index2:    The global index of the first atom.
        @type index2:       str
        """

        # Test if the current data pipe exists.
        pipes.test()

        # Add the molecule, if it does not exist.
        if self.get_molecule(mol_name) == None:
            self.add_molecule(name=mol_name)

        # Loop over each model.
        for model in self.structural_data:
            # Specific molecule.
            mol = self.get_molecule(mol_name)

            # Add the atom.
            mol.atom_connect(index1=index1, index2=index2)


    def delete(self, atom_id=None):
        """Deletion of structural information.

        @keyword atom_id:   The molecule, residue, and atom identifier string.  This matches the spin ID string format.  If not given, then all structural data will be deleted.
        @type atom_id:      str or None
        """

        # All data.
        if atom_id == None:
            # Print out.
            print("Deleting the following structural data:\n")
            print(self.structural_data)

            # Delete the structural data.
            del self.structural_data

            # Initialise the empty model list.
            self.structural_data = ModelList()

        # Atom subset deletion.
        else:
            # Generate the selection object.
            sel_obj = None
            if atom_id:
                sel_obj = Selection(atom_id)

            # Loop over the models.
            del_res_nums = []
            for model in self.model_loop():
                # Loop over the molecules.
                for mol_index in range(len(model.mol)):
                    mol = model.mol[mol_index]

                    # Skip non-matching molecules.
                    if sel_obj and not sel_obj.contains_mol(mol.mol_name):
                        continue

                    # Loop over the atoms.
                    indices = []
                    for i in self.atom_loop(atom_id=atom_id, model_num=model.num, index_flag=True):
                        indices.append(i)

                    # Generate a residue data dictionary for the metadata trimming (prior to atom deletion).
                    res_data = self._residue_data(res_nums=mol.res_num, res_names=mol.res_name)

                    # Loop over the reverse indices and pop out the data.
                    indices.reverse()
                    for i in indices:
                        mol.atom_num.pop(i)
                        mol.atom_name.pop(i)
                        mol.bonded.pop(i)
                        mol.chain_id.pop(i)
                        mol.element.pop(i)
                        mol.pdb_record.pop(i)
                        mol.res_name.pop(i)
                        res_num = mol.res_num.pop(i)
                        mol.seg_id.pop(i)
                        mol.x.pop(i)
                        mol.y.pop(i)
                        mol.z.pop(i)

                        # The residue no longer exists.
                        if res_num not in mol.res_num and res_num not in del_res_nums:
                            del_res_nums.append(res_num)

            # Nothing more to do.
            if not len(del_res_nums):
                return

            # Fix the deleted residue number order.
            del_res_nums.reverse()

            # Handle the helix metadata.
            del_helix_indices = []
            for i in range(len(self.helices)):
                # Trim the helix.
                helix = self._trim_helix(helix=self.helices[i], trim_res_list=del_res_nums, res_data=res_data)

                # Trimmed helix.
                if helix != None:
                    self.helices[i] = helix

                # No helix left.
                else:
                    del_helix_indices.append(i)

            # Loop over the reverse helix indices and pop out the data.
            del_helix_indices.reverse()
            for i in del_helix_indices:
                self.helices.pop(i)

            # Handle the sheet metadata.
            del_sheet_indices = []
            for i in range(len(self.sheets)):
                # Trim the sheet.
                sheet = self._trim_sheet(sheet=self.sheets[i], trim_res_list=del_res_nums, res_data=res_data)

                # Trimmed sheet.
                if sheet != None:
                    self.sheets[i] = sheet

                # No sheet left.
                else:
                    del_sheet_indices.append(i)

            # Loop over the reverse sheet indices and pop out the data.
            del_sheet_indices.reverse()
            for i in del_sheet_indices:
                self.sheets.pop(i)


    def get_molecule(self, molecule, model=None):
        """Return the molecule.

        Only one model can be specified.


        @param molecule:    The molecule name.
        @type molecule:     int or None
        @keyword model:     The model number.
        @type model:        int or None
        @raises RelaxError: If the model is not specified and there is more than one model loaded.
        @return:            The MolContainer corresponding to the molecule name and model number.
        @rtype:             MolContainer instance or None
        """

        # Check if the target is a single molecule.
        if model == None and self.num_models() > 1:
            raise RelaxError("The target molecule cannot be determined as there are %s models already present." % self.num_models())

        # Check the model argument.
        if not isinstance(model, int) and not model == None:
            raise RelaxNoneIntError

        # No models.
        if not len(self.structural_data):
            return

        # Loop over the models.
        for model_cont in self.model_loop(model):
            # Loop over the molecules.
            for mol in model_cont.mol:
                # Return the matching molecule.
                if mol.mol_name == molecule:
                    return mol


    def load_pdb(self, file_path, read_mol=None, set_mol_name=None, read_model=None, set_model_num=None, alt_loc=None, verbosity=False, merge=False):
        """Method for loading structures from a PDB file.

        @param file_path:       The full path of the PDB file.
        @type file_path:        str
        @keyword read_mol:      The molecule(s) to read from the file, independent of model.  The molecules are determined differently by the different parsers, but are numbered consecutively from 1.  If set to None, then all molecules will be loaded.
        @type read_mol:         None, int, or list of int
        @keyword set_mol_name:  Set the names of the molecules which are loaded.  If set to None, then the molecules will be automatically labelled based on the file name or other information.
        @type set_mol_name:     None, str, or list of str
        @keyword read_model:    The PDB model to extract from the file.  If set to None, then all models will be loaded.
        @type read_model:       None, int, or list of int
        @keyword set_model_num: Set the model number of the loaded molecule.  If set to None, then the PDB model numbers will be preserved, if they exist.
        @type set_model_num:    None, int, or list of int
        @keyword alt_loc:       The PDB ATOM record 'Alternate location indicator' field value to select which coordinates to use.
        @type alt_loc:          str or None
        @keyword verbosity:     A flag which if True will cause messages to be printed.
        @type verbosity:        bool
        @keyword merge:         A flag which if set to True will try to merge the PDB structure into the currently loaded structures.
        @type merge:            bool
        @return:                The status of the loading of the PDB file.
        @rtype:                 bool
        """

        # Initial printout.
        if verbosity:
            print("\nInternal relax PDB parser.")

        # Test if the file exists.
        if not access(file_path, F_OK):
            # Exit indicating failure.
            return False

        # Separate the file name and path.
        path, file = os.path.split(file_path)

        # Convert the structure reading args into lists.
        if read_mol and not isinstance(read_mol, list):
            read_mol = [read_mol]
        if set_mol_name and not isinstance(set_mol_name, list):
            set_mol_name = [set_mol_name]
        if read_model and not isinstance(read_model, list):
            read_model = [read_model]
        if set_model_num and not isinstance(set_model_num, list):
            set_model_num = [set_model_num]

        # Open the PDB file.
        pdb_file = open_read_file(file_path)
        pdb_lines = pdb_file.readlines()
        pdb_file.close()

        # Check for empty files.
        if pdb_lines == []:
            raise RelaxError("The PDB file is empty.")

        # Process the different sections.
        pdb_lines = self._parse_pdb_title(pdb_lines)
        pdb_lines = self._parse_pdb_prim_struct(pdb_lines)
        pdb_lines = self._parse_pdb_hetrogen(pdb_lines)
        pdb_lines = self._parse_pdb_ss(pdb_lines)
        pdb_lines = self._parse_pdb_connectivity_annotation(pdb_lines)
        pdb_lines = self._parse_pdb_misc(pdb_lines)
        pdb_lines = self._parse_pdb_transform(pdb_lines)

        # Loop over all models in the PDB file.
        model_index = 0
        orig_model_num = []
        mol_conts = []
        for model_num, model_records in self._parse_pdb_coord(pdb_lines):
            # Only load the desired model.
            if read_model and model_num not in read_model:
                continue

            # Store the original model number.
            orig_model_num.append(model_num)

            # Loop over the molecules of the model.
            mol_conts.append([])
            mol_index = 0
            orig_mol_num = []
            new_mol_name = []
            for mol_num, mol_records in self._parse_mols(model_records):
                # Only load the desired model.
                if read_mol and mol_num not in read_mol:
                    continue

                # Set the target molecule name.
                if set_mol_name:
                    new_mol_name.append(set_mol_name[mol_index])
                else:
                    # Number of structures already present for the model.
                    num_struct = 0
                    for model in self.structural_data:
                        if not set_model_num or (model_index <= len(set_model_num) and set_model_num[model_index] == model.num):
                            num_struct = len(model.mol)

                    # Set the name to the file name plus the structure number.
                    new_mol_name.append(file_root(file) + '_mol' + repr(mol_num+num_struct))

                # Store the original mol number.
                orig_mol_num.append(mol_num)

                # Generate the molecule container.
                mol = MolContainer()

                # Fill the molecular data object.
                mol.fill_object_from_pdb(mol_records, alt_loc_select=alt_loc)

                # Store the molecule container.
                mol_conts[model_index].append(mol)

                # Increment the molecule index.
                mol_index = mol_index + 1

            # Increment the model index.
            model_index = model_index + 1

        # No data, so throw a warning and exit.
        if not len(mol_conts):
            warn(RelaxWarning("No structural data could be read from the file '%s'." % file_path))
            return False

        # Create the structural data data structures.
        self.pack_structs(mol_conts, orig_model_num=orig_model_num, set_model_num=set_model_num, orig_mol_num=orig_mol_num, set_mol_name=new_mol_name, file_name=file, file_path=path, merge=merge)

        # Loading worked.
        return True


    def load_xyz(self, file_path, read_mol=None, set_mol_name=None, read_model=None, set_model_num=None, verbosity=False):
        """Method for loading structures from a XYZ file.

        @param file_path:       The full path of the XYZ file.
        @type file_path:        str
        @keyword read_mol:      The molecule(s) to read from the file, independent of model.  The
                                molecules are determined differently by the different parsers, but
                                are numbered consecutively from 1.  If set to None, then all
                                molecules will be loaded.
        @type read_mol:         None, int, or list of int
        @keyword set_mol_name:  Set the names of the molecules which are loaded.  If set to None,
                                then the molecules will be automatically labelled based on the file
                                name or other information.
        @type set_mol_name:     None, str, or list of str
        @keyword read_model:    The XYZ model to extract from the file.  If set to None, then all
                                models will be loaded.
        @type read_model:       None, int, or list of int
        @keyword set_model_num: Set the model number of the loaded molecule.  If set to None, then
                                the XYZ model numbers will be preserved, if they exist.
        @type set_model_num:    None, int, or list of int
        @keyword verbosity:     A flag which if True will cause messages to be printed.
        @type verbosity:        bool
        @return:                The status of the loading of the XYZ file.
        @rtype:                 bool
        """

        # Initial printout.
        if verbosity:
            print("\nInternal relax XYZ parser.")

        # Test if the file exists.
        if not access(file_path, F_OK):
            # Exit indicating failure.
            return False

        # Separate the file name and path.
        path, file = os.path.split(file_path)

        # Convert the structure reading args into lists.
        if read_mol and not isinstance(read_mol, list):
            read_mol = [read_mol]
        if set_mol_name and not isinstance(set_mol_name, list):
            set_mol_name = [set_mol_name]
        if read_model and not isinstance(read_model, list):
            read_model = [read_model]
        if set_model_num and not isinstance(set_model_num, list):
            set_model_num = [set_model_num]

        # Loop over all models in the XYZ file.
        mol_index=0
        model_index = 0
        xyz_model_increment = 0
        orig_model_num = []
        mol_conts = []
        orig_mol_num = []
        new_mol_name = []
        for model_records in self._parse_models_xyz(file_path):
            # Increment the xyz_model_increment
            xyz_model_increment = xyz_model_increment +1

            # Only load the desired model.
            if read_model and xyz_model_increment not in read_model:
                continue

            # Store the original model number.
            orig_model_num.append(model_index)

            # Loop over the molecules of the model.
            if read_mol and mol_index not in read_mol:
                continue

            # Set the target molecule name.
            if set_mol_name:
                new_mol_name.append(set_mol_name[mol_index])
            else:
                if mol_index==0:
                   #Set the name to the file name plus the structure number.
                   new_mol_name.append(file_root(file) + '_mol' + repr(mol_index+1))

            # Store the original mol number.
            orig_mol_num.append(mol_index)

            # Generate the molecule container.
            mol = MolContainer()

            # Fill the molecular data object.
            mol.fill_object_from_xyz(model_records)

            # Store the molecule container.
            mol_conts.append([])
            mol_conts[model_index].append(mol)

            # Increment the molecule index.
            mol_index = mol_index + 1

            # Increment the model index.
            model_index = model_index + 1

        orig_mol_num=[0]
        # Create the structural data data structures.
        self.pack_structs(mol_conts, orig_model_num=orig_model_num, set_model_num=set_model_num, orig_mol_num=orig_mol_num, set_mol_name=new_mol_name, file_name=file, file_path=path)

        # Loading worked.
        return True


    def rotate(self, R=None, origin=None, model=None, atom_id=None):
        """Rotate the structural information about the given origin.

        @keyword R:         The forwards rotation matrix.
        @type R:            numpy 3D, rank-2 array
        @keyword origin:    The origin of the rotation.
        @type origin:       numpy 3D, rank-1 array
        @keyword model:     The model to rotate.  If None, all models will be rotated.
        @type model:        int
        @keyword atom_id:   The molecule, residue, and atom identifier string.  Only atoms matching this selection will be used.
        @type atom_id:      str or None
        """

        # Generate the selection object.
        sel_obj = None
        if atom_id:
            sel_obj = Selection(atom_id)

        # Loop over the models.
        for model_cont in self.model_loop(model):
            # Loop over the molecules.
            for mol in model_cont.mol:
                # Skip non-matching molecules.
                if sel_obj and not sel_obj.contains_mol(mol.mol_name):
                    continue

                # Loop over the atoms.
                for i in range(len(mol.atom_num)):
                    # Skip non-matching atoms.
                    if sel_obj and not sel_obj.contains_spin(mol.atom_num[i], mol.atom_name[i], mol.res_num[i], mol.res_name[i], mol.mol_name):
                        continue

                    # The origin to atom vector.
                    vect = array([mol.x[i], mol.y[i], mol.z[i]], float64) - origin

                    # Rotation.
                    rot_vect = dot(R, vect)

                    # The new position.
                    pos = rot_vect + origin
                    mol.x[i] = pos[0]
                    mol.y[i] = pos[1]
                    mol.z[i] = pos[2]


    def translate(self, T=None, model=None, atom_id=None):
        """Displace the structural information by the given translation vector.

        @keyword T:         The translation vector.
        @type T:            numpy 3D, rank-1 array
        @keyword model:     The model to rotate.  If None, all models will be rotated.
        @type model:        int
        @keyword atom_id:   The molecule, residue, and atom identifier string.  Only atoms matching this selection will be used.
        @type atom_id:      str or None
        """

        # Generate the selection object.
        sel_obj = None
        if atom_id:
            sel_obj = Selection(atom_id)

        # Loop over the models.
        for model_cont in self.model_loop(model):
            # Loop over the molecules.
            for mol in model_cont.mol:
                # Skip non-matching molecules.
                if sel_obj and not sel_obj.contains_mol(mol.mol_name):
                    continue

                # Loop over the atoms.
                for i in range(len(mol.atom_num)):
                    # Skip non-matching atoms.
                    if sel_obj and not sel_obj.contains_spin(mol.atom_num[i], mol.atom_name[i], mol.res_num[i], mol.res_name[i], mol.mol_name):
                        continue

                    # Translate.
                    mol.x[i] = mol.x[i] + T[0]
                    mol.y[i] = mol.y[i] + T[1]
                    mol.z[i] = mol.z[i] + T[2]


    def validate_models(self):
        """Check that the models are consistent with each other.

        This checks that the primary structure is identical between the models.
        """

        # Print out.
        print("Validating models:")

        # Loop over the models.
        for i in range(len(self.structural_data)):
            # Check the molecules.
            if len(self.structural_data[0].mol) != len(self.structural_data[i].mol):
                raise RelaxError("The number of molecules, %i, in model %i does not match the %i molecules of the first model." % (len(self.structural_data[i].mol), self.structural_data[i].num, len(self.structural_data[0].mol)))

            # Loop over the molecules.
            for j in range(len(self.structural_data[i].mol)):
                # Alias the molecules.
                mol = self.structural_data[i].mol[j]
                mol_ref = self.structural_data[0].mol[j]

                # Check the names.
                if mol.mol_name != mol_ref.mol_name:
                    raise RelaxError("The molecule name '%s' of model %i does not match the name '%s' of the first model." % (mol.mol_name, self.structural_data[i].num, mol_ref.mol_name))

                # Loop over the atoms.
                for k in range(len(mol.atom_name)):
                    # Create pseudo-pdb formatted records (with no atomic coordinates).
                    atom = "%-6s%5s %4s%1s%3s %1s%4s%1s   %8s%8s%8s%6.2f%6.2f      %4s%2s%2s" % ('ATOM', mol.atom_num[k], self._translate(mol.atom_name[k]), '', self._translate(mol.res_name[k]), self._translate(mol.chain_id[k]), self._translate(mol.res_num[k]), '', '#', '#', '#', 1.0, 0, self._translate(mol.seg_id[k]), self._translate(mol.element[k]), '')
                    atom_ref = "%-6s%5s %4s%1s%3s %1s%4s%1s   %8s%8s%8s%6.2f%6.2f      %4s%2s%2s" % ('ATOM', mol_ref.atom_num[k], self._translate(mol_ref.atom_name[k]), '', self._translate(mol_ref.res_name[k]), self._translate(mol_ref.chain_id[k]), self._translate(mol_ref.res_num[k]), '', '#', '#', '#', 1.0, 0, self._translate(mol_ref.seg_id[k]), self._translate(mol_ref.element[k]), '')

                    # Check the atom info.
                    if atom != atom_ref:
                        print(atom)
                        print(atom_ref)
                        raise RelaxError("The atoms of model %i do not match the first model." % self.structural_data[i].num)

        # Final printout.
        print("\tAll models are consistent")


    def write_pdb(self, file, model_num=None):
        """Method for the creation of a PDB file from the structural data.

        A number of PDB records including HET, HETNAM, FORMUL, HETATM, TER, CONECT, MASTER, and END
        are created.  To create the non-standard residue records HET, HETNAM, and FORMUL, the data
        structure 'het_data' is created.  It is an array of arrays where the first dimension
        corresponds to a different residue and the second dimension has the elements:

            0.  Residue number.
            1.  Residue name.
            2.  Chain ID.
            3.  Total number of atoms in the residue.
            4.  Number of H atoms in the residue.
            5.  Number of C atoms in the residue.


        @param file:            The PDB file object.  This object must be writable.
        @type file:             file object
        @keyword model_num:     The model to place into the PDB file.  If not supplied, then all
                                models will be placed into the file.
        @type model_num:        None or int
        """

        # Validate the structural data.
        self.validate()

        # Initialise record counts.
        num_hetatm = 0
        num_atom = 0
        num_ter = 0
        num_conect = 0

        # Print out.
        print("\nCreating the PDB records\n")

        # Write some initial remarks.
        print("REMARK")
        pdb_write.remark(file, num=4, remark="This file complies with format v. 3.30, Jul-2011.")
        pdb_write.remark(file, num=40, remark="Created by relax (http://nmr-relax.com).")
        num_remark = 2

        # Determine if model records will be created.
        model_records = False
        for model in self.model_loop():
            if hasattr(model, 'num') and model.num != None:
                model_records = True


        ####################
        # Hetrogen section #
        ####################

        # Initialise the hetrogen info array.
        het_data = []
        het_data_coll = []

        # Loop over the molecules of the first model.
        index = 0
        for mol in self.structural_data[0].mol:
            # Check the validity of the data.
            self._validate_data_arrays(mol)

            # Append an empty array for this molecule.
            het_data.append([])

            # Collect the non-standard residue info.
            for i in range(len(mol.atom_name)):
                # Skip non-HETATM records and HETATM records with no residue info.
                if mol.pdb_record[i] != 'HETATM' or mol.res_name[i] == None:
                    continue

                # If the residue is not already stored initialise a new het_data element.
                # (residue number, residue name, chain ID, number of atoms, atom count array).
                if not het_data[index] or not mol.res_num[i] == het_data[index][-1][0]:
                    het_data[index].append([mol.res_num[i], mol.res_name[i], mol.chain_id[i], 0, []])

                    # Catch missing chain_ids.
                    if het_data[index][-1][2] == None:
                        het_data[index][-1][2] = ''

                # Total atom count.
                het_data[index][-1][3] = het_data[index][-1][3] + 1

                # Find if the atom has already a count entry.
                entry = False
                for j in range(len(het_data[index][-1][4])):
                    if mol.element[i] == het_data[index][-1][4][j][0]:
                        entry = True

                # Create a new specific atom count entry.
                if not entry:
                    het_data[index][-1][4].append([mol.element[i], 0])

                # Increment the specific atom count.
                for j in range(len(het_data[index][-1][4])):
                    if mol.element[i] == het_data[index][-1][4][j][0]:
                        het_data[index][-1][4][j][1] = het_data[index][-1][4][j][1] + 1

            # Create the collective hetrogen info data structure.
            for i in range(len(het_data[index])):
                # Find the entry in the collective structure.
                found = False
                for j in range(len(het_data_coll)):
                    # Matching residue numbers.
                    if het_data[index][i][0] == het_data_coll[j][0]:
                        # Change the flag.
                        found = True

                        # The checks.
                        if het_data_coll[j][1] != het_data[index][i][1]:
                            raise RelaxError("The " + repr(het_data[index][i][1]) + " residue name of hetrogen " + repr(het_data[index][i][0]) + " " + het_data[index][i][1] + " of structure " + repr(index) + " does not match the " + repr(het_data_coll[j][1]) + " name of the previous structures.")

                        elif het_data_coll[j][2] != het_data[index][i][2]:
                            raise RelaxError("The hetrogen chain id " + repr(het_data[index][i][2]) + " does not match " + repr(het_data_coll[j][2]) + " of residue " + repr(het_data_coll[j][0]) + " " + het_data_coll[j][1] + " of the previous structures.")

                        elif het_data_coll[j][3] != het_data[index][i][3]:
                            raise RelaxError("The " + repr(het_data[index][i][3]) + " atoms of hetrogen " + repr(het_data_coll[j][0]) + " " + het_data_coll[j][1] + " of structure " + repr(index) + " does not match the " + repr(het_data_coll[j][3]) + " of the previous structures.")

                        elif het_data_coll[j][4] != het_data[index][i][4]:
                            raise RelaxError("The atom counts " + repr(het_data[index][i][4]) +  " for the hetrogen residue " + repr(het_data_coll[j][0]) + " " + het_data_coll[j][1] + " of structure " + repr(index) + " do not match the counts " + repr(het_data_coll[j][4]) + " of the previous structures.")

                # If there is no match, add the new residue to the collective.
                if not found:
                    het_data_coll.append(het_data[index][i])

            # Increment the molecule index.
            index = index + 1


        # The HET records.
        ##################

        # Print out.
        print("HET")

        # Write the HET records.
        for het in het_data_coll:
            pdb_write.het(file, het_id=het[1], chain_id=het[2], seq_num=het[0], num_het_atoms=het[3])


        # The HETNAM records.
        #####################

        # Print out.
        print("HETNAM")

        # Loop over the non-standard residues.
        residues = []
        for het in het_data_coll:
            # Test if the residue HETNAM record as already been written (otherwise store its name).
            if het[1] in residues:
                continue
            else:
                residues.append(het[1])

            # Get the chemical name.
            chemical_name = self._get_chemical_name(het[1])
            if not chemical_name:
                chemical_name = 'Unknown'

            # Write the HETNAM records.
            pdb_write.hetnam(file, het_id=het[1], text=chemical_name)


        # The FORMUL records.
        #####################

        # Print out.
        print("FORMUL")

        # Loop over the non-standard residues and generate and write the chemical formula.
        residues = []
        for i in range(len(het_data_coll)):
            # Alias.
            het = het_data_coll[i]

            # Test if the residue HETNAM record as already been written (otherwise store its name).
            if het[1] in residues:
                continue
            else:
                residues.append(het[1])

            # Initialise the chemical formula.
            formula = ''

            # Loop over the atoms.
            for atom_count in het[4]:
                formula = formula + atom_count[0] + repr(atom_count[1])

            # The FORMUL record (chemical formula).
            pdb_write.formul(file, comp_num=i+1, het_id=het[1], text=formula)


        ###############################
        # Secondary structure section #
        ###############################

        # The HELIX records.
        ####################

        if hasattr(self, 'helices') and len(self.helices):
            # Printout.
            print("HELIX")

            # Loop over and unpack the helix data.
            index = 1
            for helix_id, init_chain_id, init_res_name, init_seq_num, end_chain_id, end_res_name, end_seq_num, helix_class, length in self.helices:
                pdb_write.helix(file, ser_num=index, helix_id=helix_id, init_chain_id=init_chain_id, init_res_name=init_res_name, init_seq_num=init_seq_num, end_chain_id=end_chain_id, end_res_name=end_res_name, end_seq_num=end_seq_num, helix_class=helix_class, length=length)
                index += 1

        # The SHEET records.
        ####################

        if hasattr(self, 'sheets') and len(self.sheets):
            # Printout.
            print("SHEET")

            # Loop over and unpack the helix data.
            index = 1
            for strand, sheet_id, num_strands, init_res_name, init_chain_id, init_seq_num, init_icode, end_res_name, end_chain_id, end_seq_num, end_icode, sense, cur_atom, cur_res_name, cur_chain_id, cur_res_seq, cur_icode, prev_atom, prev_res_name, prev_chain_id, prev_res_seq, prev_icode in self.sheets:
                pdb_write.sheet(file, strand=strand, sheet_id=sheet_id, num_strands=num_strands, init_res_name=init_res_name, init_chain_id=init_chain_id, init_seq_num=init_seq_num, init_icode=init_icode, end_res_name=end_res_name, end_chain_id=end_chain_id, end_seq_num=end_seq_num, end_icode=end_icode, sense=sense, cur_atom=cur_atom, cur_res_name=cur_res_name, cur_chain_id=cur_chain_id, cur_res_seq=cur_res_seq, cur_icode=cur_icode, prev_atom=prev_atom, prev_res_name=prev_res_name, prev_chain_id=prev_chain_id, prev_res_seq=prev_res_seq, prev_icode=prev_icode)
                index += 1


        ######################
        # Coordinate section #
        ######################

        # Loop over the models.
        for model in self.model_loop(model_num):
            # MODEL record, for multiple models.
            ####################################

            if model_records:
                # Print out.
                print("\nMODEL %s" % model.num)

                # Write the model record.
                pdb_write.model(file, serial=model.num)


            # Add the atomic coordinate records (ATOM, HETATM, and TER).
            ############################################################

            # Loop over the molecules.
            for mol in model.mol:
                # Print out.
                print("ATOM, HETATM, TER")

                # Loop over the atomic data.
                atom_record = False
                for i in range(len(mol.atom_name)):
                    # Write the ATOM record.
                    if mol.pdb_record[i] in [None, 'ATOM']:
                        atom_record = True

                        # The atom number, if missing.
                        atom_num = mol.atom_num[i]
                        if atom_num == None:
                            atom_num = i + 1

                        # Handle the funky atom name alignment.  From the PDB format documents:
                        # "Alignment of one-letter atom name such as C starts at column 14, while two-letter atom name such as FE starts at column 13."
                        if len(mol.atom_name[i]) == 1:
                            atom_name = " %s" % mol.atom_name[i]
                        else:
                            atom_name = "%s" % mol.atom_name[i]

                        # Write out.
                        pdb_write.atom(file, serial=atom_num, name=atom_name, res_name=mol.res_name[i], chain_id=self._translate(mol.chain_id[i]), res_seq=mol.res_num[i], x=mol.x[i], y=mol.y[i], z=mol.z[i], occupancy=1.0, temp_factor=0, element=mol.element[i])
                        num_atom = num_atom + 1

                        # Info for the TER record.
                        ter_num = atom_num + 1
                        ter_name = mol.res_name[i]
                        ter_chain_id = mol.chain_id[i]
                        ter_res_num = mol.res_num[i]

                # Finish the ATOM section with the TER record.
                if atom_record:
                    pdb_write.ter(file, serial=ter_num, res_name=ter_name, chain_id=self._translate(ter_chain_id), res_seq=ter_res_num)
                    num_ter = num_ter + 1

                # Loop over the atomic data.
                count_shift = False
                for i in range(len(mol.atom_name)):
                    # Write the HETATM record.
                    if mol.pdb_record[i] == 'HETATM':
                        # The atom number, if missing.
                        atom_num = mol.atom_num[i]
                        if atom_num == None:
                            atom_num = i + 1

                        # Increment the atom number if a TER record was created.
                        if atom_record and atom_num == ter_num:
                            count_shift = True
                        if atom_record and count_shift:
                            atom_num += 1

                        # Write out.
                        pdb_write.hetatm(file, serial=atom_num, name=self._translate(mol.atom_name[i]), res_name=mol.res_name[i], chain_id=self._translate(mol.chain_id[i]), res_seq=mol.res_num[i], x=mol.x[i], y=mol.y[i], z=mol.z[i], occupancy=1.0, temp_factor=0.0, element=mol.element[i])
                        num_hetatm = num_hetatm + 1


            # ENDMDL record, for multiple structures.
            ########################################

            if model_records:
                print("ENDMDL")
                pdb_write.endmdl(file)


        # Create the CONECT records.
        ############################

        # Print out.
        print("CONECT")

        # Loop over the molecules of the first model.
        for mol in self.structural_data[0].mol:
            # Loop over the atoms.
            for i in range(len(mol.atom_name)):
                # No bonded atoms, hence no CONECT record is required.
                if not len(mol.bonded[i]):
                    continue

                # Initialise some data structures.
                flush = 0
                bonded_index = 0
                bonded = ['', '', '', '']

                # Loop over the bonded atoms.
                for j in range(len(mol.bonded[i])):
                    # End of the array, hence create the CONECT record in this iteration.
                    if j == len(mol.bonded[i])-1:
                        flush = True

                    # Only four covalently bonded atoms allowed in one CONECT record.
                    if bonded_index == 3:
                        flush = True

                    # Get the bonded atom index.
                    bonded[bonded_index] = mol.bonded[i][j]

                    # Increment the bonded_index value.
                    bonded_index = bonded_index + 1

                    # Generate the CONECT record and increment the counter.
                    if flush:
                        # Convert the atom indices to atom numbers.
                        for k in range(4):
                            if bonded[k] != '':
                                if mol.atom_num[bonded[k]] != None:
                                    bonded[k] = mol.atom_num[bonded[k]]
                                else:
                                    bonded[k] = bonded[k] + 1

                        # Write the CONECT record.
                        pdb_write.conect(file, serial=i+1, bonded1=bonded[0], bonded2=bonded[1], bonded3=bonded[2], bonded4=bonded[3])

                        # Reset the flush flag, the bonded atom count, and the bonded atom names.
                        flush = False
                        bonded_index = 0
                        bonded = ['', '', '', '']

                        # Increment the CONECT record count.
                        num_conect = num_conect + 1



        # MASTER record.
        ################

        print("\nMASTER")
        pdb_write.master(file, num_het=len(het_data_coll), num_coord=num_atom+num_hetatm, num_ter=num_ter, num_conect=num_conect)


        # END.
        ######

        print("END")
        pdb_write.end(file)


class MolContainer:
    """The container for the molecular information.

    The structural data object for this class is a container possessing a number of different arrays
    corresponding to different structural information.  These objects include:

        - atom_num:  The atom name.
        - atom_name:  The atom name.
        - bonded:  Each element an array of bonded atom indices.
        - chain_id:  The chain ID.
        - element:  The element symbol.
        - pdb_record:  The optional PDB record name (one of ATOM, HETATM, or TER).
        - res_name:  The residue name.
        - res_num:  The residue number.
        - seg_id:  The segment ID.
        - x:  The x coordinate of the atom.
        - y:  The y coordinate of the atom.
        - z:  The z coordinate of the atom.

    All arrays should be of equal length so that an atom index can retrieve all the corresponding
    data.  Only the atom identification string is compulsory, all other arrays can contain None.
    """


    def __init__(self):
        """Initialise the molecular container."""

        # The atom num (array of int).
        self.atom_num = []

        # The atom name (array of str).
        self.atom_name = []

        # The bonded atom indices (array of arrays of int).
        self.bonded = []

        # The chain ID (array of str).
        self.chain_id = []

        # The element symbol (array of str).
        self.element = []

        # The optional PDB record name (array of str).
        self.pdb_record = []

        # The residue name (array of str).
        self.res_name = []

        # The residue number (array of int).
        self.res_num = []

        # The segment ID (array of int).
        self.seg_id = []

        # The x coordinate (array of float).
        self.x = []

        # The y coordinate (array of float).
        self.y = []

        # The z coordinate (array of float).
        self.z = []


    def _atom_index(self, atom_num):
        """Find the atom index corresponding to the given atom number.

        @param atom_num:        The atom number to find the index of.
        @type atom_num:         int
        @return:                The atom index corresponding to the atom.
        @rtype:                 int
        """

        # Loop over the atoms.
        for j in range(len(self.atom_num)):
            # Return the index.
            if self.atom_num[j] == atom_num:
                return j

        # Should not be here, the PDB connect records are incorrect.
        warn(RelaxWarning("The atom number " + repr(atom_num) + " from the CONECT record cannot be found within the ATOM and HETATM records."))


    def _det_pdb_element(self, atom_name):
        """Try to determine the element from the PDB atom name.

        @param atom_name:   The PDB atom name.
        @type atom_name:    str
        @return:            The element name, or None if unsuccessful.
        @rtype:             str or None
        """

        # Strip away the "'" character (for RNA, etc.).
        element = atom_name.strip("'")

        # Strip away atom numbering, from the front and end.
        element = element.strip(digits)

        # Amino acid atom translation table (note, numbers have been stripped already!).
        table = {'C': ['CA', 'CB', 'CG', 'CD', 'CE', 'CH', 'CZ'],
                 'N': ['ND', 'NE', 'NH', 'NZ'],
                 'H': ['HA', 'HB', 'HG', 'HD', 'HE', 'HH', 'HT', 'HZ'],
                 'O': ['OG', 'OD', 'OE', 'OH', 'OT'],
                 'S': ['SD', 'SG']
        }

        # Translate amino acids.
        for key in list(table.keys()):
            if element in table[key]:
                element = key
                break

        # Allowed element list.
        elements = ['H', 'C', 'N', 'O', 'F', 'P', 'S']

        # Return the element, if in the list.
        if element in elements:
            return element

        # Else, throw a warning.
        warn(RelaxWarning("Cannot determine the element associated with atom '%s'." % atom_name))


    def _parse_xyz_record(self, record):
        """Parse the XYZ record string and return an array of the corresponding atomic information.

        The format of the XYZ records is::
         __________________________________________________________________________________________
         |         |              |              |                                                |
         | Columns | Data type    | Field        | Definition                                     |
         |_________|______________|______________|________________________________________________|
         |         |              |              |                                                |
         |  1      | String       | element      |                                                |
         |  2      | Real         | x            | Orthogonal coordinates for X in Angstroms      |
         |  3      | Real         | y            | Orthogonal coordinates for Y in Angstroms      |
         |  4      | Real         | z            | Orthogonal coordinates for Z in Angstroms      |
         |_________|______________|______________|________________________________________________|


        @param record:  The single line PDB record.
        @type record:   str
        @return:        The list of atomic information
        @rtype:         list of str
        """

        # Initialise.
        fields = []
        word = record.split()

        # ATOM and HETATM records.
        if len(word)==4:
            # Split up the record.
            fields.append(word[0])
            fields.append(word[1])
            fields.append(word[2])
            fields.append(word[3])

            # Loop over the fields.
            for i in range(len(fields)):
                # Strip all whitespace.
                fields[i] = fields[i].strip()

                # Replace nothingness with None.
                if fields[i] == '':
                    fields[i] = None

            # Convert strings to numbers.
            if fields[1]:
                fields[1] = float(fields[1])
            if fields[2]:
                fields[2] = float(fields[2])
            if fields[3]:
                fields[3] = float(fields[3])

        # Return the atomic info.
        return fields


    def atom_add(self, atom_name=None, res_name=None, res_num=None, pos=[None, None, None], element=None, atom_num=None, chain_id=None, segment_id=None, pdb_record=None):
        """Method for adding an atom to the structural data object.

        This method will create the key-value pair for the given atom.


        @keyword atom_name:     The atom name, e.g. 'H1'.
        @type atom_name:        str or None
        @keyword res_name:      The residue name.
        @type res_name:         str or None
        @keyword res_num:       The residue number.
        @type res_num:          int or None
        @keyword pos:           The position vector of coordinates.
        @type pos:              list (length = 3)
        @keyword element:       The element symbol.
        @type element:          str or None
        @keyword atom_num:      The atom number.
        @type atom_num:         int or None
        @keyword chain_id:      The chain identifier.
        @type chain_id:         str or None
        @keyword segment_id:    The segment identifier.
        @type segment_id:       str or None
        @keyword pdb_record:    The optional PDB record name, e.g. 'ATOM' or 'HETATM'.
        @type pdb_record:       str or None
        @return:                The index of the added atom.
        @rtype:                 int
        """

        # Append to all the arrays.
        self.atom_num.append(atom_num)
        self.atom_name.append(atom_name)
        self.bonded.append([])
        self.chain_id.append(chain_id)
        self.element.append(element)
        self.pdb_record.append(pdb_record)
        self.res_name.append(res_name)
        self.res_num.append(res_num)
        self.seg_id.append(segment_id)
        self.x.append(pos[0])
        self.y.append(pos[1])
        self.z.append(pos[2])

        # Return the index.
        return len(self.atom_num) - 1


    def atom_connect(self, index1=None, index2=None):
        """Method for connecting two atoms within the data structure object.

        This method will append index2 to the array at bonded[index1] and vice versa.


        @keyword index1:        The index of the first atom.
        @type index1:           int
        @keyword index2:        The index of the second atom.
        @type index2:           int
        """

        # Update the bonded array structure, if necessary.
        if index2 not in self.bonded[index1]:
            self.bonded[index1].append(index2)
        if index1 not in self.bonded[index2]:
            self.bonded[index2].append(index1)


    def fill_object_from_pdb(self, records, alt_loc_select=None):
        """Method for generating a complete Structure_container object from the given PDB records.

        @param records:             A list of structural PDB records.
        @type records:              list of str
        @keyword alt_loc_select:    The PDB ATOM record 'Alternate location indicator' field value to select which coordinates to use.
        @type alt_loc_select:       str or None
        """

        # Loop over the records.
        for record in records:
            # Nothing to do.
            if not record or record == '\n':
                continue

            # Add the atom.
            if record[:4] == 'ATOM' or record[:6] == 'HETATM':
                # Parse the record.
                if record[:4] == 'ATOM':
                    record_type, serial, name, alt_loc, res_name, chain_id, res_seq, icode, x, y, z, occupancy, temp_factor, element, charge = pdb_read.atom(record)
                if record[:6] == 'HETATM':
                    record_type, serial, name, alt_loc, res_name, chain_id, res_seq, icode, x, y, z, occupancy, temp_factor, element, charge = pdb_read.hetatm(record)

                # Handle the alternate locations.
                if alt_loc != None:
                    # Don't know what to do.
                    if alt_loc_select == None:
                        raise RelaxError("Multiple alternate location indicators are present in the PDB file, but the desired coordinate set has not been specified.")

                    # Skip non-matching locations.
                    if alt_loc != alt_loc_select:
                        continue

                # Attempt at determining the element, if missing.
                if not element:
                    element = self._det_pdb_element(name)

                # Add.
                self.atom_add(pdb_record=record_type, atom_num=serial, atom_name=name, res_name=res_name, chain_id=chain_id, res_num=res_seq, pos=[x, y, z], element=element)

            # Connect atoms.
            if record[:6] == 'CONECT':
                # Parse the record.
                record_type, serial, bonded1, bonded2, bonded3, bonded4 = pdb_read.conect(record)

                # Loop over the atoms of the record.
                for bonded in [bonded1, bonded2, bonded3, bonded4]:
                    # Skip if there is no record.
                    if not bonded:
                        continue

                    # Skip broken CONECT records (for when the record points to a non-existent atom).
                    if self._atom_index(serial) == None or self._atom_index(bonded) == None:
                        continue

                    # Make the connection.
                    self.atom_connect(index1=self._atom_index(serial), index2=self._atom_index(bonded))


    def fill_object_from_xyz(self, records):
        """Method for generating a complete Structure_container object from the given xyz records.

        @param records:         A list of structural xyz records.
        @type records:          list of str
        """

        # initialisation for atom number
        atom_number = 1

        # Loop over the records.
        for record in records:
            # Parse the record.
            record = self._parse_xyz_record(record)

            # Nothing to do.
            if not record:
                continue

            # Add the atom.
            if len(record) == 4:
                # Add.
                self.atom_add(atom_name=record[0], atom_num=atom_number, pos=[record[1], record[2], record[3]], element=record[0])

                # Increment of atom number
                atom_number = atom_number + 1


    def from_xml(self, mol_node, file_version=1):
        """Recreate the MolContainer from the XML molecule node.

        @param mol_node:        The molecule XML node.
        @type mol_node:         xml.dom.minicompat.NodeList instance
        @keyword file_version:  The relax XML version of the XML file.
        @type file_version:     int
        """

        # Recreate the current molecule container.
        xml_to_object(mol_node, self, file_version=file_version)


    def is_empty(self):
        """Check if the container is empty."""

        # Set attributes.
        if hasattr(self, 'mol_name'): return False
        if hasattr(self, 'file_name'): return False
        if hasattr(self, 'file_path'): return False
        if hasattr(self, 'file_mol_num'): return False
        if hasattr(self, 'file_model'): return False

        # Internal data structures.
        if not self.atom_num == []: return False
        if not self.atom_name == []: return False
        if not self.bonded == []: return False
        if not self.chain_id == []: return False
        if not self.element == []: return False
        if not self.pdb_record == []: return False
        if not self.res_name == []: return False
        if not self.res_num == []: return False
        if not self.seg_id == []: return False
        if not self.x == []: return False
        if not self.y == []: return False
        if not self.z == []: return False

        # Ok, now this thing must be empty.
        return True


    def last_residue(self):
        """Return the number of the last residue.

        @return:    The last residue number.
        @rtype:     int
        """

        # Return the number.
        return self.res_num[-1]


    def merge(self, mol_cont=None):
        """Merge the contents of the given molecule container into here.

        @keyword mol_cont:      The data structure for the molecule to merge.
        @type mol_cont:         MolContainer instance
        """

        # The current index.
        curr_index = len(self.atom_num)

        # Loop over all data.
        for i in range(len(mol_cont.atom_num)):
            # Add the atom.
            self.atom_add(atom_num=curr_index+i+1, atom_name=mol_cont.atom_name[i], res_name=mol_cont.res_name[i], res_num=mol_cont.res_num[i], pos=[mol_cont.x[i], mol_cont.y[i], mol_cont.z[i]], element=mol_cont.element[i], chain_id=mol_cont.chain_id[i], pdb_record=mol_cont.pdb_record[i])

            # Connect the atoms.
            for j in range(len(mol_cont.bonded[i])):
                self.atom_connect(index1=i+curr_index+1, index2=mol_cont.bonded[i][j]+curr_index+1)


    def to_xml(self, doc, element):
        """Create XML elements for the contents of this molecule container.

        @param doc:     The XML document object.
        @type doc:      xml.dom.minidom.Document instance
        @param element: The element to add the molecule XML elements to.
        @type element:  XML element object
        """

        # Create an XML element for this molecule and add it to the higher level element.
        mol_element = doc.createElement('mol_cont')
        element.appendChild(mol_element)

        # Set the molecule attributes.
        mol_element.setAttribute('desc', 'Molecule container')
        mol_element.setAttribute('name', str(self.mol_name))

        # Add all simple python objects within the MolContainer to the XML element.
        fill_object_contents(doc, mol_element, object=self, blacklist=list(self.__class__.__dict__.keys()))<|MERGE_RESOLUTION|>--- conflicted
+++ resolved
@@ -1145,11 +1145,7 @@
                     return False
 
 
-<<<<<<< HEAD
     def atom_loop(self, atom_id=None, str_id=None, model_num=None, mol_name_flag=False, res_num_flag=False, res_name_flag=False, atom_num_flag=False, atom_name_flag=False, element_flag=False, pos_flag=False, index_flag=False, ave=False):
-=======
-    def atom_loop(self, atom_id=None, str_id=None, model_num=None, mol_name_flag=False, res_num_flag=False, res_name_flag=False, atom_num_flag=False, atom_name_flag=False, element_flag=False, pos_flag=False, ave=False):
->>>>>>> 730ec861
         """Generator function for looping over all atoms in the internal relax structural object.
 
         @keyword atom_id:           The molecule, residue, and atom identifier string.  Only atoms matching this selection will be yielded.
@@ -1199,15 +1195,6 @@
             # Skip non-matching molecules.
             if sel_obj and not sel_obj.contains_mol(mol.mol_name):
                 continue
-<<<<<<< HEAD
-
-            # Loop over all atoms.
-            for i in xrange(len(mol.atom_name)):
-                # Skip non-matching atoms.
-                if sel_obj and not sel_obj.contains_spin(mol.atom_num[i], mol.atom_name[i], mol.res_num[i], mol.res_name[i], mol.mol_name):
-                    continue
-
-=======
 
             # Loop over all atoms.
             for i in range(len(mol.atom_name)):
@@ -1215,7 +1202,6 @@
                 if sel_obj and not sel_obj.contains_spin(mol.atom_num[i], mol.atom_name[i], mol.res_num[i], mol.res_name[i], mol.mol_name):
                     continue
 
->>>>>>> 730ec861
                 # Initialise.
                 res_num = mol.res_num[i]
                 res_name = mol.res_name[i]
@@ -1292,11 +1278,8 @@
                     atomic_tuple = atomic_tuple + (pos,)
 
                 # Yield the information.
-<<<<<<< HEAD
                 if len(atomic_tuple) == 1:
                     atomic_tuple = atomic_tuple[0]
-=======
->>>>>>> 730ec861
                 yield atomic_tuple
 
 
