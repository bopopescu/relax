###############################################################################
#                                                                             #
# Copyright (C) 2003-2013 Edward d'Auvergne                                   #
#                                                                             #
# This file is part of the program relax (http://www.nmr-relax.com).          #
#                                                                             #
# This program is free software: you can redistribute it and/or modify        #
# it under the terms of the GNU General Public License as published by        #
# the Free Software Foundation, either version 3 of the License, or           #
# (at your option) any later version.                                         #
#                                                                             #
# This program is distributed in the hope that it will be useful,             #
# but WITHOUT ANY WARRANTY; without even the implied warranty of              #
# MERCHANTABILITY or FITNESS FOR A PARTICULAR PURPOSE.  See the               #
# GNU General Public License for more details.                                #
#                                                                             #
# You should have received a copy of the GNU General Public License           #
# along with this program.  If not, see <http://www.gnu.org/licenses/>.       #
#                                                                             #
###############################################################################

# Module docstring.
"""Module containing the internal relax structural object."""

# Python module imports.
from copy import deepcopy
from numpy import array, dot, float64, linalg, zeros
import os
<<<<<<< HEAD
from os import F_OK, access, curdir, sep
from os.path import abspath
from string import digits, uppercase
=======
from os import F_OK, access
from string import digits, ascii_uppercase
>>>>>>> 28f79fe2
from warnings import warn

# relax module imports.
from check_types import is_float
from data.relax_xml import fill_object_contents, xml_to_object
from generic_fns import pipes, relax_re
from generic_fns.mol_res_spin import spin_loop
from generic_fns.mol_res_spin import Selection
from generic_fns.structure import pdb_read, pdb_write
from generic_fns.structure.api_base import Base_struct_API, ModelList, Displacements
from relax_errors import RelaxError, RelaxNoneIntError, RelaxNoPdbError
from relax_io import file_root, open_read_file
from relax_warnings import RelaxWarning



class Internal(Base_struct_API):
    """The internal relax structural data object.

    The structural data object for this class is a container possessing a number of different arrays
    corresponding to different structural information.  These objects are described in the
    structural container docstring.
    """

    # Identification string.
    id = 'internal'


    def _bonded_atom(self, attached_atom, index, mol):
        """Find the atom named attached_atom directly bonded to the atom located at the index.

        @param attached_atom:   The name of the attached atom to return.
        @type attached_atom:    str
        @param index:           The index of the atom which the attached atom is attached to.
        @type index:            int
        @param mol:             The molecule container.
        @type mol:              MolContainer instance
        @return:                A tuple of information about the bonded atom.
        @rtype:                 tuple consisting of the atom number (int), atom name (str), element
                                name (str), and atomic position (Numeric array of len 3)
        """

        # Init.
        bonded_found = False

        # No bonded atoms, so determine the connectivities.
        if not mol.bonded[index]:
            # Determine the molecule type if needed.
            if not hasattr(mol, 'type'):
                self._mol_type(mol)

            # Protein.
            if mol.type == 'protein':
                self._protein_connect(mol)

            # Find everything within 2 Angstroms and say they are bonded.
            else:
                self._find_bonded_atoms(index, mol, radius=2)

        # Loop over the bonded atoms.
        matching_list = []
        for bonded_index in mol.bonded[index]:
            if relax_re.search(mol.atom_name[bonded_index], attached_atom):
                matching_list.append(bonded_index)
        num_attached = len(matching_list)

        # Problem.
        if num_attached > 1:
            # Get the atom names.
            matching_names = []
            for i in matching_list:
                matching_names.append(mol.atom_name[i])

            # Return nothing but a warning.
            return None, None, None, None, None, 'More than one attached atom found: ' + repr(matching_names)

        # No attached atoms.
        if num_attached == 0:
            if relax_re.search('@*', attached_atom):
                matching_list = []
                bonded_num=[]
                bonded_name=[]
                element=[]
                pos=[]
                for spin, mol_name, res_num, res_name in spin_loop(selection=attached_atom, full_info=True):
                    bonded_num.append(spin.num)
                    bonded_name.append(spin.name)
                    element.append(spin.element)
                    pos.append(spin.pos)
                if len(bonded_num) == 1:
                    return bonded_num[0], bonded_name[0], element[0], pos[0], attached_atom, None
                elif len(bonded_num) > 1:
                    # Return nothing but a warning.
                    return None, None, None, None, None, 'More than one attached atom found: ' + repr(matching_names)
                elif len(bonded_num) > 1:
                    # Return nothing but a warning.
                    return None, None, None, None, None, "No attached atom could be found"
            else:
                return None, None, None, None, None, "No attached atom could be found"

        # The bonded atom info.
        index = matching_list[0]
        bonded_num = mol.atom_num[index]
        bonded_name = mol.atom_name[index]
        element = mol.element[index]
        pos = [mol.x[index], mol.y[index], mol.z[index]]
        attached_name = mol.atom_name[index]

        # Return the information.
        return bonded_num, bonded_name, element, pos, attached_name, None


    def _find_bonded_atoms(self, index, mol, radius=1.2):
        """Find all atoms within a sphere and say that they are attached to the central atom.

        The found atoms will be added to the 'bonded' data structure.


        @param index:           The index of the central atom.
        @type index:            int
        @param mol:             The molecule container.
        @type mol:              MolContainer instance
        """

        # Central atom info.
        centre = array([mol.x[index], mol.y[index], mol.z[index]], float64)

        # Atom loop.
        dist_list = []
        connect_list = {}
        element_list = {}
        for i in range(len(mol.atom_num)):
            # Skip proton to proton bonds!
            if mol.element[index] == 'H' and mol.element[i] == 'H':
                continue

            # The atom's position.
            pos = array([mol.x[i], mol.y[i], mol.z[i]], float64)

            # The distance from the centre.
            dist = linalg.norm(centre-pos)

            # The atom is within the radius.
            if dist < radius:
                # Store the distance.
                dist_list.append(dist)

                # Store the atom index.
                connect_list[dist] = i

                # Store the element type.
                element_list[dist] = mol.element[i]

        # The maximum number of allowed covalent bonds.
        max_conn = 1000   # Ridiculous default!
        if mol.element[index] == 'H':
            max_conn = 1
        elif mol.element[index] == 'O':
            max_conn = 2
        elif mol.element[index] == 'N':
            max_conn = 3
        elif mol.element[index] == 'C':
            max_conn = 4

        # Sort.
        dist_list.sort()

        # Loop over the max number of connections (or the number of connected atoms, if less).
        for i in range(min(max_conn, len(dist_list))):
            mol.atom_connect(index, connect_list[dist_list[i]])


    def _get_chemical_name(self, hetID):
        """Return the chemical name corresponding to the given residue ID.

        The following names are currently returned::
         ________________________________________________
         |        |                                     |
         | hetID  | Chemical name                       |
         |________|_____________________________________|
         |        |                                     |
         | TNS    | Tensor                              |
         | COM    | Centre of mass                      |
         | AXS    | Tensor axes                         |
         | SIM    | Monte Carlo simulation tensor axes  |
         | PIV    | Pivot point                         |
         | CON    | Cone object                         |
         | AVE    | Average vector                      |
         |________|_____________________________________|

        For any other residues, no description is returned.

        @param hetID:   The residue ID.
        @type hetID:    str
        @return:        The chemical name.
        @rtype:         str or None
        """

        # Tensor.
        if hetID == 'TNS':
            return 'Tensor'

        # Centre of mass.
        if hetID == 'COM':
            return 'Centre of mass'

        # Tensor axes.
        if hetID == 'AXS':
            return 'Tensor axes'

        # Monte Carlo simulation tensor axes.
        if hetID == 'SIM':
            return 'Monte Carlo simulation tensor axes'

        # Pivot point.
        if hetID == 'PIV':
            return 'Pivot point'

        # Cone object.
        if hetID == 'CON':
            return 'Cone'

        # Average vector.
        if hetID == 'AVE':
            return 'Average vector'


    def _parse_pdb_connectivity_annotation(self, lines):
        """Loop over and parse the PDB connectivity annotation records.

        These are the records identified in the PDB version 3.30 documentation at U{http://www.wwpdb.org/documentation/format33/sect6.html}


        @param lines:       The lines of the PDB file excluding the sections prior to the connectivity annotation section.
        @type lines:        list of str
        @return:            The remaining PDB lines with the connectivity annotation records stripped.
        @rtype:             list of str
        """

        # The ordered list of record names in the connectivity annotation section.
        records = [
            'SSBOND',
            'LINK  ',
            'CISPEP'
        ]

        # Loop over the lines.
        for i in range(len(lines)):
            # No match, therefore assume to be out of the connectivity annotation section.
            if lines[i][:6] not in records:
                break

        # Return the remaining lines.
        return lines[i:]


    def _parse_pdb_coord(self, lines):
        """Generator function for looping over the models in the PDB file.

        These are the records identified in the PDB version 3.30 documentation at U{http://www.wwpdb.org/documentation/format33/sect9.html}.


        @param lines:       The lines of the coordinate section.
        @type lines:        list of str
        @return:            The model number and all the records for that model.
        @rtype:             tuple of int and array of str
        """

        # Init.
        model = None
        records = []

        # Loop over the data.
        for i in range(len(lines)):
            # A new model record.
            if lines[i][:5] == 'MODEL':
                try:
                    model = int(lines[i].split()[1])
                except:
                    raise RelaxError("The MODEL record " + repr(lines[i]) + " is corrupt, cannot read the PDB file.")

            # Skip all records prior to the first ATOM or HETATM record.
            if not (lines[i][:4] == 'ATOM' or lines[i][:6] == 'HETATM') and not len(records):
                continue

            # End of the model.
            if lines[i][:6] == 'ENDMDL':
                # Yield the info.
                yield model, records

                # Reset the records.
                records = []

                # Skip the rest of this loop.
                continue

            # Append the line as a record of the model.
            records.append(lines[i])

        # If records is not empty then there are no models, so yield the lot.
        if len(records):
            yield model, records


    def _parse_pdb_hetrogen(self, lines):
        """Loop over and parse the PDB hetrogen records.

        These are the records identified in the PDB version 3.30 documentation at U{http://www.wwpdb.org/documentation/format33/sect4.html}.


        @param lines:       The lines of the PDB file excluding the sections prior to the hetrogen section.
        @type lines:        list of str
        @return:            The remaining PDB lines with the hetrogen records stripped.
        @rtype:             list of str
        """

        # The ordered list of record names in the hetrogen section.
        records = [
            'HET   ',
            'FORMUL',
            'HETNAM',
            'HETSYN'
        ]

        # Loop over the lines.
        for i in range(len(lines)):
            # No match, therefore assume to be out of the hetrogen section.
            if lines[i][:6] not in records:
                break

        # Return the remaining lines.
        return lines[i:]


    def _parse_pdb_misc(self, lines):
        """Loop over and parse the PDB miscellaneous records.

        These are the records identified in the PDB version 3.30 documentation at U{http://www.wwpdb.org/documentation/format33/sect7.html}.


        @param lines:       The lines of the PDB file excluding the sections prior to the miscellaneous section.
        @type lines:        list of str
        @return:            The remaining PDB lines with the miscellaneous records stripped.
        @rtype:             list of str
        """

        # The ordered list of record names in the miscellaneous section.
        records = [
            'SITE  '
        ]

        # Loop over the lines.
        for i in range(len(lines)):
            # No match, therefore assume to be out of the miscellaneous section.
            if lines[i][:6] not in records:
                break

        # Return the remaining lines.
        return lines[i:]


    def _parse_pdb_prim_struct(self, lines):
        """Loop over and parse the PDB primary structure records.

        These are the records identified in the PDB version 3.30 documentation at U{http://www.wwpdb.org/documentation/format33/sect3.html}.


        @param lines:       The lines of the PDB file excluding the title section.
        @type lines:        list of str
        @return:            The remaining PDB lines with the primary structure records stripped.
        @rtype:             list of str
        """

        # The ordered list of record names in the primary structure section.
        records = [
            'DBREF ',
            'DBREF1',
            'DBREF2',
            'SEQADV',
            'SEQRES',
            'MODRES'
        ]

        # Loop over the lines.
        for i in range(len(lines)):
            # No match, therefore assume to be out of the primary structure section.
            if lines[i][:6] not in records:
                break

        # Return the remaining lines.
        return lines[i:]


    def _parse_pdb_ss(self, lines):
        """Loop over and parse the PDB secondary structure records.

        These are the records identified in the PDB version 3.30 documentation at U{http://www.wwpdb.org/documentation/format33/sect5.html}.


        @param lines:       The lines of the PDB file excluding the sections prior to the secondary structure section.
        @type lines:        list of str
        @return:            The remaining PDB lines with the secondary structure records stripped.
        @rtype:             list of str
        """

        # The ordered list of record names in the secondary structure section (the depreciated TURN record is also included to handle old PDB files).
        records = [
            'HELIX ',
            'SHEET ',
            'TURN  '
        ]

        # Loop over the lines.
        for i in range(len(lines)):
            # No match, therefore assume to be out of the secondary structure section.
            if lines[i][:6] not in records:
                break

            # A helix.
            if lines[i][:5] == 'HELIX':
                # Parse the record.
                record_type, ser_num, helix_id, init_res_name, init_chain_id, init_seq_num, init_icode, end_res_name, end_chain_id, end_seq_num, end_icode, helix_class, comment, length = pdb_read.helix(lines[i])

                # Store the data.
                if not hasattr(self, 'helices'):
                    self.helices = []
                self.helices.append([helix_id, init_chain_id, init_res_name, init_seq_num, end_chain_id, end_res_name, end_seq_num, helix_class, length])

            # A sheet.
            if lines[i][:5] == 'SHEET':
                # Parse the record.
                record_type, strand, sheet_id, num_strands, init_res_name, init_chain_id, init_seq_num, init_icode, end_res_name, end_chain_id, end_seq_num, end_icode, sense, cur_atom, cur_res_name, cur_chain_id, cur_res_seq, cur_icode, prev_atom, prev_res_name, prev_chain_id, prev_res_seq, prev_icode = pdb_read.sheet(lines[i])

                # Store the data.
                if not hasattr(self, 'sheets'):
                    self.sheets = []
                self.sheets.append([strand, sheet_id, num_strands, init_res_name, init_chain_id, init_seq_num, init_icode, end_res_name, end_chain_id, end_seq_num, end_icode, sense, cur_atom, cur_res_name, cur_chain_id, cur_res_seq, cur_icode, prev_atom, prev_res_name, prev_chain_id, prev_res_seq, prev_icode])

        # Return the remaining lines.
        return lines[i:]


    def _parse_pdb_title(self, lines):
        """Loop over and parse the PDB title records.

        These are the records identified in the PDB version 3.30 documentation at U{http://www.wwpdb.org/documentation/format33/sect2.html}.


        @param lines:       All lines of the PDB file.
        @type lines:        list of str
        @return:            The remaining PDB lines with the title records stripped.
        @rtype:             list of str
        """

        # The ordered list of (sometimes truncated) record names in the title section.
        records = [
            'HEADER',
            'OBSLTE',
            'TITLE ',
            'SPLT  ',
            'CAVEAT',
            'COMPND',
            'SOURCE',
            'KEYWDS',
            'EXPDTA',
            'NUMMDL',
            'MDLTYP',
            'AUTHOR',
            'REVDAT',
            'SPRSDE',
            'JRNL  ',
            'REMARK'
        ]

        # Loop over the lines.
        for i in range(len(lines)):
            # No match, therefore assume to be out of the title section.
            if lines[i][:6] not in records:
                break

        # Return the remaining lines.
        return lines[i:]


    def _parse_pdb_transform(self, lines):
        """Loop over and parse the PDB transform records.

        These are the records identified in the PDB version 3.30 documentation at U{http://www.wwpdb.org/documentation/format33/sect8.html}.


        @param lines:       The lines of the PDB file excluding the sections prior to the transform section.
        @type lines:        list of str
        @return:            The remaining PDB lines with the transform records stripped.
        @rtype:             list of str
        """

        # The ordered list of record names in the transform section.
        records = [
            'CRYST',
            'MTRIX',
            'ORIGX',
            'SCALE',
        ]

        # Loop over the lines.
        for i in range(len(lines)):
            # No match, therefore assume to be out of the transform section.
            if lines[i][0: 5] not in records:
                break

        # Return the remaining lines.
        return lines[i:]


    def _parse_models_xyz(self, file_path):
        """Generator function for looping over the models in the XYZ file.

        @param file_path:   The full path of the XYZ file.
        @type file_path:    str
        @return:            The model number and all the records for that model.
        @rtype:             tuple of int and array of str
        """

        # Open the file.
        file = open_read_file(file_path)
        lines = file.readlines()
        file.close()

        # Check for empty files.
        if lines == []:
            raise RelaxError("The XYZ file is empty.")

        # Init.
        total_atom = 0
        model = 0
        records = []

        # Loop over the data.
        for i in range(len(lines)):
            num=0
            word = lines[i].split()
            # Find the total atom number and the first model.
            if (i==0) and (len(word)==1):
                try:
                    total_atom = int(word[0])
                    num = 1
                except:
                    raise RelaxError("The MODEL record " + repr(lines[i]) + " is corrupt, cannot read the XYZ file.")

            # End of the model.
            if (len(records) == total_atom):
              # Yield the info
              yield records

              # Reset the records.
              records = []

            # Skip all records prior to atom coordinates record.
            if (len(word) != 4):
                continue

            # Append the line as a record of the model.
            records.append(lines[i])

        # If records is not empty then there are no models, so yield the lot.
        if len(records):
            yield records


    def _parse_mols(self, records):
        """Generator function for looping over the molecules in the PDB records of a model.

        @param records:     The list of PDB records for the model, or if no models exist the entire
                            PDB file.
        @type records:      list of str
        @return:            The molecule number and all the records for that molecule.
        @rtype:             tuple of int and list of str
        """

        # Check for empty records.
        if records == []:
            raise RelaxError("There are no PDB records for this model.")

        # Init.
        mol_num = 1
        mol_records = []
        end = False

        # Loop over the data.
        for i in range(len(records)):
            # A PDB termination record.
            if records[i][:3] == 'END':
                break

            # A master record, so we are done.
            if records[i][:6] == 'MASTER':
                break

            # A model termination record.
            if records[i][:6] == 'ENDMDL':
                end = True

            # A molecule termination record with no trailing HETATM.
            elif i < len(records)-1 and records[i][:3] == 'TER' and not records[i+1][:6] == 'HETATM':
                end = True

            # A HETATM followed by an ATOM record.
            elif i < len(records)-1 and records[i][:6] == 'HETATM' and records[i+1][:4] == 'ATOM':
                end = True

            # End.
            if end:
                # Yield the info.
                yield mol_num, mol_records

                # Reset the records.
                mol_records = []

                # Increment the molecule number.
                mol_num = mol_num + 1

                # Reset the flag.
                end = False

                # Skip the rest of this loop.
                continue

            # Append the line as a record of the molecule.
            mol_records.append(records[i])

        # If records is not empty then there is only a single molecule, so yield the lot.
        if len(mol_records):
            yield mol_num, mol_records


    def _pdb_chain_id_to_mol_index(self, chain_id=None):
        """Convert the PDB chain ID into the molecule index in a regular way.

        @keyword chain_id:  The PDB chain ID string.
        @type chain_id:     str
        @return:            The corresponding molecule index.
        @rtype:             int
        """

        # Initialise.
        mol_index = 0

        # Convert to the molecule index.
        if chain_id:
            mol_index = ascii_uppercase.index(chain_id)

        # Return the index.
        return mol_index


    def _residue_data(self, res_nums=None, res_names=None):
        """Convert the residue info into a dictionary of unique residues with numbers as keys.

        @keyword res_nums:  The list of residue numbers.
        @type res_nums:     list of int
        @keyword res_names: The list of residue names matching the numbers.
        @type res_names:    list of str
        @return:            The dictionary of residue names with residue numbers as keys.
        @rtype:             dict of str
        """

        # Initialise.
        data = {}

        # Loop over the data.
        for i in range(len(res_nums)):
            # The residue data already exists.
            if res_nums[i] in data:
                continue

            # Add the data.
            data[res_nums[i]] = res_names[i]

        # Return the dictionary.
        return data


    def _validate_data_arrays(self, struct):
        """Check the validity of the data arrays in the given structure object.

        @param struct:  The structural object.
        @type struct:   Structure_container instance
        """

        # The number of atoms.
        num = len(struct.atom_name)

        # Check the other lengths.
        if len(struct.bonded) != num and len(struct.chain_id) != num and len(struct.element) != num and len(struct.pdb_record) != num and len(struct.res_name) != num and len(struct.res_num) != num and len(struct.seg_id) != num and len(struct.x) != num and len(struct.y) != num and len(struct.z) != num:
            raise RelaxError("The structural data is invalid.")


    def _mol_type(self, mol):
        """Determine the type of molecule.

        @param mol:     The molecule data container.
        @type mol:      MolContainer instance
        """

        # Amino acids.
        aa = ['ALA', 'ARG', 'ASN', 'ASP', 'CYS', 'GLU', 'GLN', 'GLY', 'HIS', 'ILE', 'LEU', 'LYS', 'MET', 'PHE', 'PRO', 'SER', 'THR', 'TRP', 'TYR', 'VAL']

        # Set the molecule type to default to 'other'.
        mol.type = 'other'

        # Loop over the residues.
        for res in mol.res_name:
            # Protein.
            if res in aa:
                # Set the molecule type and return.
                mol.type = 'protein'
                return


    def _protein_connect(self, mol):
        """Set up the connectivities for the protein.

        @param mol:     The molecule data container.
        @type mol:      MolContainer instance
        """

        # Initialise some residue data.
        curr_res_num = None
        res_atoms = []

        # Loop over all atoms.
        for i in range(len(mol.atom_num)):
            # New residue.
            if mol.res_num[i] != curr_res_num:
                # Intra-residue connectivites.
                if len(res_atoms):
                    self._protein_intra_connect(mol, res_atoms)

                # Update the residue number.
                curr_res_num = mol.res_num[i]

                # Reset the residue atom index list.
                res_atoms = []

            # Add the atom index to the list.
            res_atoms.append(i)

            # Last atom.
            if i == len(mol.atom_num) - 1 and len(res_atoms):
                self._protein_intra_connect(mol, res_atoms)


    def _protein_intra_connect(self, mol, res_atoms):
        """Set up the connectivities for the protein.

        @param mol:         The molecule data container.
        @type mol:          MolContainer instance
        @param res_atoms:   The list of atom indices corresponding to the residue.
        @type res_atoms:    list of int
        """

        # Back bond connectivity.
        indices = {
            'N': None,
            'C': None,
            'O': None,
            'CA': None,
            'HN': None,
            'H': None,  # Same as HN.
            'HA': None
        }

        # Loop over all atoms to find the indices.
        for index in res_atoms:
            if mol.atom_name[index] in indices:
                indices[mol.atom_name[index]] = index

        # Connect the atom pairs.
        pairs = [
            ['N', 'HN'],
            ['N', 'H'],
            ['N', 'CA'],
            ['CA', 'HA'],
            ['CA', 'C'],
            ['C', 'O']
        ]

        # Loop over the atoms pairs and connect them.
        for pair in pairs:
            if indices[pair[0]] != None and indices[pair[1]] != None:
                mol.atom_connect(indices[pair[0]], indices[pair[1]])


    def _translate(self, data, format='str'):
        """Convert the data into a format for writing to file.

        @param data:        The data to convert to the required format.
        @type data:         anything
        @keyword format:    The format to convert to.  This can be 'str', 'float', or 'int'.
        @type format:       str
        @return:            The converted version of the data.
        @rtype:             str
        """

        # Conversion to string.
        if format == 'str':
            # None values.
            if data == None:
                data = ''

            # Force convert to string.
            if not isinstance(data, str):
                data = repr(data)

        # Conversion to float.
        if format == 'float':
            # None values.
            if data == None:
                data = 0.0

            # Force convert to float.
            if not isinstance(data, float):
                data = float(data)

         # Return the converted data.
        return data


    def _trim_helix(self, helix=None, trim_res_list=[], res_data=None):
        """Trim the given helix based on the list of deleted residue numbers.

        @keyword helix:         The single helix metadata structure.
        @type helix:            list
        @keyword trim_res_list: The list of residue numbers which no longer exist.
        @type trim_res_list:    list of int
        @keyword res_data:      The dictionary of residue names with residue numbers as keys.
        @type res_data:         dict of str
        @return:                The trimmed helix metadata structure, or None if the whole helix is to be deleted.
        @rtype:                 list or None
        """

        # Unpack the helix residue numbers.
        start_res = helix[3]
        end_res = helix[6]

        # The reverse residue list.
        trim_res_list_rev = deepcopy(trim_res_list)
        trim_res_list_rev.reverse()

        # The helix residues.
        helix_res = list(range(start_res, end_res+1))

        # Trim forwards.
        for res_num in trim_res_list:
            if res_num == start_res:
                # Remove the residue.
                helix_res.pop(0)

                # No helix left.
                if len(helix_res) == 0:
                    break

                # Realias the starting residue.
                start_res = helix_res[0]

        # No helix left.
        if len(helix_res) == 0:
            return None

        # Trim backwards.
        for res_num in trim_res_list_rev:
            if res_num == end_res:
                helix_res.pop(-1)
                end_res = helix_res[-1]

        # Replace the starting and ending residues.
        if start_res != helix[3]:
            helix[3] = start_res
            helix[2] = res_data[start_res]
        if end_res != helix[6]:
            helix[6] = end_res
            helix[5] = res_data[end_res]

        # The helix length.
        helix[-1] = len(helix_res)

        # Return the modified helix.
        return helix


    def _trim_sheet(self, sheet=None, trim_res_list=[], res_data=None):
        """Trim the given sheet based on the list of deleted residue numbers.

        @keyword sheet:         The single sheet metadata structure.
        @type sheet:            list
        @keyword trim_res_list: The list of residue numbers which no longer exist.
        @type trim_res_list:    list of int
        @keyword res_data:      The dictionary of residue names with residue numbers as keys.
        @type res_data:         dict of str
        @return:                The trimmed sheet metadata structure, or None if the whole sheet is to be deleted.
        @rtype:                 list or None
        """

        # Unpack the sheet residue numbers.
        start_res = sheet[5]
        end_res = sheet[9]

        # The reverse residue list.
        trim_res_list_rev = deepcopy(trim_res_list)
        trim_res_list_rev.reverse()

        # The sheet residues.
        sheet_res = list(range(start_res, end_res+1))

        # Trim forwards.
        for res_num in trim_res_list:
            if res_num == start_res:
                # Remove the residue.
                sheet_res.pop(0)

                # No sheet left.
                if len(sheet_res) == 0:
                    break

                # Realias the starting residue.
                start_res = sheet_res[0]

        # No sheet left.
        if len(sheet_res) == 0:
            return None

        # Trim backwards.
        for res_num in trim_res_list_rev:
            if res_num == end_res:
                sheet_res.pop(-1)
                end_res = sheet_res[-1]

        # Replace the starting and ending residues.
        if start_res != sheet[5]:
            sheet[5] = start_res
            sheet[3] = res_data[start_res]
        if end_res != sheet[9]:
            sheet[9] = end_res
            sheet[7] = res_data[end_res]

        # Return the modified sheet.
        return sheet


    def add_atom(self, mol_name=None, atom_name=None, res_name=None, res_num=None, pos=[None, None, None], element=None, atom_num=None, chain_id=None, segment_id=None, pdb_record=None):
        """Add a new atom to the structural data object.

        @keyword mol_name:      The name of the molecule.
        @type mol_name:         str
        @keyword atom_name:     The atom name, e.g. 'H1'.
        @type atom_name:        str or None
        @keyword res_name:      The residue name.
        @type res_name:         str or None
        @keyword res_num:       The residue number.
        @type res_num:          int or None
        @keyword pos:           The position vector of coordinates.  If a rank-2 array is supplied, the length of the first dimension must match the number of models.
        @type pos:              rank-1 or rank-2 array or list of float
        @keyword element:       The element symbol.
        @type element:          str or None
        @keyword atom_num:      The atom number.
        @type atom_num:         int or None
        @keyword chain_id:      The chain identifier.
        @type chain_id:         str or None
        @keyword segment_id:    The segment identifier.
        @type segment_id:       str or None
        @keyword pdb_record:    The optional PDB record name, e.g. 'ATOM' or 'HETATM'.
        @type pdb_record:       str or None
        """

        # Test if the current data pipe exists.
        pipes.test()

        # Add a model if not present.
        if len(self.structural_data) == 0:
            self.add_model()

        # Check the position.
        if is_float(pos[0]):
            if len(pos) != 3:
                raise RelaxError("The single atomic position %s must be a 3D list." % pos)
        else:
            if len(pos) != len(self.structural_data):
                raise RelaxError("The %s atomic positions does not match the %s models present." % (len(pos), len(self.structural_data)))

        # Loop over each model.
        for i in range(len(self.structural_data)):
            # Alias the model.
            model = self.structural_data[i]

            # Specific molecule.
            mol = self.get_molecule(mol_name, model=model.num)

            # Add the molecule, if it does not exist.
            if mol == None:
                self.add_molecule(name=mol_name)
                mol = self.get_molecule(mol_name, model=model.num)

            # Split up the position if needed.
            if is_float(pos[0]):
                model_pos = pos
            else:
                model_pos = pos[i]

            # Add the atom.
            mol.atom_add(atom_name=atom_name, res_name=res_name, res_num=res_num, pos=model_pos, element=element, atom_num=atom_num, chain_id=chain_id, segment_id=segment_id, pdb_record=pdb_record)


    def add_model(self, model=None, coords_from=None):
        """Add a new model to the store.

        The new model will be constructured with the structural information from the other models currently present.  The coords_from argument allows the atomic positions to be taken from a certain model.  If this argument is not set, then the atomic positions from the first model will be used.

        @keyword model:         The number of the model to create.
        @type model:            int or None
        @keyword coords_from:   The model number to take the coordinates from.
        @type coords_from:      int or None
        @return:                The model container.
        @rtype:                 ModelContainer instance
        """

        # Check if the model currently exists.
        if model != None:
            for i in range(len(self.structural_data)):
                if model == self.structural_data[i].num:
                    raise RelaxError("The model '%s' already exists." % model)

        # Add a new model.
        self.structural_data.add_item(model_num=model)

        # The model to duplicate.
        if coords_from == None:
            coords_from = self.structural_data[0].num

        # Construct the structural data for the model from the other models.
        for mol_name, res_num, res_name, atom_num, atom_name, element, pos in self.atom_loop(model_num=coords_from, mol_name_flag=True, res_num_flag=True, res_name_flag=True, atom_num_flag=True, atom_name_flag=True, element_flag=True, pos_flag=True):
            # Add the atom.
            self.add_atom(self, mol_name=mol_name, atom_name=atom_name, res_name=res_name, res_num=res_num, pos=pos, element=element, atom_num=atom_num)

        # Return the model.
        return self.structural_data[-1]


    def add_molecule(self, name=None):
        """Add a new molecule to the store.

        @keyword name:          The molecule identifier string.
        @type name:             str
        """

        # Add a model if necessary.
        if len(self.structural_data) == 0:
            self.add_model()

        # Loop over the models.
        for i in range(len(self.structural_data)):
            # Add the molecule.
            self.structural_data[i].mol.add_item(mol_name=name, mol_cont=MolContainer())


    def are_bonded(self, atom_id1=None, atom_id2=None):
        """Determine if two atoms are directly bonded to each other.

        @keyword atom_id1:  The molecule, residue, and atom identifier string of the first atom.
        @type atom_id1:     str
        @keyword atom_id2:  The molecule, residue, and atom identifier string of the second atom.
        @type atom_id2:     str
        @return:            True if the atoms are directly bonded.
        @rtype:             bool
        """

        # Generate the selection objects.
        sel_obj1 = Selection(atom_id1)
        sel_obj2 = Selection(atom_id2)

        # Build the connectivities if needed.
        for mol in self.structural_data[0].mol:
            for i in range(len(mol.atom_num)):
                if not len(mol.bonded[i]):
                    self._find_bonded_atoms(i, mol, radius=2)

        # Loop over the molecules.
        for mol in self.structural_data[0].mol:
            # Skip non-matching molecules.
            if not sel_obj1.contains_mol(mol.mol_name):
                continue
            if not sel_obj2.contains_mol(mol.mol_name):
                continue

            # Find the first atom.
            index1 = None
            for i in range(len(mol.atom_num)):
                # Skip a non-matching first atom.
                if sel_obj1.contains_spin(mol.atom_num[i], mol.atom_name[i], mol.res_num[i], mol.res_name[i], mol.mol_name):
                    index1 = i
                    break

            # Find the second atom.
            index2 = None
            for i in range(len(mol.atom_num)):
                # Skip a non-matching first atom.
                if sel_obj2.contains_spin(mol.atom_num[i], mol.atom_name[i], mol.res_num[i], mol.res_name[i], mol.mol_name):
                    index2 = i
                    break

            # Connectivities exist.
            if index1 < len(mol.bonded):
                if index2 in mol.bonded[index1]:
                    return True
                else:
                    return False


    def atom_loop(self, atom_id=None, str_id=None, model_num=None, mol_name_flag=False, res_num_flag=False, res_name_flag=False, atom_num_flag=False, atom_name_flag=False, element_flag=False, pos_flag=False, index_flag=False, ave=False):
        """Generator function for looping over all atoms in the internal relax structural object.

        @keyword atom_id:           The molecule, residue, and atom identifier string.  Only atoms matching this selection will be yielded.
        @type atom_id:              str
        @keyword str_id:            The structure identifier.  This can be the file name, model number, or structure number.  If None, then all structures will be looped over.
        @type str_id:               str, int, or None
        @keyword model_num:         Only loop over a specific model.
        @type model_num:            int or None
        @keyword mol_name_flag:     A flag which if True will cause the molecule name to be yielded.
        @type mol_name_flag:        bool
        @keyword res_num_flag:      A flag which if True will cause the residue number to be yielded.
        @type res_num_flag:         bool
        @keyword res_name_flag:     A flag which if True will cause the residue name to be yielded.
        @type res_name_flag:        bool
        @keyword atom_num_flag:     A flag which if True will cause the atom number to be yielded.
        @type atom_num_flag:        bool
        @keyword atom_name_flag:    A flag which if True will cause the atom name to be yielded.
        @type atom_name_flag:       bool
        @keyword element_flag:      A flag which if True will cause the element name to be yielded.
        @type element_flag:         bool
        @keyword pos_flag:          A flag which if True will cause the atomic position to be yielded.
        @type pos_flag:             bool
        @keyword index_flag:        A flag which if True will cause the atomic index to be yielded.
        @type index_flag:           bool
        @keyword ave:               A flag which if True will result in this method returning the average atom properties across all loaded structures.
        @type ave:                  bool
        @return:                    A tuple of atomic information, as described in the docstring.
        @rtype:                     tuple consisting of optional molecule name (str), residue number (int), residue name (str), atom number (int), atom name(str), element name (str), and atomic position (array of len 3).
        """

        # Check that the structure is loaded.
        if not len(self.structural_data):
            raise RelaxNoPdbError

        # Generate the selection object.
        sel_obj = None
        if atom_id:
            sel_obj = Selection(atom_id)

        # Obtain all data from the first model (except the position data).
        model = self.structural_data[0]

        # Loop over the molecules.
        for mol_index in range(len(model.mol)):
            mol = model.mol[mol_index]

            # Skip non-matching molecules.
            if sel_obj and not sel_obj.contains_mol(mol.mol_name):
                continue

            # Loop over all atoms.
            for i in range(len(mol.atom_name)):
                # Skip non-matching atoms.
                if sel_obj and not sel_obj.contains_spin(mol.atom_num[i], mol.atom_name[i], mol.res_num[i], mol.res_name[i], mol.mol_name):
                    continue

                # Initialise.
                res_num = mol.res_num[i]
                res_name = mol.res_name[i]
                atom_num = mol.atom_num[i]
                atom_name = mol.atom_name[i]
                element = mol.element[i]

                # The atom position.
                if pos_flag:
                    # Average the position.
                    if ave:
                        # Initialise.
                        pos = zeros(3, float64)

                        # Loop over the models.
                        for j in range(len(self.structural_data)):
                            # A single model.
                            if model_num != None and self.structural_data[j].num != model_num:
                                continue

                            # Alias.
                            model_index = self.structural_data.model_indices[self.structural_data.model_list[j]]
                            mol2 = self.structural_data[model_index].mol[mol_index]

                            # Some sanity checks.
                            if mol2.atom_num[i] != atom_num:
                                raise RelaxError("The loaded structures do not contain the same atoms.  The average structural properties can not be calculated.")

                            # Sum the atom positions.
                            pos = pos + array([mol2.x[i], mol2.y[i], mol2.z[i]], float64)

                        # Average the position array (divide by the number of models).
                        pos = pos / len(self.structural_data)

                    # All positions.
                    else:
                        # Initialise.
                        pos = []

                        # Loop over the models.
                        for j in range(len(self.structural_data)):
                            # A single model.
                            if model_num != None and self.structural_data[j].num != model_num:
                                continue

                            # Alias.
                            model_index = self.structural_data.model_indices[self.structural_data.model_list[j]]
                            mol2 = self.structural_data[model_index].mol[mol_index]

                            # Append the position.
                            pos.append([mol2.x[i], mol2.y[i], mol2.z[i]])

                        # Convert.
                        pos = array(pos, float64)

                # The molecule name.
                mol_name = mol.mol_name

                # Build the tuple to be yielded.
                atomic_tuple = ()
                if mol_name_flag:
                    atomic_tuple = atomic_tuple + (mol_name,)
                if res_num_flag:
                    atomic_tuple = atomic_tuple + (res_num,)
                if res_name_flag:
                    atomic_tuple = atomic_tuple + (res_name,)
                if atom_num_flag:
                    atomic_tuple = atomic_tuple + (atom_num,)
                if atom_name_flag:
                    atomic_tuple = atomic_tuple + (atom_name,)
                if element_flag:
                    atomic_tuple = atomic_tuple + (element,)
                if pos_flag:
                    atomic_tuple = atomic_tuple + (pos,)
                if index_flag:
                    atomic_tuple += (i,)

                # Yield the information.
                if len(atomic_tuple) == 1:
                    atomic_tuple = atomic_tuple[0]
                yield atomic_tuple


    def bond_vectors(self, attached_atom=None, model_num=None, mol_name=None, res_num=None, res_name=None, spin_num=None, spin_name=None, return_name=False, return_warnings=False):
        """Find the bond vector between the atoms of 'attached_atom' and 'atom_id'.

        @keyword attached_atom:     The name of the bonded atom.
        @type attached_atom:        str
        @keyword model_num:         The model of which to return the vectors from.  If not supplied and multiple models exist, then vectors from all models will be returned.
        @type model_num:            None or int
        @keyword mol_name:          The name of the molecule that attached_atom belongs to.
        @type mol_name:             str
        @keyword res_num:           The number of the residue that attached_atom belongs to.
        @type res_num:              str
        @keyword res_name:          The name of the residue that attached_atom belongs to.
        @type res_name:             str
        @keyword spin_num:          The number of the spin that attached_atom is attached to.
        @type spin_num:             str
        @keyword spin_name:         The name of the spin that attached_atom is attached to.
        @type spin_name:            str
        @keyword return_name:       A flag which if True will cause the name of the attached atom to be returned together with the bond vectors.
        @type return_name:          bool
        @keyword return_warnings:   A flag which if True will cause warning messages to be returned.
        @type return_warnings:      bool
        @return:                    The list of bond vectors for each model.
        @rtype:                     list of numpy arrays (or a tuple if return_name or return_warnings are set)
        """

        # Initialise some objects.
        vectors = []
        attached_name = None
        warnings = None

        # Use the first model for the atom matching.
        model = self.structural_data[0]

        # Loop over the molecules.
        for mol_index in range(len(model.mol)):
            # Alias.
            mol = model.mol[mol_index]

            # Skip non-matching molecules.
            if mol_name and mol_name != mol.mol_name:
                continue

            # Find the atomic index of the base atom.
            index = None
            for i in range(len(mol.atom_name)):
                # Residues don't match.
                if (res_num != None and mol.res_num[i] != res_num) or (res_name != None and mol.res_name[i] != res_name):
                    continue

                # Atoms don't match.
                if (spin_num != None and mol.atom_num[i] != spin_num) or (spin_name != None and mol.atom_name[i] != spin_name):
                    continue

                # Update the index and stop searching.
                index = i
                break

            # Found the atom.
            if index != None:
                # Loop over the models.
                for j in range(len(self.structural_data)):
                    # A single model.
                    if model_num != None and self.structural_data[j].num != model_num:
                        continue

                    # Alias the molecule.
                    model_index = self.structural_data.model_indices[self.structural_data.model_list[j]]
                    mol = self.structural_data[model_index].mol[mol_index]

                    # Get the atom bonded to this model/molecule/residue/atom.
                    bonded_num, bonded_name, element, pos, attached_name, warnings = self._bonded_atom(attached_atom, index, mol)

                    # No bonded atom.
                    if (bonded_num, bonded_name, element) == (None, None, None):
                        continue

                    # The bond vector.
                    vector = array(pos, float64) - array([mol.x[index], mol.y[index], mol.z[index]], float64)

                    # Append the vector to the vectors array.
                    vectors.append(vector)

            # Not found.
            else:
                warnings = "Cannot find the atom in the structure"

        # Build the tuple to be yielded.
        data = (vectors,)
        if return_name:
            data = data + (attached_name,)
        if return_warnings:
            data = data + (warnings,)

        # Return the data.
        return data


    def connect_atom(self, mol_name=None, index1=None, index2=None):
        """Connect two atoms in the structural data object.

        @keyword mol_name:  The name of the molecule.
        @type mol_name:     str
        @keyword index1:    The global index of the first atom.
        @type index1:       str
        @keyword index2:    The global index of the first atom.
        @type index2:       str
        """

        # Test if the current data pipe exists.
        pipes.test()

        # Add the molecule, if it does not exist.
        if self.get_molecule(mol_name) == None:
            self.add_molecule(name=mol_name)

        # Loop over each model.
        for model in self.structural_data:
            # Specific molecule.
            mol = self.get_molecule(mol_name)

            # Add the atom.
            mol.atom_connect(index1=index1, index2=index2)


    def delete(self, atom_id=None):
        """Deletion of structural information.

        @keyword atom_id:   The molecule, residue, and atom identifier string.  This matches the spin ID string format.  If not given, then all structural data will be deleted.
        @type atom_id:      str or None
        """

        # All data.
        if atom_id == None:
            # Print out.
            print("Deleting the following structural data:\n")
            print(self.structural_data)

            # Delete the structural data.
            del self.structural_data

            # Initialise the empty model list.
            self.structural_data = ModelList()

        # Atom subset deletion.
        else:
            # Generate the selection object.
            sel_obj = None
            if atom_id:
                sel_obj = Selection(atom_id)

            # Loop over the models.
            del_res_nums = []
            for model in self.model_loop():
                # Loop over the molecules.
                for mol_index in range(len(model.mol)):
                    mol = model.mol[mol_index]

                    # Skip non-matching molecules.
                    if sel_obj and not sel_obj.contains_mol(mol.mol_name):
                        continue

                    # Loop over the atoms.
                    indices = []
                    for i in self.atom_loop(atom_id=atom_id, model_num=model.num, index_flag=True):
                        indices.append(i)

                    # Generate a residue data dictionary for the metadata trimming (prior to atom deletion).
                    res_data = self._residue_data(res_nums=mol.res_num, res_names=mol.res_name)

                    # Loop over the reverse indices and pop out the data.
                    indices.reverse()
                    for i in indices:
                        mol.atom_num.pop(i)
                        mol.atom_name.pop(i)
                        mol.bonded.pop(i)
                        mol.chain_id.pop(i)
                        mol.element.pop(i)
                        mol.pdb_record.pop(i)
                        mol.res_name.pop(i)
                        res_num = mol.res_num.pop(i)
                        mol.seg_id.pop(i)
                        mol.x.pop(i)
                        mol.y.pop(i)
                        mol.z.pop(i)

                        # The residue no longer exists.
                        if res_num not in mol.res_num and res_num not in del_res_nums:
                            del_res_nums.append(res_num)

            # Nothing more to do.
            if not len(del_res_nums):
                return

            # Fix the deleted residue number order.
            del_res_nums.reverse()

            # Handle the helix metadata.
            del_helix_indices = []
            for i in range(len(self.helices)):
                # Trim the helix.
                helix = self._trim_helix(helix=self.helices[i], trim_res_list=del_res_nums, res_data=res_data)

                # Trimmed helix.
                if helix != None:
                    self.helices[i] = helix

                # No helix left.
                else:
                    del_helix_indices.append(i)

            # Loop over the reverse helix indices and pop out the data.
            del_helix_indices.reverse()
            for i in del_helix_indices:
                self.helices.pop(i)

            # Handle the sheet metadata.
            del_sheet_indices = []
            for i in range(len(self.sheets)):
                # Trim the sheet.
                sheet = self._trim_sheet(sheet=self.sheets[i], trim_res_list=del_res_nums, res_data=res_data)

                # Trimmed sheet.
                if sheet != None:
                    self.sheets[i] = sheet

                # No sheet left.
                else:
                    del_sheet_indices.append(i)

            # Loop over the reverse sheet indices and pop out the data.
            del_sheet_indices.reverse()
            for i in del_sheet_indices:
                self.sheets.pop(i)


    def get_molecule(self, molecule, model=None):
        """Return the molecule.

        Only one model can be specified.


        @param molecule:    The molecule name.
        @type molecule:     int or None
        @keyword model:     The model number.
        @type model:        int or None
        @raises RelaxError: If the model is not specified and there is more than one model loaded.
        @return:            The MolContainer corresponding to the molecule name and model number.
        @rtype:             MolContainer instance or None
        """

        # Check if the target is a single molecule.
        if model == None and self.num_models() > 1:
            raise RelaxError("The target molecule cannot be determined as there are %s models already present." % self.num_models())

        # Check the model argument.
        if not isinstance(model, int) and not model == None:
            raise RelaxNoneIntError

        # No models.
        if not len(self.structural_data):
            return

        # Loop over the models.
        for model_cont in self.model_loop(model):
            # Loop over the molecules.
            for mol in model_cont.mol:
                # Return the matching molecule.
                if mol.mol_name == molecule:
                    return mol


    def load_pdb(self, file_path, read_mol=None, set_mol_name=None, read_model=None, set_model_num=None, alt_loc=None, verbosity=False, merge=False):
        """Method for loading structures from a PDB file.

        @param file_path:       The full path of the PDB file.
        @type file_path:        str
        @keyword read_mol:      The molecule(s) to read from the file, independent of model.  The molecules are determined differently by the different parsers, but are numbered consecutively from 1.  If set to None, then all molecules will be loaded.
        @type read_mol:         None, int, or list of int
        @keyword set_mol_name:  Set the names of the molecules which are loaded.  If set to None, then the molecules will be automatically labelled based on the file name or other information.
        @type set_mol_name:     None, str, or list of str
        @keyword read_model:    The PDB model to extract from the file.  If set to None, then all models will be loaded.
        @type read_model:       None, int, or list of int
        @keyword set_model_num: Set the model number of the loaded molecule.  If set to None, then the PDB model numbers will be preserved, if they exist.
        @type set_model_num:    None, int, or list of int
        @keyword alt_loc:       The PDB ATOM record 'Alternate location indicator' field value to select which coordinates to use.
        @type alt_loc:          str or None
        @keyword verbosity:     A flag which if True will cause messages to be printed.
        @type verbosity:        bool
        @keyword merge:         A flag which if set to True will try to merge the PDB structure into the currently loaded structures.
        @type merge:            bool
        @return:                The status of the loading of the PDB file.
        @rtype:                 bool
        """

        # Initial printout.
        if verbosity:
            print("\nInternal relax PDB parser.")

        # Test if the file exists.
        if not access(file_path, F_OK):
            # Exit indicating failure.
            return False

        # Separate the file name and path.
        path, file = os.path.split(file_path)

        # The absolute path.
        path_abs = abspath(curdir) + sep + path

        # Convert the structure reading args into lists.
        if read_mol and not isinstance(read_mol, list):
            read_mol = [read_mol]
        if set_mol_name and not isinstance(set_mol_name, list):
            set_mol_name = [set_mol_name]
        if read_model and not isinstance(read_model, list):
            read_model = [read_model]
        if set_model_num and not isinstance(set_model_num, list):
            set_model_num = [set_model_num]

        # Open the PDB file.
        pdb_file = open_read_file(file_path)
        pdb_lines = pdb_file.readlines()
        pdb_file.close()

        # Check for empty files.
        if pdb_lines == []:
            raise RelaxError("The PDB file is empty.")

        # Process the different sections.
        pdb_lines = self._parse_pdb_title(pdb_lines)
        pdb_lines = self._parse_pdb_prim_struct(pdb_lines)
        pdb_lines = self._parse_pdb_hetrogen(pdb_lines)
        pdb_lines = self._parse_pdb_ss(pdb_lines)
        pdb_lines = self._parse_pdb_connectivity_annotation(pdb_lines)
        pdb_lines = self._parse_pdb_misc(pdb_lines)
        pdb_lines = self._parse_pdb_transform(pdb_lines)

        # Loop over all models in the PDB file.
        model_index = 0
        orig_model_num = []
        mol_conts = []
        for model_num, model_records in self._parse_pdb_coord(pdb_lines):
            # Only load the desired model.
            if read_model and model_num not in read_model:
                continue

            # Store the original model number.
            orig_model_num.append(model_num)

            # Loop over the molecules of the model.
            mol_conts.append([])
            mol_index = 0
            orig_mol_num = []
            new_mol_name = []
            for mol_num, mol_records in self._parse_mols(model_records):
                # Only load the desired model.
                if read_mol and mol_num not in read_mol:
                    continue

                # Set the target molecule name.
                if set_mol_name:
                    new_mol_name.append(set_mol_name[mol_index])
                else:
                    # Number of structures already present for the model.
                    num_struct = 0
                    for model in self.structural_data:
                        if not set_model_num or (model_index <= len(set_model_num) and set_model_num[model_index] == model.num):
                            num_struct = len(model.mol)

                    # Set the name to the file name plus the structure number.
                    new_mol_name.append(file_root(file) + '_mol' + repr(mol_num+num_struct))

                # Store the original mol number.
                orig_mol_num.append(mol_num)

                # Generate the molecule container.
                mol = MolContainer()

                # Fill the molecular data object.
                mol.fill_object_from_pdb(mol_records, alt_loc_select=alt_loc)

                # Store the molecule container.
                mol_conts[model_index].append(mol)

                # Increment the molecule index.
                mol_index = mol_index + 1

            # Increment the model index.
            model_index = model_index + 1

        # No data, so throw a warning and exit.
        if not len(mol_conts):
            warn(RelaxWarning("No structural data could be read from the file '%s'." % file_path))
            return False

        # Create the structural data data structures.
        self.pack_structs(mol_conts, orig_model_num=orig_model_num, set_model_num=set_model_num, orig_mol_num=orig_mol_num, set_mol_name=new_mol_name, file_name=file, file_path=path, file_path_abs=path_abs, merge=merge)

        # Loading worked.
        return True


    def load_xyz(self, file_path, read_mol=None, set_mol_name=None, read_model=None, set_model_num=None, verbosity=False):
        """Method for loading structures from a XYZ file.

        @param file_path:       The full path of the XYZ file.
        @type file_path:        str
        @keyword read_mol:      The molecule(s) to read from the file, independent of model.  The
                                molecules are determined differently by the different parsers, but
                                are numbered consecutively from 1.  If set to None, then all
                                molecules will be loaded.
        @type read_mol:         None, int, or list of int
        @keyword set_mol_name:  Set the names of the molecules which are loaded.  If set to None,
                                then the molecules will be automatically labelled based on the file
                                name or other information.
        @type set_mol_name:     None, str, or list of str
        @keyword read_model:    The XYZ model to extract from the file.  If set to None, then all
                                models will be loaded.
        @type read_model:       None, int, or list of int
        @keyword set_model_num: Set the model number of the loaded molecule.  If set to None, then
                                the XYZ model numbers will be preserved, if they exist.
        @type set_model_num:    None, int, or list of int
        @keyword verbosity:     A flag which if True will cause messages to be printed.
        @type verbosity:        bool
        @return:                The status of the loading of the XYZ file.
        @rtype:                 bool
        """

        # Initial printout.
        if verbosity:
            print("\nInternal relax XYZ parser.")

        # Test if the file exists.
        if not access(file_path, F_OK):
            # Exit indicating failure.
            return False

        # Separate the file name and path.
        path, file = os.path.split(file_path)

        # The absolute path.
        path_abs = abspath(curdir) + sep + path

        # Convert the structure reading args into lists.
        if read_mol and not isinstance(read_mol, list):
            read_mol = [read_mol]
        if set_mol_name and not isinstance(set_mol_name, list):
            set_mol_name = [set_mol_name]
        if read_model and not isinstance(read_model, list):
            read_model = [read_model]
        if set_model_num and not isinstance(set_model_num, list):
            set_model_num = [set_model_num]

        # Loop over all models in the XYZ file.
        mol_index=0
        model_index = 0
        xyz_model_increment = 0
        orig_model_num = []
        mol_conts = []
        orig_mol_num = []
        new_mol_name = []
        for model_records in self._parse_models_xyz(file_path):
            # Increment the xyz_model_increment
            xyz_model_increment = xyz_model_increment +1

            # Only load the desired model.
            if read_model and xyz_model_increment not in read_model:
                continue

            # Store the original model number.
            orig_model_num.append(model_index)

            # Loop over the molecules of the model.
            if read_mol and mol_index not in read_mol:
                continue

            # Set the target molecule name.
            if set_mol_name:
                new_mol_name.append(set_mol_name[mol_index])
            else:
                if mol_index==0:
                   #Set the name to the file name plus the structure number.
                   new_mol_name.append(file_root(file) + '_mol' + repr(mol_index+1))

            # Store the original mol number.
            orig_mol_num.append(mol_index)

            # Generate the molecule container.
            mol = MolContainer()

            # Fill the molecular data object.
            mol.fill_object_from_xyz(model_records)

            # Store the molecule container.
            mol_conts.append([])
            mol_conts[model_index].append(mol)

            # Increment the molecule index.
            mol_index = mol_index + 1

            # Increment the model index.
            model_index = model_index + 1

        orig_mol_num=[0]
        # Create the structural data data structures.
        self.pack_structs(mol_conts, orig_model_num=orig_model_num, set_model_num=set_model_num, orig_mol_num=orig_mol_num, set_mol_name=new_mol_name, file_name=file, file_path=path, file_path_abs=path_abs)

        # Loading worked.
        return True


    def rotate(self, R=None, origin=None, model=None, atom_id=None):
        """Rotate the structural information about the given origin.

        @keyword R:         The forwards rotation matrix.
        @type R:            numpy 3D, rank-2 array
        @keyword origin:    The origin of the rotation.
        @type origin:       numpy 3D, rank-1 array
        @keyword model:     The model to rotate.  If None, all models will be rotated.
        @type model:        int
        @keyword atom_id:   The molecule, residue, and atom identifier string.  Only atoms matching this selection will be used.
        @type atom_id:      str or None
        """

        # Generate the selection object.
        sel_obj = None
        if atom_id:
            sel_obj = Selection(atom_id)

        # Loop over the models.
        for model_cont in self.model_loop(model):
            # Loop over the molecules.
            for mol in model_cont.mol:
                # Skip non-matching molecules.
                if sel_obj and not sel_obj.contains_mol(mol.mol_name):
                    continue

                # Loop over the atoms.
                for i in range(len(mol.atom_num)):
                    # Skip non-matching atoms.
                    if sel_obj and not sel_obj.contains_spin(mol.atom_num[i], mol.atom_name[i], mol.res_num[i], mol.res_name[i], mol.mol_name):
                        continue

                    # The origin to atom vector.
                    vect = array([mol.x[i], mol.y[i], mol.z[i]], float64) - origin

                    # Rotation.
                    rot_vect = dot(R, vect)

                    # The new position.
                    pos = rot_vect + origin
                    mol.x[i] = pos[0]
                    mol.y[i] = pos[1]
                    mol.z[i] = pos[2]


    def translate(self, T=None, model=None, atom_id=None):
        """Displace the structural information by the given translation vector.

        @keyword T:         The translation vector.
        @type T:            numpy 3D, rank-1 array
        @keyword model:     The model to rotate.  If None, all models will be rotated.
        @type model:        int
        @keyword atom_id:   The molecule, residue, and atom identifier string.  Only atoms matching this selection will be used.
        @type atom_id:      str or None
        """

        # Generate the selection object.
        sel_obj = None
        if atom_id:
            sel_obj = Selection(atom_id)

        # Loop over the models.
        for model_cont in self.model_loop(model):
            # Loop over the molecules.
            for mol in model_cont.mol:
                # Skip non-matching molecules.
                if sel_obj and not sel_obj.contains_mol(mol.mol_name):
                    continue

                # Loop over the atoms.
                for i in range(len(mol.atom_num)):
                    # Skip non-matching atoms.
                    if sel_obj and not sel_obj.contains_spin(mol.atom_num[i], mol.atom_name[i], mol.res_num[i], mol.res_name[i], mol.mol_name):
                        continue

                    # Translate.
                    mol.x[i] = mol.x[i] + T[0]
                    mol.y[i] = mol.y[i] + T[1]
                    mol.z[i] = mol.z[i] + T[2]


    def validate_models(self):
        """Check that the models are consistent with each other.

        This checks that the primary structure is identical between the models.
        """

        # Print out.
        print("Validating models:")

        # Loop over the models.
        for i in range(len(self.structural_data)):
            # Check the molecules.
            if len(self.structural_data[0].mol) != len(self.structural_data[i].mol):
                raise RelaxError("The number of molecules, %i, in model %i does not match the %i molecules of the first model." % (len(self.structural_data[i].mol), self.structural_data[i].num, len(self.structural_data[0].mol)))

            # Loop over the molecules.
            for j in range(len(self.structural_data[i].mol)):
                # Alias the molecules.
                mol = self.structural_data[i].mol[j]
                mol_ref = self.structural_data[0].mol[j]

                # Check the names.
                if mol.mol_name != mol_ref.mol_name:
                    raise RelaxError("The molecule name '%s' of model %i does not match the name '%s' of the first model." % (mol.mol_name, self.structural_data[i].num, mol_ref.mol_name))

                # Loop over the atoms.
                for k in range(len(mol.atom_name)):
                    # Create pseudo-pdb formatted records (with no atomic coordinates).
                    atom = "%-6s%5s %4s%1s%3s %1s%4s%1s   %8s%8s%8s%6.2f%6.2f      %4s%2s%2s" % ('ATOM', mol.atom_num[k], self._translate(mol.atom_name[k]), '', self._translate(mol.res_name[k]), self._translate(mol.chain_id[k]), self._translate(mol.res_num[k]), '', '#', '#', '#', 1.0, 0, self._translate(mol.seg_id[k]), self._translate(mol.element[k]), '')
                    atom_ref = "%-6s%5s %4s%1s%3s %1s%4s%1s   %8s%8s%8s%6.2f%6.2f      %4s%2s%2s" % ('ATOM', mol_ref.atom_num[k], self._translate(mol_ref.atom_name[k]), '', self._translate(mol_ref.res_name[k]), self._translate(mol_ref.chain_id[k]), self._translate(mol_ref.res_num[k]), '', '#', '#', '#', 1.0, 0, self._translate(mol_ref.seg_id[k]), self._translate(mol_ref.element[k]), '')

                    # Check the atom info.
                    if atom != atom_ref:
                        print(atom)
                        print(atom_ref)
                        raise RelaxError("The atoms of model %i do not match the first model." % self.structural_data[i].num)

        # Final printout.
        print("\tAll models are consistent")


    def write_pdb(self, file, model_num=None):
        """Method for the creation of a PDB file from the structural data.

        A number of PDB records including HET, HETNAM, FORMUL, HETATM, TER, CONECT, MASTER, and END
        are created.  To create the non-standard residue records HET, HETNAM, and FORMUL, the data
        structure 'het_data' is created.  It is an array of arrays where the first dimension
        corresponds to a different residue and the second dimension has the elements:

            0.  Residue number.
            1.  Residue name.
            2.  Chain ID.
            3.  Total number of atoms in the residue.
            4.  Number of H atoms in the residue.
            5.  Number of C atoms in the residue.


        @param file:            The PDB file object.  This object must be writable.
        @type file:             file object
        @keyword model_num:     The model to place into the PDB file.  If not supplied, then all
                                models will be placed into the file.
        @type model_num:        None or int
        """

        # Validate the structural data.
        self.validate()

        # Initialise record counts.
        num_hetatm = 0
        num_atom = 0
        num_ter = 0
        num_conect = 0

        # Print out.
        print("\nCreating the PDB records\n")

        # Write some initial remarks.
        print("REMARK")
        pdb_write.remark(file, num=4, remark="This file complies with format v. 3.30, Jul-2011.")
        pdb_write.remark(file, num=40, remark="Created by relax (http://nmr-relax.com).")
        num_remark = 2

        # Determine if model records will be created.
        model_records = False
        for model in self.model_loop():
            if hasattr(model, 'num') and model.num != None:
                model_records = True


        ####################
        # Hetrogen section #
        ####################

        # Initialise the hetrogen info array.
        het_data = []
        het_data_coll = []

        # Loop over the molecules of the first model.
        index = 0
        for mol in self.structural_data[0].mol:
            # Check the validity of the data.
            self._validate_data_arrays(mol)

            # Append an empty array for this molecule.
            het_data.append([])

            # Collect the non-standard residue info.
            for i in range(len(mol.atom_name)):
                # Skip non-HETATM records and HETATM records with no residue info.
                if mol.pdb_record[i] != 'HETATM' or mol.res_name[i] == None:
                    continue

                # If the residue is not already stored initialise a new het_data element.
                # (residue number, residue name, chain ID, number of atoms, atom count array).
                if not het_data[index] or not mol.res_num[i] == het_data[index][-1][0]:
                    het_data[index].append([mol.res_num[i], mol.res_name[i], mol.chain_id[i], 0, []])

                    # Catch missing chain_ids.
                    if het_data[index][-1][2] == None:
                        het_data[index][-1][2] = ''

                # Total atom count.
                het_data[index][-1][3] = het_data[index][-1][3] + 1

                # Find if the atom has already a count entry.
                entry = False
                for j in range(len(het_data[index][-1][4])):
                    if mol.element[i] == het_data[index][-1][4][j][0]:
                        entry = True

                # Create a new specific atom count entry.
                if not entry:
                    het_data[index][-1][4].append([mol.element[i], 0])

                # Increment the specific atom count.
                for j in range(len(het_data[index][-1][4])):
                    if mol.element[i] == het_data[index][-1][4][j][0]:
                        het_data[index][-1][4][j][1] = het_data[index][-1][4][j][1] + 1

            # Create the collective hetrogen info data structure.
            for i in range(len(het_data[index])):
                # Find the entry in the collective structure.
                found = False
                for j in range(len(het_data_coll)):
                    # Matching residue numbers.
                    if het_data[index][i][0] == het_data_coll[j][0]:
                        # Change the flag.
                        found = True

                        # The checks.
                        if het_data_coll[j][1] != het_data[index][i][1]:
                            raise RelaxError("The " + repr(het_data[index][i][1]) + " residue name of hetrogen " + repr(het_data[index][i][0]) + " " + het_data[index][i][1] + " of structure " + repr(index) + " does not match the " + repr(het_data_coll[j][1]) + " name of the previous structures.")

                        elif het_data_coll[j][2] != het_data[index][i][2]:
                            raise RelaxError("The hetrogen chain id " + repr(het_data[index][i][2]) + " does not match " + repr(het_data_coll[j][2]) + " of residue " + repr(het_data_coll[j][0]) + " " + het_data_coll[j][1] + " of the previous structures.")

                        elif het_data_coll[j][3] != het_data[index][i][3]:
                            raise RelaxError("The " + repr(het_data[index][i][3]) + " atoms of hetrogen " + repr(het_data_coll[j][0]) + " " + het_data_coll[j][1] + " of structure " + repr(index) + " does not match the " + repr(het_data_coll[j][3]) + " of the previous structures.")

                        elif het_data_coll[j][4] != het_data[index][i][4]:
                            raise RelaxError("The atom counts " + repr(het_data[index][i][4]) +  " for the hetrogen residue " + repr(het_data_coll[j][0]) + " " + het_data_coll[j][1] + " of structure " + repr(index) + " do not match the counts " + repr(het_data_coll[j][4]) + " of the previous structures.")

                # If there is no match, add the new residue to the collective.
                if not found:
                    het_data_coll.append(het_data[index][i])

            # Increment the molecule index.
            index = index + 1


        # The HET records.
        ##################

        # Print out.
        print("HET")

        # Write the HET records.
        for het in het_data_coll:
            pdb_write.het(file, het_id=het[1], chain_id=het[2], seq_num=het[0], num_het_atoms=het[3])


        # The HETNAM records.
        #####################

        # Print out.
        print("HETNAM")

        # Loop over the non-standard residues.
        residues = []
        for het in het_data_coll:
            # Test if the residue HETNAM record as already been written (otherwise store its name).
            if het[1] in residues:
                continue
            else:
                residues.append(het[1])

            # Get the chemical name.
            chemical_name = self._get_chemical_name(het[1])
            if not chemical_name:
                chemical_name = 'Unknown'

            # Write the HETNAM records.
            pdb_write.hetnam(file, het_id=het[1], text=chemical_name)


        # The FORMUL records.
        #####################

        # Print out.
        print("FORMUL")

        # Loop over the non-standard residues and generate and write the chemical formula.
        residues = []
        for i in range(len(het_data_coll)):
            # Alias.
            het = het_data_coll[i]

            # Test if the residue HETNAM record as already been written (otherwise store its name).
            if het[1] in residues:
                continue
            else:
                residues.append(het[1])

            # Initialise the chemical formula.
            formula = ''

            # Loop over the atoms.
            for atom_count in het[4]:
                formula = formula + atom_count[0] + repr(atom_count[1])

            # The FORMUL record (chemical formula).
            pdb_write.formul(file, comp_num=i+1, het_id=het[1], text=formula)


        ###############################
        # Secondary structure section #
        ###############################

        # The HELIX records.
        ####################

        if hasattr(self, 'helices') and len(self.helices):
            # Printout.
            print("HELIX")

            # Loop over and unpack the helix data.
            index = 1
            for helix_id, init_chain_id, init_res_name, init_seq_num, end_chain_id, end_res_name, end_seq_num, helix_class, length in self.helices:
                pdb_write.helix(file, ser_num=index, helix_id=helix_id, init_chain_id=init_chain_id, init_res_name=init_res_name, init_seq_num=init_seq_num, end_chain_id=end_chain_id, end_res_name=end_res_name, end_seq_num=end_seq_num, helix_class=helix_class, length=length)
                index += 1

        # The SHEET records.
        ####################

        if hasattr(self, 'sheets') and len(self.sheets):
            # Printout.
            print("SHEET")

            # Loop over and unpack the helix data.
            index = 1
            for strand, sheet_id, num_strands, init_res_name, init_chain_id, init_seq_num, init_icode, end_res_name, end_chain_id, end_seq_num, end_icode, sense, cur_atom, cur_res_name, cur_chain_id, cur_res_seq, cur_icode, prev_atom, prev_res_name, prev_chain_id, prev_res_seq, prev_icode in self.sheets:
                pdb_write.sheet(file, strand=strand, sheet_id=sheet_id, num_strands=num_strands, init_res_name=init_res_name, init_chain_id=init_chain_id, init_seq_num=init_seq_num, init_icode=init_icode, end_res_name=end_res_name, end_chain_id=end_chain_id, end_seq_num=end_seq_num, end_icode=end_icode, sense=sense, cur_atom=cur_atom, cur_res_name=cur_res_name, cur_chain_id=cur_chain_id, cur_res_seq=cur_res_seq, cur_icode=cur_icode, prev_atom=prev_atom, prev_res_name=prev_res_name, prev_chain_id=prev_chain_id, prev_res_seq=prev_res_seq, prev_icode=prev_icode)
                index += 1


        ######################
        # Coordinate section #
        ######################

        # Loop over the models.
        for model in self.model_loop(model_num):
            # MODEL record, for multiple models.
            ####################################

            if model_records:
                # Print out.
                print("\nMODEL %s" % model.num)

                # Write the model record.
                pdb_write.model(file, serial=model.num)


            # Add the atomic coordinate records (ATOM, HETATM, and TER).
            ############################################################

            # Loop over the molecules.
            for mol in model.mol:
                # Print out.
                print("ATOM, HETATM, TER")

                # Loop over the atomic data.
                atom_record = False
                for i in range(len(mol.atom_name)):
                    # Write the ATOM record.
                    if mol.pdb_record[i] in [None, 'ATOM']:
                        atom_record = True

                        # The atom number, if missing.
                        atom_num = mol.atom_num[i]
                        if atom_num == None:
                            atom_num = i + 1

                        # Handle the funky atom name alignment.  From the PDB format documents:
                        # "Alignment of one-letter atom name such as C starts at column 14, while two-letter atom name such as FE starts at column 13."
                        if len(mol.atom_name[i]) == 1:
                            atom_name = " %s" % mol.atom_name[i]
                        else:
                            atom_name = "%s" % mol.atom_name[i]

                        # Write out.
                        pdb_write.atom(file, serial=atom_num, name=atom_name, res_name=mol.res_name[i], chain_id=self._translate(mol.chain_id[i]), res_seq=mol.res_num[i], x=mol.x[i], y=mol.y[i], z=mol.z[i], occupancy=1.0, temp_factor=0, element=mol.element[i])
                        num_atom = num_atom + 1

                        # Info for the TER record.
                        ter_num = atom_num + 1
                        ter_name = mol.res_name[i]
                        ter_chain_id = mol.chain_id[i]
                        ter_res_num = mol.res_num[i]

                # Finish the ATOM section with the TER record.
                if atom_record:
                    pdb_write.ter(file, serial=ter_num, res_name=ter_name, chain_id=self._translate(ter_chain_id), res_seq=ter_res_num)
                    num_ter = num_ter + 1

                # Loop over the atomic data.
                count_shift = False
                for i in range(len(mol.atom_name)):
                    # Write the HETATM record.
                    if mol.pdb_record[i] == 'HETATM':
                        # The atom number, if missing.
                        atom_num = mol.atom_num[i]
                        if atom_num == None:
                            atom_num = i + 1

                        # Increment the atom number if a TER record was created.
                        if atom_record and atom_num == ter_num:
                            count_shift = True
                        if atom_record and count_shift:
                            atom_num += 1

                        # Write out.
                        pdb_write.hetatm(file, serial=atom_num, name=self._translate(mol.atom_name[i]), res_name=mol.res_name[i], chain_id=self._translate(mol.chain_id[i]), res_seq=mol.res_num[i], x=mol.x[i], y=mol.y[i], z=mol.z[i], occupancy=1.0, temp_factor=0.0, element=mol.element[i])
                        num_hetatm = num_hetatm + 1


            # ENDMDL record, for multiple structures.
            ########################################

            if model_records:
                print("ENDMDL")
                pdb_write.endmdl(file)


        # Create the CONECT records.
        ############################

        # Print out.
        print("CONECT")

        # Loop over the molecules of the first model.
        for mol in self.structural_data[0].mol:
            # Loop over the atoms.
            for i in range(len(mol.atom_name)):
                # No bonded atoms, hence no CONECT record is required.
                if not len(mol.bonded[i]):
                    continue

                # Initialise some data structures.
                flush = 0
                bonded_index = 0
                bonded = ['', '', '', '']

                # Loop over the bonded atoms.
                for j in range(len(mol.bonded[i])):
                    # End of the array, hence create the CONECT record in this iteration.
                    if j == len(mol.bonded[i])-1:
                        flush = True

                    # Only four covalently bonded atoms allowed in one CONECT record.
                    if bonded_index == 3:
                        flush = True

                    # Get the bonded atom index.
                    bonded[bonded_index] = mol.bonded[i][j]

                    # Increment the bonded_index value.
                    bonded_index = bonded_index + 1

                    # Generate the CONECT record and increment the counter.
                    if flush:
                        # Convert the atom indices to atom numbers.
                        for k in range(4):
                            if bonded[k] != '':
                                if mol.atom_num[bonded[k]] != None:
                                    bonded[k] = mol.atom_num[bonded[k]]
                                else:
                                    bonded[k] = bonded[k] + 1

                        # Write the CONECT record.
                        pdb_write.conect(file, serial=i+1, bonded1=bonded[0], bonded2=bonded[1], bonded3=bonded[2], bonded4=bonded[3])

                        # Reset the flush flag, the bonded atom count, and the bonded atom names.
                        flush = False
                        bonded_index = 0
                        bonded = ['', '', '', '']

                        # Increment the CONECT record count.
                        num_conect = num_conect + 1



        # MASTER record.
        ################

        print("\nMASTER")
        pdb_write.master(file, num_het=len(het_data_coll), num_coord=num_atom+num_hetatm, num_ter=num_ter, num_conect=num_conect)


        # END.
        ######

        print("END")
        pdb_write.end(file)


class MolContainer:
    """The container for the molecular information.

    The structural data object for this class is a container possessing a number of different arrays
    corresponding to different structural information.  These objects include:

        - atom_num:  The atom name.
        - atom_name:  The atom name.
        - bonded:  Each element an array of bonded atom indices.
        - chain_id:  The chain ID.
        - element:  The element symbol.
        - pdb_record:  The optional PDB record name (one of ATOM, HETATM, or TER).
        - res_name:  The residue name.
        - res_num:  The residue number.
        - seg_id:  The segment ID.
        - x:  The x coordinate of the atom.
        - y:  The y coordinate of the atom.
        - z:  The z coordinate of the atom.

    All arrays should be of equal length so that an atom index can retrieve all the corresponding
    data.  Only the atom identification string is compulsory, all other arrays can contain None.
    """


    def __init__(self):
        """Initialise the molecular container."""

        # The atom num (array of int).
        self.atom_num = []

        # The atom name (array of str).
        self.atom_name = []

        # The bonded atom indices (array of arrays of int).
        self.bonded = []

        # The chain ID (array of str).
        self.chain_id = []

        # The element symbol (array of str).
        self.element = []

        # The optional PDB record name (array of str).
        self.pdb_record = []

        # The residue name (array of str).
        self.res_name = []

        # The residue number (array of int).
        self.res_num = []

        # The segment ID (array of int).
        self.seg_id = []

        # The x coordinate (array of float).
        self.x = []

        # The y coordinate (array of float).
        self.y = []

        # The z coordinate (array of float).
        self.z = []


    def _atom_index(self, atom_num):
        """Find the atom index corresponding to the given atom number.

        @param atom_num:        The atom number to find the index of.
        @type atom_num:         int
        @return:                The atom index corresponding to the atom.
        @rtype:                 int
        """

        # Loop over the atoms.
        for j in range(len(self.atom_num)):
            # Return the index.
            if self.atom_num[j] == atom_num:
                return j

        # Should not be here, the PDB connect records are incorrect.
        warn(RelaxWarning("The atom number " + repr(atom_num) + " from the CONECT record cannot be found within the ATOM and HETATM records."))


    def _det_pdb_element(self, atom_name):
        """Try to determine the element from the PDB atom name.

        @param atom_name:   The PDB atom name.
        @type atom_name:    str
        @return:            The element name, or None if unsuccessful.
        @rtype:             str or None
        """

        # Strip away the "'" character (for RNA, etc.).
        element = atom_name.strip("'")

        # Strip away atom numbering, from the front and end.
        element = element.strip(digits)

        # Amino acid atom translation table (note, numbers have been stripped already!).
        table = {'C': ['CA', 'CB', 'CG', 'CD', 'CE', 'CH', 'CZ'],
                 'N': ['ND', 'NE', 'NH', 'NZ'],
                 'H': ['HA', 'HB', 'HG', 'HD', 'HE', 'HH', 'HT', 'HZ'],
                 'O': ['OG', 'OD', 'OE', 'OH', 'OT'],
                 'S': ['SD', 'SG']
        }

        # Translate amino acids.
        for key in list(table.keys()):
            if element in table[key]:
                element = key
                break

        # Allowed element list.
        elements = ['H', 'C', 'N', 'O', 'F', 'P', 'S']

        # Return the element, if in the list.
        if element in elements:
            return element

        # Else, throw a warning.
        warn(RelaxWarning("Cannot determine the element associated with atom '%s'." % atom_name))


    def _parse_xyz_record(self, record):
        """Parse the XYZ record string and return an array of the corresponding atomic information.

        The format of the XYZ records is::
         __________________________________________________________________________________________
         |         |              |              |                                                |
         | Columns | Data type    | Field        | Definition                                     |
         |_________|______________|______________|________________________________________________|
         |         |              |              |                                                |
         |  1      | String       | element      |                                                |
         |  2      | Real         | x            | Orthogonal coordinates for X in Angstroms      |
         |  3      | Real         | y            | Orthogonal coordinates for Y in Angstroms      |
         |  4      | Real         | z            | Orthogonal coordinates for Z in Angstroms      |
         |_________|______________|______________|________________________________________________|


        @param record:  The single line PDB record.
        @type record:   str
        @return:        The list of atomic information
        @rtype:         list of str
        """

        # Initialise.
        fields = []
        word = record.split()

        # ATOM and HETATM records.
        if len(word)==4:
            # Split up the record.
            fields.append(word[0])
            fields.append(word[1])
            fields.append(word[2])
            fields.append(word[3])

            # Loop over the fields.
            for i in range(len(fields)):
                # Strip all whitespace.
                fields[i] = fields[i].strip()

                # Replace nothingness with None.
                if fields[i] == '':
                    fields[i] = None

            # Convert strings to numbers.
            if fields[1]:
                fields[1] = float(fields[1])
            if fields[2]:
                fields[2] = float(fields[2])
            if fields[3]:
                fields[3] = float(fields[3])

        # Return the atomic info.
        return fields


    def atom_add(self, atom_name=None, res_name=None, res_num=None, pos=[None, None, None], element=None, atom_num=None, chain_id=None, segment_id=None, pdb_record=None):
        """Method for adding an atom to the structural data object.

        This method will create the key-value pair for the given atom.


        @keyword atom_name:     The atom name, e.g. 'H1'.
        @type atom_name:        str or None
        @keyword res_name:      The residue name.
        @type res_name:         str or None
        @keyword res_num:       The residue number.
        @type res_num:          int or None
        @keyword pos:           The position vector of coordinates.
        @type pos:              list (length = 3)
        @keyword element:       The element symbol.
        @type element:          str or None
        @keyword atom_num:      The atom number.
        @type atom_num:         int or None
        @keyword chain_id:      The chain identifier.
        @type chain_id:         str or None
        @keyword segment_id:    The segment identifier.
        @type segment_id:       str or None
        @keyword pdb_record:    The optional PDB record name, e.g. 'ATOM' or 'HETATM'.
        @type pdb_record:       str or None
        @return:                The index of the added atom.
        @rtype:                 int
        """

        # Append to all the arrays.
        self.atom_num.append(atom_num)
        self.atom_name.append(atom_name)
        self.bonded.append([])
        self.chain_id.append(chain_id)
        self.element.append(element)
        self.pdb_record.append(pdb_record)
        self.res_name.append(res_name)
        self.res_num.append(res_num)
        self.seg_id.append(segment_id)
        self.x.append(pos[0])
        self.y.append(pos[1])
        self.z.append(pos[2])

        # Return the index.
        return len(self.atom_num) - 1


    def atom_connect(self, index1=None, index2=None):
        """Method for connecting two atoms within the data structure object.

        This method will append index2 to the array at bonded[index1] and vice versa.


        @keyword index1:        The index of the first atom.
        @type index1:           int
        @keyword index2:        The index of the second atom.
        @type index2:           int
        """

        # Update the bonded array structure, if necessary.
        if index2 not in self.bonded[index1]:
            self.bonded[index1].append(index2)
        if index1 not in self.bonded[index2]:
            self.bonded[index2].append(index1)


    def fill_object_from_pdb(self, records, alt_loc_select=None):
        """Method for generating a complete Structure_container object from the given PDB records.

        @param records:             A list of structural PDB records.
        @type records:              list of str
        @keyword alt_loc_select:    The PDB ATOM record 'Alternate location indicator' field value to select which coordinates to use.
        @type alt_loc_select:       str or None
        """

        # Loop over the records.
        for record in records:
            # Nothing to do.
            if not record or record == '\n':
                continue

            # Add the atom.
            if record[:4] == 'ATOM' or record[:6] == 'HETATM':
                # Parse the record.
                if record[:4] == 'ATOM':
                    record_type, serial, name, alt_loc, res_name, chain_id, res_seq, icode, x, y, z, occupancy, temp_factor, element, charge = pdb_read.atom(record)
                if record[:6] == 'HETATM':
                    record_type, serial, name, alt_loc, res_name, chain_id, res_seq, icode, x, y, z, occupancy, temp_factor, element, charge = pdb_read.hetatm(record)

                # Handle the alternate locations.
                if alt_loc != None:
                    # Don't know what to do.
                    if alt_loc_select == None:
                        raise RelaxError("Multiple alternate location indicators are present in the PDB file, but the desired coordinate set has not been specified.")

                    # Skip non-matching locations.
                    if alt_loc != alt_loc_select:
                        continue

                # Attempt at determining the element, if missing.
                if not element:
                    element = self._det_pdb_element(name)

                # Add.
                self.atom_add(pdb_record=record_type, atom_num=serial, atom_name=name, res_name=res_name, chain_id=chain_id, res_num=res_seq, pos=[x, y, z], element=element)

            # Connect atoms.
            if record[:6] == 'CONECT':
                # Parse the record.
                record_type, serial, bonded1, bonded2, bonded3, bonded4 = pdb_read.conect(record)

                # Loop over the atoms of the record.
                for bonded in [bonded1, bonded2, bonded3, bonded4]:
                    # Skip if there is no record.
                    if not bonded:
                        continue

                    # Skip broken CONECT records (for when the record points to a non-existent atom).
                    if self._atom_index(serial) == None or self._atom_index(bonded) == None:
                        continue

                    # Make the connection.
                    self.atom_connect(index1=self._atom_index(serial), index2=self._atom_index(bonded))


    def fill_object_from_xyz(self, records):
        """Method for generating a complete Structure_container object from the given xyz records.

        @param records:         A list of structural xyz records.
        @type records:          list of str
        """

        # initialisation for atom number
        atom_number = 1

        # Loop over the records.
        for record in records:
            # Parse the record.
            record = self._parse_xyz_record(record)

            # Nothing to do.
            if not record:
                continue

            # Add the atom.
            if len(record) == 4:
                # Add.
                self.atom_add(atom_name=record[0], atom_num=atom_number, pos=[record[1], record[2], record[3]], element=record[0])

                # Increment of atom number
                atom_number = atom_number + 1


    def from_xml(self, mol_node, file_version=1):
        """Recreate the MolContainer from the XML molecule node.

        @param mol_node:        The molecule XML node.
        @type mol_node:         xml.dom.minicompat.NodeList instance
        @keyword file_version:  The relax XML version of the XML file.
        @type file_version:     int
        """

        # Recreate the current molecule container.
        xml_to_object(mol_node, self, file_version=file_version)


    def is_empty(self):
        """Check if the container is empty."""

        # Set attributes.
        if hasattr(self, 'mol_name'): return False
        if hasattr(self, 'file_name'): return False
        if hasattr(self, 'file_path'): return False
        if hasattr(self, 'file_mol_num'): return False
        if hasattr(self, 'file_model'): return False

        # Internal data structures.
        if not self.atom_num == []: return False
        if not self.atom_name == []: return False
        if not self.bonded == []: return False
        if not self.chain_id == []: return False
        if not self.element == []: return False
        if not self.pdb_record == []: return False
        if not self.res_name == []: return False
        if not self.res_num == []: return False
        if not self.seg_id == []: return False
        if not self.x == []: return False
        if not self.y == []: return False
        if not self.z == []: return False

        # Ok, now this thing must be empty.
        return True


    def last_residue(self):
        """Return the number of the last residue.

        @return:    The last residue number.
        @rtype:     int
        """

        # Return the number.
        return self.res_num[-1]


    def merge(self, mol_cont=None):
        """Merge the contents of the given molecule container into here.

        @keyword mol_cont:      The data structure for the molecule to merge.
        @type mol_cont:         MolContainer instance
        """

        # The current index.
        curr_index = len(self.atom_num)

        # Loop over all data.
        for i in range(len(mol_cont.atom_num)):
            # Add the atom.
            self.atom_add(atom_num=curr_index+i+1, atom_name=mol_cont.atom_name[i], res_name=mol_cont.res_name[i], res_num=mol_cont.res_num[i], pos=[mol_cont.x[i], mol_cont.y[i], mol_cont.z[i]], element=mol_cont.element[i], chain_id=mol_cont.chain_id[i], pdb_record=mol_cont.pdb_record[i])

            # Connect the atoms.
            for j in range(len(mol_cont.bonded[i])):
                self.atom_connect(index1=i+curr_index+1, index2=mol_cont.bonded[i][j]+curr_index+1)


    def to_xml(self, doc, element):
        """Create XML elements for the contents of this molecule container.

        @param doc:     The XML document object.
        @type doc:      xml.dom.minidom.Document instance
        @param element: The element to add the molecule XML elements to.
        @type element:  XML element object
        """

        # Create an XML element for this molecule and add it to the higher level element.
        mol_element = doc.createElement('mol_cont')
        element.appendChild(mol_element)

        # Set the molecule attributes.
        mol_element.setAttribute('desc', 'Molecule container')
        mol_element.setAttribute('name', str(self.mol_name))

        # Add all simple python objects within the MolContainer to the XML element.
        fill_object_contents(doc, mol_element, object=self, blacklist=list(self.__class__.__dict__.keys()))<|MERGE_RESOLUTION|>--- conflicted
+++ resolved
@@ -26,14 +26,9 @@
 from copy import deepcopy
 from numpy import array, dot, float64, linalg, zeros
 import os
-<<<<<<< HEAD
 from os import F_OK, access, curdir, sep
 from os.path import abspath
-from string import digits, uppercase
-=======
-from os import F_OK, access
 from string import digits, ascii_uppercase
->>>>>>> 28f79fe2
 from warnings import warn
 
 # relax module imports.
