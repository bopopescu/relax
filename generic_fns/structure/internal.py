--- conflicted
+++ resolved
@@ -25,13 +25,8 @@
 # Python module imports.
 from numpy import array, dot, float64, linalg, zeros
 import os
-<<<<<<< HEAD
 from os import F_OK, access, curdir, sep
 from os.path import abspath
-from re import search
-=======
-from os import F_OK, access
->>>>>>> 74299e60
 from string import digits
 from warnings import warn
 
