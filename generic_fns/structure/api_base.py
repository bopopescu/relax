--- conflicted
+++ resolved
@@ -132,11 +132,7 @@
         raise RelaxImplementError('are_bonded')
 
 
-<<<<<<< HEAD
     def atom_loop(self, atom_id=None, str_id=None, model_num=None, mol_name_flag=False, res_num_flag=False, res_name_flag=False, atom_num_flag=False, atom_name_flag=False, element_flag=False, pos_flag=False, index_flag=False, ave=False):
-=======
-    def atom_loop(self, atom_id=None, str_id=None, model_num=None, mol_name_flag=False, res_num_flag=False, res_name_flag=False, atom_num_flag=False, atom_name_flag=False, element_flag=False, pos_flag=False, ave=False):
->>>>>>> 730ec861
         """Prototype generator method stub for looping over all atoms in the structural data object.
 
         This method should be designed as a U{generator<http://www.python.org/dev/peps/pep-0255/>}.  It should loop over all atoms of the system yielding the following atomic information, if the corresponding flag is True, in tuple form:
@@ -1180,11 +1176,7 @@
         self.model_indices[model_num] = len(self) - 1
 
         # The sorted model numbers.
-<<<<<<< HEAD
-        self.model_list = self.model_indices.keys()
-=======
         self.model_list = list(self.model_indices.keys())
->>>>>>> 730ec861
         self.model_list.sort()
 
 
