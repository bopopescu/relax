--- conflicted
+++ resolved
@@ -36,11 +36,8 @@
 from generic_fns import pipes
 from physical_constants import g1H, h_bar, kB, mu0, return_gyromagnetic_ratio
 from relax_errors import RelaxError, RelaxNoTensorError, RelaxStrError, RelaxTensorError, RelaxUnknownParamCombError, RelaxUnknownParamError
-<<<<<<< HEAD
 from relax_io import write_data
-=======
 from relax_warnings import RelaxWarning
->>>>>>> cb45367e
 
 
 def align_data_exists(tensor, pipe=None):
@@ -602,7 +599,6 @@
     return gdo
 
 
-<<<<<<< HEAD
 def get_ids():
     """Return the list of all alignment tensor IDs.
 
@@ -622,10 +618,7 @@
     return cdp.align_ids
 
 
-def get_tensor_index(tensor, pipe=None):
-=======
 def get_tensor_index(tensor=None, align_id=None, pipe=None):
->>>>>>> cb45367e
     """Function for returning the index corresponding to the 'tensor' argument.
 
     @keyword tensor:    The alignment tensor identification string.
@@ -650,14 +643,9 @@
     count = 0
 
     # Loop over the tensors.
-<<<<<<< HEAD
     for i in range(len(dp.align_tensors)):
-        if dp.align_tensors[i].name == tensor:
-=======
-    for i in xrange(len(dp.align_tensors)):
         # Tensor name match.
         if tensor and dp.align_tensors[i].name == tensor:
->>>>>>> cb45367e
             index = i
             count += 1
 
