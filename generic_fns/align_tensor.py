###############################################################################
#                                                                             #
# Copyright (C) 2003-2013 Edward d'Auvergne                                   #
#                                                                             #
# This file is part of the program relax (http://www.nmr-relax.com).          #
#                                                                             #
# This program is free software: you can redistribute it and/or modify        #
# it under the terms of the GNU General Public License as published by        #
# the Free Software Foundation, either version 3 of the License, or           #
# (at your option) any later version.                                         #
#                                                                             #
# This program is distributed in the hope that it will be useful,             #
# but WITHOUT ANY WARRANTY; without even the implied warranty of              #
# MERCHANTABILITY or FITNESS FOR A PARTICULAR PURPOSE.  See the               #
# GNU General Public License for more details.                                #
#                                                                             #
# You should have received a copy of the GNU General Public License           #
# along with this program.  If not, see <http://www.gnu.org/licenses/>.       #
#                                                                             #
###############################################################################

# Module docstring.
"""Module containing functions for the handling of alignment tensors."""

# Python module imports.
from copy import deepcopy
from math import pi, sqrt
from numpy import arccos, dot, float64, linalg, zeros
from numpy.linalg import norm
from re import search
import sys
from warnings import warn

# relax module imports.
from data.align_tensor import AlignTensorList
from generic_fns.angles import wrap_angles
from generic_fns import pipes
from physical_constants import g1H, h_bar, kB, mu0, return_gyromagnetic_ratio
from relax_errors import RelaxError, RelaxNoTensorError, RelaxStrError, RelaxTensorError, RelaxUnknownParamCombError, RelaxUnknownParamError
from relax_io import write_data
from relax_warnings import RelaxWarning


def align_data_exists(tensor, pipe=None):
    """Function for determining if alignment data exists in the current data pipe.

    @param tensor:  The alignment tensor identification string.
    @type tensor:   str
    @param pipe:    The data pipe to search for data in.
    @type pipe:     str
    @return:        The answer to the question.
    @rtype:         bool
    """

    # The data pipe to check.
    if pipe == None:
        pipe = pipes.cdp_name()

    # Get the data pipe.
    pipe = pipes.get_pipe(pipe)

    # Test if an alignment tensor corresponding to the arg 'tensor' exists.
    if hasattr(pipe, 'align_tensors'):
        for data in pipe.align_tensors:
            if data.name == tensor:
                return True
    else:
        return False


def all_tensors_fixed():
    """Determine if all alignment tensors are fixed.

    @return:    True if all tensors are fixed, False otherwise.
    @rtype:     bool
    """

    # Loop over the tensors.
    for i in range(len(cdp.align_tensors)):
        # Not fixed, so return False.
        if not cdp.align_tensors[i].fixed:
            return False

    # All tensors are fixed.
    return True


def calc_chi_tensor(A, B0, T):
    """Convert the alignment tensor into the magnetic susceptibility (chi) tensor.

    A can be either the full tensor (3D or 5D), a component Aij of the tensor, Aa, or Ar, anything that can be multiplied by the constants to convert from one to the other.


    @param A:       The alignment tensor or alignment tensor component.
    @type A:        numpy array or float
    @param B0:      The magnetic field strength in Hz.
    @type B0:       float
    @param T:       The temperature in Kalvin.
    @type T:        float
    @return:        A multiplied by the PCS constant.
    @rtype:         numpy array or float
    """

    # B0 in Tesla.
    B0 = 2.0 * pi * B0 / g1H

    # The conversion factor.
    conv = 15.0 * mu0 * kB * T / B0**2

    # Return the converted value.
    return conv * A


def copy(tensor_from=None, pipe_from=None, tensor_to=None, pipe_to=None):
    """Function for copying alignment tensor data from one data pipe to another.

    @param tensor_from: The identification string of the alignment tensor to copy the data from.
    @type tensor_from:  str
    @param pipe_from:   The data pipe to copy the alignment tensor data from.  This defaults to the current data pipe.
    @type pipe_from:    str
    @param tensor_to:   The identification string of the alignment tensor to copy the data to.  If set to None, then the ID string will be set to the value of tensor_from.
    @type tensor_to:    str or None
    @param pipe_to:     The data pipe to copy the alignment tensor data to.  This defaults to the current data pipe.
    @type pipe_to:      str
    """

    # Defaults.
    if tensor_from == tensor_to and pipe_from == None and pipe_to == None:
        raise RelaxError("The pipe_from and pipe_to arguments cannot both be set to None when the tensor names are the same.")
    elif pipe_from == None:
        pipe_from = pipes.cdp_name()
    elif pipe_to == None:
        pipe_to = pipes.cdp_name()

    # The target tensor ID string.
    if tensor_to == None:
        tensor_to = tensor_from

    # Test if the pipe_from and pipe_to data pipes exist.
    pipes.test(pipe_from)
    pipes.test(pipe_to)

    # Get the data pipes.
    dp_from = pipes.get_pipe(pipe_from)
    dp_to = pipes.get_pipe(pipe_to)

    # Test if pipe_from contains alignment tensor data.
    if not align_data_exists(tensor_from, pipe_from):
        raise RelaxNoTensorError('alignment')

    # Test if pipe_to contains alignment tensor data.
    if align_data_exists(tensor_to, pipe_to):
        raise RelaxTensorError('alignment')

    # Create the align_tensors dictionary if it doesn't yet exist.
    if not hasattr(dp_to, 'align_tensors'):
        dp_to.align_tensors = AlignTensorList()

    # Add the tensor if it doesn't already exist.
    if tensor_to not in dp_to.align_tensors.names():
        dp_to.align_tensors.add_item(tensor_to)

    # Find the tensor index.
    index_from = get_tensor_index(tensor=tensor_from, pipe=pipe_from)
    index_to = get_tensor_index(tensor=tensor_to, pipe=pipe_to)

    # Copy the data.
    if index_to == None:
        dp_to.align_tensors.append(deepcopy(dp_from.align_tensors[index_from]))
        index_to = len(dp_to.align_tensors) - 1
    else:
        dp_to.align_tensors[index_to] = deepcopy(dp_from.align_tensors[index_from])

    # Update the tensor's name.
    dp_to.align_tensors[index_to].set('name', tensor_to)

    # Add the align ID to the target data pipe if needed.
    align_id = dp_from.align_tensors[index_from].align_id
    if not hasattr(dp_to, 'align_ids'):
        dp_to.align_ids = []
    if align_id not in dp_to.align_ids:
        dp_to.align_ids.append(align_id)


def data_names():
    """Function for returning a list of names of data structures associated with the sequence."""

    names = [ 'align_params' ]

    return names


def default_value(param):
    """Return the default values for the alignment tensor parameters.

    @param param:   The name of the parameter.
    @type param:    str
    @return:        The default value, which for all parameters is set to zero.
    @rtype:         float
    """

    # Return 0.0.
    return 0.0

# User function documentation.
__default_value_prompt_doc__ = """
    Alignment tensor parameter default values
    ~~~~~~~~~~~~~~~~~~~~~~~~~~~~~~~~~~~~~~~~~

    ________________________________________________________________________
    |                        |                    |                        |
    | Data type              | Object name        | Value                  |
    |________________________|____________________|________________________|
    |                        |                    |                        |
    | Axx                    | 'Axx'              | 0.0                    |
    |                        |                    |                        |
    | Ayy                    | 'Ayy'              | 0.0                    |
    |                        |                    |                        |
    | Azz                    | 'Azz'              | 0.0                    |
    |                        |                    |                        |
    | Axxyy                  | 'Axxyy'            | 0.0                    |
    |                        |                    |                        |
    | Axy                    | 'Axy'              | 0.0                    |
    |                        |                    |                        |
    | Axz                    | 'Axz'              | 0.0                    |
    |                        |                    |                        |
    | Ayz                    | 'Ayz'              | 0.0                    |
    |                        |                    |                        |
    | alpha                  | 'alpha'            | 0.0                    |
    |                        |                    |                        |
    | beta                   | 'beta'             | 0.0                    |
    |                        |                    |                        |
    | gamma                  | 'gamma'            | 0.0                    |
    |________________________|____________________|________________________|

"""


def delete(tensor=None):
    """Function for deleting alignment tensor data.

    @param tensor:          The alignment tensor identification string.
    @type tensor:           str or None
    """

    # Test if the current data pipe exists.
    pipes.test()

    # Test if alignment tensor data exists.
    if tensor and not align_data_exists(tensor):
        raise RelaxNoTensorError('alignment')

    # The tensor list.
    if tensor:
        tensors = [tensor]
    else:
        tensors = []
        for i in range(len(cdp.align_tensors)):
            tensors.append(cdp.align_tensors[i].name)

    # Loop over the tensors.
    for tensor in tensors:
        # Print out.
        print("Removing the '%s' tensor." % tensor)

        # Find the tensor index.
        index = get_tensor_index(tensor=tensor)

        # Delete the alignment data.
        cdp.align_tensors.pop(index)

        # Delete the alignment tensor list if empty.
        if not len(cdp.align_tensors):
            del(cdp.align_tensors)


def display(tensor=None):
    """Function for displaying the alignment tensor.

    @keyword tensor:        The alignment tensor identification string.
    @type tensor:           str or None
    """

    # Test if the current data pipe exists.
    pipes.test()

    # Construct the tensor list.
    tensor_list = []
    if not tensor:
        for tensor_cont in cdp.align_tensors:
            tensor_list.append(tensor_cont.name)
    else:
        tensor_list.append(tensor)

    # Loop over the tensors.
    for tensor in tensor_list:
        # Test if alignment tensor data exists.
        if not align_data_exists(tensor):
            raise RelaxNoTensorError('alignment')

        # Pull out the tensor.
        data = get_tensor_object(tensor)

        # Header.
        head = "# Tensor: %s #" % tensor
        print("\n\n\n" + '#' * len(head) + "\n" + head + "\n" + '#' * len(head))


        # The Saupe matrix.
        ###################

        title = "# Saupe order matrix."
        print("\n\n" + title + '\n' + '#'*len(title) + '\n')

        # The parameter set {Sxx, Syy, Sxy, Sxz, Syz}.
        print("# 5D, rank-1 notation {Sxx, Syy, Sxy, Sxz, Syz}:")
        print("[%25.12e, %25.12e, %25.12e, %25.12e, %25.12e]\n" % (data.Sxx, data.Syy, data.Sxy, data.Sxz, data.Syz))

        # The parameter set {Szz, Sxx-yy, Sxy, Sxz, Syz}.
        print("# 5D, rank-1 notation {Szz, Sxx-yy, Sxy, Sxz, Syz} (the Pales default format).")
        print("[%25.12e, %25.12e, %25.12e, %25.12e, %25.12e]\n" % (data.Szz, data.Sxxyy, data.Sxy, data.Sxz, data.Syz))

        # 3D form.
        print("# 3D, rank-2 notation.")
        print("%s" % (data.S))


        # The alignment tensor.
        #######################

        title = "# Alignment tensor."
        print("\n\n" + title + '\n' + '#'*len(title) + '\n')

        # The parameter set {Axx, Ayy, Axy, Axz, Ayz}.
        print("# 5D, rank-1 notation {Axx, Ayy, Axy, Axz, Ayz}:")
        print("[%25.12e, %25.12e, %25.12e, %25.12e, %25.12e]\n" % (data.Axx, data.Ayy, data.Axy, data.Axz, data.Ayz))

        # The parameter set {Azz, Axx-yy, Axy, Axz, Ayz}.
        print("# 5D, rank-1 notation {Azz, Axx-yy, Axy, Axz, Ayz} (the Pales default format).")
        print("[%25.12e, %25.12e, %25.12e, %25.12e, %25.12e]\n" % (data.Azz, data.Axxyy, data.Axy, data.Axz, data.Ayz))

        # 3D form.
        print("# 3D, rank-2 notation.")
        print("%s" % data.A)


        # The probability tensor.
        #########################

        title = "# Probability tensor."
        print("\n\n" + title + '\n' + '#'*len(title) + '\n')

        # The parameter set {Pxx, Pyy, Pxy, Pxz, Pyz}.
        print("# 5D, rank-1 notation {Pxx, Pyy, Pxy, Pxz, Pyz}:")
        print("[%25.12e, %25.12e, %25.12e, %25.12e, %25.12e]\n" % (data.Pxx, data.Pyy, data.Pxy, data.Pxz, data.Pyz))

        # The parameter set {Pzz, Pxx-yy, Pxy, Pxz, Pyz}.
        print("# 5D, rank-1 notation {Pzz, Pxx-yy, Pxy, Pxz, Pyz}.")
        print("[%25.12e, %25.12e, %25.12e, %25.12e, %25.12e]\n" % (data.Pzz, data.Pxxyy, data.Pxy, data.Pxz, data.Pyz))

        # 3D form.
        print("# 3D, rank-2 notation.")
        print("%s" % data.P)


        # The magnetic susceptibility tensor.
        #####################################

        title = "# Magnetic susceptibility tensor."
        print("\n\n" + title + '\n' + '#'*len(title) + '\n')
        chi_tensor = True

        # The field strength.
        print("# The magnetic field strength (MHz):")
        if hasattr(cdp, 'frq') and tensor in cdp.frq:
            print("%s\n" % (cdp.frq[tensor] / 1e6))
        else:
            print("Not set.\n")
            chi_tensor = False

        # The temperature.
        print("# The temperature (K):")
        if hasattr(cdp, 'temperature') and tensor in cdp.temperature:
            print("%s\n" % cdp.temperature[tensor])
        else:
            print("Not set.\n")
            chi_tensor = False

        # No chi tensor.
        if not chi_tensor:
            print("# The chi tensor:\nN/A.\n")

        # Calculate the chi tensor.
        else:
            # Conversions.
            chi_xx =    calc_chi_tensor(data.Axx, cdp.frq[tensor], cdp.temperature[tensor])
            chi_xy =    calc_chi_tensor(data.Axy, cdp.frq[tensor], cdp.temperature[tensor])
            chi_xz =    calc_chi_tensor(data.Axz, cdp.frq[tensor], cdp.temperature[tensor])
            chi_yy =    calc_chi_tensor(data.Ayy, cdp.frq[tensor], cdp.temperature[tensor])
            chi_yz =    calc_chi_tensor(data.Ayz, cdp.frq[tensor], cdp.temperature[tensor])
            chi_zz =    calc_chi_tensor(data.Azz, cdp.frq[tensor], cdp.temperature[tensor])
            chi_xxyy =  calc_chi_tensor(data.Axxyy, cdp.frq[tensor], cdp.temperature[tensor])
            chi =       calc_chi_tensor(data.A, cdp.frq[tensor], cdp.temperature[tensor])

            # The parameter set {chi_xx, chi_yy, chi_xy, chi_xz, chi_yz}.
            print("# 5D, rank-1 notation {chi_xx, chi_yy, chi_xy, chi_xz, chi_yz}:")
            print("[%25.12e, %25.12e, %25.12e, %25.12e, %25.12e]\n" % (chi_xx, chi_yy, chi_xy, chi_xz, chi_yz))

            # The parameter set {chi_zz, chi_xx-yy, chi_xy, chi_xz, chi_yz}.
            print("# 5D, rank-1 notation {chi_zz, chi_xx-yy, chi_xy, chi_xz, chi_yz}.")
            print("[%25.12e, %25.12e, %25.12e, %25.12e, %25.12e]\n" % (chi_zz, chi_xxyy, chi_xy, chi_xz, chi_yz))

            # 3D form.
            print("# 3D, rank-2 notation.")
            print("%s" % chi)


        # The Eigensystem.
        ##################

        title = "# Eigensystem."
        print("\n\n" + title + '\n' + '#'*len(title) + '\n')

        # Eigenvalues.
        print("# Saupe order matrix eigenvalues {Sxx, Syy, Szz}.")
        print("[%25.12e, %25.12e, %25.12e]\n" % (data.S_diag[0, 0], data.S_diag[1, 1], data.S_diag[2, 2]))
        print("# Alignment tensor eigenvalues {Axx, Ayy, Azz}.")
        print("[%25.12e, %25.12e, %25.12e]\n" % (data.A_diag[0, 0], data.A_diag[1, 1], data.A_diag[2, 2]))
        print("# Probability tensor eigenvalues {Pxx, Pyy, Pzz}.")
        print("[%25.12e, %25.12e, %25.12e]\n" % (data.P_diag[0, 0], data.P_diag[1, 1], data.P_diag[2, 2]))
        if chi_tensor:
            chi_diag =       calc_chi_tensor(data.A_diag, cdp.frq[tensor], cdp.temperature[tensor])
            print("# Magnetic susceptibility eigenvalues {chi_xx, chi_yy, chi_zz}.")
            print("[%25.12e, %25.12e, %25.12e]\n" % (chi_diag[0, 0], chi_diag[1, 1], chi_diag[2, 2]))

        # Eigenvectors.
        print("# Eigenvector x.")
        print("[%25.12f, %25.12f, %25.12f]\n" % (data.unit_x[0], data.unit_x[1], data.unit_x[2]))
        print("# Eigenvector y.")
        print("[%25.12f, %25.12f, %25.12f]\n" % (data.unit_y[0], data.unit_y[1], data.unit_y[2]))
        print("# Eigenvector z.")
        print("[%25.12f, %25.12f, %25.12f]\n" % (data.unit_z[0], data.unit_z[1], data.unit_z[2]))

        # Rotation matrix.
        print("# Rotation matrix.")
        print("%s\n" % data.rotation)

        # zyz.
        print("# Euler angles in zyz notation {alpha, beta, gamma}.")
        print("[%25.12f, %25.12f, %25.12f]\n" % (data.euler[0], data.euler[1], data.euler[2]))


        # Geometric description.
        ########################

        title = "# Geometric description."
        print("\n\n" + title + '\n' + '#'*len(title) + '\n')

        # The GDO.
        print("# Generalized degree of order (GDO).")
        print("GDO = %-25.12e\n" % gdo(data.A))

        # Anisotropy.
        print("# Alignment tensor axial component (Aa = 3/2 * Azz, where Aii are the eigenvalues).")
        print("Aa = %-25.12e\n" % data.Aa)

        # Rhombicity.
        print("# Rhombic component (Ar = Axx - Ayy, where Aii are the eigenvalues).")
        print("Ar = %-25.12e\n" % data.Ar)
        print("# Rhombicity (R = Ar / Aa).")
        print("R = %-25.12f\n" % data.R)
        print("# Asymmetry parameter (eta = (Axx - Ayy) / Azz, where Aii are the eigenvalues).")
        print("eta = %-25.12f\n" % data.eta)

        # Magnetic susceptibility tensor.
        if chi_tensor:
            # Chi tensor anisotropy.
            print("# Magnetic susceptibility axial parameter (chi_ax = chi_zz - (chi_xx + chi_yy)/2, where chi_ii are the eigenvalues).")
            print("chi_ax = %-25.12e\n" % (chi_diag[2, 2] - (chi_diag[0, 0] + chi_diag[1, 1])/2.0))

            # Chi tensor rhombicity.
            print("# Magnetic susceptibility rhombicity parameter (chi_rh = chi_xx - chi_yy, where chi_ii are the eigenvalues).")
            print("chi_rh = %-25.12e\n" % (chi_diag[0, 0] - chi_diag[1, 1]))

        # Some white space.
        print("\n\n\n")


def fix(id=None, fixed=True):
    """Fix the alignment tensor during optimisation.

    @keyword id:    The alignment tensor ID string.  If set to None, then all alignment tensors will be fixed.
    @type id:       str or None
    @keyword fixed: If True, the alignment tensor will be fixed during optimisation.  If False, the alignment tensors will be optimised.
    @type fixed:    bool
    """

    # Test if the current data pipe exists.
    pipes.test()

    # Loop over the tensors.
    for i in range(len(cdp.align_tensors)):
        # ID match.
        if id and cdp.align_tensors[i].name == id:
            cdp.align_tensors[i].set_fixed(fixed)

        # Set all tensor flags.
        if id == None:
            cdp.align_tensors[i].set_fixed(fixed)


def fold_angles(sim_index=None):
    """Wrap the Euler angles and remove the glide reflection and translational symmetries.

    Wrap the angles such that::

        0 <= alpha <= 2pi,
        0 <= beta <= pi,
        0 <= gamma <= 2pi.

    For the simulated values, the angles are wrapped as::

        alpha - pi <= alpha_sim <= alpha + pi
        beta - pi/2 <= beta_sim <= beta + pi/2
        gamma - pi <= gamma_sim <= gamma + pi


    @param sim_index:   The simulation index.  If set to None then the actual values will be folded
                        rather than the simulation values.
    @type sim_index:    int or None
    """


    # Wrap the angles.
    ##################

    # Get the current angles.
    alpha = cdp.align_tensors.alpha
    beta  = cdp.align_tensors.beta
    gamma = cdp.align_tensors.gamma

    # Simulated values.
    if sim_index != None:
        alpha_sim = cdp.align_tensors.alpha_sim[sim_index]
        beta_sim  = cdp.align_tensors.beta_sim[sim_index]
        gamma_sim = cdp.align_tensors.gamma_sim[sim_index]

    # Normal value.
    if sim_index == None:
        cdp.align_tensors.set(param='alpha', value=wrap_angles(alpha, 0.0, 2.0*pi))
        cdp.align_tensors.set(param='beta', value= wrap_angles(beta, 0.0, 2.0*pi))
        cdp.align_tensors.set(param='gamma', value=wrap_angles(gamma, 0.0, 2.0*pi))

    # Simulation values.
    else:
        cdp.align_tensors.set(param='alpha', value=wrap_angles(alpha_sim, alpha - pi, alpha + pi), category='sim', sim_index=sim_index)
        cdp.align_tensors.set(param='beta', value= wrap_angles(beta_sim, beta - pi, beta + pi), category='sim', sim_index=sim_index)
        cdp.align_tensors.set(param='gamma', value=wrap_angles(gamma_sim, gamma - pi, gamma + pi), category='sim', sim_index=sim_index)


    # Remove the glide reflection and translational symmetries.
    ###########################################################

    # Normal value.
    if sim_index == None:
        # Fold beta inside 0 and pi.
        if cdp.align_tensors.beta >= pi:
            cdp.align_tensors.set(param='alpha', value=pi - cdp.align_tensors.alpha)
            cdp.align_tensors.set(param='beta', value=cdp.align_tensors.beta - pi)

    # Simulation values.
    else:
        # Fold beta_sim inside beta-pi/2 and beta+pi/2.
        if cdp.align_tensors.beta_sim[sim_index] >= cdp.align_tensors.beta + pi/2.0:
            cdp.align_tensors.set(param='alpha', value=pi - cdp.align_tensors.alpha_sim[sim_index], category='sim', sim_index=sim_index)
            cdp.align_tensors.set(param='beta', value=cdp.align_tensors.beta_sim[sim_index] - pi, category='sim', sim_index=sim_index)
        elif cdp.align_tensors.beta_sim[sim_index] <= cdp.align_tensors.beta - pi/2.0:
            cdp.align_tensors.set(param='alpha', value=pi - cdp.align_tensors.alpha_sim[sim_index], category='sim', sim_index=sim_index)
            cdp.align_tensors.set(param='beta', value=cdp.align_tensors.beta_sim[sim_index] + pi, category='sim', sim_index=sim_index)


def gdo(A):
    """Calculate the generalized degree of order (GDO) for the given alignment tensor.

    @param A:   The alignment tensor.
    @type A:    rank-2, 3D numpy array
    @return:    The GDO value.
    @rtype:     float
    """

    # The matrix norm.
    gdo = sqrt(3.0/2.0) *  norm(A)

    # Return the GDO.
    return gdo


def get_align_ids():
    """Return the list of all alignment IDs.

    @return:        The list of all alignment IDs.
    @rtype:         list of str
    """

    # No pipe.
    if cdp == None:
        return []

    # No tensor data.
    if not hasattr(cdp, 'align_ids'):
        return []

    # The tensor IDs.
    return cdp.align_ids


def get_tensor_ids():
    """Return the list of all tensor IDs.

    @return:        The list of all tensor IDs.
    @rtype:         list of str
    """

    # Init.
    ids = []

    # No pipe.
    if cdp == None:
        return ids

    # No tensor data.
    if not hasattr(cdp, 'align_tensors'):
        return ids

    # Loop over the tensors.
    for i in range(len(cdp.align_tensors)):
        if cdp.align_tensors[i].name != None:
            ids.append(cdp.align_tensors[i].name)

    # Return the object.
    return ids


def get_tensor_index(tensor=None, align_id=None, pipe=None):
    """Function for returning the index corresponding to the 'tensor' argument.

    @keyword tensor:    The alignment tensor identification string.
    @type tensor:       str or None
    @keyword align_id:  Alternative to the tensor argument, used to return the tensor index for the tensors corresponding to the alignment ID string.  If more than one tensor exists, then this will fail.
    @type align_id:     str or None
    @keyword pipe:      The data pipe to search for data in.
    @type pipe:         str
    @return:            The index corresponding to the 'tensor' arg.
    @rtype:             int
    """

    # The data pipe to check.
    if pipe == None:
        pipe = pipes.cdp_name()

    # Get the data pipe.
    dp = pipes.get_pipe(pipe)

    # Init.
    index = None
    count = 0

    # Loop over the tensors.
    for i in range(len(dp.align_tensors)):
        # Tensor name match.
        if tensor and dp.align_tensors[i].name == tensor:
<<<<<<< HEAD
            index = i
            count += 1

        # Alignment ID match.
        if align_id and hasattr(dp.align_tensors[i], 'align_id') and dp.align_tensors[i].align_id == align_id:
            index = i
            count += 1

=======
            index = i
            count += 1

        # Alignment ID match.
        if align_id and hasattr(dp.align_tensors[i], 'align_id') and dp.align_tensors[i].align_id == align_id:
            index = i
            count += 1

>>>>>>> 4595a197
    # No match.
    if count == 0:
        warn(RelaxWarning("No alignment tensors match the tensor name '%s' or alignment ID '%s' in the data pipe '%s'." % (tensor, align_id, pipe)))
        return None

    # More than one match.
    if count > 1: 
        warn(RelaxWarning("More than one alignment tensors matches the tensor name '%s' or alignment ID '%s' in the data pipe '%s'." % (tensor, align_id, pipe)))
        return None

    # Return the index.
    return index


def get_tensor_object(tensor, pipe=None):
    """Return the AlignTensorData instance corresponding to the tensor ID.

    @param tensor:  The alignment tensor identification string.
    @type tensor:   str
    @param pipe:    The data pipe to search for data in.
    @type pipe:     str
    @return:        The alignment tensor object corresponding to the 'tensor' arg.
    @rtype:         AlignTensorData instance
    """

    # The data pipe to check.
    if pipe == None:
        pipe = pipes.cdp_name()

    # Init.
    data = None

    # Loop over the tensors.
    for i in range(len(cdp.align_tensors)):
        if cdp.align_tensors[i].name == tensor:
            data = cdp.align_tensors[i]

    # Return the object.
    return data


def get_tensor_object_from_align(align_id, pipe=None):
    """Return the unique AlignTensorData instance corresponding to the alignment ID.

    @param align_id:    The alignment ID for the unique tensor.
    @type align_id:     str
    @return:            The alignment tensor object corresponding to the 'tensor' arg.
    @rtype:             AlignTensorData instance
    """

    # The data pipe to check.
    if pipe == None:
        pipe = pipes.cdp_name()

    # Init.
    data = None

    # Loop over the tensors.
    count = 0
    for i in range(len(cdp.align_tensors)):
        if hasattr(cdp.align_tensors[i], 'align_id') and cdp.align_tensors[i].align_id == align_id:
            data = cdp.align_tensors[i]
            count += 1

    # Multiple matches.
    if count > 1:
        raise RelaxError("Multiple alignment tensors match the alignment ID '%s'." % align_id)
    # Return the object.
    return data


def init(tensor=None, align_id=None, params=None, scale=1.0, angle_units='deg', param_types=0, domain=None, errors=False):
    """Function for initialising the alignment tensor.

    @keyword tensor:        The alignment tensor identification string.
    @type tensor:           str
    @keyword align_id:      The alignment ID string that the tensor corresponds to.
    @type align_id:         str or None
    @keyword params:        The alignment tensor parameters.
    @type params:           float
    @keyword scale:         The alignment tensor eigenvalue scaling value.
    @type scale:            float
    @keyword angle_units:   The units for the angle parameters (either 'deg' or 'rad').
    @type angle_units:      str
    @keyword param_types:   The type of parameters supplied.  The flag values correspond to, 0: {Axx, Ayy, Axy, Axz, Ayz}, and 1: {Azz, Axx-yy, Axy, Axz, Ayz}.
    @type param_types:      int
    @keyword domain:        The domain label.
    @type domain:           str or None
    @keyword errors:        A flag which determines if the alignment tensor data or its errors are being input.
    @type errors:           bool
    """

    # Test if the current data pipe exists.
    pipes.test()

    # Parameter checks.
    if align_id == None:
        raise RelaxError("The alignment ID must be given.")

    # Check the validity of the angle_units argument.
    valid_types = ['deg', 'rad']
    if not angle_units in valid_types:
        raise RelaxError("The alignment tensor 'angle_units' argument " + repr(angle_units) + " should be either 'deg' or 'rad'.")

    # Test if alignment tensor data already exists.
    if errors and (not hasattr(cdp, 'align_ids') or not align_id in cdp.align_ids):
        raise RelaxNoTensorError('alignment')

    # Check that the domain is defined.
    if domain and (not hasattr(cdp, 'domain') or domain not in cdp.domain.keys()):
        raise RelaxError("The domain '%s' has not been defined.  Please use the domain user function." % domain)

    # Add the align ID to the current data pipe if needed.
    if not hasattr(cdp, 'align_ids'):
        cdp.align_ids = []
    if align_id not in cdp.align_ids:
        cdp.align_ids.append(align_id)

    # Add the align_tensors object to the data pipe.
    tensor_obj = None
    if not errors:
        # Initialise the super structure.
        if not hasattr(cdp, 'align_tensors'):
            cdp.align_tensors = AlignTensorList()

        # Add the tensor, if it doesn't already exist.
        if tensor == None or tensor not in cdp.align_tensors.names():
            tensor_obj = cdp.align_tensors.add_item(tensor)

    # Get the tensor.
    if not tensor_obj:
        if tensor:
            tensor_obj = get_tensor_object(tensor)
        else:
            tensor_obj = get_tensor_object_from_align(align_id)

    # {Sxx, Syy, Sxy, Sxz, Syz}.
    if param_types == 0:
        # Unpack the tuple.
        Sxx, Syy, Sxy, Sxz, Syz = params

        # Scaling.
        Sxx = Sxx * scale
        Syy = Syy * scale
        Sxy = Sxy * scale
        Sxz = Sxz * scale
        Syz = Syz * scale

        # Set the parameters.
        set(tensor=tensor_obj, value=[Sxx, Syy, Sxy, Sxz, Syz], param=['Sxx', 'Syy', 'Sxy', 'Sxz', 'Syz'], errors=errors)

    # {Szz, Sxx-yy, Sxy, Sxz, Syz}.
    elif param_types == 1:
        # Unpack the tuple.
        Szz, Sxxyy, Sxy, Sxz, Syz = params

        # Scaling.
        Szz = Szz * scale
        Sxxyy = Sxxyy * scale
        Sxy = Sxy * scale
        Sxz = Sxz * scale
        Syz = Syz * scale

        # Set the parameters.
        set(tensor=tensor_obj, value=[Szz, Sxxyy, Sxy, Sxz, Syz], param=['Szz', 'Sxxyy', 'Sxy', 'Sxz', 'Syz'], errors=errors)

    # {Axx, Ayy, Axy, Axz, Ayz}.
    elif param_types == 2:
        # Unpack the tuple.
        Axx, Ayy, Axy, Axz, Ayz = params

        # Scaling.
        Axx = Axx * scale
        Ayy = Ayy * scale
        Axy = Axy * scale
        Axz = Axz * scale
        Ayz = Ayz * scale

        # Set the parameters.
        set(tensor=tensor_obj, value=[Axx, Ayy, Axy, Axz, Ayz], param=['Axx', 'Ayy', 'Axy', 'Axz', 'Ayz'], errors=errors)

    # {Azz, Axx-yy, Axy, Axz, Ayz}.
    elif param_types == 3:
        # Unpack the tuple.
        Azz, Axxyy, Axy, Axz, Ayz = params

        # Scaling.
        Azz = Azz * scale
        Axxyy = Axxyy * scale
        Axy = Axy * scale
        Axz = Axz * scale
        Ayz = Ayz * scale

        # Set the parameters.
        set(tensor=tensor_obj, value=[Azz, Axxyy, Axy, Axz, Ayz], param=['Azz', 'Axxyy', 'Axy', 'Axz', 'Ayz'], errors=errors)

    # {Axx, Ayy, Axy, Axz, Ayz}.
    elif param_types == 4:
        # Unpack the tuple.
        Axx, Ayy, Axy, Axz, Ayz = params

        # Get the bond length.
        r = None
        for spin in spin_loop():
            # First spin.
            if r == None:
                r = spin.r

            # Different value.
            if r != spin.r:
                raise RelaxError("Not all spins have the same bond length.")

        # Scaling.
        scale = scale / kappa() * r**3
        Axx = Axx * scale
        Ayy = Ayy * scale
        Axy = Axy * scale
        Axz = Axz * scale
        Ayz = Ayz * scale

        # Set the parameters.
        set(tensor=tensor_obj, value=[Axx, Ayy, Axy, Axz, Ayz], param=['Axx', 'Ayy', 'Axy', 'Axz', 'Ayz'], errors=errors)

    # {Azz, Axx-yy, Axy, Axz, Ayz}.
    elif param_types == 5:
        # Unpack the tuple.
        Azz, Axxyy, Axy, Axz, Ayz = params

        # Get the bond length.
        r = None
        for spin in spin_loop():
            # First spin.
            if r == None:
                r = spin.r

            # Different value.
            if r != spin.r:
                raise RelaxError("Not all spins have the same bond length.")

        # Scaling.
        scale = scale / kappa() * r**3
        Azz = Azz * scale
        Axxyy = Axxyy * scale
        Axy = Axy * scale
        Axz = Axz * scale
        Ayz = Ayz * scale

        # Set the parameters.
        set(tensor=tensor_obj, value=[Azz, Axxyy, Axy, Axz, Ayz], param=['Azz', 'Axxyy', 'Axy', 'Axz', 'Ayz'], errors=errors)

    # {Pxx, Pyy, Pxy, Pxz, Pyz}.
    elif param_types == 6:
        # Unpack the tuple.
        Pxx, Pyy, Pxy, Pxz, Pyz = params

        # Scaling.
        Pxx = Pxx * scale
        Pyy = Pyy * scale
        Pxy = Pxy * scale
        Pxz = Pxz * scale
        Pyz = Pyz * scale

        # Set the parameters.
        set(tensor=tensor_obj, value=[Pxx, Pyy, Pxy, Pxz, Pyz], param=['Pxx', 'Pyy', 'Pxy', 'Pxz', 'Pyz'], errors=errors)

    # {Pzz, Pxx-yy, Pxy, Pxz, Pyz}.
    elif param_types == 7:
        # Unpack the tuple.
        Pzz, Pxxyy, Pxy, Pxz, Pyz = params

        # Scaling.
        Pzz = Pzz * scale
        Pxxyy = Pxxyy * scale
        Pxy = Pxy * scale
        Pxz = Pxz * scale
        Pyz = Pyz * scale

        # Set the parameters.
        set(tensor=tensor_obj, value=[Pzz, Pxxyy, Pxy, Pxz, Pyz], param=['Pzz', 'Pxxyy', 'Pxy', 'Pxz', 'Pyz'], errors=errors)

    # Unknown parameter combination.
    else:
        raise RelaxUnknownParamCombError('param_types', param_types)

    # Set the domain and alignment ID.
    if domain:
        set_domain(tensor=tensor, domain=domain)
    if align_id:
        tensor_obj.set(param='align_id', value=align_id)


def map_bounds(param):
    """The function for creating bounds for the mapping function."""

    # {Axx, Ayy, Azz, Axxyy, Axy, Axz, Ayz}.
    if param in ['Axx', 'Ayy', 'Azz', 'Axxyy', 'Axy', 'Axz', 'Ayz']:
        return [-50, 50]

    # alpha.
    elif param == 'alpha':
        return [0, 2*pi]

    # beta.
    elif param == 'beta':
        return [0, pi]

    # gamma.
    elif param == 'gamma':
        return [0, 2*pi]


def kappa(nuc1='15N', nuc2='1H'):
    """Function for calculating the kappa constant.

    The kappa constant is::

        kappa = -3/(8pi^2).gI.gS.mu0.h_bar,

    where gI and gS are the gyromagnetic ratios of the I and S spins, mu0 is the permeability of
    free space, and h_bar is Planck's constant divided by 2pi.

    @param nuc1:    The first nucleus type.
    @type nuc1:     str
    @param nuc2:    The first nucleus type.
    @type nuc2:     str
    @return:        The kappa constant value.
    @rtype:         float
    """

    # Gyromagnetic ratios.
    gI = return_gyromagnetic_ratio(nuc1)
    gS = return_gyromagnetic_ratio(nuc2)

    # Kappa.
    return -3.0/(8.0*pi**2) * gI * gS * mu0 * h_bar


def map_labels(index, params, bounds, swap, inc):
    """Function for creating labels, tick locations, and tick values for an OpenDX map.

    @param index:   The index (which isn't used here?!?).
    @type index:    int
    @param params:  The list of parameter names.
    @type params:   list of str
    @param bounds:  The bounds of the map.
    @type bounds:   list of lists (of a float and bin)
    @param swap:    An array for switching axes around.
    @type swap:     list of int
    @param inc:     The number of increments of one dimension in the map.
    @type inc:      list of int
    """

    # Initialise.
    labels = "{"
    tick_locations = []
    tick_values = []
    n = len(params)
    axis_incs = 5
    loc_inc = inc / axis_incs

    # Increment over the model parameters.
    for i in range(n):
        # Parameter conversion factors.
        factor = return_conversion_factor(params[swap[i]])

        # Parameter units.
        units = return_units(params[swap[i]])

        # Labels.
        if units:
            labels = labels + "\"" + params[swap[i]] + " (" + units + ")\""
        else:
            labels = labels + "\"" + params[swap[i]] + "\""

        # Tick values.
        vals = bounds[swap[i], 0] / factor
        val_inc = (bounds[swap[i], 1] - bounds[swap[i], 0]) / (axis_incs * factor)

        if i < n - 1:
            labels = labels + " "
        else:
            labels = labels + "}"

        # Tick locations.
        string = "{"
        val = 0.0
        for j in range(axis_incs + 1):
            string = string + " " + repr(val)
            val = val + loc_inc
        string = string + " }"
        tick_locations.append(string)

        # Tick values.
        string = "{"
        for j in range(axis_incs + 1):
            string = string + "\"" + "%.2f" % vals + "\" "
            vals = vals + val_inc
        string = string + "}"
        tick_values.append(string)

    return labels, tick_locations, tick_values


def matrix_angles(basis_set=0, tensors=None):
    """Function for calculating the 5D angles between the alignment tensors.

    The basis set used for the 5D vector construction changes the angles calculated.

    @param basis_set:   The basis set to use for constructing the 5D vectors.  If set to 0, the
                        basis set is {Sxx, Syy, Sxy, Sxz, Syz}.  If 1, then the basis set is {Szz,
                        Sxxyy, Sxy, Sxz, Syz}.
    @type basis_set:    int
    @param tensors:     An array of tensors to apply SVD to.  If None, all tensors will be used.
    @type tensors:      None or array of str
    """

    # Test that alignment tensor data exists.
    if not hasattr(cdp, 'align_tensors') or len(cdp.align_tensors) == 0:
        raise RelaxNoTensorError('alignment')

    # Count the number of tensors.
    tensor_num = 0
    for tensor in cdp.align_tensors:
        if tensors and tensor.name not in tensors:
            continue
        tensor_num = tensor_num + 1

    # Create the matrix which contains the 5D vectors.
    matrix = zeros((tensor_num, 5), float64)

    # Loop over the tensors.
    i = 0
    for tensor in cdp.align_tensors:
        # Skip tensors.
        if tensors and tensor.name not in tensors:
            continue

        # Unitary basis set.
        if basis_set == 0:
            # Pack the elements.
            matrix[i, 0] = tensor.Sxx
            matrix[i, 1] = tensor.Syy
            matrix[i, 2] = tensor.Sxy
            matrix[i, 3] = tensor.Sxz
            matrix[i, 4] = tensor.Syz

        # Geometric basis set.
        elif basis_set == 1:
            # Pack the elements.
            matrix[i, 0] = tensor.Szz
            matrix[i, 1] = tensor.Sxxyy
            matrix[i, 2] = tensor.Sxy
            matrix[i, 3] = tensor.Sxz
            matrix[i, 4] = tensor.Syz

        # Normalisation.
        norm = linalg.norm(matrix[i])
        matrix[i] = matrix[i] / norm

        # Increment the index.
        i = i + 1

    # Initialise the matrix of angles.
    cdp.align_tensors.angles = zeros((tensor_num, tensor_num), float64)

    # Header printout.
    sys.stdout.write("\nData pipe: " + repr(pipes.cdp_name()) + "\n")
    sys.stdout.write("\n5D angles in deg between the vectors ")
    if basis_set == 0:
        sys.stdout.write("{Sxx, Syy, Sxy, Sxz, Syz}")
    elif basis_set == 1:
        sys.stdout.write("{Szz, Sxx-yy, Sxy, Sxz, Syz}")
    sys.stdout.write(":\n")

    # Initialise the table of data.
    table = []

    # The table header.
    table.append([''])
    for i in range(tensor_num):
        if cdp.align_tensors[i].name == None:
            table[0].append(repr(i))
        else:
            table[0].append(cdp.align_tensors[i].name)

    # First loop over the rows.
    for i in range(tensor_num):
        # Add the tensor name.
        if cdp.align_tensors[i].name == None:
            table.append([repr(i)])
        else:
            table.append([cdp.align_tensors[i].name])

        # Second loop over the columns.
        for j in range(tensor_num):
            # Dot product.
            delta = dot(matrix[i], matrix[j])

            # Check.
            if delta > 1:
                delta = 1

            # The angle (in rad).
            cdp.align_tensors.angles[i, j] = arccos(delta)

            # Add to the table as degrees.
            table[i+1].append("%8.1f" % (cdp.align_tensors.angles[i, j]*180.0/pi))

    # Write out the table.
    write_data(out=sys.stdout, data=table)


def num_tensors(skip_fixed=True):
    """Count the number of tensors.

    @keyword skip_fixed:    If set to True, then only the tensors without the fixed flag will be counted.  If set to False, then all tensors will be counted.
    @type skip_fixed:       bool
    @return:                The number of tensors (excluding fixed tensors by default).
    @rtype:                 int
    """

    # Init.
    count = 0

    # Loop over the tensors.
    for tensor_cont in cdp.align_tensors:
        # Skip fixed tensors.
        if skip_fixed and tensor_cont.fixed:
            continue

        # Increment.
        count += 1

    # Return the count.
    return count


def reduction(full_tensor=None, red_tensor=None):
    """Specify which tensor is a reduction of which other tensor.

    @param full_tensor: The full alignment tensor.
    @type full_tensor:  str
    @param red_tensor:  The reduced alignment tensor.
    @type red_tensor:   str
    """

    # Tensor information.
    match_full = False
    match_red = False
    i = 0
    for tensor_cont in cdp.align_tensors:
        # Test the tensor names.
        if tensor_cont.name == full_tensor:
            match_full = True
            index_full = i
        if tensor_cont.name == red_tensor:
            match_red = True
            index_red = i

        # Increment.
        i = i + 1

    # No match.
    if not match_full:
        raise RelaxNoTensorError('alignment', full_tensor)
    if not match_red:
        raise RelaxNoTensorError('alignment', red_tensor)

    # Store.
    if not hasattr(cdp.align_tensors, 'reduction'):
        cdp.align_tensors.reduction = []
    cdp.align_tensors.reduction.append([index_full, index_red])


def return_conversion_factor(param):
    """Function for returning the factor of conversion between different parameter units.

    @param param:   The parameter name.
    @type param:    str
    @return:        The conversion factor.
    @rtype:         float
    """

    # Get the object name.
    object_name = return_data_name(param)

    # {Axx, Ayy, Azz, Axxyy, Axy, Axz, Ayz}.
    if object_name in ['Axx', 'Ayy', 'Azz', 'Axxyy', 'Axy', 'Axz', 'Ayz']:
        return 1.0

    # Angles.
    elif object_name in ['alpha', 'beta', 'gamma']:
        return (2.0*pi) / 360.0

    # No conversion factor.
    else:
        return 1.0


def return_data_name(name):
    """Return the parameter name.

    @param name:    The name of the parameter to return the name of.
    @type name:     str
    @return:        The parameter name.
    @rtype:         str
    """

    # Enforce that the name must be a string.
    if not isinstance(name, str):
        raise RelaxStrError('name', name)

    # Sxx.
    if search('^[Ss]xx$', name):
        return 'Sxx'

    # Syy.
    if search('^[Ss]yy$', name):
        return 'Syy'

    # Szz.
    if search('^[Ss]zz$', name):
        return 'Szz'

    # Sxy.
    if search('^[Ss]xy$', name):
        return 'Sxy'

    # Sxz.
    if search('^[Ss]xz$', name):
        return 'Sxz'

    # Syz.
    if search('^[Ss]yz$', name):
        return 'Syz'

    # Sxx-yy.
    if search('^[Ss]xxyy$', name):
        return 'Sxxyy'

    # Axx.
    if search('^[Aa]xx$', name):
        return 'Axx'

    # Ayy.
    if search('^[Aa]yy$', name):
        return 'Ayy'

    # Azz.
    if search('^[Aa]zz$', name):
        return 'Azz'

    # Axy.
    if search('^[Aa]xy$', name):
        return 'Axy'

    # Axz.
    if search('^[Aa]xz$', name):
        return 'Axz'

    # Ayz.
    if search('^[Aa]yz$', name):
        return 'Ayz'

    # Axx-yy.
    if search('^[Aa]xxyy$', name):
        return 'Axxyy'

    # Pxx.
    if search('^[Pp]xx$', name):
        return 'Pxx'

    # Pyy.
    if search('^[Pp]yy$', name):
        return 'Pyy'

    # Pzz.
    if search('^[Pp]zz$', name):
        return 'Pzz'

    # Pxy.
    if search('^[Pp]xy$', name):
        return 'Pxy'

    # Pxz.
    if search('^[Pp]xz$', name):
        return 'Pxz'

    # Pyz.
    if search('^[Pp]yz$', name):
        return 'Pyz'

    # Pxx-yy.
    if search('^[Pp]xxyy$', name):
        return 'Pxxyy'

    # alpha.
    if search('^a$', name) or search('alpha', name):
        return 'alpha'

    # beta.
    if search('^b$', name) or search('beta', name):
        return 'beta'

    # gamma.
    if search('^g$', name) or search('gamma', name):
        return 'gamma'

    # No parameter?
    raise RelaxUnknownParamError(name)

# User function documentation.
__return_data_name_prompt_doc__ = """
    Alignment tensor parameter string matching patterns
    ~~~~~~~~~~~~~~~~~~~~~~~~~~~~~~~~~~~~~~~~~~~~~~~~~~~

    ____________________________________________________________________________________________
    |                                                        |              |                  |
    | Data type                                              | Object name  | Patterns         |
    |________________________________________________________|______________|__________________|
    |                                                        |              |                  |
    | The xx component of the Saupe order matrix - Sxx       | 'Sxx'        | '^[Sa]xx$'       |
    |                                                        |              |                  |
    | The yy component of the Saupe order matrix - Syy       | 'Syy'        | '^[Sa]yy$'       |
    |                                                        |              |                  |
    | The zz component of the Saupe order matrix - Szz       | 'Szz'        | '^[Sa]zz$'       |
    |                                                        |              |                  |
    | The xy component of the Saupe order matrix - Sxy       | 'Sxy'        | '^[Sa]xy$'       |
    |                                                        |              |                  |
    | The xz component of the Saupe order matrix - Sxz       | 'Sxz'        | '^[Sa]xz$'       |
    |                                                        |              |                  |
    | The yz component of the Saupe order matrix - Syz       | 'Syz'        | '^[Sa]yz$'       |
    |                                                        |              |                  |
    | The xx-yy component of the Saupe order matrix - Sxx-yy | 'Sxxyy'      | '^[Sa]xxyy$'     |
    |                                                        |              |                  |
    | The xx component of the alignment tensor - Axx         | 'Axx'        | '^[Aa]xx$'       |
    |                                                        |              |                  |
    | The yy component of the alignment tensor - Ayy         | 'Ayy'        | '^[Aa]yy$'       |
    |                                                        |              |                  |
    | The zz component of the alignment tensor - Azz         | 'Azz'        | '^[Aa]zz$'       |
    |                                                        |              |                  |
    | The xy component of the alignment tensor - Axy         | 'Axy'        | '^[Aa]xy$'       |
    |                                                        |              |                  |
    | The xz component of the alignment tensor - Axz         | 'Axz'        | '^[Aa]xz$'       |
    |                                                        |              |                  |
    | The yz component of the alignment tensor - Ayz         | 'Ayz'        | '^[Aa]yz$'       |
    |                                                        |              |                  |
    | The xx-yy component of the alignment tensor - Axx-yy   | 'Axxyy'      | '^[Aa]xxyy$'     |
    |                                                        |              |                  |
    | The xx component of the probability matrix - Pxx       | 'Pxx'        | '^[Pa]xx$'       |
    |                                                        |              |                  |
    | The yy component of the probability matrix - Pyy       | 'Pyy'        | '^[Pa]yy$'       |
    |                                                        |              |                  |
    | The zz component of the probability matrix - Pzz       | 'Pzz'        | '^[Pa]zz$'       |
    |                                                        |              |                  |
    | The xy component of the probability matrix - Pxy       | 'Pxy'        | '^[Pa]xy$'       |
    |                                                        |              |                  |
    | The xz component of the probability matrix - Pxz       | 'Pxz'        | '^[Pa]xz$'       |
    |                                                        |              |                  |
    | The yz component of the probability matrix - Pyz       | 'Pyz'        | '^[Pa]yz$'       |
    |                                                        |              |                  |
    | The xx-yy component of the probability matrix - Pxx-yy | 'Pxxyy'      | '^[Pa]xxyy$'     |
    |                                                        |              |                  |
    | The first Euler angle of the alignment tensor - alpha  | 'alpha'      | '^a$' or 'alpha' |
    |                                                        |              |                  |
    | The second Euler angle of the alignment tensor - beta  | 'beta'       | '^b$' or 'beta'  |
    |                                                        |              |                  |
    | The third Euler angle of the alignment tensor - gamma  | 'gamma'      | '^g$' or 'gamma' |
    |________________________________________________________|______________|__________________|
"""


def return_tensor(index, skip_fixed=True):
    """Return the tensor container for the given index, skipping fixed tensors if required.

    @param index:           The index of the tensor (if skip_fixed is True, then fixed tensors are not included in the index count).
    @type index:            int
    @keyword skip_fixed:    A flag which if True will exclude fixed tensors from the indexation.
    @type skip_fixed:       bool
    @return:                The tensor corresponding to the index.
    @rtype:                 data.align_tensor.AlignTensorData instance
    """

    # Init.
    count = 0

    # Loop over the tensors.
    for tensor_cont in cdp.align_tensors:
        # Skip fixed tensors.
        if skip_fixed and tensor_cont.fixed:
            continue

        # Index match, so return the container.
        if index == count:
            return tensor_cont

        # Increment.
        count += 1

    # Return False if the container was not found.
    return False


def return_units(param):
    """Function for returning a string representing the parameters units.

    @param param:   The parameter name.
    @type param:    str
    @return:        The string representation of the units.
    @rtype:         str
    """

    # Get the object name.
    object_name = return_data_name(param)

    # {Axx, Ayy, Azz, Axxyy, Axy, Axz, Ayz}.
    if object_name in ['Axx', 'Ayy', 'Azz', 'Axxyy', 'Axy', 'Axz', 'Ayz']:
        return 'Hz'

    # Angles.
    elif object_name in ['alpha', 'beta', 'gamma']:
        return 'deg'


def set(tensor=None, value=None, param=None, errors=False):
    """Set the tensor.

    @keyword tensor:    The alignment tensor object.
    @type tensor:       AlignTensorData instance
    @keyword value:     The list of values to set the parameters to.
    @type value:        list of float
    @keyword param:     The list of parameter names.
    @type param:        list of str
    @keyword errors:    A flag which determines if the alignment tensor data or its errors are being
                        input.
    @type errors:       bool
    """

    # Initialise.
    geo_params = []
    geo_values = []
    orient_params = []
    orient_values = []

    # Loop over the parameters.
    for i in range(len(param)):
        # Get the object name.
        param[i] = return_data_name(param[i])

        # Unknown parameter.
        if param[i] == None:
            raise RelaxUnknownParamError("alignment tensor", 'None')

        # Default value.
        if value[i] == None:
            value[i] = default_value(object_names[i])

        # Geometric parameter.
        if param[i] in ['Sxx', 'Syy', 'Szz', 'Sxxyy', 'Sxy', 'Sxz', 'Syz', 'Axx', 'Ayy', 'Azz', 'Axxyy', 'Axy', 'Axz', 'Ayz', 'Pxx', 'Pyy', 'Pzz', 'Pxxyy', 'Pxy', 'Pxz', 'Pyz']:
            geo_params.append(param[i])
            geo_values.append(value[i])

        # Orientational parameter.
        if param[i] in ['alpha', 'beta', 'gamma']:
            orient_params.append(param[i])
            orient_values.append(value[i])


    # Geometric parameters.
    #######################

    # A single geometric parameter.
    if len(geo_params) == 1:
        # Saupe order matrix.
        #####################

        # The single parameter Sxx.
        if geo_params[0] == 'Sxx':
            if errors:
                tensor.set(param='Sxx', value=geo_values[0], category='err')
            else:
                tensor.set(param='Sxx', value=geo_values[0])

        # The single parameter Syy.
        elif geo_params[0] == 'Syy':
            if errors:
                tensor.set(param='Syy', value=geo_values[0], category='err')
            else:
                tensor.set(param='Syy', value=geo_values[0])

        # The single parameter Sxy.
        elif geo_params[0] == 'Sxy':
            if errors:
                tensor.set(param='Sxy', value=geo_values[0], category='err')
            else:
                tensor.set(param='Sxy', value=geo_values[0])

        # The single parameter Sxz.
        elif geo_params[0] == 'Sxz':
            if errors:
                tensor.set(param='Sxz', value=geo_values[0], category='err')
            else:
                tensor.set(param='Sxz', value=geo_values[0])

        # The single parameter Syz.
        elif geo_params[0] == 'Syz':
            if errors:
                tensor.set(param='Syz', value=geo_values[0], category='err')
            else:
                tensor.set(param='Syz', value=geo_values[0])


        # Alignment tensor.
        ###################

        # The single parameter Axx.
        elif geo_params[0] == 'Axx':
            if errors:
                tensor.set(param='Sxx', value=3.0/2.0 * geo_values[0], category='err')
            else:
                tensor.set(param='Sxx', value=3.0/2.0 * geo_values[0])

        # The single parameter Ayy.
        elif geo_params[0] == 'Ayy':
            if errors:
                tensor.set(param='Syy', value=3.0/2.0 * geo_values[0], category='err')
            else:
                tensor.set(param='Syy', value=3.0/2.0 * geo_values[0])

        # The single parameter Axy.
        elif geo_params[0] == 'Axy':
            if errors:
                tensor.set(param='Sxy', value=3.0/2.0 * geo_values[0], category='err')
            else:
                tensor.set(param='Sxy', value=3.0/2.0 * geo_values[0])

        # The single parameter Axz.
        elif geo_params[0] == 'Axz':
            if errors:
                tensor.set(param='Sxz', value=3.0/2.0 * geo_values[0], category='err')
            else:
                tensor.set(param='Sxz', value=3.0/2.0 * geo_values[0])

        # The single parameter Ayz.
        elif geo_params[0] == 'Ayz':
            if errors:
                tensor.set(param='Syz', value=3.0/2.0 * geo_values[0], category='err')
            else:
                tensor.set(param='Syz', value=3.0/2.0 * geo_values[0])


        # Probability tensor.
        #####################

        # The single parameter Pxx.
        elif geo_params[0] == 'Pxx':
            if errors:
                tensor.set(param='Sxx', value=3.0/2.0 * (geo_values[0] - 1.0/3.0), category='err')
            else:
                tensor.set(param='Sxx', value=3.0/2.0 * (geo_values[0] - 1.0/3.0))

        # The single parameter Pyy.
        elif geo_params[0] == 'Pyy':
            if errors:
                tensor.set(param='Syy', value=3.0/2.0 * (geo_values[0] - 1.0/3.0), category='err')
            else:
                tensor.set(param='Syy', value=3.0/2.0 * (geo_values[0] - 1.0/3.0))

        # The single parameter Pxy.
        elif geo_params[0] == 'Pxy':
            if errors:
                tensor.set(param='Sxy', value=3.0/2.0 * geo_values[0], category='err')
            else:
                tensor.set(param='Sxy', value=3.0/2.0 * geo_values[0])

        # The single parameter Pxz.
        elif geo_params[0] == 'Pxz':
            if errors:
                tensor.set(param='Sxz', value=3.0/2.0 * geo_values[0], category='err')
            else:
                tensor.set(param='Sxz', value=3.0/2.0 * geo_values[0])

        # The single parameter Pyz.
        elif geo_params[0] == 'Pyz':
            if errors:
                tensor.set(param='Syz', value=3.0/2.0 * geo_values[0], category='err')
            else:
                tensor.set(param='Syz', value=3.0/2.0 * geo_values[0])

        # Cannot set the single parameter.
        else:
            raise RelaxError("The geometric alignment parameter " + repr(geo_params[0]) + " cannot be set.")

    # 5 geometric parameters.
    elif len(geo_params) == 5:
        # The geometric parameter set {Sxx, Syy, Sxy, Sxz, Syz}.
        if geo_params.count('Sxx') == 1 and geo_params.count('Syy') == 1 and geo_params.count('Sxy') == 1 and geo_params.count('Sxz') == 1 and geo_params.count('Syz') == 1:
            # The parameters.
            Sxx = geo_values[geo_params.index('Sxx')]
            Syy = geo_values[geo_params.index('Syy')]
            Sxy = geo_values[geo_params.index('Sxy')]
            Sxz = geo_values[geo_params.index('Sxz')]
            Syz = geo_values[geo_params.index('Syz')]

            # Set the internal parameter values.
            if errors:
                tensor.set(param='Axx', value=2.0/3.0 * Sxx, category='err')
                tensor.set(param='Ayy', value=2.0/3.0 * Syy, category='err')
                tensor.set(param='Axy', value=2.0/3.0 * Sxy, category='err')
                tensor.set(param='Axz', value=2.0/3.0 * Sxz, category='err')
                tensor.set(param='Ayz', value=2.0/3.0 * Syz, category='err')
            else:
                tensor.set(param='Axx', value=2.0/3.0 * Sxx)
                tensor.set(param='Ayy', value=2.0/3.0 * Syy)
                tensor.set(param='Axy', value=2.0/3.0 * Sxy)
                tensor.set(param='Axz', value=2.0/3.0 * Sxz)
                tensor.set(param='Ayz', value=2.0/3.0 * Syz)

        # The geometric parameter set {Szz, Sxxyy, Sxy, Sxz, Syz}.
        elif geo_params.count('Szz') == 1 and geo_params.count('Sxxyy') == 1 and geo_params.count('Sxy') == 1 and geo_params.count('Sxz') == 1 and geo_params.count('Syz') == 1:
            # The parameters.
            Szz = geo_values[geo_params.index('Szz')]
            Sxxyy = geo_values[geo_params.index('Sxxyy')]
            Sxy = geo_values[geo_params.index('Sxy')]
            Sxz = geo_values[geo_params.index('Sxz')]
            Syz = geo_values[geo_params.index('Syz')]

            # Set the internal parameter values.
            if errors:
                tensor.set(param='Axx', value=2.0/3.0 * -0.5*(Szz-Sxxyy), category='err')
                tensor.set(param='Ayy', value=2.0/3.0 * -0.5*(Szz+Sxxyy), category='err')
                tensor.set(param='Axy', value=2.0/3.0 * Sxy, category='err')
                tensor.set(param='Axz', value=2.0/3.0 * Sxz, category='err')
                tensor.set(param='Ayz', value=2.0/3.0 * Syz, category='err')
            else:
                tensor.set(param='Axx', value=2.0/3.0 * -0.5*(Szz-Sxxyy))
                tensor.set(param='Ayy', value=2.0/3.0 * -0.5*(Szz+Sxxyy))
                tensor.set(param='Axy', value=2.0/3.0 * Sxy)
                tensor.set(param='Axz', value=2.0/3.0 * Sxz)
                tensor.set(param='Ayz', value=2.0/3.0 * Syz)

        # The geometric parameter set {Axx, Ayy, Axy, Axz, Ayz}.
        elif geo_params.count('Axx') == 1 and geo_params.count('Ayy') == 1 and geo_params.count('Axy') == 1 and geo_params.count('Axz') == 1 and geo_params.count('Ayz') == 1:
            # The parameters.
            Axx = geo_values[geo_params.index('Axx')]
            Ayy = geo_values[geo_params.index('Ayy')]
            Axy = geo_values[geo_params.index('Axy')]
            Axz = geo_values[geo_params.index('Axz')]
            Ayz = geo_values[geo_params.index('Ayz')]

            # Set the internal parameter values.
            if errors:
                tensor.set(param='Axx', value=Axx, category='err')
                tensor.set(param='Ayy', value=Ayy, category='err')
                tensor.set(param='Axy', value=Axy, category='err')
                tensor.set(param='Axz', value=Axz, category='err')
                tensor.set(param='Ayz', value=Ayz, category='err')
            else:
                tensor.set(param='Axx', value=Axx)
                tensor.set(param='Ayy', value=Ayy)
                tensor.set(param='Axy', value=Axy)
                tensor.set(param='Axz', value=Axz)
                tensor.set(param='Ayz', value=Ayz)

        # The geometric parameter set {Azz, Axxyy, Axy, Axz, Ayz}.
        elif geo_params.count('Azz') == 1 and geo_params.count('Axxyy') == 1 and geo_params.count('Axy') == 1 and geo_params.count('Axz') == 1 and geo_params.count('Ayz') == 1:
            # The parameters.
            Azz = geo_values[geo_params.index('Azz')]
            Axxyy = geo_values[geo_params.index('Axxyy')]
            Axy = geo_values[geo_params.index('Axy')]
            Axz = geo_values[geo_params.index('Axz')]
            Ayz = geo_values[geo_params.index('Ayz')]

            # Set the internal parameter values.
            if errors:
                tensor.set(param='Axx', value=-0.5*(Azz-Axxyy), category='err')
                tensor.set(param='Ayy', value=-0.5*(Azz+Axxyy), category='err')
                tensor.set(param='Axy', value=Axy, category='err')
                tensor.set(param='Axz', value=Axz, category='err')
                tensor.set(param='Ayz', value=Ayz, category='err')
            else:
                tensor.set(param='Axx', value=-0.5*(Azz-Axxyy))
                tensor.set(param='Ayy', value=-0.5*(Azz+Axxyy))
                tensor.set(param='Axy', value=Axy)
                tensor.set(param='Axz', value=Axz)
                tensor.set(param='Ayz', value=Ayz)

        # The geometric parameter set {Pxx, Pyy, Pxy, Pxz, Pyz}.
        elif geo_params.count('Pxx') == 1 and geo_params.count('Pyy') == 1 and geo_params.count('Pxy') == 1 and geo_params.count('Pxz') == 1 and geo_params.count('Pyz') == 1:
            # The parameters.
            Pxx = geo_values[geo_params.index('Pxx')]
            Pyy = geo_values[geo_params.index('Pyy')]
            Pxy = geo_values[geo_params.index('Pxy')]
            Pxz = geo_values[geo_params.index('Pxz')]
            Pyz = geo_values[geo_params.index('Pyz')]

            # Set the internal parameter values.
            if errors:
                tensor.set(param='Axx', value=Pxx - 1.0/3.0, category='err')
                tensor.set(param='Ayy', value=Pyy - 1.0/3.0, category='err')
                tensor.set(param='Axy', value=Pxy, category='err')
                tensor.set(param='Axz', value=Pxz, category='err')
                tensor.set(param='Ayz', value=Pyz, category='err')
            else:
                tensor.set(param='Axx', value=Pxx - 1.0/3.0)
                tensor.set(param='Ayy', value=Pyy - 1.0/3.0)
                tensor.set(param='Axy', value=Pxy)
                tensor.set(param='Axz', value=Pxz)
                tensor.set(param='Ayz', value=Pyz)

        # The geometric parameter set {Pzz, Pxxyy, Pxy, Pxz, Pyz}.
        elif geo_params.count('Pzz') == 1 and geo_params.count('Pxxyy') == 1 and geo_params.count('Pxy') == 1 and geo_params.count('Pxz') == 1 and geo_params.count('Pyz') == 1:
            # The parameters.
            Pzz = geo_values[geo_params.index('Pzz')]
            Pxxyy = geo_values[geo_params.index('Pxxyy')]
            Pxy = geo_values[geo_params.index('Pxy')]
            Pxz = geo_values[geo_params.index('Pxz')]
            Pyz = geo_values[geo_params.index('Pyz')]

            # Set the internal parameter values.
            if errors:
                tensor.set(param='Axx', value=-0.5*(Pzz-Pxxyy) - 1.0/3.0, category='err')
                tensor.set(param='Ayy', value=-0.5*(Pzz+Pxxyy) - 1.0/3.0, category='err')
                tensor.set(param='Axy', value=Pxy, category='err')
                tensor.set(param='Axz', value=Pxz, category='err')
                tensor.set(param='Ayz', value=Pyz, category='err')
            else:
                tensor.set(param='Axx', value=-0.5*(Pzz-Pxxyy) - 1.0/3.0)
                tensor.set(param='Ayy', value=-0.5*(Pzz+Pxxyy) - 1.0/3.0)
                tensor.set(param='Axy', value=Pxy)
                tensor.set(param='Axz', value=Pxz)
                tensor.set(param='Ayz', value=Pyz)

        # Unknown parameter combination.
        else:
            raise RelaxUnknownParamCombError('geometric parameter set', geo_params)


    # Unknown geometric parameters.
    else:
        raise RelaxUnknownParamCombError('geometric parameter set', geo_params)


    # Orientational parameters.
    ###########################

    # A single orientational parameter.
    if len(orient_params) == 1:
        # The single parameter alpha.
        if orient_params[0] == 'alpha':
            if errors:
                tensor.set(param='alpha', value=orient_values[orient_params.index('alpha')], category='err')
            else:
                tensor.set(param='alpha', value=orient_values[orient_params.index('alpha')])

        # The single parameter beta.
        elif orient_params[0] == 'beta':
            if errors:
                tensor.set(param='beta', value=orient_values[orient_params.index('beta')], category='err')
            else:
                tensor.set(param='beta', value=orient_values[orient_params.index('beta')])

        # The single parameter gamma.
        elif orient_params[0] == 'gamma':
            if errors:
                tensor.set(param='gamma', value=orient_values[orient_params.index('gamma')], category='err')
            else:
                tensor.set(param='gamma', value=orient_values[orient_params.index('gamma')])

    # Two orientational parameters.
    elif len(orient_params) == 2:
        # The orientational parameter set {alpha, beta}.
        if orient_params.count('alpha') == 1 and orient_params.count('beta') == 1:
            if errors:
                tensor.set(param='alpha', value=orient_values[orient_params.index('alpha')], category='err')
                tensor.set(param='beta', value=orient_values[orient_params.index('beta')], category='err')
            else:
                tensor.set(param='alpha', value=orient_values[orient_params.index('alpha')])
                tensor.set(param='beta', value=orient_values[orient_params.index('beta')])

        # The orientational parameter set {alpha, gamma}.
        if orient_params.count('alpha') == 1 and orient_params.count('gamma') == 1:
            if errors:
                tensor.set(param='alpha', value=orient_values[orient_params.index('alpha')], category='err')
                tensor.set(param='gamma', value=orient_values[orient_params.index('gamma')], category='err')
            else:
                tensor.set(param='alpha', value=orient_values[orient_params.index('alpha')])
                tensor.set(param='gamma', value=orient_values[orient_params.index('gamma')])

        # The orientational parameter set {beta, gamma}.
        if orient_params.count('beta') == 1 and orient_params.count('gamma') == 1:
            if errors:
                tensor.set(param='beta', value=orient_values[orient_params.index('beta')], category='err')
                tensor.set(param='gamma', value=orient_values[orient_params.index('gamma')], category='err')
            else:
                tensor.set(param='beta', value=orient_values[orient_params.index('beta')])
                tensor.set(param='gamma', value=orient_values[orient_params.index('gamma')])

        # Unknown parameter combination.
        else:
            raise RelaxUnknownParamCombError('orientational parameter set', orient_params)

    # Three orientational parameters.
    elif len(orient_params) == 3:
        # The orientational parameter set {alpha, beta, gamma}.
        if orient_params.count('alpha') == 1 and orient_params.count('beta') == 1:
            if errors:
                tensor.set(param='alpha', value=orient_values[orient_params.index('alpha')], category='err')
                tensor.set(param='beta', value=orient_values[orient_params.index('beta')], category='err')
                tensor.set(param='gamma', value=orient_values[orient_params.index('gamma')], category='err')
            else:
                tensor.set(param='alpha', value=orient_values[orient_params.index('alpha')])
                tensor.set(param='beta', value=orient_values[orient_params.index('beta')])
                tensor.set(param='gamma', value=orient_values[orient_params.index('gamma')])

        # Unknown parameter combination.
        else:
            raise RelaxUnknownParamCombError('orientational parameter set', orient_params)

    # More than three orientational parameters.
    elif len(orient_params) > 3:
        raise RelaxUnknownParamCombError('orientational parameter set', orient_params)


    # Fold the angles in.
    #####################

    if orient_params:
        fold_angles()

# User function documentation.
__set_prompt_doc__ = """
    Alignment tensor set details
    ~~~~~~~~~~~~~~~~~~~~~~~~~~~~

    If the alignment tensor has not been setup, use the more powerful function
    'alignment_tensor.init' to initialise the tensor parameters.

    The alignment tensor parameters can only be set when the data pipe corresponds to model-free
    analysis.  The units of the parameters are:

        Unitless for Sxx, Syy, Szz, Sxxyy, Sxy, Sxz, Syz.
        Unitless for Axx, Ayy, Azz, Axxyy, Axy, Axz, Ayz.
        Unitless for Pxx, Pyy, Pzz, Pxxyy, Pxy, Pxz, Pyz.
        Radians for all angles (alpha, beta, gamma).

    If a single geometric parameter is supplied, it must be one of Bxx, Byy, Bxy, Bxz, Byz, where B
    is one of S, A, or P.  For the parameters Bzz and Bxxyy, it is not possible to determine how to
    use the currently set values together with the supplied value to calculate the new internal
    parameters.  When supplying multiple geometric parameters, the set must belong to one of

        {Sxx, Syy, Sxy, Sxz, Syz},
        {Szz, Sxxyy, Sxy, Sxz, Syz}.
        {Axx, Ayy, Axy, Axz, Ayz},
        {Azz, Axxyy, Axy, Axz, Ayz}.
        {Pxx, Pyy, Pxy, Pxz, Pyz},
        {Pzz, Pxxyy, Pxy, Pxz, Pyz}.
"""


def set_align_id(tensor=None, align_id=None):
    """Set the align ID string for the given tensor.

    @keyword tensor:    The alignment tensor label.
    @type tensor:       str
    @keyword align_id:  The alignment ID string.
    @type align_id:     str
    """

    # Loop over the tensors.
    match = False
    for tensor_cont in cdp.align_tensors:
        # Find the matching tensor and then store the ID.
        if tensor_cont.name == tensor:
            tensor_cont.align_id = align_id
            match = True

    # The tensor label doesn't exist.
    if not match:
        raise RelaxNoTensorError('alignment', tensor)


def set_domain(tensor=None, domain=None):
    """Set the domain label for the given tensor.

    @param tensor:  The alignment tensor label.
    @type tensor:   str
    @param domain:  The domain label.
    @type domain:   str
    """

    # Check that the domain is defined.
    if not hasattr(cdp, 'domain') or domain not in cdp.domain.keys():
        raise RelaxError("The domain '%s' has not been defined.  Please use the domain user function." % domain)

    # Loop over the tensors.
    match = False
    for tensor_cont in cdp.align_tensors:
        # Find the matching tensor and then store the domain label.
        if tensor_cont.name == tensor:
            tensor_cont.set(param='domain', value=domain)
            match = True

    # The tensor label doesn't exist.
    if not match:
        raise RelaxNoTensorError('alignment', tensor)


def svd(basis_set=0, tensors=None):
    """Function for calculating the singular values of all the loaded tensors.

    The matrix on which SVD will be performed is::

        | Sxx1 Syy1 Sxy1 Sxz1 Syz1 |
        | Sxx2 Syy2 Sxy2 Sxz2 Syz2 |
        | Sxx3 Syy3 Sxy3 Sxz3 Syz3 |
        |  .    .    .    .    .   |
        |  .    .    .    .    .   |
        |  .    .    .    .    .   |
        | SxxN SyyN SxyN SxzN SyzN |

    This is the default unitary basis set (selected when basis_set is 0).  Alternatively a geometric
    basis set consisting of the stretching and skewing parameters Szz and Sxx-yy respectively
    replacing Sxx and Syy can be chosen by setting basis_set to 1.  The matrix in this case is::

        | Szz1 Sxxyy1 Sxy1 Sxz1 Syz1 |
        | Szz2 Sxxyy2 Sxy2 Sxz2 Syz2 |
        | Szz3 Sxxyy3 Sxy3 Sxz3 Syz3 |
        |  .     .     .    .    .   |
        |  .     .     .    .    .   |
        |  .     .     .    .    .   |
        | SzzN SxxyyN SxyN SxzN SyzN |

    The relationships between the geometric and unitary basis sets are::

        Szz = - Sxx - Syy,
        Sxxyy = Sxx - Syy,

    The SVD values and condition number are dependendent upon the basis set chosen.


    @param basis_set:   The basis set to create the 5 by n matrix on which to perform SVD.
    @type basis_set:    int
    @param tensors:     An array of tensors to apply SVD to.  If None, all tensors will be used.
    @type tensors:      None or array of str
    """

    # Test that alignment tensor data exists.
    if not hasattr(cdp, 'align_tensors') or len(cdp.align_tensors) == 0:
        raise RelaxNoTensorError('alignment')

    # Count the number of tensors used in the SVD.
    tensor_num = 0
    for tensor in cdp.align_tensors:
        if tensors and tensor.name not in tensors:
            continue
        tensor_num = tensor_num + 1

    # Create the matrix to apply SVD on.
    matrix = zeros((tensor_num, 5), float64)

    # Pack the elements.
    i = 0
    for tensor in cdp.align_tensors:
        # Skip tensors.
        if tensors and tensor.name not in tensors:
            continue

        # Unitary basis set.
        if basis_set == 0:
            matrix[i, 0] = tensor.Sxx
            matrix[i, 1] = tensor.Syy
            matrix[i, 2] = tensor.Sxy
            matrix[i, 3] = tensor.Sxz
            matrix[i, 4] = tensor.Syz

        # Geometric basis set.
        elif basis_set == 1:
            matrix[i, 0] = tensor.Szz
            matrix[i, 1] = tensor.Sxxyy
            matrix[i, 2] = tensor.Sxy
            matrix[i, 3] = tensor.Sxz
            matrix[i, 4] = tensor.Syz

        # Increment the index.
        i = i + 1

    # SVD.
    u, s, vh = linalg.svd(matrix)

    # Store the singular values.
    cdp.align_tensors.singular_vals = s

    # Calculate and store the condition number.
    cdp.align_tensors.cond_num = s[0] / s[-1]

    # Print out.
    print("\nData pipe: " + repr(pipes.cdp_name()))
    print("\nSingular values:")
    for val in s:
        print("    %.4e" % val)
    print("\nCondition number: %.2f" % cdp.align_tensors.cond_num)<|MERGE_RESOLUTION|>--- conflicted
+++ resolved
@@ -669,7 +669,6 @@
     for i in range(len(dp.align_tensors)):
         # Tensor name match.
         if tensor and dp.align_tensors[i].name == tensor:
-<<<<<<< HEAD
             index = i
             count += 1
 
@@ -678,16 +677,6 @@
             index = i
             count += 1
 
-=======
-            index = i
-            count += 1
-
-        # Alignment ID match.
-        if align_id and hasattr(dp.align_tensors[i], 'align_id') and dp.align_tensors[i].align_id == align_id:
-            index = i
-            count += 1
-
->>>>>>> 4595a197
     # No match.
     if count == 0:
         warn(RelaxWarning("No alignment tensors match the tensor name '%s' or alignment ID '%s' in the data pipe '%s'." % (tensor, align_id, pipe)))
