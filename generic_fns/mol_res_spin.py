###############################################################################
#                                                                             #
# Copyright (C) 2003-2004, 2006-2011 Edward d'Auvergne                        #
#                                                                             #
# This file is part of the program relax.                                     #
#                                                                             #
# relax is free software; you can redistribute it and/or modify               #
# it under the terms of the GNU General Public License as published by        #
# the Free Software Foundation; either version 2 of the License, or           #
# (at your option) any later version.                                         #
#                                                                             #
# relax is distributed in the hope that it will be useful,                    #
# but WITHOUT ANY WARRANTY; without even the implied warranty of              #
# MERCHANTABILITY or FITNESS FOR A PARTICULAR PURPOSE.  See the               #
# GNU General Public License for more details.                                #
#                                                                             #
# You should have received a copy of the GNU General Public License           #
# along with relax; if not, write to the Free Software                        #
# Foundation, Inc., 59 Temple Place, Suite 330, Boston, MA  02111-1307  USA   #
#                                                                             #
###############################################################################

# Module docstring.
"""Module for the manipulation of the molecule-residue-spin data structures in the relax data store.

The functionality of this module is diverse:
    - Documentation for the spin identification string.
    - Functions for parsing or generating spin identification strings.
    - The mol-res-spin selection object (derived from the Selection class).
    - Generator functions for looping over molecules, residues, or spins.
    - Functions for returning MoleculeContainer, ResidueContainer, and SpinContainer objects or
    information about these.
    - Functions for copying, creating, deleting, displaying, naming, and numbering
    MoleculeContainer, ResidueContainer, and SpinContainer objects in the relax data store.
    - Functions for counting spins or testing their existence.
"""

# Python module imports.
from numpy import array
from re import split
<<<<<<< HEAD
from string import count, strip, upper
=======
from string import count, replace, strip, upper
>>>>>>> 9f4c1d00
from textwrap import fill
from warnings import warn

# relax module imports.
from data.mol_res_spin import MoleculeContainer, ResidueContainer, SpinContainer
from generic_fns import pipes
from generic_fns import relax_re
from relax_errors import RelaxError, RelaxNoSpinError, RelaxResSelectDisallowError, RelaxSpinSelectDisallowError
from relax_warnings import RelaxWarning


ALLOWED_MOL_TYPES = ['protein',
                     'DNA',
                     'RNA',
                     'organic molecule',
                     'inorganic molecule'
]
"""The list of allowable molecule types."""

id_string_doc = """
Identification string documentation
~~~~~~~~~~~~~~~~~~~~~~~~~~~~~~~~~~~

The identification string is composed of three components: the molecule id token beginning with the '#' character, the residue id token beginning with the ':' character, and the atom or spin system id token beginning with the '@' character.  Each token can be composed of multiple elements separated by the ',' character and each individual element can either be a number (which must be an integer, in string format), a name, or a range of numbers separated by the '-' character.  Negative numbers are supported.  The full id string specification is '#<mol_name> :<res_id>[, <res_id>[, <res_id>, ...]] @<atom_id>[, <atom_id>[, <atom_id>, ...]]', where the token elements are '<mol_name>', the name of the molecule, '<res_id>', the residue identifier which can be a number, name, or range of numbers, '<atom_id>', the atom or spin system identifier which can be a number, name, or range of numbers.

If one of the tokens is left out then all elements will be assumed to match.  For example if the string does not contain the '#' character then all molecules will match the string.

Regular expression can be used to select spins.  For example the string '@H*' will select the protons 'H', 'H2', 'H98'.
"""

# Wrap the id string doc.
string = ''
for line in split('\n', id_string_doc):
    string = string + fill(line, width=100, initial_indent=8*' ', subsequent_indent=8*' ') + '\n'
id_string_doc = string



class Selection(object):
    """An object containing mol-res-spin selections.

    A Selection object represents either a set of selected molecules, residues and spins, or the
    union or intersection of two other Selection objects.
    """

    def __init__(self, select_string):
        """Initialise a Selection object.

        @param select_string:   A mol-res-spin selection string.
        @type select_string:    string
        """

        # Handle Unicode.
        if isinstance(select_string, unicode):
            select_string = str(select_string)

        self._union = None
        self._intersect = None

        self.molecules = []
        self.residues = []
        self.spins = []

        if not select_string:
            return

        # Read boolean symbols from right to left:
        and_index = select_string.rfind('&')
        or_index = select_string.rfind('|')

        if and_index > or_index:
            sel0 = Selection(select_string[:and_index].strip())
            sel1 = Selection(select_string[and_index+1:].strip())
            self.intersection(sel0, sel1)

        elif or_index > and_index:
            sel0 = Selection(select_string[:or_index].strip())
            sel1 = Selection(select_string[or_index+1:].strip())
            self.union(sel0, sel1)

        # No booleans, so parse as simple selection:
        else:
            mol_token, res_token, spin_token = tokenise(select_string)
            self.molecules = parse_token(mol_token)
            self.residues = parse_token(res_token)
            self.spins = parse_token(spin_token)


    def __contains__(self, obj):
        """Replacement function for determining if an object matches the selection.

        @param obj:     The data object.  This can be a MoleculeContainer, ResidueContainer, or
                        SpinContainer instance or a type of these instances.  If a tuple, only one
                        type of object can be in the tuple.
        @type obj:      instance or type of instances.
        @return:        The answer of whether the object matches the selection.
        @rtype:         bool
        """

        # The selection object is a union.
        if self._union:
            return (obj in self._union[0]) or (obj in self._union[1])

        # The selection object is an intersection.
        elif self._intersect:
            return (obj in self._intersect[0]) and (obj in self._intersect[1])

        # Simple spin identification string.
        if isinstance(obj, str):
            return self.__contains_spin_id(obj)

        # Comparison of data containers to this selection object.
        else:
            return self.__contains_mol_res_spin_containers(obj)


    def __contains_mol_res_spin_containers(self, obj):
        """Are the MoleculeContainer, ResidueContainer, and/or SpinContainer in the selection.

        @param obj:     The data object.  This can be a MoleculeContainer, ResidueContainer, or
                        SpinContainer instance or a type of these instances.  If a tuple, only one
                        type of object can be in the tuple.
        @type obj:      instance or type of instances.
        @return:        The answer of whether the objects are found within the selection object.
        @rtype:         bool
        """

        # Initialise the molecule, residue, and spin objects.
        mol = None
        res = None
        spin = None

        # The object is not a tuple, so lets turn it into one.
        if not isinstance(obj, tuple):
            obj = (obj,)

        # Max 3 objects (cannot match, so False).
        if len(obj) > 3:
            return False

        # Loop over the objects.
        for i in range(len(obj)):
            # The object is a molecule.
            if isinstance(obj[i], MoleculeContainer):
                # Error.
                if mol != None:
                    raise RelaxError("Comparing two molecular containers simultaneously with the selection object is not supported.")

                # Unpack.
                mol = obj[i]

            # The object is a residue.
            elif isinstance(obj[i], ResidueContainer):
                # Error.
                if res != None:
                    raise RelaxError("Comparing two residue containers simultaneously with the selection object is not supported.")

                # Unpack.
                res = obj[i]

            # The object is a spin.
            elif isinstance(obj[i], SpinContainer):
                # Error.
                if spin != None:
                    raise RelaxError("Comparing two spin containers simultaneously with the selection object is not supported.")

                # Unpack.
                spin = obj[i]

            # Unknown object (so return False).
            else:
                return False

        # Selection flags.
        select_mol = False
        select_res = False
        select_spin = False

        # Molecule container.
        if mol:
            # No molecules in selection object, therefore default to a match.
            if not self.molecules:
                select_mol = True

            # A true match.
            elif relax_re.search(self.molecules, mol.name):
                select_mol = True
        else:
            # No molecule container sent in, therefore the molecule is assumed to match.
            select_mol = True

        # Residue container.
        if res:
            # No residues in selection object, therefore default to a match.
            if not self.residues:
                select_res = True

            # A true match.
            elif relax_re.search(self.residues, res.name) or res.num in self.residues:
                select_res = True
        else:
            # No residue container sent in, therefore the residue is assumed to match.
            select_res = True

        # Spin container.
        if spin:
            # No spins in selection object, therefore default to a match.
            if not self.spins:
                select_spin = True

            # A true match.
            elif relax_re.search(self.spins, spin.name) or spin.num in self.spins:
                select_spin = True
        else:
            # No spin container sent in, therefore the spin is assumed to match.
            select_spin = True

        # Return the selection status.
        return select_mol and select_res and select_spin


    def __contains_spin_id(self, spin_id):
        """Is the molecule, residue, and/or spin of the spin_id string located in the selection.

        Only the simple selections allowed by the tokenise function are currently supported.


        @param spin_id: The spin identification string.
        @type spin_id:  str
        @return:        The answer of whether the molecule, residue, and/or spin corresponding to
                        the spin_id string found within the selection object.
        @rtype:         bool
        """

        # Parse the spin_id string.
        try:
            mol_token, res_token, spin_token = tokenise(spin_id)
            molecules = parse_token(mol_token)
            residues = parse_token(res_token)
            spins = parse_token(spin_token)
        except RelaxError:
            warn(RelaxWarning("The spin identification string " + repr(spin_id) + " is too complex for the selection object."))


    def contains_mol(self, mol=None):
        """Determine if the molecule name, in string form, is contained in this selection object.

        @keyword mol:   The name of the molecule.
        @type mol:      str or None
        @return:        The answer of whether the molecule is contained withing the selection
                        object.
        @rtype:         bool
        """

        # The selection object is a union.
        if self._union:
            return self._union[0].contains_mol(mol) or self._union[1].contains_mol(mol)

        # The selection object is an intersection.
        elif self._intersect:
            return self._intersect[0].contains_mol(mol) and self._intersect[1].contains_mol(mol)

        # The check.
        if relax_re.search(self.molecules, mol):
            return True

        # Nothingness.
        if not self.molecules:
            return True

        # No match.
        return False


    def contains_res(self, res_num=None, res_name=None, mol=None):
        """Determine if the residue name, in string form, is contained in this selection object.

        @keyword res_num:   The residue number.
        @type res_num:      int or None
        @keyword res_name:  The residue name.
        @type res_name:     str or None
        @keyword mol:       The molecule name.
        @type mol:          str or None
        @return:            The answer of whether the molecule is contained withing the selection
                            object.
        @rtype:             bool
        """

        # The selection object is a union.
        if self._union:
            return self._union[0].contains_res(res_num, res_name, mol) or self._union[1].contains_res(res_num, res_name, mol)

        # The selection object is an intersection.
        elif self._intersect:
            return self._intersect[0].contains_res(res_num, res_name, mol) and self._intersect[1].contains_res(res_num, res_name, mol)

        # Does it contain the molecule.
        select_mol = self.contains_mol(mol)

        # Residue selection flag.
        select_res = False

        # The residue checks.
        if res_num in self.residues or relax_re.search(self.residues, res_name):
            select_res = True

        # Nothingness.
        if not self.residues:
            select_res = True

        # Return the result.
        return select_res and select_mol


    def contains_spin(self, spin_num=None, spin_name=None, res_num=None, res_name=None, mol=None):
        """Determine if the spin is contained in this selection object.

        @keyword spin_num:  The spin number.
        @type spin_num:     int or None
        @keyword spin_name: The spin name.
        @type spin_name:    str or None
        @keyword res_num:   The residue number.
        @type res_num:      int or None
        @keyword res_name:  The residue name.
        @type res_name:     str or None
        @keyword mol:       The molecule name.
        @type mol:          str or None
        @return:            The answer of whether the spin is contained withing the selection
                            object.
        @rtype:             bool
        """

        # The selection object is a union.
        if self._union:
            return self._union[0].contains_spin(spin_num, spin_name, res_num, res_name, mol) or self._union[1].contains_spin(spin_num, spin_name, res_num, res_name, mol)

        # The selection object is an intersection.
        elif self._intersect:
            return self._intersect[0].contains_spin(spin_num, spin_name, res_num, res_name, mol) and self._intersect[1].contains_spin(spin_num, spin_name, res_num, res_name, mol)

        # Does it contain the molecule.
        select_mol = self.contains_mol(mol)

        # Does it contain the residue.
        select_res = self.contains_res(res_num, res_name, mol)

        # Spin selection flag.
        select_spin = False

        # The spin checks.
        if spin_num in self.spins or relax_re.search(self.spins, spin_name):
            select_spin = True

        # Nothingness.
        if not self.spins:
            select_spin = True

        # Return the result.
        return select_spin and select_res and select_mol


    def has_molecules(self):
        """Determine if the selection object contains molecules.

        @return:            The answer of whether the selection contains molecules.
        @rtype:             bool
        """

        # The selection object is a union.
        if self._union:
            return self._union[0].has_molecules() or self._union[1].has_molecules()

        # The selection object is an intersection.
        elif self._intersect:
            return self._intersect[0].has_molecules() and self._intersect[1].has_molecules()

        # Molecules are present.
        if self.molecules:
            return True


    def has_residues(self):
        """Determine if the selection object contains residues.

        @return:            The answer of whether the selection contains residues.
        @rtype:             bool
        """

        # The selection object is a union.
        if self._union:
            return self._union[0].has_residues() or self._union[1].has_residues()

        # The selection object is an intersection.
        elif self._intersect:
            return self._intersect[0].has_residues() and self._intersect[1].has_residues()

        # Residues are present.
        if self.residues:
            return True


    def has_spins(self):
        """Determine if the selection object contains spins.

        @return:            The answer of whether the selection contains spins.
        @rtype:             bool
        """

        # The selection object is a union.
        if self._union:
            return self._union[0].has_spins() or self._union[1].has_spins()

        # The selection object is an intersection.
        elif self._intersect:
            return self._intersect[0].has_spins() and self._intersect[1].has_spins()

        # Spins are present.
        if self.spins:
            return True


    def intersection(self, select_obj0, select_obj1):
        """Make this Selection object the intersection of two other Selection objects.

        @param select_obj0: First Selection object in intersection.
        @type select_obj0:  Selection instance.
        @param select_obj1: First Selection object in intersection.
        @type select_obj1:  Selection instance.
        """

        # Check that nothing is set.
        if self._union or self._intersect or self.molecules or self.residues or self.spins:
            raise RelaxError("Cannot define multiple Boolean relationships between Selection objects")

        # Create the intersection.
        self._intersect = (select_obj0, select_obj1)


    def union(self, select_obj0, select_obj1):
        """Make this Selection object the union of two other Selection objects.

        @param select_obj0: First Selection object in intersection.
        @type select_obj0:  Selection instance.
        @param select_obj1: First Selection object in intersection.
        @type select_obj1:  Selection instance.
        """

        # Check that nothing is set.
        if self._union or self._intersect or self.molecules or self.residues or self.spins:
            raise RelaxError("Cannot define multiple Boolean relationships between Selection objects")

        # Create the union.
        self._union = (select_obj0, select_obj1)



def bmrb_read(star):
    """Generate the molecule and residue spin containers from the entity saveframe records.

    @param star:    The NMR-STAR dictionary object.
    @type star:     NMR_STAR instance
    """

    # Get the entities.
    for data in star.entity.loop():
<<<<<<< HEAD
        # Add the residues.
        for i in range(len(data['res_nums'])):
            create_residue(data['res_nums'][i], data['res_names'][i], mol_name=data['mol_name'])
=======
        # Remove nasty characters from the molecule name.
        mol_name = data['mol_name']
        if mol_name:
            # Round brackets.
            mol_name = replace(mol_name, '(', '')
            mol_name = replace(mol_name, ')', '')

            # Square brackets.
            mol_name = replace(mol_name, '[', '')
            mol_name = replace(mol_name, ']', '')

            # Commas.
            mol_name = replace(mol_name, ',', ' ')

        # Add the residues.
        for i in range(len(data['res_nums'])):
            create_residue(data['res_nums'][i], data['res_names'][i], mol_name=mol_name)
>>>>>>> 9f4c1d00


def bmrb_write_entity(star, version=None):
    """Generate the entity saveframe records for the NMR-STAR dictionary object.

    @param star:        The NMR-STAR dictionary object.
    @type star:         NMR_STAR instance
    @keyword version:   The BMRB NMR-STAR dictionary format to output to.
    @type version:      str
    """

    # Loop over the molecules.
    for mol in molecule_loop():
        # Test that the molecule has a name!
        if not mol.name:
            raise RelaxError("All molecules must be named.")

        # Test that the molecule has a type!
        if not hasattr(mol, 'type') or not mol.type:
            raise RelaxError("The molecule type for the '%s' molecule must be specified, please use the appropriate molecule user function to set this." % mol.name)

        # Test that the molecule thiol state has been set.
        if not hasattr(cdp, 'exp_info') or not hasattr(cdp.exp_info, 'thiol_state'):
            raise RelaxError("The thiol state of the molecule '%s' must be specified, please use the appropriate BMRB user function to set this." % mol.name)

        # Get the residue names and numbers.
        res_names = get_residue_names("#" + mol.name)
        res_nums = get_residue_nums("#" + mol.name)

        # Get the one letter codes.
        polymer_seq_code = one_letter_code(res_names)

        # Find the molecule type.
        if mol.type in ['organic molecule', 'other']:
            mol_type = 'non-polymer'
        else:
            mol_type = 'polymer'

<<<<<<< HEAD
        # Add the entity.
        star.entity.add(mol_name=mol.name, mol_type=mol_type, polymer_type=mol.type, polymer_seq_code=polymer_seq_code,thiol_state=cdp.exp_info.thiol_state, res_nums=res_nums, res_names=res_names)
=======
        # Translate the names.
        polymer_type = mol.type
        if polymer_type == 'protein':
            polymer_type = 'polypeptide(L)'
        if polymer_type == 'DNA':
            polymer_type = 'polydeoxyribonucleotide'
        if polymer_type == 'RNA':
            polymer_type = 'polyribonucleotide'
        if polymer_type == 'inorganic molecule':
            polymer_type = 'other'

        # Add the entity.
        star.entity.add(mol_name=mol.name, mol_type=mol_type, polymer_type=polymer_type, polymer_seq_code=polymer_seq_code,thiol_state=cdp.exp_info.thiol_state, res_nums=res_nums, res_names=res_names)
>>>>>>> 9f4c1d00


def copy_molecule(pipe_from=None, mol_from=None, pipe_to=None, mol_to=None):
    """Copy the contents of a molecule container to a new molecule.

    For copying to be successful, the mol_from identification string must match an existent molecule.

    @param pipe_from:   The data pipe to copy the molecule data from.  This defaults to the current
                        data pipe.
    @type pipe_from:    str
    @param mol_from:    The molecule identification string for the structure to copy the data from.
    @type mol_from:     str
    @param pipe_to:     The data pipe to copy the molecule data to.  This defaults to the current
                        data pipe.
    @type pipe_to:      str
    @param mol_to:      The molecule identification string for the structure to copy the data to.
    @type mol_to:       str
    """

    # The current data pipe.
    if pipe_from == None:
        pipe_from = pipes.cdp_name()
    if pipe_to == None:
        pipe_to = pipes.cdp_name()

    # The second pipe does not exist.
    pipes.test(pipe_to)

    # Split up the selection string.
    mol_from_token, res_from_token, spin_from_token = tokenise(mol_from)
    mol_to_token, res_to_token, spin_to_token = tokenise(mol_to)

    # Disallow spin selections.
    if spin_from_token != None or spin_to_token != None:
        raise RelaxSpinSelectDisallowError

    # Disallow residue selections.
    if res_from_token != None or res_to_token != None:
        raise RelaxResSelectDisallowError

    # Parse the molecule token for renaming.
    mol_name_to = return_single_molecule_info(mol_to_token)

    # Test if the molecule name already exists.
    mol_to_cont = return_molecule(mol_to, pipe_to)
    if mol_to_cont and not mol_to_cont.is_empty():
        raise RelaxError("The molecule " + repr(mol_to) + " already exists in the " + repr(pipe_to) + " data pipe.")

    # Get the single molecule data container.
    mol_from_cont = return_molecule(mol_from, pipe_from)

    # No molecule to copy data from.
    if mol_from_cont == None:
        raise RelaxError("The molecule " + repr(mol_from) + " does not exist in the " + repr(pipe_from) + " data pipe.")

    # Get the target pipe.
    pipe = pipes.get_pipe(pipe_to)

    # Copy the data.
    if pipe.mol[0].name == None and len(pipe.mol) == 1:
        pipe.mol[0] = mol_from_cont.__clone__()
    else:
        pipe.mol.append(mol_from_cont.__clone__())

    # Change the new molecule name.
    if mol_name_to != None:
        pipe.mol[-1].name = mol_name_to


def copy_residue(pipe_from=None, res_from=None, pipe_to=None, res_to=None):
    """Copy the contents of the residue structure from one residue to a new residue.

    For copying to be successful, the res_from identification string must match an existent residue.
    The new residue number must be unique.

    @param pipe_from:   The data pipe to copy the residue from.  This defaults to the current data
                        pipe.
    @type pipe_from:    str
    @param res_from:    The residue identification string for the structure to copy the data from.
    @type res_from:     str
    @param pipe_to:     The data pipe to copy the residue to.  This defaults to the current data
                        pipe.
    @type pipe_to:      str
    @param res_to:      The residue identification string for the structure to copy the data to.
    @type res_to:       str
    """

    # The current data pipe.
    if pipe_from == None:
        pipe_from = pipes.cdp_name()
    if pipe_to == None:
        pipe_to = pipes.cdp_name()

    # The second pipe does not exist.
    pipes.test(pipe_to)

    # Get the target pipe.
    pipe = pipes.get_pipe(pipe_to)

    # Split up the selection string.
    mol_from_token, res_from_token, spin_from_token = tokenise(res_from)
    mol_to_token, res_to_token, spin_to_token = tokenise(res_to)

    # Disallow spin selections.
    if spin_from_token != None or spin_to_token != None:
        raise RelaxSpinSelectDisallowError

    # Parse the residue token for renaming and renumbering.
    res_num_to, res_name_to = return_single_residue_info(res_to_token)

    # Test if the residue number already exists.
    res_to_cont = return_residue(res_to, pipe_to)
    if res_to_cont and not res_to_cont.is_empty():
        raise RelaxError("The residue " + repr(res_to) + " already exists in the " + repr(pipe_to) + " data pipe.")

    # Get the single residue data container.
    res_from_cont = return_residue(res_from, pipe_from)

    # No residue to copy data from.
    if res_from_cont == None:
        raise RelaxError("The residue " + repr(res_from) + " does not exist in the " + repr(pipe_from) + " data pipe.")

    # Get the single molecule data container to copy the residue to (default to the first molecule).
    mol_to_container = return_molecule(res_to, pipe_to)
    if mol_to_container == None:
        mol_to_container = pipe.mol[0]

    # Copy the data.
    if mol_to_container.res[0].num == None and mol_to_container.res[0].name == None and len(mol_to_container.res) == 1:
        mol_to_container.res[0] = res_from_cont.__clone__()
    else:
        mol_to_container.res.append(res_from_cont.__clone__())

    # Change the new residue number and name.
    if res_num_to != None:
        mol_to_container.res[-1].num = res_num_to
    if res_name_to != None:
        mol_to_container.res[-1].name = res_name_to


def copy_spin(pipe_from=None, spin_from=None, pipe_to=None, spin_to=None):
    """Copy the contents of the spin structure from one spin to a new spin.

    For copying to be successful, the spin_from identification string must match an existent spin.
    The new spin number must be unique.

    @param pipe_from:   The data pipe to copy the spin from.  This defaults to the current data
                        pipe.
    @type pipe_from:    str
    @param spin_from:   The spin identification string for the structure to copy the data from.
    @type spin_from:    str
    @param pipe_to:     The data pipe to copy the spin to.  This defaults to the current data
                        pipe.
    @type pipe_to:      str
    @param spin_to:     The spin identification string for the structure to copy the data to.
    @type spin_to:      str
    """

    # The current data pipe.
    if pipe_from == None:
        pipe_from = pipes.cdp_name()
    if pipe_to == None:
        pipe_to = pipes.cdp_name()

    # The second pipe does not exist.
    pipes.test(pipe_to)

    # Get the target pipe.
    pipe = pipes.get_pipe(pipe_to)

    # Split up the selection string.
    mol_to_token, res_to_token, spin_to_token = tokenise(spin_to)

    # Test if the spin number already exists.
    if spin_to_token:
        spin_to_cont = return_spin(spin_to, pipe_to)
        if spin_to_cont and not spin_to_cont.is_empty():
            raise RelaxError("The spin " + repr(spin_to) + " already exists in the " + repr(pipe_from) + " data pipe.")

    # No residue to copy data from.
    if not return_residue(spin_from, pipe_from):
        raise RelaxError("The residue in " + repr(spin_from) + " does not exist in the " + repr(pipe_from) + " data pipe.")

    # No spin to copy data from.
    spin_from_cont = return_spin(spin_from, pipe_from)
    if spin_from_cont == None:
        raise RelaxError("The spin " + repr(spin_from) + " does not exist in the " + repr(pipe_from) + " data pipe.")

    # Get the single residue data container to copy the spin to (default to the first molecule, first residue).
    res_to_cont = return_residue(spin_to, pipe_to)
    if res_to_cont == None and spin_to:
        # No residue to copy data to.
        raise RelaxError("The residue in " + repr(spin_to) + " does not exist in the " + repr(pipe_from) + " data pipe.")
    if res_to_cont == None:
        res_to_cont = pipe.mol[0].res[0]

    # Copy the data.
    if len(res_to_cont.spin) == 1 and res_to_cont.spin[0].is_empty():
        res_to_cont.spin[0] = spin_from_cont.__clone__()
    else:
        res_to_cont.spin.append(spin_from_cont.__clone__())

    # Parse the spin token for renaming and renumbering.
    spin_num_to, spin_name_to = return_single_spin_info(spin_to_token)

    # Change the new spin number and name.
    if spin_num_to != None:
        res_to_cont.spin[-1].num = spin_num_to
    if spin_name_to != None:
        res_to_cont.spin[-1].name = spin_name_to


def count_molecules(selection=None, pipe=None):
    """Count the number of molecules for which there is data.

    @keyword selection: The selection string.
    @type selection:    str
    @keyword pipe:      The data pipe containing the spin.  Defaults to the current data pipe.
    @type pipe:         str
    @return:            The number of non-empty molecules.
    @rtype:             int
    """

    # The data pipe.
    if pipe == None:
        pipe = pipes.cdp_name()

    # Test the data pipe.
    pipes.test(pipe)

    # No data, hence no molecules.
    if not exists_mol_res_spin_data():
        return 0

    # Init.
    mol_num = 0

    # Spin loop.
    for mol in molecule_loop(selection):
        mol_num = mol_num + 1

    # Return the number of molecules.
    return mol_num


def count_residues(selection=None, pipe=None):
    """Count the number of residues for which there is data.

    @keyword selection: The selection string.
    @type selection:    str
    @keyword pipe:      The data pipe containing the spin.  Defaults to the current data pipe.
    @type pipe:         str
    @return:            The number of non-empty residues.
    @rtype:             int
    """

    # The data pipe.
    if pipe == None:
        pipe = pipes.cdp_name()

    # Test the data pipe.
    pipes.test(pipe)

    # No data, hence no residues.
    if not exists_mol_res_spin_data():
        return 0

    # Init.
    res_num = 0

    # Spin loop.
    for res in residue_loop(selection):
        res_num = res_num + 1

    # Return the number of residues.
    return res_num


def count_spins(selection=None, pipe=None, skip_desel=True):
    """Function for counting the number of spins for which there is data.

    @keyword selection:     The selection string.
    @type selection:        str
    @keyword pipe:          The data pipe containing the spin.  Defaults to the current data pipe.
    @type pipe:             str
    @keyword skip_desel:    A flag which if true will cause deselected spins to be skipped in the
                            count.
    @type skip_desel:       bool
    @return:                The number of non-empty spins.
    @rtype:                 int
    """

    # The data pipe.
    if pipe == None:
        pipe = pipes.cdp_name()

    # Test the data pipe.
    pipes.test(pipe)

    # No data, hence no spins.
    if not exists_mol_res_spin_data():
        return 0

    # Init.
    spin_num = 0

    # Spin loop.
    for spin in spin_loop(selection):
        # Skip deselected spins.
        if skip_desel and not spin.select:
            continue

        spin_num = spin_num + 1

    # Return the number of spins.
    return spin_num


def create_molecule(mol_name=None, mol_type=None):
    """Add a molecule into the relax data store.

    @keyword mol_name:  The name of the molecule.
    @type mol_name:     str
    @keyword mol_type:  The type of molecule.
    @type mol_type:     str
    """

    # Test if the current data pipe exists.
    pipes.test()

    # Test the molecule type.
    if mol_type and mol_type not in ALLOWED_MOL_TYPES:
        raise RelaxError("The molecule type '%s' must be one of %s" % (mol_type, ALLOWED_MOL_TYPES))

    # Test if the molecule name already exists.
    for i in xrange(len(cdp.mol)):
        if cdp.mol[i].name == mol_name:
            raise RelaxError("The molecule '" + repr(mol_name) + "' already exists in the relax data store.")

    # Append the molecule.
    cdp.mol.add_item(mol_name=mol_name, mol_type=mol_type)


def create_residue(res_num=None, res_name=None, mol_name=None):
    """Add a residue into the relax data store (and molecule if necessary).

    @keyword res_num:   The number of the new residue.
    @type res_num:      int
    @keyword res_name:  The name of the new residue.
    @type res_name:     str
    @keyword mol_name:  The name of the molecule to add the residue to.
    @type mol_name:     str
    """

    # Test if the current data pipe exists.
    pipes.test()

    # Create the molecule if it does not exist.
    if not return_molecule(generate_spin_id(mol_name=mol_name)):
        create_molecule(mol_name=mol_name)

    # Get the molecule container to add the residue to.
    mol_cont = return_molecule(generate_spin_id(mol_name=mol_name))
    if not mol_cont:
        mol_cont = cdp.mol[0]

    # Add the residue.
    mol_cont.res.add_item(res_num=res_num, res_name=res_name)


def create_pseudo_spin(spin_name=None, spin_num=None, res_id=None, members=None, averaging=None):
    """Add a pseudo-atom spin container into the relax data store.

    @param spin_name:   The name of the new pseudo-spin.
    @type spin_name:    str
    @param spin_num:    The identification number of the new spin.
    @type spin_num:     int
    @param res_id:      The molecule and residue identification string.
    @type res_id:       str
    """

    # Test if the current data pipe exists.
    pipes.test()

    # Split up the selection string.
    mol_token, res_token, spin_token = tokenise(res_id)

    # Disallow spin selections.
    if spin_token != None:
        raise RelaxSpinSelectDisallowError

    # Get the residue container to add the spin to.
    if res_id:
        res_to_cont = return_residue(res_id)
        if res_to_cont == None:
            raise RelaxError("The residue in " + repr(res_id) + " does not exist in the current data pipe.")
    else:
        res_to_cont = cdp.mol[0].res[0]

    # Check the averaging technique.
    if averaging not in ['linear']:
        raise RelaxError("The '%s' averaging technique is unknown." % averaging)

    # Get the spin positions.
    positions = []
    for atom in members:
        # Get the spin container.
        spin = return_spin(atom)

        # Test that the spin exists.
        if spin == None:
            raise RelaxNoSpinError(atom)

        # Test the position.
        if not hasattr(spin, 'pos') or not spin.pos:
            raise RelaxError("Positional information is not available for the atom '%s'." % atom)

        # Store the position.
        positions.append([])
        for i in range(len(spin.pos)):
            positions[-1].append(spin.pos[i].tolist())

    # Now add the pseudo-spin name to the spins belonging to it (after the tests).
    for atom in members:
        # Get the spin container.
        spin = return_spin(atom)

        # Add the pseudo-spin number and name.
        if res_id:
            spin.pseudo_name = res_id + '@' + spin_name
        else:
            spin.pseudo_name = '@' + spin_name
        spin.pseudo_num = spin_num

    # Add the spin.
    res_to_cont.spin.add_item(spin_num=spin_num, spin_name=spin_name)
    spin = res_to_cont.spin[-1]

    # Set the pseudo-atom spin container attributes.
    spin.averaging = averaging
    spin.members = members
    if averaging == 'linear':
        spin.pos = linear_ave(positions)


def create_spin(spin_num=None, spin_name=None, res_num=None, res_name=None, mol_name=None):
    """Add a spin into the relax data store (and molecule and residue if necessary).

    @keyword spin_num:  The number of the new spin.
    @type spin_num:     int
    @keyword spin_name: The name of the new spin.
    @type spin_name:    str
    @keyword res_num:   The number of the residue to add the spin to.
    @type res_num:      int
    @keyword res_name:  The name of the residue to add the spin to.
    @type res_name:     str
    @keyword mol_name:  The name of the molecule to add the spin to.
    @type mol_name:     str
    """

    # Test if the current data pipe exists.
    pipes.test()

    # Create the molecule and residue if they do not exist.
    if not return_molecule(generate_spin_id(mol_name=mol_name)):
        create_molecule(mol_name=mol_name)
    if not return_residue(generate_spin_id(mol_name=mol_name, res_num=res_num, res_name=res_name)):
        create_residue(mol_name=mol_name, res_num=res_num, res_name=res_name)

    # Get the residue container to add the spin to.
    res_cont = return_residue(generate_spin_id(mol_name=mol_name, res_num=res_num, res_name=res_name))
    if not res_cont:
        res_cont = cdp.mol[0].res[0]

    # Add the spin.
    res_cont.spin.add_item(spin_num=spin_num, spin_name=spin_name)


def convert_from_global_index(global_index=None, pipe=None):
    """Convert the global index into the molecule, residue, and spin indices.

    @param global_index:        The global spin index, spanning the molecule and residue containers.
    @type global_index:         int
    @param pipe:                The data pipe containing the spin.  Defaults to the current data
                                pipe.
    @type pipe:                 str
    @return:                    The corresponding molecule, residue, and spin indices.
    @rtype:                     tuple of int
    """

    # The data pipe.
    if pipe == None:
        pipe = pipes.cdp_name()

    # Test the data pipe.
    pipes.test(pipe)

    # Loop over the spins.
    spin_num = 0
    for mol_index, res_index, spin_index in spin_index_loop(pipe=pipe):
        # Match to the global index.
        if spin_num == global_index:
            return mol_index, res_index, spin_index

        # Increment the spin number.
        spin_num = spin_num + 1


def delete_molecule(mol_id=None):
    """Function for deleting molecules from the current data pipe.

    @param mol_id:  The molecule identifier string.
    @type mol_id:   str
    """

    # Split up the selection string.
    mol_token, res_token, spin_token = tokenise(mol_id)

    # Disallow spin selections.
    if spin_token != None:
        raise RelaxSpinSelectDisallowError

    # Disallow residue selections.
    if res_token != None:
        raise RelaxResSelectDisallowError

    # Parse the token.
    molecules = parse_token(mol_token)

    # List of indices to delete.
    indices = []

    # Loop over the molecules.
    for i in xrange(len(cdp.mol)):
        # Remove the residue is there is a match.
        if cdp.mol[i].name in molecules:
            indices.append(i)

    # Reverse the indices.
    indices.reverse()

    # Delete the molecules.
    for index in indices:
        cdp.mol.pop(index)

    # Create an empty residue container if no residues remain.
    if len(cdp.mol) == 0:
        cdp.mol.add_item()


def delete_residue(res_id=None):
    """Function for deleting residues from the current data pipe.

    @param res_id:  The molecule and residue identifier string.
    @type res_id:   str
    """

    # Split up the selection string.
    mol_token, res_token, spin_token = tokenise(res_id)

    # Disallow spin selections.
    if spin_token != None:
        raise RelaxSpinSelectDisallowError

    # Parse the tokens.
    residues = parse_token(res_token)

    # Molecule loop.
    for mol in molecule_loop(res_id):
        # List of indices to delete.
        indices = []

        # Loop over the residues of the molecule.
        for i in xrange(len(mol.res)):
            # Remove the residue is there is a match.
            if mol.res[i].num in residues or mol.res[i].name in residues:
                indices.append(i)

        # Reverse the indices.
        indices.reverse()

        # Delete the residues.
        for index in indices:
            mol.res.pop(index)

        # Create an empty residue container if no residues remain.
        if len(mol.res) == 0:
            mol.res.add_item()


def delete_spin(spin_id=None):
    """Function for deleting spins from the current data pipe.

    @param spin_id: The molecule, residue, and spin identifier string.
    @type spin_id:  str
    """

    # Split up the selection string.
    mol_token, res_token, spin_token = tokenise(spin_id)

    # Parse the tokens.
    spins = parse_token(spin_token)

    # Residue loop.
    for res in residue_loop(spin_id):
        # List of indices to delete.
        indices = []

        # Loop over the spins of the residue.
        for i in xrange(len(res.spin)):
            # Store the spin indices for deletion.
            if res.spin[i].num in spins or res.spin[i].name in spins:
                indices.append(i)

        # Reverse the indices.
        indices.reverse()

        # Delete the spins.
        for index in indices:
            res.spin.pop(index)

        # Create an empty spin container if no spins remain.
        if len(res.spin) == 0:
            res.spin.add_item()


def display_molecule(mol_id=None):
    """Function for displaying the information associated with the molecule.

    @param mol_id:  The molecule identifier string.
    @type mol_id:   str
    """

    # Split up the selection string.
    mol_token, res_token, spin_token = tokenise(mol_id)

    # Disallowed selections.
    if res_token != None:
        raise RelaxResSelectDisallowError
    if spin_token != None:
        raise RelaxSpinSelectDisallowError

    # The molecule selection string.
    if mol_token:
        mol_sel = '#' + mol_token
    else:
        mol_sel = None

    # Print a header.
    print(("\n\n%-15s %-15s" % ("Molecule", "Number of residues")))

    # Molecule loop.
    for mol in molecule_loop(mol_sel):
        # Print the molecule data.
        print(("%-15s %-15s" % (mol.name, repr(len(mol.res)))))


def display_residue(res_id=None):
    """Function for displaying the information associated with the residue.

    @param res_id:  The molecule and residue identifier string.
    @type res_id:   str
    """

    # Split up the selection string.
    mol_token, res_token, spin_token = tokenise(res_id)

    # Disallow spin selections.
    if spin_token != None:
        raise RelaxSpinSelectDisallowError

    # Print a header.
    print(("\n\n%-15s %-15s %-15s %-15s" % ("Molecule", "Res number", "Res name", "Number of spins")))

    # Residue loop.
    for res, mol_name in residue_loop(res_id, full_info=True):
        print(("%-15s %-15s %-15s %-15s" % (mol_name, repr(res.num), res.name, repr(len(res.spin)))))


def display_spin(spin_id=None):
    """Function for displaying the information associated with the spin.

    @param spin_id: The molecule and residue identifier string.
    @type spin_id:  str
    """

    # Print a header.
    print(("\n\n%-15s %-15s %-15s %-15s %-15s" % ("Molecule", "Res number", "Res name", "Spin number", "Spin name")))

    # Spin loop.
    for spin, mol_name, res_num, res_name in spin_loop(spin_id, full_info=True):
        # Print the residue data.
        print(("%-15s %-15s %-15s %-15s %-15s" % (mol_name, repr(res_num), res_name, repr(spin.num), spin.name)))


def exists_mol_res_spin_data(pipe=None):
    """Function for determining if any molecule-residue-spin data exists.

    @keyword pipe:      The data pipe in which the molecule-residue-spin data will be checked for.
    @type pipe:         str
    @return:            The answer to the question about the existence of data.
    @rtype:             bool
    """

    # The current data pipe.
    if pipe == None:
        pipe = pipes.cdp_name()

    # Test the data pipe.
    pipes.test(pipe)

    # Get the data pipe.
    dp = pipes.get_pipe(pipe)

    # The molecule, residue, spin object stack is empty.
    if dp.mol.is_empty():
        return False

    # Otherwise.
    return True


def find_index(selection=None, pipe=None, global_index=True):
    """Find and return the spin index or indices for the selection string.

    @keyword selection:     The spin selection identifier.
    @type selection:        str
    @keyword pipe:          The data pipe containing the spin.  Defaults to the current data pipe.
    @type pipe:             str
    @keyword global_index:  A flag which if True will cause the global index to be returned.  If
                            False, then the molecule, residue, and spin indices will be returned.
    @type global_index:     bool
    @return:                The global spin index or the molecule, residue, and spin indices.
    @rtype:                 int or tuple of 3 int
    """

    # The data pipe.
    if pipe == None:
        pipe = pipes.cdp_name()

    # Test the data pipe.
    pipes.test(pipe)

    # Get the data pipe.
    dp = pipes.get_pipe(pipe)

    # Parse the selection string.
    select_obj = Selection(selection)

    # Init the mol and global index.
    global_i = -1
    mol_index = -1

    # Loop over the molecules.
    for mol in dp.mol:
        # Increment the molecule index.
        mol_index = mol_index + 1

        # Init the residue index.
        res_index = -1

        # Loop over the residues.
        for res in mol.res:
            # Increment the residue index.
            res_index = res_index + 1

            # Init the residue index.
            spin_index = -1

            # Loop over the spins.
            for spin in res.spin:
                # Increment the spin and global index.
                spin_index = spin_index + 1
                global_i = global_i + 1

                # Stop if the spin matches the selection.
                if (mol, res, spin) in select_obj:
                    # Return the indices.
                    if global_index:
                        return global_i
                    else:
                        return mol_index, res_index, spin_index


def first_residue_num(selection=None):
    """Determine the first residue number.

    @return:    The number of the first residue.
    @rtype:     int
    """

    # Get the molecule.
    mol = return_molecule(selection)

    # The first residue number.
    return mol.res[0].num


def generate_spin_id(mol_name=None, res_num=None, res_name=None, spin_num=None, spin_name=None):
    """Generate the spin selection string.

    @param mol_name:    The molecule name.
    @type mol_name:     str or None
    @param res_num:     The residue number.
    @type res_num:      int or None
    @param res_name:    The residue name.
    @type res_name:     str or None
    @param spin_num:    The spin number.
    @type spin_num:     int or None
    @param spin_name:   The spin name.
    @type spin_name:    str or None
    @return:            The spin identification string.
    @rtype:             str
    """

    # Init.
    id = ""

    # Molecule name.
    if mol_name != None:
        id = id + "#" + mol_name

    # Residue data.
    if res_num != None:
        id = id + ":" + str(res_num)
    if res_num != None and res_name != None:
        id = id + "&:" + res_name
    elif res_name != None:
        id = id + ":" + res_name

    # Spin data.
    if spin_num != None:
        id = id + "@" + str(spin_num)
    if spin_num != None and spin_name != None:
        id = id + "&@" + spin_name
    elif spin_name != None:
        id = id + "@" + spin_name

    # Return the spin id string.
    return id


def generate_spin_id_data_array(data=None, mol_name_col=None, res_num_col=None, res_name_col=None, spin_num_col=None, spin_name_col=None):
    """Generate the spin selection string from the given data array.

    @param data:            An array containing the molecule, residue, and/or spin data.
    @type data:             list of str
    @param mol_name_col:    The column containing the molecule name information.
    @type mol_name_col:     int or None
    @param res_name_col:    The column containing the residue name information.
    @type res_name_col:     int or None
    @param res_num_col:     The column containing the residue number information.
    @type res_num_col:      int or None
    @param spin_name_col:   The column containing the spin name information.
    @type spin_name_col:    int or None
    @param spin_num_col:    The column containing the spin number information.
    @type spin_num_col:     int or None
    @return:                The spin identification string.
    @rtype:                 str
    """

    # Init.
    id = ""

    # Molecule data.
    if mol_name_col and data[mol_name_col-1]:
        id = id + "#" + data[mol_name_col-1]

    # Residue data.
    if res_num_col and data[res_num_col-1] != None:
        id = id + ":" + str(data[res_num_col-1])
    if (res_num_col and data[res_num_col-1] != None) and (res_name_col and data[res_name_col-1]):
        id = id + "&:" + data[res_name_col-1]
    elif res_name_col and data[res_name_col-1]:
        id = id + ":" + data[res_name_col-1]

    # Spin data.
    if spin_num_col and data[spin_num_col-1] != None:
        id = id + "@" + str(data[spin_num_col-1])
    if (spin_num_col and data[spin_num_col-1] != None) and (spin_name_col and data[spin_name_col-1]):
        id = id + "&@" + data[spin_name_col-1]
    elif spin_name_col and data[spin_name_col-1]:
        id = id + "@" + data[spin_name_col-1]

    # Return the spin id string.
    return id


def get_molecule_names(selection=None):
    """Return a list of the molecule names.

    @param selection:   The molecule selection identifier.
    @type selection:    str
    @return:            The molecule names.
    @rtype:             list of str
    """

    # Loop over the molecules, append the name of each within the selection.
    mol_names = []
    for mol in molecule_loop(selection):
        mol_names.append(mol.name)

    # Return the names.
    return mol_names


def get_residue_names(selection=None):
    """Return a list of the residue names.

    @param selection:   The molecule and residue selection identifier.
    @type selection:    str
    @return:            The residue names.
    @rtype:             list of str
    """

    # Loop over the residues, appending the name of each within the selection.
    res_names = []
    for res in residue_loop(selection):
        res_names.append(res.name)

    # Return the names.
    return res_names


def get_residue_nums(selection=None):
    """Return a list of the residue numbers.

    @param selection:   The molecule and residue selection identifier.
    @type selection:    str
    @return:            The residue numbers.
    @rtype:             list of str
    """

    # Loop over the residues, appending the number of each within the selection.
    res_nums = []
    for res in residue_loop(selection):
        res_nums.append(res.num)

    # Return the numbers.
    return res_nums


def last_residue_num(selection=None):
    """Determine the last residue number.

    @param selection:   The molecule selection identifier.
    @type selection:    str
    @return:            The number of the last residue.
    @rtype:             int
    """

    # Get the molecule.
    mol = return_molecule(selection)

    # The last residue number.
    return mol.res[-1].num


def molecule_loop(selection=None, pipe=None, return_id=False):
    """Generator function for looping over all the molecules of the given selection.

    @param selection:   The molecule selection identifier.
    @type selection:    str
    @param pipe:        The data pipe containing the molecule.  Defaults to the current data pipe.
    @type pipe:         str
    @keyword return_id: A flag which if True will cause the molecule identification string of the molecule spin to be returned in addition to the spin container.
    @type return_id:    bool
    @return:            The molecule specific data container.
    @rtype:             instance of the MoleculeContainer class.
    """

    # The data pipe.
    if pipe == None:
        pipe = pipes.cdp_name()

    # Test the data pipe.
    pipes.test(pipe)

    # Get the data pipe.
    dp = pipes.get_pipe(pipe)

    # Test for the presence of data, and end the execution of this function if there is none.
    if not exists_mol_res_spin_data():
        return

    # Parse the selection string.
    select_obj = Selection(selection)

    # Loop over the molecules.
    for mol in dp.mol:
        # Skip the molecule if there is no match to the selection.
        if mol not in select_obj:
            continue

        # Generate the spin id.
        if return_id:
            mol_id = generate_spin_id(mol.name)

        # Yield the molecule data container.
        if return_id:
            yield mol, mol_id
        else:
            yield mol


def linear_ave(positions):
    """Perform linear averaging of the atomic positions.

    @param positions:   The atomic positions.  The first index is that of the positions to be
                        averaged over.  The second index is over the different models.  The last
                        index is over the x, y, and z coordinates.
    @type positions:    list of lists of numpy float arrays
    @return:            The averaged positions as a list of vectors.
    @rtype:             list of numpy float arrays
    """

    # Loop over the multiple models.
    ave = []
    for model_index in range(len(positions[0])):
        # Append an empty vector.
        ave.append(array([0.0, 0.0, 0.0]))

        # Loop over the x, y, and z coordinates.
        for coord_index in range(3):
            # Loop over the atomic positions.
            for atom_index in range(len(positions)):
                ave[model_index][coord_index] = ave[model_index][coord_index] + positions[atom_index][model_index][coord_index]

            # Average.
            ave[model_index][coord_index] = ave[model_index][coord_index] / len(positions)

    # Return the averaged positions.
    return ave


def name_molecule(mol_id, name=None, force=False):
    """Name the molecules.

    @param mol_id:      The molecule identification string.
    @type mol_id:       str
    @param name:        The new molecule name.
    @type name:         str
    @keyword force:     A flag which if True will cause the named molecule to be renamed.
    @type force:        bool
    """

    # Get the single molecule data container.
    mol = return_molecule(mol_id)

    # Disallow residue and spin selections.
    select_obj = Selection(mol_id)
    if select_obj.has_residues():
        raise RelaxResSelectDisallowError
    if select_obj.has_spins():
        raise RelaxSpinSelectDisallowError

    # Name the molecule is there is a single match.
    if mol:
        if mol.name and not force:
            warn(RelaxWarning("The molecule '%s' is already named.  Set the force flag to rename." % mol_id))
        else:
            mol.name = name


def name_residue(res_id, name=None, force=False):
    """Name the residues.

    @param res_id:      The residue identification string.
    @type res_id:       str
    @param name:        The new residue name.
    @type name:         str
    @keyword force:     A flag which if True will cause the named residue to be renamed.
    @type force:        bool
    """

    # Disallow spin selections.
    select_obj = Selection(res_id)
    if select_obj.has_spins():
        raise RelaxSpinSelectDisallowError

    # Rename the matching residues.
    for res, mol_name in residue_loop(res_id, full_info=True):
        if res.name and not force:
            warn(RelaxWarning("The residue '%s' is already named.  Set the force flag to rename." % generate_spin_id(mol_name, res.num, res.name)))
        else:
            res.name = name


def name_spin(spin_id=None, name=None, force=False):
    """Name the spins.

    @keyword spin_id:   The spin identification string.
    @type spin_id:      str
    @keyword name:      The new spin name.
    @type name:         str
    @keyword force:     A flag which if True will cause the named spin to be renamed.
    @type force:        bool
    """

    # Rename the matching spins.
    for spin, id in spin_loop(spin_id, return_id=True):
        if spin.name and not force:
            warn(RelaxWarning("The spin '%s' is already named.  Set the force flag to rename." % id))
        else:
            spin.name = name


def number_residue(res_id, number=None, force=False):
    """Number the residues.

    @param res_id:      The residue identification string.
    @type res_id:       str
    @param number:      The new residue number.
    @type number:       int
    @keyword force:     A flag which if True will cause the numbered residue to be renumbered.
    @type force:        bool
    """

    # Catch multiple numberings!
    i = 0
    for res in residue_loop(res_id):
        i = i + 1

    # Fail if multiple residues are numbered.
    if i > 1:
        raise RelaxError("The numbering of multiple residues is disallowed, each residue requires a unique number.")

    # Disallow spin selections.
    select_obj = Selection(res_id)
    if select_obj.has_spins():
        raise RelaxSpinSelectDisallowError

    # Rename the residue.
    for res, mol_name in residue_loop(res_id, full_info=True):
        if res.num and not force:
            warn(RelaxWarning("The residue '%s' is already numbered.  Set the force flag to renumber." % generate_spin_id(mol_name, res.num, res.name)))
        else:
            res.num = number


def number_spin(spin_id=None, number=None, force=False):
    """Number the spins.

    @param spin_id:     The spin identification string.
    @type spin_id:      str
    @param number:      The new spin number.
    @type number:       int
    @keyword force:     A flag which if True will cause the numbered spin to be renumbered.
    @type force:        bool
    """

    # Catch multiple renumberings!
    i = 0
    for spin in spin_loop(spin_id):
        i = i + 1

    # Fail if multiple spins are numbered.
    if number != None and i > 1:
        raise RelaxError("The numbering of multiple spins is disallowed, as each spin requires a unique number.")

    # Rename the spin.
    for spin, id in spin_loop(spin_id, return_id=True):
        if spin.num and not force:
            warn(RelaxWarning("The spin '%s' is already numbered.  Set the force flag to renumber." % id))
        else:
            spin.num = number


def one_letter_code(res_names):
    """Convert the list of residue names into a string of one letter residue codes.

    Standard amino acids are converted to the one letter code.  Unknown residues are labelled as 'X'.


    @param res_names:   A list of residue names.
    @type res_names:    list or str
    @return:            The one letter codes for the residues.
    @rtype:             str
    """

    # The amino acid translation table.
    aa_table = [
                ['Alanine',         'ALA', 'A'],
                ['Arginine',        'ARG', 'R'],
                ['Asparagine',      'ASN', 'N'],
                ['Aspartic acid',   'ASP', 'D'],
                ['Cysteine',        'CYS', 'C'],
                ['Glutamic acid',   'GLU', 'E'],
                ['Glutamine',       'GLN', 'Q'],
                ['Glycine',         'GLY', 'G'],
                ['Histidine',       'HIS', 'H'],
                ['Isoleucine',      'ILE', 'I'],
                ['Leucine',         'LEU', 'L'],
                ['Lysine',          'LYS', 'K'],
                ['Methionine',      'MET', 'M'],
                ['Phenylalanine',   'PHE', 'F'],
                ['Proline',         'PRO', 'P'],
                ['Serine',          'SER', 'S'],
                ['Threonine',       'THR', 'T'],
                ['Tryptophan',      'TRP', 'W'],
                ['Tyrosine',        'TYR', 'Y'],
                ['Valine',          'VAL', 'V']
    ]

    # Translate.
    seq = ''
    for res in res_names:
        # Aa match.
        match = False
        for i in range(len(aa_table)):
            if upper(res) == aa_table[i][1]:
                seq = seq + aa_table[i][2]
                match = True
                break

        # No match.
        if not match:
            seq = seq + 'X'

    # Return the sequence.
    return seq


def parse_token(token, verbosity=False):
    """Parse the token string and return a list of identifying numbers and names.

    Firstly the token is split by the ',' character into its individual elements and all whitespace
    stripped from the elements.  Numbers are converted to integers, names are left as strings, and
    ranges are converted into the full list of integers.

    @param token:       The identification string, the elements of which are separated by commas.
                        Each element can be either a single number, a range of numbers (two numbers
                        separated by '-'), or a name.
    @type token:        str
    @keyword verbosity: A flag which if True will cause a number of print outs to be activated.
    @type verbosity:    bool
    @return:            A list of identifying numbers and names.
    @rtype:             list of int and str
    """

    # No token.
    if token == None:
        return []

    # Convert to a list.
    if not isinstance(token, list):
        tokens = [token]
    else:
        tokens = token

    # Loop over the tokens.
    id_list = []
    for token in tokens:
        # Split by the ',' character.
        elements = split(',', token)

        # Loop over the elements.
        for element in elements:
            # Strip all leading and trailing whitespace.
            element = strip(element)

            # Find all '-' characters (ignoring the first character, i.e. a negative number).
            indices= []
            for i in xrange(1, len(element)):
                if element[i] == '-':
                    indices.append(i)

            # Range.
            valid_range = True
            if indices:
                # Invalid range element, only one range char '-' and one negative sign is allowed.
                if len(indices) > 2:
                    if verbosity:
                        print(("The range element " + repr(element) + " is invalid.  Assuming the '-' character does not specify a range."))
                    valid_range = False

                # Convert the two numbers to integers.
                try:
                    start = int(element[:indices[0]])
                    end = int(element[indices[0]+1:])
                except ValueError:
                    if verbosity:
                        print(("The range element " + repr(element) + " is invalid as either the start or end of the range are not integers.  Assuming the '-' character does not specify a range."))
                    valid_range = False

                # Test that the starting number is less than the end.
                if valid_range and start >= end:
                    if verbosity:
                        print(("The starting number of the range element " + repr(element) + " needs to be less than the end number.  Assuming the '-' character does not specify a range."))
                    valid_range = False

                # Create the range and append it to the list.
                if valid_range:
                    for i in range(start, end+1):
                        id_list.append(i)

                # Just append the string (even though it might be junk).
                else:
                    id_list.append(element)

            # Number or name.
            else:
                # Try converting the element into an integer.
                try:
                    element = int(element)
                except ValueError:
                    pass

                # Append the element.
                id_list.append(element)

    # Sort the list.
    id_list.sort()

    # Return the identifying list.
    return id_list


def residue_loop(selection=None, pipe=None, full_info=False, return_id=False):
    """Generator function for looping over all the residues of the given selection.

    @param selection:   The residue selection identifier.
    @type selection:    str
    @param pipe:        The data pipe containing the residue.  Defaults to the current data pipe.
    @type pipe:         str
    @param full_info:   A flag specifying if the amount of information to be returned.  If false, only the data container is returned.  If true, the molecule name, residue number, and residue name is additionally returned.
    @type full_info:    boolean
    @keyword return_id: A flag which if True will cause the molecule identification string of the molecule spin to be returned in addition to the spin container.
    @type return_id:    bool
    @return:            The residue specific data container and, if full_info=True, the molecule name.
    @rtype:             instance of the ResidueContainer class.  If full_info=True, the type is the tuple (ResidueContainer, str).
    """

    # The data pipe.
    if pipe == None:
        pipe = pipes.cdp_name()

    # Test the data pipe.
    pipes.test(pipe)

    # Get the data pipe.
    dp = pipes.get_pipe(pipe)

    # Test for the presence of data, and end the execution of this function if there is none.
    if not exists_mol_res_spin_data():
        return

    # Parse the selection string.
    select_obj = Selection(selection)

    # Loop over the molecules.
    for mol in dp.mol:
        # Loop over the residues.
        for res in mol.res:
            # Skip the residue if there is no match to the selection.
            if (mol, res) not in select_obj:
                continue

            # Generate the spin id.
            if return_id:
                res_id = generate_spin_id(mol.name, res.num, res.name)

            # Yield the residue data container.
            if full_info and return_id:
                yield res, mol.name, res_id
            elif full_info:
                yield res, mol.name
            elif return_id:
                yield res, res_id
            else:
                yield res


def return_molecule(selection=None, pipe=None):
    """Function for returning the molecule data container of the given selection.

    @param selection:   The molecule selection identifier.
    @type selection:    str
    @param pipe:        The data pipe containing the molecule.  Defaults to the current data pipe.
    @type pipe:         str
    @return:            The molecule specific data container.
    @rtype:             instance of the MoleculeContainer class.
    """

    # The data pipe.
    if pipe == None:
        pipe = pipes.cdp_name()

    # Test the data pipe.
    pipes.test(pipe)

    # Get the data pipe.
    dp = pipes.get_pipe(pipe)

    # Parse the selection string.
    select_obj = Selection(selection)

    # Loop over the molecules.
    mol_num = 0
    mol_container = None
    for mol in dp.mol:
        # Skip the molecule if there is no match to the selection.
        if mol not in select_obj:
            continue

        # Skip named molecules if the selection is None.
        if selection == None and mol.name != None:
            continue

        # Store the molecule container.
        mol_container = mol

        # Increment the molecule number counter.
        mol_num = mol_num + 1

    # No unique identifier.
    if mol_num > 1:
        raise RelaxError("The identifier " + repr(selection) + " corresponds to more than a single molecule in the " + repr(pipe) + " data pipe.")

    # Return the molecule container.
    return mol_container


def return_residue(selection=None, pipe=None):
    """Function for returning the residue data container of the given selection.

    @param selection:   The residue selection identifier.
    @type selection:    str
    @param pipe:        The data pipe containing the residue.  Defaults to the current data pipe.
    @type pipe:         str
    @return:            The residue specific data container.
    @rtype:             instance of the ResidueContainer class.
    """

    # The data pipe.
    if pipe == None:
        pipe = pipes.cdp_name()

    # Test the data pipe.
    pipes.test(pipe)

    # Get the data pipe.
    dp = pipes.get_pipe(pipe)

    # Parse the selection string.
    select_obj = Selection(selection)

    # Loop over the molecules.
    res = None
    res_num = 0
    res_container = None
    for mol in dp.mol:
        # Loop over the residues.
        for res in mol.res:
            # Skip the residue if there is no match to the selection.
            if (mol, res) not in select_obj:
                continue

            # Store the residue container.
            res_container = res

            # Increment the residue number counter.
            res_num = res_num + 1

    # No unique identifier.
    if res_num > 1:
        raise RelaxError("The identifier " + repr(selection) + " corresponds to more than a single residue in the " + repr(pipe) + " data pipe.")

    # Return the residue container.
    return res_container


def return_spin(selection=None, pipe=None, full_info=False):
    """Function for returning the spin data container of the given selection.

    If more than one selection is given, then the boolean AND operation will be used to pull out the
    spin.

    @param selection:   The spin selection identifier(s).
    @type selection:    str or list of str
    @param pipe:        The data pipe containing the spin.  Defaults to the current data pipe.
    @type pipe:         str
    @param full_info:   A flag specifying if the amount of information to be returned.  If false,
                        only the data container is returned.  If true, the molecule name, residue
                        number, and residue name is additionally returned.
    @type full_info:    boolean
    @return:            The spin system specific data container and, if full_info=True, the molecule
                        name, residue number, and residue name.
    @rtype:             instance of the SpinContainer class.  If full_info=True, the type is the
                        tuple (SpinContainer, str, int, str).
    """

    # Handle Unicode.
    if isinstance(selection, unicode):
        selection = str(selection)

    # The data pipe.
    if pipe == None:
        pipe = pipes.cdp_name()

    # Test the data pipe.
    pipes.test(pipe)

    # Get the data pipe.
    dp = pipes.get_pipe(pipe)

    # Parse the selection string.
    if isinstance(selection, str):
        selection = [selection]
    select_obj = []
    for i in range(len(selection)):
        select_obj.append(Selection(selection[i]))

    # Loop over the molecules.
    spin = None
    spin_num = 0
    spin_container = None
    for mol in dp.mol:
        # Loop over the residues.
        for res in mol.res:
            # Loop over the spins.
            for spin in res.spin:
                # Skip the spin if there is no match to the selection.
                skip = False
                for i in range(len(selection)):
                    if (mol, res, spin) not in select_obj[i]:
                        skip = True
                if skip:
                    continue

                # Store all containers.
                mol_container = mol
                res_container = res
                spin_container = spin

                # Increment the spin number counter.
                spin_num = spin_num + 1

    # No unique identifier.
    if spin_num > 1:
        raise RelaxError("The identifier " + repr(selection) + " corresponds to more than a single spin in the " + repr(pipe) + " data pipe.")

    # Return the spin container.
    if full_info:
        return mol_container.name, res_container.num, res_container.name, spin_container
    else:
        return spin_container


def return_spin_from_index(global_index=None, pipe=None, return_spin_id=False):
    """Function for returning the spin data container corresponding to the global index.

    @param global_index:        The global spin index, spanning the molecule and residue containers.
    @type global_index:         int
    @param pipe:                The data pipe containing the spin.  Defaults to the current data
                                pipe.
    @type pipe:                 str
    @keyword return_spin_id:    A flag which if True will cause both the spin container and spin
                                identification string to be returned.
    @type return_spin_id:       bool
    @return:                    The spin specific data container (additionally the spin
                                identification string if return_spin_id is set).
    @rtype:                     instance of the SpinContainer class (or tuple of SpinContainer and
                                str)
    """

    # The data pipe.
    if pipe == None:
        pipe = pipes.cdp_name()

    # Test the data pipe.
    pipes.test(pipe)

    # Loop over the spins.
    spin_num = 0
    for spin, mol_name, res_num, res_name in spin_loop(full_info=True):
        # Match to the global index.
        if spin_num == global_index:
            # Return the spin and the spin_id string.
            if return_spin_id:
                # The spin identification string.
                spin_id = generate_spin_id(mol_name, res_num, res_name, spin.num, spin.name)

                # Return both objects.
                return spin, spin_id

            # Return the spin by itself.
            else:
                return spin

        # Increment the spin number.
        spin_num = spin_num + 1


def return_single_molecule_info(molecule_token):
    """Return the single molecule name corresponding to the molecule token.

    @param molecule_token:  The molecule identification string.
    @type molecule_token:   str
    @return:                The molecule name.
    @rtype:                 str
    """

    # Parse the molecule token for renaming and renumbering.
    molecule_info = parse_token(molecule_token)

    # Determine the molecule name.
    mol_name = None
    for info in molecule_info:
        # A molecule name identifier.
        if mol_name == None:
            mol_name = info
        else:
            raise RelaxError("The molecule identifier " + repr(molecule_token) + " does not correspond to a single molecule.")

    # Return the molecule name.
    return mol_name


def return_single_residue_info(residue_token):
    """Return the single residue number and name corresponding to the residue token.

    @param residue_token:   The residue identification string.
    @type residue_token:    str
    @return:                A tuple containing the residue number and the residue name.
    @rtype:                 (int, str)
    """

    # Parse the residue token for renaming and renumbering.
    residue_info = parse_token(residue_token)

    # Determine the residue number and name.
    res_num = None
    res_name = None
    for info in residue_info:
        # A residue name identifier.
        if isinstance(info, str):
            if res_name == None:
                res_name = info
            else:
                raise RelaxError("The residue identifier " + repr(residue_token) + " does not correspond to a single residue.")

        # A residue number identifier.
        if isinstance(info, int):
            if res_num == None:
                res_num = info
            else:
                raise RelaxError("The residue identifier " + repr(residue_token) + " does not correspond to a single residue.")

    # Return the residue number and name.
    return res_num, res_name


def return_single_spin_info(spin_token):
    """Return the single spin number and name corresponding to the spin token.

    @param spin_token:  The spin identification string.
    @type spin_token:   str
    @return:            A tuple containing the spin number and the spin name.
    @rtype:             (int, str)
    """

    # Parse the spin token for renaming and renumbering.
    spin_info = parse_token(spin_token)

    # Determine the spin number and name.
    spin_num = None
    spin_name = None
    for info in spin_info:
        # A spin name identifier.
        if isinstance(info, str):
            if spin_name == None:
                spin_name = info
            else:
                raise RelaxError("The spin identifier " + repr(spin_token) + " does not correspond to a single spin.")

        # A spin number identifier.
        if isinstance(info, int):
            if spin_num == None:
                spin_num = info
            else:
                raise RelaxError("The spin identifier " + repr(spin_token) + " does not correspond to a single spin.")

    # Return the spin number and name.
    return spin_num, spin_name


def same_sequence(pipe1, pipe2):
    """Test if the sequence data in both pipes are the same.

    @param pipe1:       The first data pipe.
    @type pipe1:        str
    @param pipe2:       The second data pipe.
    @type pipe2:        str
    @return:            True if the sequence data matches, False otherwise.
    @rtype:             bool
    """

    # Test the data pipes.
    pipes.test(pipe1)
    pipes.test(pipe2)

    # Get the data pipes.
    pipe1 = pipes.get_pipe(pipe1)
    pipe2 = pipes.get_pipe(pipe2)

    # Different number of molecules.
    if len(pipe1.mol) != len(pipe2.mol):
        return False

    # Loop over the molecules.
    for i in xrange(len(pipe1.mol)):
        # Different number of residues.
        if len(pipe1.mol[i].res) != len(pipe2.mol[i].res):
            return False

        # Loop over the residues.
        for j in xrange(len(pipe1.mol[i].res)):
            # Different number of spins.
            if len(pipe1.mol[i].res[j].spin) != len(pipe2.mol[i].res[j].spin):
                return False

            # Loop over the spins.
            for k in xrange(len(pipe1.mol[i].res[j].spin)):
                # Different spin numbers.
                if pipe1.mol[i].res[j].spin[k].num != pipe2.mol[i].res[j].spin[k].num:
                    return False

                # Different spin names.
                if pipe1.mol[i].res[j].spin[k].name != pipe2.mol[i].res[j].spin[k].name:
                    return False

    # The sequence is the same.
    return True


def set_spin_element(spin_id=None, element=None, force=False):
    """Set the element type of the spins.

    @keyword spin_id:   The spin identification string.
    @type spin_id:      str
    @keyword element:   The IUPAC element name.
    @type element:      str
    @keyword force:     A flag which if True will cause the element to be changed.
    @type force:        bool
    """

    # Valid names (for NMR active spins).
    valid_names = ['H',
             'C',
             'N',
             'O',
             'F',
             'Na',
             'P',
             'Cd'
    ]

    # Check.
    if element not in valid_names:
        raise(RelaxError("The element name '%s' is not valid and should be one of the IUPAC names %s." % (element, valid_names)))


    # Set the element name for the matching spins.
    for spin, id in spin_loop(spin_id, return_id=True):
        if hasattr(spin, 'element') and spin.element and not force:
            warn(RelaxWarning("The element type of the spin '%s' is already set.  Set the force flag to True to rename." % id))
        else:
            spin.element = element


def spin_id_to_data_list(id):
    """Convert the single spin ID string into a list of the mol, res, and spin names and numbers.

    @param id:  The spin ID string.
    @type id:   str
    @return:    The molecule name, the residue number and name, and the spin number and name.
    @rtype:     str, int, str, int, str
    """

    # Split up the spin ID.
    mol_token, res_token, spin_token = tokenise(id)
    mol_info = parse_token(mol_token)
    res_info = parse_token(res_token)
    spin_info = parse_token(spin_token)

    # Molecule name.
    mol_name = None
    if len(mol_info) > 1:
        raise RelaxError("The single spin ID should only belong to one molecule, not %s." % mol_info)
    if len(mol_info) == 1:
        mol_name = mol_info[0]

    # Residue info.
    res_names = []
    res_nums = []
    for i in range(len(res_info)):
        try:
            res_nums.append(int(res_info[i]))
        except ValueError:
            res_names.append(res_info[i])

    # Residue number.
    res_num = None
    if len(res_nums) > 1:
        raise RelaxError("The single spin ID should only belong to one residue number, not %s." % res_info)
    elif len(res_nums) == 1:
        res_num = res_nums[0]

    # Residue name.
    res_name = None
    if len(res_names) > 1:
        raise RelaxError("The single spin ID should only belong to one residue name, not %s." % res_info)
    elif len(res_names) == 1:
        res_name = res_names[0]

    # Spin info.
    spin_names = []
    spin_nums = []
    for i in range(len(spin_info)):
        try:
            spin_nums.append(int(spin_info[i]))
        except ValueError:
            spin_names.append(spin_info[i])

    # Spin number.
    spin_num = None
    if len(spin_nums) > 1:
        raise RelaxError("The single spin ID should only belong to one spin number, not %s." % spin_info)
    elif len(spin_nums) == 1:
        spin_num = spin_nums[0]

    # Spin name.
    spin_name = None
    if len(spin_names) > 1:
        raise RelaxError("The single spin ID should only belong to one spin name, not %s." % spin_info)
    elif len(spin_names) == 1:
        spin_name = spin_names[0]

    # Return the data.
    return mol_name, res_num, res_name, spin_num, spin_name


def spin_in_list(spin_list, mol_name_col=None, res_num_col=None, res_name_col=None, spin_num_col=None, spin_name_col=None, mol_name=None, res_num=None, res_name=None, spin_num=None, spin_name=None):
    """Function for determining if the spin is located within the list of spins.

    @param spin_list:       The list of spins.  The first dimension corresponds to different spins,
                            the second corresponds to the spin information columns.
    @type spin_list:        list of lists of str
    @keyword mol_name_col:  The column containing the molecule name information.
    @type mol_name_col:     int or None
    @keyword res_num_col:   The column containing the residue number information.
    @type res_num_col:      int or None
    @keyword res_name_col:  The column containing the residue name information.
    @type res_name_col:     int or None
    @keyword spin_num_col:  The column containing the spin number information.
    @type spin_num_col:     int or None
    @keyword spin_name_col: The column containing the spin name information.
    @type spin_name_col:    int or None
    @keyword mol_name:      The molecule name.
    @type mol_name:         str or None
    @keyword res_num:       The residue number.
    @type res_num:          int or None
    @keyword res_name:      The residue name.
    @type res_name:         str or None
    @keyword spin_num:      The spin number.
    @type spin_num:         int or None
    @keyword spin_name:     The spin name.
    @type spin_name:        str or None
    @return:                The answer of whether the spin is within the list.
    @rtype:                 bool
    """

    # Create a selection object based on the spin.
    select_obj = Selection(generate_spin_id(mol_name=mol_name, res_num=res_num, res_name=res_name, spin_num=spin_num, spin_name=spin_name))

    # Loop over the spins.
    for spin in spin_list:
        # Generate the spin identification string.
        spin_id = generate_spin_id_data_array(data=file_data[i], mol_name_col=mol_name_col, res_num_col=res_num_col, res_name_col=res_name_col, spin_num_col=spin_num_col, spin_name_col=spin_name_col)

        # There is a hit.
        if spin_id in select_obj:
            return True

    # Not in the list.
    return False


def spin_index_loop(selection=None, pipe=None):
    """Generator function for looping over all selected spins, returning the mol-res-spin indices.

    @param selection:   The spin system selection identifier.
    @type selection:    str
    @param pipe:        The data pipe containing the spin.  Defaults to the current data pipe.
    @type pipe:         str
    @return:            The molecule, residue, and spin index.
    @rtype:             tuple of 3 int
    """

    # The data pipe.
    if pipe == None:
        pipe = pipes.cdp_name()

    # Test the data pipe.
    pipes.test(pipe)

    # Get the data pipe.
    dp = pipes.get_pipe(pipe)

    # Test for the presence of data, and end the execution of this function if there is none.
    if not exists_mol_res_spin_data():
        return

    # Parse the selection string.
    select_obj = Selection(selection)

    # Loop over the molecules.
    for mol_index in xrange(len(dp.mol)):
        # Alias the molecule container.
        mol = dp.mol[mol_index]

        # Loop over the residues.
        for res_index in xrange(len(dp.mol[mol_index].res)):
            # Alias the residue container.
            res = dp.mol[mol_index].res[res_index]

            # Loop over the spins.
            for spin_index in xrange(len(dp.mol[mol_index].res[res_index].spin)):
                # Alias the spin container.
                spin = dp.mol[mol_index].res[res_index].spin[spin_index]

                # Skip the spin if there is no match to the selection.
                if (mol, res, spin) not in select_obj:
                    continue

                # Yield the spin system specific indices.
                yield mol_index, res_index, spin_index


def spin_loop(selection=None, pipe=None, full_info=False, return_id=False):
    """Generator function for looping over all the spin systems of the given selection.

    @keyword selection: The spin system selection identifier.
    @type selection:    str
    @keyword pipe:      The data pipe containing the spin.  Defaults to the current data pipe.
    @type pipe:         str
    @keyword full_info: A flag which if True will cause the the molecule name, residue number, and residue name to be returned in addition to the spin container.
    @type full_info:    bool
    @keyword return_id: A flag which if True will cause the spin identification string of the current spin to be returned in addition to the spin container.
    @type return_id:    bool
    @return:            The spin system specific data container.  If full_info is True, a tuple of the spin container, the molecule name, residue number, and residue name.  If return_id is True, a tuple of the spin container and spin id.  If both flags are True, then a tuple of the spin container, the molecule name, residue number, residue name, and spin id.
    @rtype:             If full_info and return_id are False, SpinContainer instance.  If full_info is True and return_id is false, a tuple of (SpinContainer instance, str, int, str).  If full_info is False and return_id is True, a tuple of (SpinContainer instance, str).  If full_info and return_id are False, a tuple of (SpinContainer instance, str, int, str, str)
    """

    # The data pipe.
    if pipe == None:
        pipe = pipes.cdp_name()

    # Test the data pipe.
    pipes.test(pipe)

    # Get the data pipe.
    dp = pipes.get_pipe(pipe)

    # Test for the presence of data, and end the execution of this function if there is none.
    if not exists_mol_res_spin_data(pipe):
        return

    # Parse the selection string.
    select_obj = Selection(selection)

    # Loop over the molecules.
    for mol in dp.mol:
        # Loop over the residues.
        for res in mol.res:
            # Loop over the spins.
            for spin in res.spin:
                # Skip the spin if there is no match to the selection.
                if (mol, res, spin) not in select_obj:
                    continue

                # Generate the spin id.
                if return_id:
                    spin_id = generate_spin_id(mol.name, res.num, res.name, spin.num, spin.name)

                # Yield the data.
                if full_info and return_id:
                    yield spin, mol.name, res.num, res.name, spin_id
                elif full_info:
                    yield spin, mol.name, res.num, res.name
                elif return_id:
                    yield spin, spin_id
                else:
                    yield spin


def tokenise(selection):
    """Split the input selection string returning the mol_token, res_token, and spin_token strings.

    The mol_token is identified as the text from the '#' to either the ':' or '@' characters or the
    end of the string.

    The res_token is identified as the text from the ':' to either the '@' character or the end of
    the string.

    The spin_token is identified as the text from the '@' to the end of the string.

    @param selection:   The selection identifier.
    @type selection:    str
    @return:            The mol_token, res_token, and spin_token.
    @rtype:             3-tuple of str or None
    """

    # No selection.
    if selection == None:
        return None, None, None


    # Walk along the ID string, separating the molecule, residue, and spin data.
    mol_info = ''
    res_info = ''
    spin_info = ''
    pos = 'mol'
    for i in range(len(selection)):
        # Find forbidden boolean operators.
        if selection[i] == '|':
            raise RelaxError("The boolean operator '|' is not supported for individual spin selections.")

        # Hit the residue position.
        if selection[i] == ':':
            if pos == 'spin':
                raise RelaxError("Invalid selection string '%s'." % selection)
            pos = 'res'

        # Hit the spin position.
        if selection[i] == '@':
            pos = 'spin'

        # Append the data.
        if pos == 'mol':
            mol_info = mol_info + selection[i]
        if pos == 'res':
            res_info = res_info + selection[i]
        if pos == 'spin':
            spin_info = spin_info + selection[i]


    # Molecules.
    ############

    # Molecule identifier.
    if mol_info:
        # Find boolean operators.
        if '&' in mol_info:
            raise RelaxError("The boolean operator '&' is not supported for the molecule component of individual spin IDs.")

        # Checks:
        #   No residue identification characters are allowed.
        #   No spin identification characters are allowed.
        #   First character must be '#'.
        #   Only 1 '#' allowed.
        if ':' in mol_info or '@' in mol_info or mol_info[0] != '#' or count(mol_info, '#') != 1:
            raise RelaxError("Invalid molecule selection '%s'." % mol_info)

        # ID.
        mol_token = mol_info[1:]

    # No molecule identifier.
    else:
        mol_token = None


    # Residues.
    ###########

    # Residue identifier.
    if res_info:
        # Only max 1 '&' allowed.
        if count(res_info, '&') > 1:
            raise RelaxError("Only one '&' boolean operator is supported for the residue component of individual spin IDs.")

        # Split by '&'.
        res_token = split('&', res_info)

        # Check and remove the ':' character.
        for i in range(len(res_token)):
            # Checks:
            #   No molecule identification characters are allowed.
            #   No spin identification characters are allowed.
            #   First character must be ':'.
            #   Only 1 ':' allowed.
            if '#' in res_token[i] or '@' in res_token[i] or res_token[i][0] != ':' or count(res_token[i], ':') != 1:
                raise RelaxError("Invalid residue selection '%s'." % res_info)

            # Strip.
            res_token[i] = res_token[i][1:]

        # Convert to a string if only a single item.
        if len(res_token) == 1:
            res_token = res_token[0]

    # No residue identifier.
    else:
        res_token = None


    # Spins.
    ########

    # Spin identifier.
    if spin_info:
        # Only max 1 '&' allowed.
        if count(spin_info, '&') > 1:
            raise RelaxError("Only one '&' boolean operator is supported for the spin component of individual spin IDs.")

        # Split by '&'.
        spin_token = split('&', spin_info)

        # Check and remove the ':' character.
        for i in range(len(spin_token)):
            # Checks:
            #   No molecule identification characters are allowed.
            #   No residue identification characters are allowed.
            #   First character must be '@'.
            #   Only 1 '@' allowed.
            if '#' in spin_token[i] or ':' in spin_token[i] or spin_token[i][0] != '@' or count(spin_token[i], '@') != 1:
                raise RelaxError("Invalid spin selection '%s'." % spin_info)

            # Strip.
            spin_token[i] = spin_token[i][1:]

        # Convert to a string if only a single item.
        if len(spin_token) == 1:
            spin_token = spin_token[0]

    # No spin identifier.
    else:
        spin_token = None


    # End.
    ######

    # Improper selection string.
    if mol_token == None and res_token == None and spin_token == None:
        raise RelaxError("The selection string '%s' is invalid." % selection)

    # Return the three tokens.
    return mol_token, res_token, spin_token


def type_molecule(mol_id, type=None, force=False):
    """Set the molecule type.

    @param mol_id:      The molecule identification string.
    @type mol_id:       str
    @param type:        The molecule type.
    @type type:         str
    @keyword force:     A flag which if True will cause the molecule type to be overwritten.
    @type force:        bool
    """

<<<<<<< HEAD
    # Check.
    allowed = ['organic molecule',
               'DNA/RNA hybrid',
               'polydeoxyribonucleotide',
               'polypeptide(D)',
               'polypeptide(L)',
               'polyribonucleotide',
               'polysaccharide(D)',
               'polysaccharide(L)'
               'other'
    ]
    if type not in allowed:
        raise RelaxError("The molecule type '%s' must be one of %s." % (type, allowed))
=======
    # Check the type.
    if type not in ALLOWED_MOL_TYPES:
        raise RelaxError("The molecule type '%s' must be one of %s." % (type, ALLOWED_MOL_TYPES))
>>>>>>> 9f4c1d00

    # Disallow residue and spin selections.
    select_obj = Selection(mol_id)
    if select_obj.has_residues():
        raise RelaxResSelectDisallowError
    if select_obj.has_spins():
        raise RelaxSpinSelectDisallowError

    # Change the molecule types.
    for mol in molecule_loop(mol_id):
<<<<<<< HEAD
        if hasattr(mol, 'type') and not force:
=======
        if hasattr(mol, 'type') and mol.type and not force:
>>>>>>> 9f4c1d00
            warn(RelaxWarning("The molecule '%s' already has its type set.  Set the force flag to change." % mol_id))
        else:
            mol.type = type


<|MERGE_RESOLUTION|>--- conflicted
+++ resolved
@@ -38,11 +38,7 @@
 # Python module imports.
 from numpy import array
 from re import split
-<<<<<<< HEAD
-from string import count, strip, upper
-=======
 from string import count, replace, strip, upper
->>>>>>> 9f4c1d00
 from textwrap import fill
 from warnings import warn
 
@@ -508,11 +504,6 @@
 
     # Get the entities.
     for data in star.entity.loop():
-<<<<<<< HEAD
-        # Add the residues.
-        for i in range(len(data['res_nums'])):
-            create_residue(data['res_nums'][i], data['res_names'][i], mol_name=data['mol_name'])
-=======
         # Remove nasty characters from the molecule name.
         mol_name = data['mol_name']
         if mol_name:
@@ -530,7 +521,6 @@
         # Add the residues.
         for i in range(len(data['res_nums'])):
             create_residue(data['res_nums'][i], data['res_names'][i], mol_name=mol_name)
->>>>>>> 9f4c1d00
 
 
 def bmrb_write_entity(star, version=None):
@@ -569,10 +559,6 @@
         else:
             mol_type = 'polymer'
 
-<<<<<<< HEAD
-        # Add the entity.
-        star.entity.add(mol_name=mol.name, mol_type=mol_type, polymer_type=mol.type, polymer_seq_code=polymer_seq_code,thiol_state=cdp.exp_info.thiol_state, res_nums=res_nums, res_names=res_names)
-=======
         # Translate the names.
         polymer_type = mol.type
         if polymer_type == 'protein':
@@ -586,7 +572,6 @@
 
         # Add the entity.
         star.entity.add(mol_name=mol.name, mol_type=mol_type, polymer_type=polymer_type, polymer_seq_code=polymer_seq_code,thiol_state=cdp.exp_info.thiol_state, res_nums=res_nums, res_names=res_names)
->>>>>>> 9f4c1d00
 
 
 def copy_molecule(pipe_from=None, mol_from=None, pipe_to=None, mol_to=None):
@@ -2750,25 +2735,9 @@
     @type force:        bool
     """
 
-<<<<<<< HEAD
-    # Check.
-    allowed = ['organic molecule',
-               'DNA/RNA hybrid',
-               'polydeoxyribonucleotide',
-               'polypeptide(D)',
-               'polypeptide(L)',
-               'polyribonucleotide',
-               'polysaccharide(D)',
-               'polysaccharide(L)'
-               'other'
-    ]
-    if type not in allowed:
-        raise RelaxError("The molecule type '%s' must be one of %s." % (type, allowed))
-=======
     # Check the type.
     if type not in ALLOWED_MOL_TYPES:
         raise RelaxError("The molecule type '%s' must be one of %s." % (type, ALLOWED_MOL_TYPES))
->>>>>>> 9f4c1d00
 
     # Disallow residue and spin selections.
     select_obj = Selection(mol_id)
@@ -2779,11 +2748,7 @@
 
     # Change the molecule types.
     for mol in molecule_loop(mol_id):
-<<<<<<< HEAD
-        if hasattr(mol, 'type') and not force:
-=======
         if hasattr(mol, 'type') and mol.type and not force:
->>>>>>> 9f4c1d00
             warn(RelaxWarning("The molecule '%s' already has its type set.  Set the force flag to change." % mol_id))
         else:
             mol.type = type
