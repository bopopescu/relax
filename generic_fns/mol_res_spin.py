--- conflicted
+++ resolved
@@ -859,7 +859,6 @@
     mol_cont.res.add_item(res_num=res_num, res_name=res_name)
 
 
-<<<<<<< HEAD
 def create_pseudo_spin(spin_name=None, spin_num=None, res_id=None, members=None, averaging=None):
     """Add a pseudo-atom spin container into the relax data store.
     
@@ -938,13 +937,9 @@
         spin.pos = __linear_ave(positions)
 
 
-def create_spin(spin_num=None, spin_name=None, res_id=None):
-    """Function for adding a spin into the relax data store.
-=======
 def create_spin(spin_num=None, spin_name=None, res_num=None, res_name=None, mol_name=None):
     """Add a spin into the relax data store (and molecule and residue if necessary).
->>>>>>> 3acedfba
-    
+
     @keyword spin_num:  The number of the new spin.
     @type spin_num:     int
     @keyword spin_name: The name of the new spin.
