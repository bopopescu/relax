###############################################################################
#                                                                             #
# Copyright (C) 2003-2010 Edward d'Auvergne                                   #
#                                                                             #
# This file is part of the program relax.                                     #
#                                                                             #
# relax is free software; you can redistribute it and/or modify               #
# it under the terms of the GNU General Public License as published by        #
# the Free Software Foundation; either version 2 of the License, or           #
# (at your option) any later version.                                         #
#                                                                             #
# relax is distributed in the hope that it will be useful,                    #
# but WITHOUT ANY WARRANTY; without even the implied warranty of              #
# MERCHANTABILITY or FITNESS FOR A PARTICULAR PURPOSE.  See the               #
# GNU General Public License for more details.                                #
#                                                                             #
# You should have received a copy of the GNU General Public License           #
# along with relax; if not, write to the Free Software                        #
# Foundation, Inc., 59 Temple Place, Suite 330, Boston, MA  02111-1307  USA   #
#                                                                             #
###############################################################################

# Module docstring.
"""Module for the manipulation of relaxation data."""

# Python module imports.
from copy import deepcopy
<<<<<<< HEAD
=======
from numpy import int32, ones, zeros
>>>>>>> 4f9cfdb5
import string
import sys
from warnings import warn

# relax module imports.
from data import Relax_data_store; ds = Relax_data_store()
from data.exp_info import ExpInfo
<<<<<<< HEAD
from generic_fns.mol_res_spin import create_spin, exists_mol_res_spin_data, find_index, generate_spin_id, return_spin, spin_index_loop, spin_loop
=======
from generic_fns.mol_res_spin import create_spin, exists_mol_res_spin_data, find_index, generate_spin_id, get_molecule_names, return_spin, spin_index_loop, spin_loop
>>>>>>> 4f9cfdb5
from generic_fns import pipes
from generic_fns import value
from physical_constants import element_from_isotope, number_from_isotope
from relax_errors import RelaxError, RelaxNoRiError, RelaxNoSequenceError, RelaxNoSpinError, RelaxRiError
from relax_io import read_spin_data
from relax_warnings import RelaxWarning
import specific_fns


def add_data_to_spin(spin=None, ri_labels=None, remap_table=None, frq_labels=None, frq=None, values=None, errors=None, sim=False):
    """Add the relaxation data to the spin.

    @keyword spin:          The spin container.
    @type spin:             SpinContainer instance
    @keyword ri_labels:     The labels corresponding to the data type, eg ['NOE', 'R1', 'R2',
                            'NOE', 'R1', 'R2'].
    @type ri_labels:        list of str
    @keyword remap_table:   A translation table to map relaxation data points to their
                            frequencies, eg [0, 0, 0, 1, 1, 1].
    @type remap_table:      list of int
    @keyword frq_labels:    NMR frequency labels, eg ['600', '500'].
    @type frq_labels:       list of str
    @keyword frq:           NMR frequencies in Hz, eg [600.0 * 1e6, 500.0 * 1e6].
    @type frq:              list of float
    @keyword values:        The relaxation data.
    @type values:           list of float
    @keyword errors:        The relaxation errors.
    @type errors:           list of float
    @keyword sim:           A flag which if True means the data corresponds to Monte Carlo
                            simulation data.
    @type sim:              bool
    """

    # Test if the current data pipe exists.
    pipes.test()

    # Test if sequence data exists.
    if not exists_mol_res_spin_data():
        raise RelaxNoSequenceError


    # Global (non-spin specific) data.
    #####################################

    # Initialise the global data if necessary.
    data_init(cdp, global_flag=True)

    # Add the data structures.
    cdp.ri_labels = deepcopy(ri_labels)
    cdp.remap_table = deepcopy(remap_table)
    cdp.frq_labels = deepcopy(frq_labels)
    cdp.frq = deepcopy(frq)
    cdp.num_ri = len(ri_labels)
    cdp.num_frq = len(frq)

    # Update the NOE R1 translation table.
    update_noe_r1_table(cdp)


    # Spin specific data.
    #####################

    # Relaxation data.
    if not sim:
        # Initialise the relaxation data structures (if needed).
        data_init(spin, global_flag=False)

        # Relaxation data and errors.
        spin.relax_data = values
        spin.relax_error = errors

        # Associated data structures.
        spin.ri_labels = ri_labels
        spin.remap_table = remap_table

        # Remove any data with the value None.
        indices = []
        for index, Ri in enumerate(spin.relax_data):
            if Ri == None:
                indices.append(index)
        indices.reverse()
        for index in indices:
            spin.relax_data.pop(index)
            spin.relax_error.pop(index)
            spin.ri_labels.pop(index)
            spin.remap_table.pop(index)

        # Remove any data with error of None.
        indices = []
        for index, error in enumerate(spin.relax_error):
            if error == None:
                indices.append(index)
        indices.reverse()
        for index in indices:
            spin.relax_data.pop(index)
            spin.relax_error.pop(index)
            spin.ri_labels.pop(index)
            spin.remap_table.pop(index)

        # Associated data structures.
        spin.frq_labels = []
        spin.frq = []
        for index in spin.remap_table:
            if not frq_labels[index] in spin.frq_labels:
                spin.frq_labels.append(frq_labels[index])
                spin.frq.append(frq[index])

        # Counts.
        spin.num_ri = len(spin.relax_data)
        spin.num_frq = len(spin.frq)

        # Update the NOE R1 translation table.
        update_noe_r1_table(spin)

        # Convert to None.
        if spin.num_ri == 0:
            spin.num_ri = None
        if spin.num_frq == 0:
            spin.num_frq = None

    # Simulation data.
    else:
        # Create the data structure if necessary.
        if not hasattr(spin, 'relax_sim_data') or not isinstance(spin.relax_sim_data, list):
            spin.relax_sim_data = []

        # Append the simulation's relaxation data.
        spin.relax_sim_data.append(values)


def back_calc(ri_label=None, frq_label=None, frq=None):
    """Back calculate the relaxation data.

    @param ri_label:    The relaxation data type, ie 'R1', 'R2', or 'NOE'.
    @type ri_label:     str
    @param frq_label:   The field strength label.
    @type frq_label:    str
    @param frq:         The spectrometer proton frequency in Hz.
    @type frq:          float
    """

    # Test if the current pipe exists.
    pipes.test()

    # Test if sequence data is loaded.
    if not exists_mol_res_spin_data():
        raise RelaxNoSequenceError

    # Test if relaxation data corresponding to 'ri_label' and 'frq_label' already exists.
    if test_labels(ri_label, frq_label):
        raise RelaxRiError(ri_label, frq_label)


    # Global (non-residue specific) data.
    #####################################

    # Global data flag.
    global_flag = 1

    # Initialise the global data if necessary.
    data_init(cdp)

    # Update the global data.
    update_data_structures_pipe(ri_label, frq_label, frq)


    # Residue specific data.
    ########################

    # Global data flag.
    global_flag = 0

    # Specific Ri back-calculate function setup.
    back_calculate = specific_fns.setup.get_specific_fn('back_calc_ri', pipes.get_type())

    # Loop over the spins.
    for spin, spin_id in spin_loop(return_id=True):
        # Skip deselected spins.
        if not spin.select:
            continue

        # The global index.
        spin_index = find_index(spin_id)

        # Initialise all data structures.
        update_data_structures_spin(spin, ri_label, frq_label, frq)

        # Back-calculate the relaxation value.
        value = back_calculate(spin_index=spin_index, ri_label=ri_label, frq_label=frq_label, frq=frq)

        # No data.
        if value == None:
            continue

        # Update all data structures.
        update_data_structures_spin(spin, ri_label, frq_label, frq, value)


def bmrb_read(star):
    """Read the relaxation data from the NMR-STAR dictionary object.

    @param star:    The NMR-STAR dictionary object.
    @type star:     NMR_STAR instance
    """

    # Get the relaxation data.
<<<<<<< HEAD
    for data_type, frq, res_nums, res_names, spin_names, val, err in star.relaxation.loop():
=======
    for data_type, frq, entity_ids, res_nums, res_names, spin_names, val, err in star.relaxation.loop():
>>>>>>> 4f9cfdb5
        # Create the labels.
        ri_label = data_type
        frq_label = str(int(frq*1e-6))

<<<<<<< HEAD
        # Test if relaxation data corresponding to 'ri_label' and 'frq_label' already exists.
        if test_labels(ri_label, frq_label):
            raise RelaxRiError(ri_label, frq_label)

        # Pack the data.
        pack_data(ri_label, frq_label, frq, val, err, mol_names=None, res_nums=res_nums, res_names=res_names, spin_nums=None, spin_names=spin_names, gen_seq=True)
=======
        # Convert entity IDs to molecule names.
        mol_names = []
        names = get_molecule_names()
        for id in entity_ids:
            mol_names.append(names[int(id)-1])

        # Pack the data.
        pack_data(ri_label, frq_label, frq, val, err, mol_names=mol_names, res_nums=res_nums, res_names=res_names, spin_nums=None, spin_names=spin_names, gen_seq=True)
>>>>>>> 4f9cfdb5



def bmrb_write(star):
    """Generate the relaxation data saveframes for the NMR-STAR dictionary object.

    @param star:    The NMR-STAR dictionary object.
    @type star:     NMR_STAR instance
    """

    # Get the current data pipe.
    cdp = pipes.get_pipe()

    # Initialise the spin specific data lists.
<<<<<<< HEAD
=======
    mol_name_list = []
>>>>>>> 4f9cfdb5
    res_num_list = []
    res_name_list = []
    atom_name_list = []
    isotope_list = []
<<<<<<< HEAD
=======
    element_list = []
    attached_atom_name_list = []
    attached_isotope_list = []
    attached_element_list = []
>>>>>>> 4f9cfdb5
    relax_data_list = []
    relax_error_list = []
    for i in range(cdp.num_ri):
        relax_data_list.append([])
        relax_error_list.append([])

<<<<<<< HEAD
=======
    # Relax data labels.
    labels = []
    for i in range(cdp.num_ri):
        labels.append(cdp.ri_labels[i] + '_' + cdp.frq_labels[cdp.remap_table[i]])

>>>>>>> 4f9cfdb5
    # Store the spin specific data in lists for later use.
    for spin, mol_name, res_num, res_name, spin_id in spin_loop(full_info=True, return_id=True):
        # Skip deselected spins.
        if not spin.select:
            continue

        # Skip spins with no relaxation data.
        if not hasattr(spin, 'relax_data'):
            continue

        # Check the data for None (not allowed in BMRB!).
        if res_num == None:
            raise RelaxError("For the BMRB, the residue of spin '%s' must be numbered." % spin_id)
        if res_name == None:
            raise RelaxError("For the BMRB, the residue of spin '%s' must be named." % spin_id)
        if spin.name == None:
            raise RelaxError("For the BMRB, the spin '%s' must be named." % spin_id)
        if spin.heteronuc_type == None:
            raise RelaxError("For the BMRB, the spin isotope type of '%s' must be specified." % spin_id)

        # The molecule/residue/spin info.
<<<<<<< HEAD
=======
        mol_name_list.append(mol_name)
>>>>>>> 4f9cfdb5
        res_num_list.append(str(res_num))
        res_name_list.append(str(res_name))
        atom_name_list.append(str(spin.name))

<<<<<<< HEAD
        # The relaxation data.
        for i in range(cdp.num_ri):
            relax_data_list[i].append(str(spin.relax_data[i]))
            relax_error_list[i].append(str(spin.relax_error[i]))

        # Other info.
        isotope_list.append(int(string.strip(spin.heteronuc_type, string.ascii_letters)))
=======
        # The attached atom info.
        if hasattr(spin, 'attached_atom'):
            attached_atom_name_list.append(str(spin.attached_atom))
        else:
            attached_atom_name_list.append(str(spin.attached_proton))
        attached_element_list.append(element_from_isotope(spin.proton_type))
        attached_isotope_list.append(str(number_from_isotope(spin.proton_type)))

        # The relaxation data.
        used_index = -ones(spin.num_ri)
        for i in range(len(spin.ri_labels)):
            # Labels.
            label = spin.ri_labels[i] + '_' + spin.frq_labels[spin.remap_table[i]]

            # Find the global index.
            index = None
            for j in range(cdp.num_ri):
                if label == labels[j] and j not in used_index:
                    index = j
                    used_index[i] = j
                    break

            # Data exists.
            if index != None:
                relax_data_list[index].append(str(spin.relax_data[i]))
                relax_error_list[index].append(str(spin.relax_error[i]))

        # No relaxation data.
        for i in range(cdp.num_ri):
            if i not in used_index:
                relax_data_list[i].append(None)
                relax_error_list[i].append(None)

        # Other info.
        isotope_list.append(int(string.strip(spin.heteronuc_type, string.ascii_letters)))
        element_list.append(spin.element)

    # Convert the molecule names into the entity IDs.
    entity_ids = zeros(len(mol_name_list), int32)
    mol_names = get_molecule_names()
    for i in range(len(mol_name_list)):
        for j in range(len(mol_names)):
            if mol_name_list[i] == mol_names[j]:
                entity_ids[i] = j+1
>>>>>>> 4f9cfdb5

    # Check the temperature control methods.
    if not hasattr(cdp, 'exp_info') or not hasattr(cdp.exp_info, 'temp_calibration'):
        raise RelaxError("The temperature calibration methods have not been specified.")
    if not hasattr(cdp, 'exp_info') or not hasattr(cdp.exp_info, 'temp_control'):
        raise RelaxError("The temperature control methods have not been specified.")

<<<<<<< HEAD
=======
    # Check the peak intensity type.
    if not hasattr(cdp, 'exp_info') or not hasattr(cdp.exp_info, 'peak_intensity_type'):
        raise RelaxError("The peak intensity types measured for the relaxation data have not been specified.")

>>>>>>> 4f9cfdb5
    # Loop over the relaxation data.
    for i in range(cdp.num_ri):
        # Alias.
        ri_label = cdp.ri_labels[i]
        frq_label = cdp.frq_labels[cdp.remap_table[i]]

        # Get the temperature control methods.
        temp_calib = cdp.exp_info.get_temp_calibration(ri_label, frq_label)
        temp_control = cdp.exp_info.get_temp_control(ri_label, frq_label)

<<<<<<< HEAD
=======
        # Get the peak intensity type.
        peak_intensity_type = cdp.exp_info.get_peak_intensity_type(ri_label, frq_label)

>>>>>>> 4f9cfdb5
        # Check.
        if not temp_calib:
            raise RelaxError("The temperature calibration method for the '%s' ri_label and '%s' frq_label have not been specified." % (ri_label, frq_label))
        if not temp_control:
            raise RelaxError("The temperature control method for the '%s' ri_label and '%s' frq_label have not been specified." % (ri_label, frq_label))

        # Add the relaxation data.
<<<<<<< HEAD
        star.relaxation.add(data_type=ri_label, frq=cdp.frq[cdp.remap_table[i]], res_nums=res_num_list, res_names=res_name_list, atom_names=atom_name_list, isotope=isotope_list, data=relax_data_list[i], errors=relax_error_list[i], temp_calibration=temp_calib, temp_control=temp_control)
=======
        star.relaxation.add(data_type=ri_label, frq=cdp.frq[cdp.remap_table[i]], entity_ids=entity_ids, res_nums=res_num_list, res_names=res_name_list, atom_names=atom_name_list, atom_types=element_list, isotope=isotope_list, entity_ids_2=entity_ids, res_nums_2=res_num_list, res_names_2=res_name_list, atom_names_2=attached_atom_name_list, atom_types_2=attached_element_list, isotope_2=attached_isotope_list, data=relax_data_list[i], errors=relax_error_list[i], temp_calibration=temp_calib, temp_control=temp_control, peak_intensity_type=peak_intensity_type)
>>>>>>> 4f9cfdb5


def copy(pipe_from=None, pipe_to=None, ri_label=None, frq_label=None):
    """Copy the relaxation data from one data pipe to another.

    @keyword pipe_from: The data pipe to copy the relaxation data from.  This defaults to the
                        current data pipe.
    @type pipe_from:    str
    @keyword pipe_to:   The data pipe to copy the relaxation data to.  This defaults to the current
                        data pipe.
    @type pipe_to:      str
    @param ri_label:    The relaxation data type, ie 'R1', 'R2', or 'NOE'.
    @type ri_label:     str
    @param frq_label:   The field strength label.
    @type frq_label:    str
    """

    # Defaults.
    if pipe_from == None and pipe_to == None:
        raise RelaxError("The pipe_from and pipe_to arguments cannot both be set to None.")
    elif pipe_from == None:
        pipe_from = pipes.cdp_name()
    elif pipe_to == None:
        pipe_to = pipes.cdp_name()

    # Test if the pipe_from and pipe_to data pipes exist.
    pipes.test(pipe_from)
    pipes.test(pipe_to)

    # Get the data pipes.
    dp_from = pipes.get_pipe(pipe_from)
    dp_to = pipes.get_pipe(pipe_to)

    # Test if pipe_from contains sequence data.
    if not exists_mol_res_spin_data(pipe_from):
        raise RelaxNoSequenceError

    # Test if pipe_to contains sequence data.
    if not exists_mol_res_spin_data(pipe_to):
        raise RelaxNoSequenceError

    # Copy all data.
    if ri_label == None and frq_label == None:
        # Get all data structure names.
        names = get_data_names()

        # Spin loop.
        for mol_index, res_index, spin_index in spin_index_loop():
            # Alias the spin containers.
            spin_from = dp_from.mol[mol_index].res[res_index].spin[spin_index]
            spin_to = dp_to.mol[mol_index].res[res_index].spin[spin_index]

            # Loop through the data structure names.
            for name in names:
                # Skip the data structure if it does not exist.
                if not hasattr(spin_from, name):
                    continue

                # Copy the data structure.
                setattr(spin_to, name, deepcopy(getattr(spin_from, name)))

    # Copy a specific data set.
    else:
        # Test if relaxation data corresponding to 'ri_label' and 'frq_label' exists for pipe_from.
        if not test_labels(ri_label, frq_label, pipe=pipe_from):
            raise RelaxNoRiError(ri_label, frq_label)

        # Test if relaxation data corresponding to 'ri_label' and 'frq_label' exists for pipe_to.
        if not test_labels(ri_label, frq_label, pipe=pipe_to):
            raise RelaxRiError(ri_label, frq_label)

        # Spin loop.
        for mol_index, res_index, spin_index in spin_index_loop():
            # Alias the spin containers.
            spin_from = dp_from.mol[mol_index].res[res_index].spin[spin_index]
            spin_to = dp_to.mol[mol_index].res[res_index].spin[spin_index]

            # Find the index corresponding to 'ri_label' and 'frq_label'.
            index = find_ri_index(spin_from, ri_label, frq_label)

            # Catch any problems.
            if index == None:
                continue

            # Get the value and error from pipe_from.
            value = spin_from.relax_data[index]
            error = spin_from.relax_error[index]

            # Update all data structures for pipe_to.
            update_data_structures_spin(spin_to, ri_label, frq_label, frq, value, error)


def data_init(container, global_flag=False):
    """Initialise the data structures for a spin container.

    @param container:       The data pipe or spin data container (PipeContainer or SpinContainer).
    @type container:        class instance
    @keyword global_flag:   A flag which if True corresponds to the pipe specific data structures
                            and if False corresponds to the spin specific data structures.
    @type global_flag:      bool
    """

    # Get the data names.
    data_names = get_data_names(global_flag)

    # Init.
    list_data = [ 'relax_data',
                  'relax_error',
                  'ri_labels',
                  'remap_table',
                  'noe_r1_table',
                  'frq_labels',
                  'frq' ]
    zero_data = [ 'num_ri', 'num_frq' ]

    # Loop over the data structure names.
    for name in data_names:
        # If the name is not in the container, add it as an empty array.
        if name in list_data and not hasattr(container, name):
            setattr(container, name, [])

        # If the name is not in the container, add it as a variable set to zero.
        if name in zero_data and not hasattr(container, name):
            setattr(container, name, 0)


def get_data_names(global_flag=False, sim_names=False):
    """Return a list of names of data structures associated with relax_data.

    Description
    ===========

    The names are as follows:

    relax_data:  Relaxation data.

    relax_error:  Relaxation error.

    num_ri:  Number of data points, eg 6.

    num_frq:  Number of field strengths, eg 2.

    ri_labels:  Labels corresponding to the data type, eg ['NOE', 'R1', 'R2', 'NOE', 'R1',
    'R2'].

    remap_table:  A translation table to map relaxation data points to their frequencies, eg [0,
    0, 0, 1, 1, 1].

    noe_r1_table:  A translation table to direct the NOE data points to the R1 data points.
    This is used to speed up calculations by avoiding the recalculation of R1 values.  eg [None,
    None, 0, None, None, 3]

    frq_labels:  NMR frequency labels, eg ['600', '500']

    frq:  NMR frequencies in Hz, eg [600.0 * 1e6, 500.0 * 1e6]


    @keyword global_flag:   A flag which if True corresponds to the pipe specific data structures
                            and if False corresponds to the spin specific data structures.
    @type global_flag:      bool
    @keyword sim_names:     A flag which if True will add the Monte Carlo simulation object names as
                            well.
    @type sim_names:        bool
    @return:                The list of object names.
    @rtype:                 list of str
    """

    # Initialise.
    names = []

    # Global data names.
    if not sim_names and global_flag:
        names.append('num_frq')
        names.append('frq')
        names.append('frq_labels')
        names.append('num_ri')
        names.append('ri_labels')
        names.append('remap_table')
        names.append('noe_r1_table')

    # Residue specific data names.
    if not sim_names and not global_flag:
        names.append('num_frq')
        names.append('frq')
        names.append('frq_labels')
        names.append('num_ri')
        names.append('ri_labels')
        names.append('remap_table')
        names.append('noe_r1_table')
        names.append('relax_data')
        names.append('relax_error')

    # Simulation object names.
    if sim_names and not global_flag:
        names.append('relax_sim_data')

    # Return the list of names.
    return names


def delete(ri_label=None, frq_label=None):
    """Delete relaxation data corresponding to the Ri and frequency labels.

    @param ri_label:    The relaxation data type, ie 'R1', 'R2', or 'NOE'.
    @type ri_label:     str
    @param frq_label:   The field strength label.
    @type frq_label:    str
    """

    # Test if the current pipe exists.
    pipes.test()

    # Test if the sequence data is loaded.
    if not exists_mol_res_spin_data():
        raise RelaxNoSequenceError

    # Test if data corresponding to 'ri_label' and 'frq_label' exists.
    if not test_labels(ri_label, frq_label):
        raise RelaxNoRiError(ri_label, frq_label)

    # Loop over the spins.
    for spin in spin_loop():
        # Global data flag.
        global_flag = False

        # Find the index corresponding to 'ri_label' and 'frq_label'.
        index = find_ri_index(spin, ri_label, frq_label)

        # Catch any problems.
        if index == None:
            continue

        # Relaxation data and errors.
        spin.relax_data.pop(index)
        spin.relax_error.pop(index)

        # Update the number of relaxation data points.
        spin.num_ri = spin.num_ri - 1

        # Delete ri_label from the data types.
        spin.ri_labels.pop(index)

        # Update the remap table.
        spin.remap_table.pop(index)

        # Find if there is other data corresponding to 'frq_label'
        frq_index = spin.frq_labels.index(frq_label)
        if not frq_index in spin.remap_table:
            # Update the number of frequencies.
            spin.num_frq = spin.num_frq - 1

            # Update the frequency labels.
            spin.frq_labels.pop(frq_index)

            # Update the frequency array.
            spin.frq.pop(frq_index)

        # Update the NOE R1 translation table.
        spin.noe_r1_table.pop(index)
        for j in xrange(spin.num_ri):
            if spin.noe_r1_table[j] > index:
                spin.noe_r1_table[j] = spin.noe_r1_table[j] - 1


def display(ri_label=None, frq_label=None):
    """Display relaxation data corresponding to the Ri and frequency labels.

    @param ri_label:    The relaxation data type, ie 'R1', 'R2', or 'NOE'.
    @type ri_label:     str
    @param frq_label:   The field strength label.
    @type frq_label:    str
    """

    # Test if the current pipe exists.
    pipes.test()

    # Test if the sequence data is loaded.
    if not exists_mol_res_spin_data():
        raise RelaxNoSequenceError

    # Test if data corresponding to 'ri_label' and 'frq_label' exists.
    if not test_labels(ri_label, frq_label):
        raise RelaxNoRiError(ri_label, frq_label)

    # Print the data.
    value.write_data(param=(ri_label, frq_label), file=sys.stdout, return_value=return_value)


def find_ri_index(data, ri_label, frq_label):
    """Find the index corresponding to ri_label and frq_label.

    @param data:        The class instance containing the ri_label and frq_label variables.
    @type data:         PipeContainer or SpinContainer
    @param ri_label:    The relaxation data type, ie 'R1', 'R2', or 'NOE'.
    @type ri_label:     str
    @param frq_label:   The field strength label.
    @type frq_label:    str
    @return:            The index corresponding to the relaxation data.  If there is no
                        relaxation data corresponding to the labels, None is returned.
    @rtype:             None or int
    """

    # No data.num_ri data structure.
    if not hasattr(data, 'num_ri'):
        return None

    # Initialise.
    index = None

    # Find the index.
    for j in xrange(data.num_ri):
        if ri_label == data.ri_labels[j] and frq_label == data.frq_labels[data.remap_table[j]]:
            index = j

    # Return the index.
    return index


def pack_data(ri_label, frq_label, frq, values, errors, spin_ids=None, mol_names=None, res_nums=None, res_names=None, spin_nums=None, spin_names=None, gen_seq=False):
    """Pack the relaxation data into the data pipe and spin containers.

    The values, errors, and spin_ids arguments must be lists of equal length or None.  Each element i corresponds to a unique spin.

    @param ri_label:        The relaxation data type, ie 'R1', 'R2', or 'NOE'.
    @type ri_label:         str
    @param frq_label:       The field strength label.
    @type frq_label:        str
    @param frq:             The spectrometer proton frequency in Hz.
    @type frq:              float
    @keyword values:        The relaxation data for each spin.
    @type values:           None or list of str
    @keyword errors:        The relaxation data errors for each spin.
    @type errors:           None or list of str
    @keyword spin_ids:      The list of spin ID strings.  If the other spin identifiers are given, i.e. mol_names, res_nums, res_names, spin_nums, and/or spin_names, then this argument is not necessary.
    @type spin_ids:         None or list of str
    @keyword mol_names:     The list of molecule names used for creating the spin IDs (if not given) or for generating the sequence data.
    @type mol_names:        None or list of str
    @keyword res_nums:      The list of residue numbers used for creating the spin IDs (if not given) or for generating the sequence data.
    @type res_nums:         None or list of str
    @keyword res_names:     The list of residue names used for creating the spin IDs (if not given) or for generating the sequence data.
    @type res_names:        None or list of str
    @keyword spin_nums:     The list of spin numbers used for creating the spin IDs (if not given) or for generating the sequence data.
    @type spin_nums:        None or list of str
    @keyword spin_names:    The list of spin names used for creating the spin IDs (if not given) or for generating the sequence data.
    @type spin_names:       None or list of str
    @keyword gen_seq:       A flag which if True will cause the molecule, residue, and spin sequence data to be generated.
    @type gen_seq:          bool
    """

    # The number of spins.
    N = len(values)

    # Test the data.
    if len(errors) != N:
        raise RelaxError("The length of the errors arg (%s) does not match that of the value arg (%s)." % (len(errors), N))
    if spin_ids and len(spin_ids) != N:
        raise RelaxError("The length of the spin ID strings arg (%s) does not match that of the value arg (%s)." % (len(mol_names), N))
    if mol_names and len(mol_names) != N:
        raise RelaxError("The length of the molecule names arg (%s) does not match that of the value arg (%s)." % (len(mol_names), N))
    if res_nums and len(res_nums) != N:
        raise RelaxError("The length of the residue numbers arg (%s) does not match that of the value arg (%s)." % (len(res_nums), N))
    if res_names and len(res_names) != N:
        raise RelaxError("The length of the residue names arg (%s) does not match that of the value arg (%s)." % (len(res_names), N))
    if spin_nums and len(spin_nums) != N:
        raise RelaxError("The length of the spin numbers arg (%s) does not match that of the value arg (%s)." % (len(spin_nums), N))
    if spin_names and len(spin_names) != N:
        raise RelaxError("The length of the spin names arg (%s) does not match that of the value arg (%s)." % (len(spin_names), N))

    # Generate some empty lists.
    if not mol_names:
        mol_names = [None] * N
    if not res_nums:
        res_nums = [None] * N
    if not res_names:
        res_names = [None] * N
    if not spin_nums:
        spin_nums = [None] * N
    if not spin_names:
        spin_names = [None] * N

    # Generate the spin IDs.
    if not spin_ids:
        spin_ids = []
        for i in range(N):
            spin_ids.append(generate_spin_id(spin_num=spin_nums[i], spin_name=spin_names[i], res_num=res_nums[i], res_name=res_names[i], mol_name=mol_names[i]))

    # Initialise the global data for the current pipe if necessary.
    data_init(cdp, global_flag=True)

    # Update the global data.
    update_data_structures_pipe(ri_label, frq_label, frq)

    # Loop over the spin data.
    for i in range(N):
        # Get the corresponding spin container.
        spin = return_spin(spin_ids[i])
        if spin == None:
            if not gen_seq:
                raise RelaxNoSpinError(spin_ids[i])
            else:
                create_spin(spin_num=spin_nums[i], spin_name=spin_names[i], res_num=res_nums[i], res_name=res_names[i], mol_name=mol_names[i])
                spin = return_spin(spin_ids[i])

        # Update all data structures.
        update_data_structures_spin(spin, ri_label, frq_label, frq, values[i], errors[i])
<<<<<<< HEAD
=======


def peak_intensity_type(ri_label=None, frq_label=None, type=None):
    """Set the type of intensity measured for the peaks.

    @param ri_label:    The relaxation data type, ie 'R1', 'R2', or 'NOE'.
    @type ri_label:     str
    @param frq_label:   The field strength label.
    @type frq_label:    str
    @param type:        The peak intensity type, one of 'height' or 'volume'.
    @type type:         str
    """

    # Test if the current pipe exists.
    pipes.test()

    # Test if sequence data is loaded.
    if not exists_mol_res_spin_data():
        raise RelaxNoSequenceError

    # Test if relaxation data corresponding to 'ri_label' and 'frq_label' already exists.
    if not test_labels(ri_label, frq_label):
        raise RelaxNoRiError(ri_label, frq_label)

    # Check the values, and warn if not in the list.
    valid = ['height', 'volume']
    if type not in valid:
        raise RelaxError("The '%s' peak intensity type is unknown.  Please select one of %s." % (type, valid))

    # Set up the experimental info data container, if needed.
    if not hasattr(cdp, 'exp_info'):
        cdp.exp_info = ExpInfo()

    # Store the type.
    cdp.exp_info.setup_peak_intensity_type(ri_label, frq_label, type)
>>>>>>> 4f9cfdb5


def read(ri_label=None, frq_label=None, frq=None, file=None, dir=None, file_data=None, spin_id_col=None, mol_name_col=None, res_num_col=None, res_name_col=None, spin_num_col=None, spin_name_col=None, data_col=None, error_col=None, sep=None, spin_id=None):
    """Read R1, R2, or NOE relaxation data from a file.

    @param ri_label:        The relaxation data type, ie 'R1', 'R2', or 'NOE'.
    @type ri_label:         str
    @param frq_label:       The field strength label.
    @type frq_label:        str
    @param frq:             The spectrometer proton frequency in Hz.
    @type frq:              float
    @param file:            The name of the file to open.
    @type file:             str
    @param dir:             The directory containing the file (defaults to the current directory
                            if None).
    @type dir:              str or None
    @param file_data:       An alternative opening a file, if the data already exists in the
                            correct format.  The format is a list of lists where the first index
                            corresponds to the row and the second the column.
    @type file_data:        list of lists
    @keyword spin_id_col:   The column containing the spin ID strings.  If supplied, the
                            mol_name_col, res_name_col, res_num_col, spin_name_col, and spin_num_col
                            arguments must be none.
    @type spin_id_col:      int or None
    @keyword mol_name_col:  The column containing the molecule name information.  If supplied,
                            spin_id_col must be None.
    @type mol_name_col:     int or None
    @keyword res_name_col:  The column containing the residue name information.  If supplied,
                            spin_id_col must be None.
    @type res_name_col:     int or None
    @keyword res_num_col:   The column containing the residue number information.  If supplied,
                            spin_id_col must be None.
    @type res_num_col:      int or None
    @keyword spin_name_col: The column containing the spin name information.  If supplied,
                            spin_id_col must be None.
    @type spin_name_col:    int or None
    @keyword spin_num_col:  The column containing the spin number information.  If supplied,
                            spin_id_col must be None.
    @type spin_num_col:     int or None
    @keyword data_col:      The column containing the relaxation data.
    @type data_col:         int or None
    @keyword error_col:     The column containing the relaxation data errors.
    @type error_col:        int or None
    @keyword sep:           The column separator which, if None, defaults to whitespace.
    @type sep:              str or None
    @keyword spin_id:       The spin ID string used to restrict data loading to a subset of all
                            spins.
    @type spin_id:          None or str
    """

    # Test if the current data pipe exists.
    pipes.test()

    # Test if sequence data exists.
    if not exists_mol_res_spin_data():
        raise RelaxNoSequenceError

    # Loop over the file data to create the data structures for packing.
    values = []
    errors = []
    ids = []
    for data in read_spin_data(file=file, dir=dir, file_data=file_data, spin_id_col=spin_id_col, mol_name_col=mol_name_col, res_num_col=res_num_col, res_name_col=res_name_col, spin_num_col=spin_num_col, spin_name_col=spin_name_col, data_col=data_col, error_col=error_col, sep=sep, spin_id=spin_id):
        # Unpack.
        if data_col and error_col:
            id, value, error = data
        elif data_col:
            id, value = data
            error = None
        else:
            id, error = data
            value = None

        # Pack the spin ID info.
        ids.append(id)

        # Convert the data.
        values.append(value)
        errors.append(error)

    # Pack the data.
    pack_data(ri_label, frq_label, frq, values, errors, ids)


def return_data_desc(name):
    """Return a description of the spin specific object.

    @param name:    The name of the spin specific object.
    @type name:     str
    """

    if name == 'num_frq':
        return 'Number of spectrometer frequencies'
    if name == 'frq':
        return 'Frequencies'
    if name == 'frq_labels':
        return 'Frequency labels'
    if name == 'num_ri':
        return 'Number of relaxation data sets'
    if name == 'ri_labels':
        return 'Relaxation data set labels'
    if name == 'remap_table':
        return 'Table mapping frequencies to relaxation data'
    if name == 'noe_r1_table':
        return 'Table mapping the NOE to the corresponding R1'
    if name == 'relax_data':
        return 'The relaxation data'
    if name == 'relax_error':
        return 'The relaxation data errors'


def return_value(spin, data_type):
    """Return the value and error corresponding to 'data_type'.

    @param spin:        The spin container.
    @type spin:         SpinContainer instance
    @param data_type:   A tuple of the Ri label and the frequency label.
    @type data_type:    tuple of str of length 2
    """

    # Unpack the data_type tuple.
    ri_label, frq_label = data_type

    # Initialise.
    value = None
    error = None

    # Find the index corresponding to 'ri_label' and 'frq_label'.
    index = find_ri_index(spin, ri_label, frq_label)

    # Get the data.
    if index != None:
        value = spin.relax_data[index]
        error = spin.relax_error[index]

    # Return the data.
    return value, error


def temp_calibration(ri_label=None, frq_label=None, method=None):
    """Set the temperature calibration method.

    @param ri_label:    The relaxation data type, ie 'R1', 'R2', or 'NOE'.
    @type ri_label:     str
    @param frq_label:   The field strength label.
    @type frq_label:    str
    @param method:      The temperature calibration method.
    @type method:       str
    """

    # Test if the current pipe exists.
    pipes.test()

    # Test if sequence data is loaded.
    if not exists_mol_res_spin_data():
        raise RelaxNoSequenceError

    # Test if relaxation data corresponding to 'ri_label' and 'frq_label' already exists.
    if not test_labels(ri_label, frq_label):
        raise RelaxNoRiError(ri_label, frq_label)


    # Check the values, and warn if not in the list.
    valid = ['methanol', 'monoethylene glycol', 'no calibration applied']
    if method not in valid:
        warn(RelaxWarning("The '%s' method is unknown.  Please try to use one of %s." % (method, valid)))

    # Set up the experimental info data container, if needed.
    if not hasattr(cdp, 'exp_info'):
        cdp.exp_info = ExpInfo()

    # Store the method.
    cdp.exp_info.temp_calibration_setup(ri_label, frq_label, method)



def temp_control(ri_label=None, frq_label=None, method=None):
    """Set the temperature control method.

    @param ri_label:    The relaxation data type, ie 'R1', 'R2', or 'NOE'.
    @type ri_label:     str
    @param frq_label:   The field strength label.
    @type frq_label:    str
    @param method:      The temperature control method.
    @type method:       str
    """

    # Test if the current pipe exists.
    pipes.test()

    # Test if sequence data is loaded.
    if not exists_mol_res_spin_data():
        raise RelaxNoSequenceError

    # Test if relaxation data corresponding to 'ri_label' and 'frq_label' already exists.
    if not test_labels(ri_label, frq_label):
        raise RelaxNoRiError(ri_label, frq_label)


    # Check the values, and warn if not in the list.
    valid = ['single scan interleaving', 'temperature compensation block', 'single scan interleaving and temperature compensation block', 'single fid interleaving', 'single experiment interleaving', 'no temperature control applied']
    if method not in valid:
        raise RelaxError("The '%s' method is unknown.  Please select one of %s." % (method, valid))

    # Set up the experimental info data container, if needed.
    if not hasattr(cdp, 'exp_info'):
        cdp.exp_info = ExpInfo()

    # Store the method.
    cdp.exp_info.temp_control_setup(ri_label, frq_label, method)



def test_labels(ri_label, frq_label):
    """Test if data corresponding to 'ri_label' and 'frq_label' currently exists.

    @param ri_label:    The relaxation data type, ie 'R1', 'R2', or 'NOE'.
    @type ri_label:     str
    @param frq_label:   The field strength label.
    @type frq_label:    str
    @return:            The answer to the question of whether relaxation data exists corresponding
                        to the given labels.
    @rtype:             bool
    """

    # Loop over the spins.
    for spin in spin_loop():
        # No ri data.
        if not hasattr(spin, 'num_ri'):
            continue

        # Loop over the relaxation data.
        for j in xrange(spin.num_ri):
            # Test if the relaxation data matches 'ri_label' and 'frq_label'.
            if ri_label == spin.ri_labels[j] and frq_label == spin.frq_labels[spin.remap_table[j]]:
                return True

    # No match.
    return False


def update_data_structures_pipe(ri_label=None, frq_label=None, frq=None):
    """Update all relaxation data structures in the current data pipe.

    @param ri_label:        The relaxation data type, ie 'R1', 'R2', or 'NOE'.
    @type ri_label:         str
    @param frq_label:       The field strength label.
    @type frq_label:        str
    @param frq:             The spectrometer proton frequency in Hz.
    @type frq:              float
    """

    # Initialise the relaxation data structures (if needed).
    data_init(cdp, global_flag=True)

    # The index.
    i = len(cdp.ri_labels) - 1

    # Update the number of relaxation data points.
    cdp.num_ri = cdp.num_ri + 1

    # Add ri_label to the data types.
    cdp.ri_labels.append(ri_label)

    # Find if the frequency has already been loaded.
    remap = len(cdp.frq)
    flag = 0
    for j in xrange(len(cdp.frq)):
        if frq == cdp.frq[j]:
            remap = j
            flag = 1

    # Update the remap table.
    cdp.remap_table.append(remap)

    # Update the data structures which have a length equal to the number of field strengths.
    if not flag:
        # Update the number of frequencies.
        cdp.num_frq = cdp.num_frq + 1

        # Update the frequency labels.
        cdp.frq_labels.append(frq_label)

        # Update the frequency array.
        cdp.frq.append(frq)

    # Update the NOE R1 translation table.
    cdp.noe_r1_table.append(None)

    # If the data corresponds to 'NOE', try to find if the corresponding R1 data.
    if ri_label == 'NOE':
        for j in xrange(cdp.num_ri):
            if cdp.ri_labels[j] == 'R1' and frq_label == cdp.frq_labels[cdp.remap_table[j]]:
                cdp.noe_r1_table[cdp.num_ri - 1] = j

    # Update the NOE R1 translation table.
    # If the data corresponds to 'R1', try to find if the corresponding NOE data.
    if ri_label == 'R1':
        for j in xrange(cdp.num_ri):
            if cdp.ri_labels[j] == 'NOE' and frq_label == cdp.frq_labels[cdp.remap_table[j]]:
                cdp.noe_r1_table[j] = cdp.num_ri - 1


def update_data_structures_spin(spin=None, ri_label=None, frq_label=None, frq=None, value=None, error=None):
    """Update all relaxation data structures of the given spin container.

    @param spin:            The SpinContainer object.
    @type spin:             class instance
    @param ri_label:        The relaxation data type, ie 'R1', 'R2', or 'NOE'.
    @type ri_label:         str
    @param frq_label:       The field strength label.
    @type frq_label:        str
    @param frq:             The spectrometer proton frequency in Hz.
    @type frq:              float
    @param value:           The relaxation data value.
    @type value:            float
    @param error:           The relaxation data error.
    @type error:            float
    """

    # Initialise the relaxation data structures (if needed).
    data_init(spin, global_flag=False)

    # Find the index corresponding to 'ri_label' and 'frq_label'.
    index = find_ri_index(spin, ri_label, frq_label)

    # Append empty data.
    if index == None:
        spin.relax_data.append(None)
        spin.relax_error.append(None)
        spin.ri_labels.append(None)
        spin.remap_table.append(None)
        spin.noe_r1_table.append(None)

    # Set the index value.
    if index == None:
        i = len(spin.relax_data) - 1
    else:
        i = index

    # Relaxation data and errors.
    spin.relax_data[i] = value
    spin.relax_error[i] = error

    # Update the number of relaxation data points.
    if index == None:
        spin.num_ri = spin.num_ri + 1

    # Add ri_label to the data types.
    spin.ri_labels[i] = ri_label

    # Find if the frequency frq has already been loaded.
    remap = len(spin.frq)
    flag = 0
    for j in xrange(len(spin.frq)):
        if frq == spin.frq[j]:
            remap = j
            flag = 1

    # Update the remap table.
    spin.remap_table[i] = remap

    # Update the data structures which have a length equal to the number of field strengths.
    if not flag:
        # Update the number of frequencies.
        if index == None:
            spin.num_frq = spin.num_frq + 1

        # Update the frequency labels.
        spin.frq_labels.append(frq_label)

        # Update the frequency array.
        spin.frq.append(frq)

    # Update the NOE R1 translation table.
    # If the data corresponds to 'NOE', try to find if the corresponding R1 data.
    if ri_label == 'NOE':
        for j in xrange(spin.num_ri):
            if spin.ri_labels[j] == 'R1' and frq_label == spin.frq_labels[spin.remap_table[j]]:
                spin.noe_r1_table[spin.num_ri - 1] = j

    # Update the NOE R1 translation table.
    # If the data corresponds to 'R1', try to find if the corresponding NOE data.
    if ri_label == 'R1':
        for j in xrange(spin.num_ri):
            if spin.ri_labels[j] == 'NOE' and frq_label == spin.frq_labels[spin.remap_table[j]]:
                spin.noe_r1_table[j] = spin.num_ri - 1


def update_noe_r1_table(cont):
    """Update the NOE-R1 translation table.

    @param cont:    Either the pipe container or spin container to update the structure of.
    @type cont:     PipeContainer or SpinContainer instance
    """

    # Create an array of None for the NOE R1 translation table, if the table is empty.
    if cont.noe_r1_table == []:
        for i in xrange(cont.num_ri):
            cont.noe_r1_table.append(None)

    # Loop over the relaxation data.
    for i in xrange(cont.num_ri):
        # If the data corresponds to 'NOE', try to find if the corresponding R1 data.
        if cont.ri_labels[i] == 'NOE':
            for j in xrange(cont.num_ri):
                if cont.ri_labels[j] == 'R1' and cont.frq_labels[cont.remap_table[i]] == cont.frq_labels[cont.remap_table[j]]:
                    cont.noe_r1_table[i] = j

        # If the data corresponds to 'R1', try to find if the corresponding NOE data.
        if cont.ri_labels[i] == 'R1':
            for j in xrange(cont.num_ri):
                if cont.ri_labels[j] == 'NOE' and cont.frq_labels[cont.remap_table[i]] == cont.frq_labels[cont.remap_table[j]]:
                    cont.noe_r1_table[j] = i


def write(ri_label=None, frq_label=None, file=None, dir=None, force=False):
    """Write relaxation data to a file."""

    # Test if the current pipe exists.
    pipes.test()

    # Test if the sequence data is loaded.
    if not exists_mol_res_spin_data():
        raise RelaxNoSequenceError

    # Test if data corresponding to 'ri_label' and 'frq_label' exists.
    if not test_labels(ri_label, frq_label):
        raise RelaxNoRiError(ri_label, frq_label)

    # Create the file name if none is given.
    if file == None:
        file = ri_label + "." + frq_label + ".out"

    # Write the data.
    value.write(param=(ri_label, frq_label), file=file, dir=dir, force=force, return_value=return_value)<|MERGE_RESOLUTION|>--- conflicted
+++ resolved
@@ -25,10 +25,7 @@
 
 # Python module imports.
 from copy import deepcopy
-<<<<<<< HEAD
-=======
 from numpy import int32, ones, zeros
->>>>>>> 4f9cfdb5
 import string
 import sys
 from warnings import warn
@@ -36,11 +33,7 @@
 # relax module imports.
 from data import Relax_data_store; ds = Relax_data_store()
 from data.exp_info import ExpInfo
-<<<<<<< HEAD
-from generic_fns.mol_res_spin import create_spin, exists_mol_res_spin_data, find_index, generate_spin_id, return_spin, spin_index_loop, spin_loop
-=======
 from generic_fns.mol_res_spin import create_spin, exists_mol_res_spin_data, find_index, generate_spin_id, get_molecule_names, return_spin, spin_index_loop, spin_loop
->>>>>>> 4f9cfdb5
 from generic_fns import pipes
 from generic_fns import value
 from physical_constants import element_from_isotope, number_from_isotope
@@ -247,23 +240,11 @@
     """
 
     # Get the relaxation data.
-<<<<<<< HEAD
-    for data_type, frq, res_nums, res_names, spin_names, val, err in star.relaxation.loop():
-=======
     for data_type, frq, entity_ids, res_nums, res_names, spin_names, val, err in star.relaxation.loop():
->>>>>>> 4f9cfdb5
         # Create the labels.
         ri_label = data_type
         frq_label = str(int(frq*1e-6))
 
-<<<<<<< HEAD
-        # Test if relaxation data corresponding to 'ri_label' and 'frq_label' already exists.
-        if test_labels(ri_label, frq_label):
-            raise RelaxRiError(ri_label, frq_label)
-
-        # Pack the data.
-        pack_data(ri_label, frq_label, frq, val, err, mol_names=None, res_nums=res_nums, res_names=res_names, spin_nums=None, spin_names=spin_names, gen_seq=True)
-=======
         # Convert entity IDs to molecule names.
         mol_names = []
         names = get_molecule_names()
@@ -272,7 +253,6 @@
 
         # Pack the data.
         pack_data(ri_label, frq_label, frq, val, err, mol_names=mol_names, res_nums=res_nums, res_names=res_names, spin_nums=None, spin_names=spin_names, gen_seq=True)
->>>>>>> 4f9cfdb5
 
 
 
@@ -287,35 +267,26 @@
     cdp = pipes.get_pipe()
 
     # Initialise the spin specific data lists.
-<<<<<<< HEAD
-=======
     mol_name_list = []
->>>>>>> 4f9cfdb5
     res_num_list = []
     res_name_list = []
     atom_name_list = []
     isotope_list = []
-<<<<<<< HEAD
-=======
     element_list = []
     attached_atom_name_list = []
     attached_isotope_list = []
     attached_element_list = []
->>>>>>> 4f9cfdb5
     relax_data_list = []
     relax_error_list = []
     for i in range(cdp.num_ri):
         relax_data_list.append([])
         relax_error_list.append([])
 
-<<<<<<< HEAD
-=======
     # Relax data labels.
     labels = []
     for i in range(cdp.num_ri):
         labels.append(cdp.ri_labels[i] + '_' + cdp.frq_labels[cdp.remap_table[i]])
 
->>>>>>> 4f9cfdb5
     # Store the spin specific data in lists for later use.
     for spin, mol_name, res_num, res_name, spin_id in spin_loop(full_info=True, return_id=True):
         # Skip deselected spins.
@@ -337,23 +308,11 @@
             raise RelaxError("For the BMRB, the spin isotope type of '%s' must be specified." % spin_id)
 
         # The molecule/residue/spin info.
-<<<<<<< HEAD
-=======
         mol_name_list.append(mol_name)
->>>>>>> 4f9cfdb5
         res_num_list.append(str(res_num))
         res_name_list.append(str(res_name))
         atom_name_list.append(str(spin.name))
 
-<<<<<<< HEAD
-        # The relaxation data.
-        for i in range(cdp.num_ri):
-            relax_data_list[i].append(str(spin.relax_data[i]))
-            relax_error_list[i].append(str(spin.relax_error[i]))
-
-        # Other info.
-        isotope_list.append(int(string.strip(spin.heteronuc_type, string.ascii_letters)))
-=======
         # The attached atom info.
         if hasattr(spin, 'attached_atom'):
             attached_atom_name_list.append(str(spin.attached_atom))
@@ -398,7 +357,6 @@
         for j in range(len(mol_names)):
             if mol_name_list[i] == mol_names[j]:
                 entity_ids[i] = j+1
->>>>>>> 4f9cfdb5
 
     # Check the temperature control methods.
     if not hasattr(cdp, 'exp_info') or not hasattr(cdp.exp_info, 'temp_calibration'):
@@ -406,13 +364,10 @@
     if not hasattr(cdp, 'exp_info') or not hasattr(cdp.exp_info, 'temp_control'):
         raise RelaxError("The temperature control methods have not been specified.")
 
-<<<<<<< HEAD
-=======
     # Check the peak intensity type.
     if not hasattr(cdp, 'exp_info') or not hasattr(cdp.exp_info, 'peak_intensity_type'):
         raise RelaxError("The peak intensity types measured for the relaxation data have not been specified.")
 
->>>>>>> 4f9cfdb5
     # Loop over the relaxation data.
     for i in range(cdp.num_ri):
         # Alias.
@@ -423,12 +378,9 @@
         temp_calib = cdp.exp_info.get_temp_calibration(ri_label, frq_label)
         temp_control = cdp.exp_info.get_temp_control(ri_label, frq_label)
 
-<<<<<<< HEAD
-=======
         # Get the peak intensity type.
         peak_intensity_type = cdp.exp_info.get_peak_intensity_type(ri_label, frq_label)
 
->>>>>>> 4f9cfdb5
         # Check.
         if not temp_calib:
             raise RelaxError("The temperature calibration method for the '%s' ri_label and '%s' frq_label have not been specified." % (ri_label, frq_label))
@@ -436,11 +388,7 @@
             raise RelaxError("The temperature control method for the '%s' ri_label and '%s' frq_label have not been specified." % (ri_label, frq_label))
 
         # Add the relaxation data.
-<<<<<<< HEAD
-        star.relaxation.add(data_type=ri_label, frq=cdp.frq[cdp.remap_table[i]], res_nums=res_num_list, res_names=res_name_list, atom_names=atom_name_list, isotope=isotope_list, data=relax_data_list[i], errors=relax_error_list[i], temp_calibration=temp_calib, temp_control=temp_control)
-=======
         star.relaxation.add(data_type=ri_label, frq=cdp.frq[cdp.remap_table[i]], entity_ids=entity_ids, res_nums=res_num_list, res_names=res_name_list, atom_names=atom_name_list, atom_types=element_list, isotope=isotope_list, entity_ids_2=entity_ids, res_nums_2=res_num_list, res_names_2=res_name_list, atom_names_2=attached_atom_name_list, atom_types_2=attached_element_list, isotope_2=attached_isotope_list, data=relax_data_list[i], errors=relax_error_list[i], temp_calibration=temp_calib, temp_control=temp_control, peak_intensity_type=peak_intensity_type)
->>>>>>> 4f9cfdb5
 
 
 def copy(pipe_from=None, pipe_to=None, ri_label=None, frq_label=None):
@@ -846,8 +794,6 @@
 
         # Update all data structures.
         update_data_structures_spin(spin, ri_label, frq_label, frq, values[i], errors[i])
-<<<<<<< HEAD
-=======
 
 
 def peak_intensity_type(ri_label=None, frq_label=None, type=None):
@@ -883,7 +829,6 @@
 
     # Store the type.
     cdp.exp_info.setup_peak_intensity_type(ri_label, frq_label, type)
->>>>>>> 4f9cfdb5
 
 
 def read(ri_label=None, frq_label=None, frq=None, file=None, dir=None, file_data=None, spin_id_col=None, mol_name_col=None, res_num_col=None, res_name_col=None, spin_num_col=None, spin_name_col=None, data_col=None, error_col=None, sep=None, spin_id=None):
