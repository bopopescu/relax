--- conflicted
+++ resolved
@@ -234,26 +234,6 @@
     @type star:     NMR_STAR instance
     """
 
-<<<<<<< HEAD
-    # R1, R2, and NOE.
-    labels = ['R1', 'R2', 'NOE']
-    objects = [star.heteronucl_T1_relaxation, star.heteronucl_T2_relaxation, star.heteronucl_NOEs]
-
-    # Loop over the data types.
-    for i in range(3):
-        # Get the relaxation data.
-        for frq, res_nums, res_names, spin_names, val, err in objects[i].loop():
-            # Create the labels.
-            ri_label = labels[i]
-            frq_label = str(int(frq*1e-6))
-
-            # Test if relaxation data corresponding to 'ri_label' and 'frq_label' already exists.
-            if test_labels(ri_label, frq_label):
-                raise RelaxRiError, (ri_label, frq_label)
-
-            # Pack the data.
-            pack_data(ri_label, frq_label, frq, val, err, mol_names=None, res_nums=res_nums, res_names=res_names, spin_nums=None, spin_names=spin_names, gen_seq=True)
-=======
     # Get the relaxation data.
     for data_type, frq, res_nums, res_names, spin_names, val, err in star.relaxation.loop():
         # Create the labels.
@@ -266,7 +246,6 @@
 
         # Pack the data.
         pack_data(ri_label, frq_label, frq, val, err, mol_names=None, res_nums=res_nums, res_names=res_names, spin_nums=None, spin_names=spin_names, gen_seq=True)
->>>>>>> 846eb48a
 
 
 
@@ -303,15 +282,6 @@
 
         # Check the data for None (not allowed in BMRB!).
         if res_num == None:
-<<<<<<< HEAD
-            raise RelaxError, "For the BMRB, the residue of spin '%s' must be numbered." % spin_id
-        if res_name == None:
-            raise RelaxError, "For the BMRB, the residue of spin '%s' must be named." % spin_id
-        if spin.name == None:
-            raise RelaxError, "For the BMRB, the spin '%s' must be named." % spin_id
-        if spin.heteronuc_type == None:
-            raise RelaxError, "For the BMRB, the spin isotope type of '%s' must be specified." % spin_id
-=======
             raise RelaxError("For the BMRB, the residue of spin '%s' must be numbered." % spin_id)
         if res_name == None:
             raise RelaxError("For the BMRB, the residue of spin '%s' must be named." % spin_id)
@@ -319,7 +289,6 @@
             raise RelaxError("For the BMRB, the spin '%s' must be named." % spin_id)
         if spin.heteronuc_type == None:
             raise RelaxError("For the BMRB, the spin isotope type of '%s' must be specified." % spin_id)
->>>>>>> 846eb48a
 
         # The molecule/residue/spin info.
         res_num_list.append(str(res_num))
@@ -334,31 +303,9 @@
         # Other info.
         isotope_list.append(int(string.strip(spin.heteronuc_type, string.ascii_letters)))
 
-<<<<<<< HEAD
-    # The operators of the relaxation superoperator.
-    operator_pair = []
-    for i in range(cdp.num_ri):
-        if cdp.ri_labels[i] == 'R1':
-            operator_pair.append(['Iz', 'Iz'])
-        elif cdp.ri_labels[i] == 'R2':
-            operator_pair.append(['I+', 'I+'])
-        elif cdp.ri_labels[i] == 'NOE':
-            operator_pair.append(['Iz', 'Sz'])
-
-    # Add the relaxation data.
-    for i in range(cdp.num_ri):
-        star.relaxation.add(operator_pair=operator_pair[i], frq=cdp.frq[cdp.remap_table[i]], res_nums=res_num_list, res_names=res_name_list, atom_names=atom_name_list, isotope=isotope_list, data=relax_data_list[i], errors=relax_error_list[i])
-        #if cdp.ri_labels[i] == 'R1':
-        #    star.heteronucl_T1_relaxation.add(frq=cdp.frq[cdp.remap_table[i]], res_nums=res_num_list, res_names=res_name_list, atom_names=atom_name_list, isotope=isotope_list, data=relax_data_list[i], errors=relax_error_list[i])
-        #elif cdp.ri_labels[i] == 'R2':
-        #    star.heteronucl_T2_relaxation.add(frq=cdp.frq[cdp.remap_table[i]], res_nums=res_num_list, res_names=res_name_list, atom_names=atom_name_list, isotope=isotope_list, data=relax_data_list[i], errors=relax_error_list[i])
-        #elif cdp.ri_labels[i] == 'NOE':
-        #    star.heteronucl_NOEs.add(frq=cdp.frq[cdp.remap_table[i]], res_nums=res_num_list, res_names=res_name_list, atom_names=atom_name_list, isotope=isotope_list, data=relax_data_list[i], errors=relax_error_list[i])
-=======
     # Add the relaxation data.
     for i in range(cdp.num_ri):
         star.relaxation.add(data_type=cdp.ri_labels[i], frq=cdp.frq[cdp.remap_table[i]], res_nums=res_num_list, res_names=res_name_list, atom_names=atom_name_list, isotope=isotope_list, data=relax_data_list[i], errors=relax_error_list[i])
->>>>>>> 846eb48a
 
 
 def copy(pipe_from=None, pipe_to=None, ri_label=None, frq_label=None):
