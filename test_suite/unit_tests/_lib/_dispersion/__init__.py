###############################################################################
#                                                                             #
# Copyright (C) 2013-2014 Edward d'Auvergne                                   #
# Copyright (C) 2013-2014 Troels E. Linnet                                    #
#                                                                             #
# This file is part of the program relax (http://www.nmr-relax.com).          #
#                                                                             #
# This program is free software: you can redistribute it and/or modify        #
# it under the terms of the GNU General Public License as published by        #
# the Free Software Foundation, either version 3 of the License, or           #
# (at your option) any later version.                                         #
#                                                                             #
# This program is distributed in the hope that it will be useful,             #
# but WITHOUT ANY WARRANTY; without even the implied warranty of              #
# MERCHANTABILITY or FITNESS FOR A PARTICULAR PURPOSE.  See the               #
# GNU General Public License for more details.                                #
#                                                                             #
# You should have received a copy of the GNU General Public License           #
# along with this program.  If not, see <http://www.gnu.org/licenses/>.       #
#                                                                             #
###############################################################################


__all__ = [
    'test___init__',
<<<<<<< HEAD
    'test_ns_dpl94',
=======
    'test_b14',
    'test_cr72',
    'test_dpl94',
    'test_lm63',
>>>>>>> e855dfeb
    'test_ns_cpmg_2site_expanded'
]<|MERGE_RESOLUTION|>--- conflicted
+++ resolved
@@ -23,13 +23,9 @@
 
 __all__ = [
     'test___init__',
-<<<<<<< HEAD
-    'test_ns_dpl94',
-=======
     'test_b14',
     'test_cr72',
     'test_dpl94',
     'test_lm63',
->>>>>>> e855dfeb
     'test_ns_cpmg_2site_expanded'
 ]