--- conflicted
+++ resolved
@@ -21,11 +21,7 @@
 ###############################################################################
 
 # Python module imports.
-<<<<<<< HEAD
-from numpy import arctan2, array, cos, float64, int16, ones, pi, sin, zeros
-=======
-from numpy import arctan2, array, cos, float64, pi, sin, zeros
->>>>>>> f8b2de01
+from numpy import arctan2, array, cos, float64, ones, pi, sin, zeros
 from unittest import TestCase
 
 # relax module imports.
