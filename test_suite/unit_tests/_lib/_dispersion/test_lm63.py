###############################################################################
#                                                                             #
# Copyright (C) 2014 Edward d'Auvergne                                        #
# Copyright (C) 2014 Troels E. Linnet                                         #
#                                                                             #
# This file is part of the program relax (http://www.nmr-relax.com).          #
#                                                                             #
# This program is free software: you can redistribute it and/or modify        #
# it under the terms of the GNU General Public License as published by        #
# the Free Software Foundation, either version 3 of the License, or           #
# (at your option) any later version.                                         #
#                                                                             #
# This program is distributed in the hope that it will be useful,             #
# but WITHOUT ANY WARRANTY; without even the implied warranty of              #
# MERCHANTABILITY or FITNESS FOR A PARTICULAR PURPOSE.  See the               #
# GNU General Public License for more details.                                #
#                                                                             #
# You should have received a copy of the GNU General Public License           #
# along with this program.  If not, see <http://www.gnu.org/licenses/>.       #
#                                                                             #
###############################################################################

# Python module imports.
<<<<<<< HEAD
from numpy import array, float64, pi, zeros
=======
from numpy import array, float64, int16, ones, pi, zeros
>>>>>>> 7d9ab40c
from unittest import TestCase

# relax module imports.
from lib.dispersion.lm63 import r2eff_LM63


class Test_lm63(TestCase):
    """Unit tests for the lib.dispersion.lm63 relax module."""

    def setUp(self):
        """Set up for all unit tests."""

        # Default parameter values.
        self.r20 = 2.0
        self.pA = 0.95
        self.dw = 0.5
        self.kex = 100.0

        # The spin Larmor frequencies.
        self.sfrq = 599.8908617*1E6

        # Required data structures.
        self.num_points = 3
        self.cpmg_frqs = array([2.5, 1.25, 0.83], float64)
        self.R2eff = zeros(self.num_points, float64)


    def calc_r2eff(self):
        """Calculate and check the R2eff values."""

        # Parameter conversions.
        phi_ex_scaled = self.param_conversion(pA=self.pA, dw=self.dw, sfrq=self.sfrq)

        a = ones([self.num_points])

        # Calculate the R2eff values.
        R2eff = r2eff_LM63(r20=self.r20*a, phi_ex=phi_ex_scaled*a, kex=self.kex, cpmg_frqs=self.cpmg_frqs, back_calc=self.R2eff)

        # Check all R2eff values.
        if self.kex > 1.e5:
            for i in range(self.num_points):
                self.assertAlmostEqual(self.R2eff[i], self.r20, 2)
        else:
            for i in range(self.num_points):
                self.assertAlmostEqual(self.R2eff[i], self.r20)


    def param_conversion(self, pA=None, dw=None, sfrq=None):
        """Convert the parameters.

        @keyword pA:    The population of state A.
        @type pA:       float
        @keyword dw:    The chemical exchange difference between states A and B in ppm.
        @type dw:       float
        @keyword sfrq:  The spin Larmor frequencies in Hz.
        @type sfrq:     float
        @return:        The parameters phi_ex_scaled
        @rtype:         float
        """

        # Calculate pB.
        pB = 1.0 - pA

        # Calculate spin Larmor frequencies in 2pi.
        frqs = sfrq * 2 * pi

        # The phi_ex parameter value (pA * pB * delta_omega^2).
        phi_ex = pA * pB * (dw / 1.e6)**2

        # Convert phi_ex from ppm^2 to (rad/s)^2.
        phi_ex_scaled = phi_ex * frqs**2

        # Return all values.
        return phi_ex_scaled


    def test_lm63_no_rex1(self):
        """Test the r2eff_lm63() function for no exchange when dw = 0.0."""

        # Parameter reset.
        self.dw = 0.0

        # Calculate and check the R2eff values.
        self.calc_r2eff()


    def test_lm63_no_rex2(self):
        """Test the r2eff_lm63() function for no exchange when pA = 1.0."""

        # Parameter reset.
        self.pA = 1.0

        # Calculate and check the R2eff values.
        self.calc_r2eff()


    def test_lm63_no_rex3(self):
        """Test the r2eff_lm63() function for no exchange when kex = 0.0."""

        # Parameter reset.
        self.kex = 0.0

        # Calculate and check the R2eff values.
        self.calc_r2eff()


    def test_lm63_no_rex4(self):
        """Test the r2eff_lm63() function for no exchange when dw = 0.0 and pA = 1.0."""

        # Parameter reset.
        self.pA = 1.0
        self.dw = 0.0

        # Calculate and check the R2eff values.
        self.calc_r2eff()


    def test_lm63_no_rex5(self):
        """Test the r2eff_lm63() function for no exchange when dw = 0.0 and kex = 0.0."""

        # Parameter reset.
        self.dw = 0.0
        self.kex = 0.0

        # Calculate and check the R2eff values.
        self.calc_r2eff()


    def test_lm63_no_rex6(self):
        """Test the r2eff_lm63() function for no exchange when pA = 1.0 and kex = 0.0."""

        # Parameter reset.
        self.pA = 1.0
        self.kex = 0.0

        # Calculate and check the R2eff values.
        self.calc_r2eff()


    def test_lm63_no_rex7(self):
        """Test the r2eff_lm63() function for no exchange when dw = 0.0, pA = 1.0, and kex = 0.0."""

        # Parameter reset.
        self.dw = 0.0
        self.kex = 0.0

        # Calculate and check the R2eff values.
        self.calc_r2eff()


    def test_lm63_no_rex8(self):
        """Test the r2eff_lm63() function for no exchange when kex = 1e20."""

        # Parameter reset.
        self.kex = 1e20

        # Calculate and check the R2eff values.
        self.calc_r2eff()<|MERGE_RESOLUTION|>--- conflicted
+++ resolved
@@ -21,11 +21,7 @@
 ###############################################################################
 
 # Python module imports.
-<<<<<<< HEAD
-from numpy import array, float64, pi, zeros
-=======
-from numpy import array, float64, int16, ones, pi, zeros
->>>>>>> 7d9ab40c
+from numpy import array, float64, ones, pi, zeros
 from unittest import TestCase
 
 # relax module imports.
