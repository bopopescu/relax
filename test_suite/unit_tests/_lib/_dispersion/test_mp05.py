--- conflicted
+++ resolved
@@ -21,11 +21,7 @@
 ###############################################################################
 
 # Python module imports.
-<<<<<<< HEAD
-from numpy import arctan2, array, cos, float64, pi, sin, zeros
-=======
-from numpy import arctan2, array, cos, float64, int16, ones, pi, sin, zeros
->>>>>>> 7d9ab40c
+from numpy import arctan2, array, cos, float64, ones, pi, sin, zeros
 from unittest import TestCase
 
 # relax module imports.
