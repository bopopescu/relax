#!/usr/bin/env python

###############################################################################
#                                                                             #
# Copyright (C) 2014 Troels E. Linnet                                         #
# Copyright (C) 2014 Edward d'Auvergne                                        #
#                                                                             #
# This file is part of the program relax (http://www.nmr-relax.com).          #
#                                                                             #
# This program is free software: you can redistribute it and/or modify        #
# it under the terms of the GNU General Public License as published by        #
# the Free Software Foundation, either version 3 of the License, or           #
# (at your option) any later version.                                         #
#                                                                             #
# This program is distributed in the hope that it will be useful,             #
# but WITHOUT ANY WARRANTY; without even the implied warranty of              #
# MERCHANTABILITY or FITNESS FOR A PARTICULAR PURPOSE.  See the               #
# GNU General Public License for more details.                                #
#                                                                             #
# You should have received a copy of the GNU General Public License           #
# along with this program.  If not, see <http://www.gnu.org/licenses/>.       #
#                                                                             #
###############################################################################

# Python module imports.
import cProfile
from os import getcwd, path
from numpy import array, arange, int32, float64, pi
import pstats
import sys
import tempfile

# Python 3 support.
try:
    import __builtin__
<<<<<<< HEAD
=======
    del __builtin__
>>>>>>> 61aeec3e
except ImportError:
    import builtins
    builtins.xrange = builtins.range

# Add to system path, according to 
if len(sys.argv) == 1:
    path_to_base = path.join(getcwd(), '..', '..', '..', '..')
else:
    path_to_base = path.abspath(sys.argv[1])

# Reverse sys path.
sys.path.reverse()
# Add to path.
sys.path.append(path_to_base)
# Reverse sys path.
sys.path.reverse()

# relax module imports.
from lib.physical_constants import g1H, g15N
from target_functions.relax_disp import Dispersion
from specific_analyses.relax_disp.variables import EXP_TYPE_CPMG_SQ, MODEL_CR72


# Alter setup.
def main():
    if True:
        # Nr of iterations.
        nr_iter = 100

        # Print statistics.
        verbose = True

        # Calc for single.
        s_filename = tempfile.NamedTemporaryFile(delete=False).name
        # Profile for a single spin.
        cProfile.run('single(iter=%s)'%nr_iter, s_filename)

        # Read all stats files into a single object
        s_stats = pstats.Stats(s_filename)

        # Clean up filenames for the report
        s_stats.strip_dirs()

        # Sort the statistics by the cumulative time spent in the function. cumulative, time, calls
        s_stats.sort_stats('cumulative')

        # Print report for single.
        if verbose:
            s_stats.print_stats()

    if True:
        # Calc for cluster.
        c_filename = tempfile.NamedTemporaryFile(delete=False).name
        # Profile for a cluster of 100 spins.
        cProfile.run('cluster(iter=%s)'%nr_iter, c_filename)

        # Read all stats files into a single object
        c_stats = pstats.Stats(c_filename)

        # Clean up filenames for the report
        c_stats.strip_dirs()

        # Sort the statistics by the cumulative time spent in the function. cumulative, time, calls
        c_stats.sort_stats('cumulative')

        # Print report for clustered.
        if verbose:
            c_stats.print_stats()


class Profile(Dispersion):
    """
    Class Profile inherits the Dispersion container class object.
    """

    def __init__(self, num_spins=1, model=None, r2=None, r2a=None, r2b=None, dw=None, pA=None, kex=None, spins_params=None):
        """
        Special method __init__() is called first (acts as Constructor).
        It brings in data from outside the class like the variable num_spins.
        (in this case num_spins is also set to a default value of 1)
        The first parameter of any method/function in the class is always self,
        the name self is used by convention.  Assigning num_spins to self.num_spins allows it
        to be passed to all methods within the class.  Think of self as a carrier,
        or if you want impress folks call it target instance object.

        @keyword num_spins:     Number of spins in the cluster.
        @type num_spins:        integer
        @keyword model:         The dispersion model to instantiate the Dispersion class with.
        @type model:            string
        @keyword r2:            The transversal relaxation rate.
        @type r2:               float
        @keyword r2a:           The transversal relaxation rate for state A in the absence of exchange.
        @type r2a:              float
        @keyword r2b:           The transversal relaxation rate for state B in the absence of exchange.
        @type r2b:              float
        @keyword dw:            The chemical exchange difference between states A and B in ppm.
        @type dw:               float
        @keyword pA:            The population of state A.
        @type pA:               float
        @keyword kex:           The rate of exchange.
        @type kex:              float
        @keyword spins_params:  List of parameter strings used in dispersion model.
        @type spins_params:     array of strings
        """

        # Define parameters
        self.model = model
        self.num_spins = num_spins
        #self.fields = array([800. * 1E6])
        #self.fields = array([600. * 1E6, 800. * 1E6])
        self.fields = array([600. * 1E6, 800. * 1E6, 900. * 1E6])
        self.exp_type = [EXP_TYPE_CPMG_SQ]
        self.offset = [0]

        # Required data structures.
        self.relax_times = self.fields / (100 * 100. *1E6 )
        self.ncycs = []
        self.points = []
        self.value = []
        self.error = []
        for i in range(len(self.fields)):
            ncyc = arange(2, 1000. * self.relax_times[i], 4)
            #ncyc = arange(2, 42, 2)
            self.ncycs.append(ncyc)
            print("sfrq: ", self.fields[i], "number of cpmg frq", len(ncyc), ncyc)

            cpmg_point = ncyc / self.relax_times[i]

            self.points.append(list(cpmg_point))
            self.value.append([2.0]*len(cpmg_point))
            self.error.append([1.0]*len(cpmg_point))

        # Assemble param vector.
        self.params = self.assemble_param_vector(r2=r2, r2a=r2a, r2b=r2b, dw=dw, pA=pA, kex=kex, spins_params=spins_params)

        # Make nested list arrays of data. And return them.
        values, errors, cpmg_frqs, missing, frqs, exp_types, relax_times, offsets = self.return_r2eff_arrays()

        # Init the Dispersion Class.
        self.model = Dispersion(model=self.model, num_params=None, num_spins=self.num_spins, num_frq=len(self.fields), exp_types=exp_types, values=values, errors=errors, missing=missing, frqs=frqs, frqs_H=None, cpmg_frqs=cpmg_frqs, spin_lock_nu1=None, chemical_shifts=None, offset=offsets, tilt_angles=None, r1=None, relax_times=relax_times, scaling_matrix=None)


    def return_r2eff_arrays(self):
        """Return numpy arrays of the R2eff/R1rho values and errors.

        @return:    The numpy array structures of the R2eff/R1rho values, errors, missing data, and corresponding Larmor frequencies.  For each structure, the first dimension corresponds to the experiment types, the second the spins of a spin block, the third to the spectrometer field strength, and the fourth is the dispersion points.  For the Larmor frequency structure, the fourth dimension is omitted.  For R1rho-type data, an offset dimension is inserted between the spectrometer field strength and the dispersion points.
        @rtype:         lists of numpy float arrays, lists of numpy float arrays, lists of numpy float arrays, numpy rank-2 int array
        """

        # Initialise the data structures for the target function.
        exp_types = []
        values = []
        errors = []
        missing = []
        frqs = []
        frqs_H = []
        relax_times = []
        offsets = []
        for ei in range(len(self.exp_type)):
            values.append([])
            errors.append([])
            missing.append([])
            frqs.append([])
            frqs_H.append([])
            relax_times.append([])
            offsets.append([])
            for si in range(self.num_spins):
                values[ei].append([])
                errors[ei].append([])
                missing[ei].append([])
                frqs[ei].append([])
                frqs_H[ei].append([])
                offsets[ei].append([])
                for mi in range(len(self.fields)):
                    values[ei][si].append([])
                    errors[ei][si].append([])
                    missing[ei][si].append([])
                    frqs[ei][si].append(0.0)
                    frqs_H[ei][si].append(0.0)
                    offsets[ei][si].append([])
                    for oi in range(len(self.offset)):
                        values[ei][si][mi].append([])
                        errors[ei][si][mi].append([])
                        missing[ei][si][mi].append([])
                        offsets[ei][si][mi].append([])
            for mi in range(len(self.fields)):
                relax_times[ei].append(None)

        cpmg_frqs = []
        for ei in range(len(self.exp_type)):
            cpmg_frqs.append([])
            for mi in range(len(self.fields)):
                cpmg_frqs[ei].append([])
                for oi in range(len(self.offset)):
                    #cpmg_frqs[ei][mi].append(self.points)
                    cpmg_frqs[ei][mi].append([])


        # Pack the R2eff/R1rho data.
        si = 0
        for spin_index in range(self.num_spins):
            data_flag = True

            for ei in range(len(self.exp_type)):
                exp_type = self.exp_type[ei]
                # Add the experiment type.
                if exp_type not in exp_types:
                    exp_types.append(exp_type)

                for mi in range(len(self.fields)):
                    # Get the frq.
                    frq = self.fields[mi]

                    # The Larmor frequency for this spin (and that of an attached proton for the MMQ models) and field strength (in MHz*2pi to speed up the ppm to rad/s conversion).
                    frqs[ei][si][mi] = 2.0 * pi * frq / g1H * g15N * 1e-6

                    # Get the cpmg frq.
                    cpmg_frqs[ei][mi][oi] = self.points[mi]

                    back_calc = array([0.0]*len(cpmg_frqs[ei][mi][oi]))

                    for oi in range(len(self.offset)):
                        for di in range(len(self.points[mi])):

                            missing[ei][si][mi][oi].append(0)

                            # Values
                            #values[ei][si][mi][oi].append(self.value[mi][di])
                            values[ei][si][mi][oi].append(back_calc[di])
                            # The errors.
                            errors[ei][si][mi][oi].append(self.error[mi][di])
                            #print self.value[mi][di], self.error[mi][di]

                            # The relaxation times.
                            # Found.
                            relax_time = self.relax_times[mi]

                            # Store the time.
                            relax_times[ei][mi] = relax_time

            # Increment the spin index.
            si += 1

        # Convert to numpy arrays.
        relax_times = array(relax_times, float64)
        for ei in range(len(self.exp_type)):
            for si in range(self.num_spins):
                for mi in range(len(self.fields)):
                    for oi in range(len(self.offset)):
                        cpmg_frqs[ei][mi][oi] = array(cpmg_frqs[ei][mi][oi], float64)
                        values[ei][si][mi][oi] = array(values[ei][si][mi][oi], float64)
                        errors[ei][si][mi][oi] = array(errors[ei][si][mi][oi], float64)
                        missing[ei][si][mi][oi] = array(missing[ei][si][mi][oi], int32)

        # Return the structures.
        return values, errors, cpmg_frqs, missing, frqs, exp_types, relax_times, offsets


    def assemble_param_vector(self, r2=None, r2a=None, r2b=None, dw=None, pA=None, kex=None, spins_params=None):
        """Assemble the dispersion relaxation dispersion curve fitting parameter vector.

        @keyword r2:            The transversal relaxation rate.
        @type r2:               float
        @keyword r2a:           The transversal relaxation rate for state A in the absence of exchange.
        @type r2a:              float
        @keyword r2b:           The transversal relaxation rate for state B in the absence of exchange.
        @type r2b:              float
        @keyword dw:            The chemical exchange difference between states A and B in ppm.
        @type dw:               float
        @keyword pA:            The population of state A.
        @type pA:               float
        @keyword kex:           The rate of exchange.
        @type kex:              float
        @keyword spins_params:  List of parameter strings used in dispersion model.
        @type spins_params:     array of strings
        @return:                An array of the parameter values of the dispersion relaxation model.
        @rtype:                 numpy float array
        """

        # Initialise.
        param_vector = []

        # Loop over the parameters of the cluster.
        for param_name, spin_index, mi in self.loop_parameters(spins_params=spins_params):
            if param_name == 'r2':
                value = r2
                value = value + mi + spin_index*0.1
            elif param_name == 'r2a':
                value = r2a
                value = value + mi+ spin_index*0.1
            elif param_name == 'r2b':
                value = r2b
                value = value + mi + spin_index*0.1
            elif param_name == 'dw':
                value = dw + spin_index
            elif param_name == 'pA':
                value = pA
            elif param_name == 'kex':
                value = kex

            # Add to the vector.
            param_vector.append(value)

        # Return a numpy array.
        return array(param_vector, float64)


    def loop_parameters(self, spins_params=None):
        """Generator function for looping of the parameters of the cluster.

        @keyword spins_params:  List of parameter strings used in dispersion model.
        @type spins_params:     array of strings
        @return:                The parameter name.
        @rtype:                 str
        """

        # Loop over the parameters of the cluster.
        # First the R2 parameters (one per spin per field strength).
        for spin_index in range(self.num_spins):

            # The R2 parameter.
            if 'r2' in spins_params:
                for ei in range(len(self.exp_type)):
                    for mi in range(len(self.fields)):
                        yield 'r2', spin_index, mi

            # The R2A parameter.
            if 'r2a' in spins_params:
                for ei in range(len(self.exp_type)):
                    for mi in range(len(self.fields)):
                        yield 'r2a', spin_index, mi


            # The R2B parameter.
            if 'r2b' in spins_params:
                for ei in range(len(self.exp_type)):
                    for mi in range(len(self.fields)):
                        yield 'r2b', spin_index, mi


        # Then the chemical shift difference parameters 'phi_ex', 'phi_ex_B', 'phi_ex_C', 'padw2', 'dw', 'dw_AB', 'dw_BC', 'dw_AB' (one per spin).
        for spin_index in range(self.num_spins):

            if 'dw' in spins_params:
                yield 'dw', spin_index, 0

        # All other parameters (one per spin cluster).
        for param in spins_params:
            if not param in ['r2', 'r2a', 'r2b', 'phi_ex', 'phi_ex_B', 'phi_ex_C', 'padw2', 'dw', 'dw_AB', 'dw_BC', 'dw_AB', 'dwH', 'dwH_AB', 'dwH_BC', 'dwH_AB']:
                if param == 'pA':
                    yield 'pA', 0, 0
                elif param == 'kex':
                    yield 'kex', 0, 0


    def calc(self, params):
        """Calculate chi2 values.

        @keyword params:  List of parameter strings used in dispersion model.
        @type params:     array of strings
        @return:          Chi2 value.
        @rtype:           float
        """

        # Return chi2 value.
        chi2 = self.model.func_CR72(params)
        return chi2


def single(num_spins=1, model=MODEL_CR72, iter=None):
    """Calculate for a single spin.

    @keyword num_spins:     Number of spins in the cluster.
    @type num_spins:        integer
    @keyword model:         The dispersion model to instantiate the Dispersion class with.
    @type model:            string
    @keyword iter:          The number of iterations to perform the function call.
    @type iter:             int
    @return:                Chi2 value.
    @rtype:                 float
    """

    # Instantiate class
    C1 = Profile(num_spins=num_spins, model=model, r2=5.0, dw=3.0, pA=0.9, kex=1000.0, spins_params=['r2', 'dw', 'pA', 'kex'])

    # Loop 100 times for each spin in the clustered analysis (to make the timing numbers equivalent).
<<<<<<< HEAD
    for spin_index in range(100):
=======
    for spin_index in xrange(100):
>>>>>>> 61aeec3e
        # Repeat the function call, to simulate minimisation.
        for i in range(iter):
            chi2 = C1.calc(C1.params)
    print("chi2 single:", chi2)


def cluster(num_spins=100, model=MODEL_CR72, iter=None):
    """Calculate for a number of clustered spins.

    @keyword num_spins:     Number of spins in the cluster.
    @type num_spins:        integer
    @keyword model:         The dispersion model to instantiate the Dispersion class with.
    @type model:            string
    @keyword iter:          The number of iterations to perform the function call.
    @type iter:             int
    @return:                Chi2 value.
    @rtype:                 float
    """

    # Instantiate class
    C1 = Profile(num_spins=num_spins, model=model, r2=5.0, dw=3.0, pA=0.9, kex=1000.0, spins_params=['r2', 'dw', 'pA', 'kex'])

    # Repeat the function call, to simulate minimisation.
    for i in range(iter):
        chi2 = C1.calc(C1.params)
    print("chi2 cluster:", chi2)


# Execute main function.
if __name__ == "__main__":
    main()<|MERGE_RESOLUTION|>--- conflicted
+++ resolved
@@ -33,10 +33,7 @@
 # Python 3 support.
 try:
     import __builtin__
-<<<<<<< HEAD
-=======
     del __builtin__
->>>>>>> 61aeec3e
 except ImportError:
     import builtins
     builtins.xrange = builtins.range
@@ -423,11 +420,7 @@
     C1 = Profile(num_spins=num_spins, model=model, r2=5.0, dw=3.0, pA=0.9, kex=1000.0, spins_params=['r2', 'dw', 'pA', 'kex'])
 
     # Loop 100 times for each spin in the clustered analysis (to make the timing numbers equivalent).
-<<<<<<< HEAD
     for spin_index in range(100):
-=======
-    for spin_index in xrange(100):
->>>>>>> 61aeec3e
         # Repeat the function call, to simulate minimisation.
         for i in range(iter):
             chi2 = C1.calc(C1.params)
