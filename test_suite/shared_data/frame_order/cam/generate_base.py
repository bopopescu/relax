###############################################################################
#                                                                             #
# Copyright (C) 2012-2014 Edward d'Auvergne                                   #
#                                                                             #
# This file is part of the program relax (http://www.nmr-relax.com).          #
#                                                                             #
# This program is free software: you can redistribute it and/or modify        #
# it under the terms of the GNU General Public License as published by        #
# the Free Software Foundation, either version 3 of the License, or           #
# (at your option) any later version.                                         #
#                                                                             #
# This program is distributed in the hope that it will be useful,             #
# but WITHOUT ANY WARRANTY; without even the implied warranty of              #
# MERCHANTABILITY or FITNESS FOR A PARTICULAR PURPOSE.  See the               #
# GNU General Public License for more details.                                #
#                                                                             #
# You should have received a copy of the GNU General Public License           #
# along with this program.  If not, see <http://www.gnu.org/licenses/>.       #
#                                                                             #
###############################################################################

# Module docstring.
"""Module containing the base class for the distribution and alignment data generation."""

# Python module imports.
import locale
from math import pi
from numpy import array, cross, dot, eye, float64, tensordot, transpose, zeros
from lib.compat import norm
from os import getcwd, sep
import sys

# relax module imports.
from lib.check_types import float128, is_float
from lib.frame_order.format import print_frame_order_2nd_degree
from lib.geometry.angles import wrap_angles
from lib.geometry.coord_transform import cartesian_to_spherical
from lib.geometry.rotations import axis_angle_to_R, R_to_euler_zyz
from lib.io import open_write_file
from lib.linear_algebra.kronecker_product import kron_prod
<<<<<<< HEAD
from lib.physical_constants import dipolar_constant, g1H, pcs_constant, return_gyromagnetic_ratio
=======
from lib.periodic_table import periodic_table
from lib.physical_constants import dipolar_constant, pcs_constant
>>>>>>> 9ca9d23b
from pipe_control.interatomic import interatomic_loop
from pipe_control.mol_res_spin import return_spin, spin_loop
from prompt.interpreter import Interpreter
from status import Status; status = Status()


class Main:
    # The pivot and CoM for the CaM system.
    PIVOT = array([ 37.254, 0.5, 16.7465])
    COM = array([ 26.83678091, -12.37906417,  28.34154128])

    # The number of rotation modes.
    MODES = 1

    # The number of states for each rotation mode.
    N = 100

    # The tilt angles.
    TILT_ANGLE = 0
    INC = 0

    # The PDB distribution flag.
    DIST_PDB = False

    # The rotations file.
    ROT_FILE = True

    # The state file.
    SAVE_STATE = True

    def run(self, save_path=None):
        """Generate the distribution and alignment data.

        @keyword save_path: The path to place the files into.  If set to None, then the current path will be used.
        @type save_path:    None or str
        """

        # The paths to the files.
        self.path = status.install_path + sep+'test_suite'+sep+'shared_data'+sep+'frame_order'+sep+'cam'+sep
        self.save_path = save_path
        if self.save_path == None:
            self.save_path = getcwd()

        # Load the interpreter.
        self.interpreter = Interpreter(show_script=False, raise_relax_error=True)
        self.interpreter.populate_self()
        self.interpreter.on(verbose=False)

        # Set up for the progress meter (commas between the thousands).
        locale.setlocale(locale.LC_ALL, 'en_US')

        # Build the axis system.
        self.build_axes()
        self.print_axis_system()
        self.axes_to_pdb()

        # Set up the system.
        self._multi_system()

        # Set up the data pipe.
        self._pipe_setup()

        # Calculate the RDC data.
        self._calculate_rdc()

        # Calculate the PCS data.
        self._calculate_pcs()

        # Create the distribution of structures.
        if self.DIST_PDB:
            self._create_distribution()

        # Save a state file for debugging.
        if self.SAVE_STATE:
            self.interpreter.state.save('generate_distribution', dir=self.save_path, force=True)


    def _calculate_pcs(self):
        """Calculate the averaged PCS for all states."""

        # Printout.
        sys.stdout.write("\n\nRotating %s states for the PCS:\n\n" % locale.format("%d", self.N**self.MODES, grouping=True))

        # Turn off the relax interpreter echoing to allow the progress meter to be shown correctly.
        self.interpreter.off()

        # Set up some data structures for faster calculations.
        spins = []
        spin_pos = []
        d = {}
        for tag in self._tensors:
            d[tag] = []
        for spin in spin_loop():
            # Nothing to do.
            if not hasattr(spin, 'pos'):
                continue

            # Initialise the PCS structure (as a 1D numpy.float128 array for speed and minimising truncation artifacts).
            spin.pcs = {}
            for tag in self._tensors:
                spin.pcs[tag] = zeros(1, float128)

            # Pack the spin containers and positions.
            spins.append(spin)
            spin_pos.append(spin.pos[0])

            # Calculate the partial PCS constant (with no vector length).
            for tag in self._tensors:
<<<<<<< HEAD
                d[tag].append(pcs_constant(cdp.temperature[tag], cdp.spectrometer_frq[tag] * 2.0 * pi / g1H, 1.0))
=======
                d[tag].append(pcs_constant(cdp.temperature[tag], cdp.spectrometer_frq[tag] * 2.0 * pi / periodic_table.gyromagnetic_ratio('1H'), 1.0))
>>>>>>> 9ca9d23b

        # Repackage the data for speed.
        spin_pos = array(spin_pos, float64)
        num_spins = len(spin_pos)
        for tag in self._tensors:
            d[tag] = array(d[tag], float64)

        # Store the alignment tensors.
        A = []
        for i in range(len(self._tensors)):
            A.append(cdp.align_tensors[i].A)

        # Loop over each position.
        for global_index, mode_indices in self._state_loop():
            # The progress meter.
            self._progress(global_index)

            # Data initialisation.
            new_pos = spin_pos

            # Loop over each motional mode.
            for motion_index in range(self.MODES):
                # Generate the distribution specific rotation.
                self.rotation(mode_indices[motion_index], motion_index=motion_index)

                # Rotate the atomic positions.
                new_pos = transpose(tensordot(self.R, transpose(new_pos - self.PIVOT[motion_index]), axes=1)) + self.PIVOT[motion_index]

            # The vectors.
            vectors = new_pos - cdp.paramagnetic_centre

            # The lengths.
            r = norm(vectors, axis=1)

            # The scaling factor that includes the Angstrom to meter converted length cubed and the ppm conversion.
            fact = 1e6 / (r / 1e10)**3

            # Normalise.
            vectors = transpose(vectors) / r

            # Loop over each alignment.
            for i in range(len(self._tensors)):
                # Calculate the PCS as quickly as possible (the 1e36 is from the 1e10**3 Angstrom conversion and the 1e6 ppm conversion).
                pcss = d[self._tensors[i]] * fact * tensordot(transpose(vectors), tensordot(A[i], vectors, axes=1), axes=1)

                # Store the values.
                for j in range(len(spins)):
                    spins[j].pcs[self._tensors[i]][0] += pcss[j, j]

        # Print out.
        sys.stdout.write('\n\n')

        # Reactive the interpreter echoing.
        self.interpreter.on()

        # Average the PCS and write the data.
        for tag in self._tensors:
            # Average.
            for spin in spin_loop():
                spin.pcs[tag] = spin.pcs[tag][0] / self.N**self.MODES

            # Save.
            self.interpreter.pcs.write(align_id=tag, file='pcs_%s.txt'%tag, dir=self.save_path, force=True)


    def _calculate_rdc(self):
        """Calculate the averaged RDC for all states."""

        # Open the output files.
        if self.ROT_FILE:
            rot_file = open_write_file('rotations', dir=self.save_path, compress_type=1, force=True)

        # Printout.
        sys.stdout.write("\n\nRotating %s states for the RDC:\n\n" % locale.format("%d", self.N**self.MODES, grouping=True))

        # Turn off the relax interpreter echoing to allow the progress meter to be shown correctly.
        self.interpreter.off()

        # Set up some data structures for faster calculations.
        interatoms = []
        vectors = []
        d = []
        for interatom in interatomic_loop():
            # Nothing to do.
            if not hasattr(interatom, 'vector'):
                continue

            # Initialise the RDC structure (as a 1D numpy.float128 array for speed and minimising truncation artifacts).
            interatom.rdc = {}
            for tag in self._tensors:
                interatom.rdc[tag] = zeros(1, float128)

            # Pack the interatomic containers and vectors.
            interatoms.append(interatom)
            vectors.append(interatom.vector)

            # Get the spins.
            spin1 = return_spin(interatom.spin_id1)
            spin2 = return_spin(interatom.spin_id2)

            # Gyromagnetic ratios.
<<<<<<< HEAD
            g1 = return_gyromagnetic_ratio(spin1.isotope)
            g2 = return_gyromagnetic_ratio(spin2.isotope)
=======
            g1 = periodic_table.gyromagnetic_ratio(spin1.isotope)
            g2 = periodic_table.gyromagnetic_ratio(spin2.isotope)
>>>>>>> 9ca9d23b

            # Calculate the RDC dipolar constant (in Hertz, and the 3 comes from the alignment tensor), and append it to the list.
            d.append(3.0/(2.0*pi) * dipolar_constant(g1, g2, interatom.r))

        # Repackage the data for speed.
        vectors = transpose(array(vectors, float64))
        d = array(d, float64)
        num_interatoms = len(vectors)

        # Store the alignment tensors.
        A = []
        for i in range(len(self._tensors)):
            A.append(cdp.align_tensors[i].A)

        # Loop over each position.
        for global_index, mode_indices in self._state_loop():
            # The progress meter.
            self._progress(global_index)

            # Total rotation matrix (for construction of the frame order matrix).
            total_R = eye(3)

            # Data initialisation.
            new_vect = vectors

            # Loop over each motional mode.
            for motion_index in range(self.MODES):
                # Generate the distribution specific rotation.
                self.rotation(mode_indices[motion_index], motion_index=motion_index)

                # Rotate the NH vector.
                new_vect = dot(self.R, new_vect)

                # Decompose the rotation into Euler angles and store them.
                if self.ROT_FILE:
                    a, b, g = R_to_euler_zyz(self.R)
                    rot_file.write('Mode %i:  %10.7f %10.7f %10.7f\n' % (motion_index, a, b, g))

                # Contribution to the total rotation.
                total_R = dot(self.R, total_R)

            # Loop over each alignment.
            for i in range(len(self._tensors)):
                # Calculate the RDC as quickly as possible.
                rdcs = d * tensordot(transpose(new_vect), tensordot(A[i], new_vect, axes=1), axes=1)

                # Store the values.
                for j in range(len(interatoms)):
                    interatoms[j].rdc[self._tensors[i]][0] += rdcs[j, j]

            # The frame order matrix component.
            self.daeg += kron_prod(total_R, total_R)

        # Print out.
        sys.stdout.write('\n\n')

        # Frame order matrix averaging.
        self.daeg = self.daeg / self.N**self.MODES

        # Write out the frame order matrix.
        file = open(self.save_path+sep+'frame_order_matrix', 'w')
        print_frame_order_2nd_degree(self.daeg, file=file, places=8)

        # Reactive the interpreter echoing.
        self.interpreter.on()

        # Average the RDC and write the data.
        for tag in self._tensors:
            # Average.
            for interatom in interatomic_loop():
                interatom.rdc[tag] = interatom.rdc[tag][0] / self.N**self.MODES

            # Save.
            self.interpreter.rdc.write(align_id=tag, file='rdc_%s.txt'%tag, dir=self.save_path, force=True)


    def _create_distribution(self):
        """Generate the distribution of structures."""

        # Printout.
        sys.stdout.write("\n\nRotating %s states to create the PDB distribution:\n\n" % self.N**self.MODES)

        # Load N copies of the original C-domain for the distribution.
        for global_index, mode_indices in self._state_loop():
            self.interpreter.structure.read_pdb('1J7P_1st_NH.pdb', dir=self.path, set_mol_name='C-dom', set_model_num=global_index+1)

        # Turn off the relax interpreter echoing to allow the progress meter to be shown correctly.
        self.interpreter.off()

        # Loop over each position.
        for global_index, mode_indices in self._state_loop():
            # The progress meter.
            self._progress(global_index)

            # Loop over each motional mode.
            for motion_index in range(self.MODES):
                # Generate the distribution specific rotation.
                self.rotation(mode_indices[motion_index], motion_index=motion_index)

                # Rotate the structure for the PDB distribution.
                self.interpreter.structure.rotate(R=self.R, origin=self.PIVOT[motion_index], model=global_index+1)

        # Print out.
        sys.stdout.write('\n\n')

        # Reactive the interpreter echoing.
        self.interpreter.on()

        # Write out the PDB distribution.
        self.interpreter.structure.write_pdb('distribution.pdb', compress_type=2, force=True)


    def _multi_system(self):
        """Convert the angle, pivot and axis data structures for handling multiple motional modes."""

        # The tilt angle.
        if is_float(self.TILT_ANGLE):
            self.TILT_ANGLE = [self.TILT_ANGLE]

        # The increment value.
        if is_float(self.INC):
            self.INC = [self.INC]

        # The pivot.
        if is_float(self.PIVOT[0]):
            self.PIVOT = [self.PIVOT]

        # The axis.
        if is_float(self.axes[0]):
            self.axes = [self.axes]


    def _pipe_setup(self):
        """Set up the main data pipe."""

        # Create a data pipe.
        self.interpreter.pipe.create('distribution', 'N-state')

        # Load the original PDB.
        self.interpreter.structure.read_pdb('1J7P_1st_NH.pdb', dir=self.path, set_mol_name='C-dom')

        # Set up the 15N and 1H spins.
        self.interpreter.structure.load_spins(spin_id='@N', ave_pos=False)
        self.interpreter.structure.load_spins(spin_id='@H', ave_pos=False)
        self.interpreter.spin.isotope(isotope='15N', spin_id='@N')
        self.interpreter.spin.isotope(isotope='1H', spin_id='@H')

        # Define the magnetic dipole-dipole relaxation interaction.
        self.interpreter.interatom.define(spin_id1='@N', spin_id2='@H', direct_bond=True)
        self.interpreter.interatom.set_dist(spin_id1='@N', spin_id2='@H', ave_dist=1.041 * 1e-10)
        self.interpreter.interatom.unit_vectors()

        # Init a rotation matrix and the frame order matrix.
        self.R = zeros((3, 3), float64)
        self.daeg = zeros((9, 9), float64)

        # Load the tensors.
        self._tensors = ['dy', 'tb', 'tm', 'er']
        self.interpreter.script(self.path+'tensors.py')

        # The alignment specific data.
        for tag in self._tensors:
            # The temperature and field strength.
            self.interpreter.spectrometer.temperature(id=tag, temp=303)
            self.interpreter.spectrometer.frequency(id=tag, frq=900e6)

            # Set 1 Hz errors on all RDC data.
            for interatom in interatomic_loop():
                if not hasattr(interatom, 'rdc_err'):
                    interatom.rdc_err = {}
                interatom.rdc_err[tag] = 1.0

            # Set 0.1 ppm errors on all PCS data.
            for spin in spin_loop():
                if not hasattr(spin, 'pcs_err'):
                    spin.pcs_err = {}
                spin.pcs_err[tag] = 0.1

        # Set up the IDs.
        cdp.rdc_ids = self._tensors
        cdp.pcs_ids = self._tensors

        # Set up the model.
        self.interpreter.n_state_model.select_model(model='fixed')
        self.interpreter.n_state_model.number_of_states(self.N)

        # Set the paramagnetic centre.
        self.interpreter.paramag.centre(pos=[35.934, 12.194, -4.206])


    def _progress(self, i, a=250, b=10000):
        """A simple progress write out (which goes to the terminal STDERR)."""

        # The spinner characters.
        chars = ['-', '\\', '|', '/']

        # A spinner.
        if i % a == 0:
            sys.stderr.write('\b%s' % chars[i%4])
            sys.stderr.flush()

        # Dump the progress.
        if i % b == 0:
            num = locale.format("%d", i, grouping=True)
            sys.stderr.write('\b%12s\n' % num)


    def _state_loop(self):
        """Generator method for looping over all states of all motional modes.

        @return:    The global index, the list of indices for each mode
        @rtype:     int, list of int
        """

        # Single mode.
        if self.MODES == 1:
            for i in range(self.N):
                yield i, [i]

        # Double mode.
        if self.MODES == 2:
            global_index = -1
            for i in range(self.N):
                for j in range(self.N):
                    global_index += 1
                    yield global_index, [i, j]


    def print_axis_system(self):
        """Dummy base method for printing out the axis system to a file."""


    def print_axis_system_full(self):
        """Print out of the full system to file."""

        # Open the file.
        file = open(self.save_path+sep+'axis_system', 'w')

        # Header.
        file.write("\n")
        file.write("The motional axis system\n")
        file.write("========================\n")

        # The full axis system.
        file.write("\nThe full axis system:\n")
        string = ''
        for i in range(3):
            string += '['
            for j in range(3):
                string += "%24.20f" % self.axes[i, j]
            string += ']\n'
        file.write(string)

        # The Euler angles.
        a, b, g = R_to_euler_zyz(self.axes)
        file.write("\nEuler angles of the system:\n")
        file.write("    alpha: %.20f\n" % a)
        file.write("    beta:  %.20f\n" % b)
        file.write("    gamma: %.20f\n" % g)

        # The spherical angle system.
        r, t, p = cartesian_to_spherical(self.axes[:, 2])
        file.write("\nSpherical angles of the z-axis:\n")
        file.write("    theta: %.20f\n" % t)
        file.write("    phi:   %.20f\n" % wrap_angles(p, 0, 2*pi))


    def axes_to_pdb(self):
        """Dummy base method for creating a PDB for the motional axis system."""


    def axes_to_pdb_full(self):
        """Create a PDB for the motional axis system."""

        # Create a data pipe for the data.
        self.interpreter.pipe.create('axes', 'N-state')

        # The end points of the vectors.
        end_pt_x = self.axes[:, 0] * norm(self.COM - self.PIVOT) + self.PIVOT
        end_pt_y = self.axes[:, 1] * norm(self.COM - self.PIVOT) + self.PIVOT
        end_pt_z = self.axes[:, 2] * norm(self.COM - self.PIVOT) + self.PIVOT

        # Add atoms for the system.
        self.interpreter.structure.add_atom(atom_name='C', res_name='AXE', res_num=1, pos=self.PIVOT, element='C')
        self.interpreter.structure.add_atom(atom_name='N', res_name='AXE', res_num=1, pos=end_pt_x, element='N')
        self.interpreter.structure.add_atom(atom_name='N', res_name='AXE', res_num=1, pos=end_pt_y, element='N')
        self.interpreter.structure.add_atom(atom_name='N', res_name='AXE', res_num=1, pos=end_pt_z, element='N')

        # Connect the atoms to form the vectors.
        self.interpreter.structure.connect_atom(index1=0, index2=1)
        self.interpreter.structure.connect_atom(index1=0, index2=2)
        self.interpreter.structure.connect_atom(index1=0, index2=3)

        # Write out the PDB.
        self.interpreter.structure.write_pdb('axis.pdb', dir=self.save_path, compress_type=0, force=True)


    def axes_to_pdb_main_axis(self):
        """Create a PDB for the major axis of the motional axis system."""

        # Create a data pipe for the data.
        self.interpreter.pipe.create('axes', 'N-state')

        # The end points of the vectors.
        end_pt = self.axes[:, 2] * norm(self.COM - self.PIVOT) + self.PIVOT

        # Add atoms for the system.
        self.interpreter.structure.add_atom(atom_name='C', res_name='AXE', res_num=1, pos=self.PIVOT, element='C')
        self.interpreter.structure.add_atom(atom_name='N', res_name='AXE', res_num=1, pos=end_pt, element='N')

        # Connect the atoms to form the vectors.
        self.interpreter.structure.connect_atom(index1=0, index2=1)

        # Write out the PDB.
        self.interpreter.structure.write_pdb('axis.pdb', dir=self.save_path, compress_type=0, force=True)


    def build_axes(self):
        """Dummy base method for creating the axis system."""


    def build_axes_alt(self):
        """An alternative axis system for the CaM system."""

        # The z-axis for the rotations (the pivot point to CoM axis).
        axis_z = self.COM - self.PIVOT
        axis_z = axis_z / norm(axis_z)

        # The y-axis (to check the torsion angle).
        axis_y = cross(axis_z, array([0, 0, 1]))
        axis_y = axis_y / norm(axis_y)

        # The x-axis.
        axis_x = cross(axis_y, axis_z)
        axis_x = axis_x / norm(axis_x)

        # The eigenframe.
        axes = transpose(array([axis_x, axis_y, axis_z]))

        # Init a rotation matrix.
        R = zeros((3, 3), float64)

        # Tilt the axes system by x degrees.
        tilt_axis = cross(axis_z, array([0, 0, 1]))
        tilt_axis = tilt_axis / norm(tilt_axis)
        axis_angle_to_R(tilt_axis, self.TILT_ANGLE * 2.0 * pi / 360.0, R)

        # Rotate the eigenframe.
        self.axes = dot(R, axes)
        alpha, beta, gamma = R_to_euler_zyz(self.axes)

        # Printout.
        print("Tilt axis: %s, norm = %s" % (repr(tilt_axis), norm(tilt_axis)))
        print("CoM-pivot axis: %s, norm = %s" % (repr(axis_z), norm(axis_z)))
        print("Rotation axis: %s, norm = %s" % (repr(self.axes[:, 2]), norm(self.axes[:, 2])))
        print("Full axis system:\n%s" % self.axes)
        print("Full axis system Euler angles:\n\talpha: %s\n\tbeta: %s\n\tgamma: %s" % (repr(alpha), repr(beta), repr(gamma)))


    def build_axes_pivot_com(self):
        """A standard axis system for the CaM system with the z-axis along the pivot-com axis."""

        # The z-axis for the rotations (the pivot point to CoM axis).
        axis_z = self.COM - self.PIVOT
        axis_z = axis_z / norm(axis_z)

        # The y-axis (to check the torsion angle).
        axis_y = cross(axis_z, array([0, 0, 1]))
        axis_y = axis_y / norm(axis_y)

        # The x-axis.
        axis_x = cross(axis_y, axis_z)
        axis_x = axis_x / norm(axis_x)

        # The eigenframe.
        self.axes = transpose(array([axis_x, axis_y, axis_z]))
        alpha, beta, gamma = R_to_euler_zyz(self.axes)

        # Printout.
        print("CoM-pivot axis: %s, norm = %s" % (repr(axis_z), norm(axis_z)))
        print("Rotation axis: %s, norm = %s" % (repr(self.axes[:, 2]), norm(self.axes[:, 2])))
        print("Full axis system:\n%s" % self.axes)
        print("Full axis system Euler angles:\n\talpha: %s\n\tbeta: %s\n\tgamma: %s" % (repr(alpha), repr(beta), repr(gamma)))<|MERGE_RESOLUTION|>--- conflicted
+++ resolved
@@ -38,12 +38,8 @@
 from lib.geometry.rotations import axis_angle_to_R, R_to_euler_zyz
 from lib.io import open_write_file
 from lib.linear_algebra.kronecker_product import kron_prod
-<<<<<<< HEAD
-from lib.physical_constants import dipolar_constant, g1H, pcs_constant, return_gyromagnetic_ratio
-=======
 from lib.periodic_table import periodic_table
 from lib.physical_constants import dipolar_constant, pcs_constant
->>>>>>> 9ca9d23b
 from pipe_control.interatomic import interatomic_loop
 from pipe_control.mol_res_spin import return_spin, spin_loop
 from prompt.interpreter import Interpreter
@@ -152,11 +148,7 @@
 
             # Calculate the partial PCS constant (with no vector length).
             for tag in self._tensors:
-<<<<<<< HEAD
-                d[tag].append(pcs_constant(cdp.temperature[tag], cdp.spectrometer_frq[tag] * 2.0 * pi / g1H, 1.0))
-=======
                 d[tag].append(pcs_constant(cdp.temperature[tag], cdp.spectrometer_frq[tag] * 2.0 * pi / periodic_table.gyromagnetic_ratio('1H'), 1.0))
->>>>>>> 9ca9d23b
 
         # Repackage the data for speed.
         spin_pos = array(spin_pos, float64)
@@ -258,13 +250,8 @@
             spin2 = return_spin(interatom.spin_id2)
 
             # Gyromagnetic ratios.
-<<<<<<< HEAD
-            g1 = return_gyromagnetic_ratio(spin1.isotope)
-            g2 = return_gyromagnetic_ratio(spin2.isotope)
-=======
             g1 = periodic_table.gyromagnetic_ratio(spin1.isotope)
             g2 = periodic_table.gyromagnetic_ratio(spin2.isotope)
->>>>>>> 9ca9d23b
 
             # Calculate the RDC dipolar constant (in Hertz, and the 3 comes from the alignment tensor), and append it to the list.
             d.append(3.0/(2.0*pi) * dipolar_constant(g1, g2, interatom.r))
