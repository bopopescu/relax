###############################################################################
#                                                                             #
# Copyright (C) 2012-2014 Edward d'Auvergne                                   #
#                                                                             #
# This file is part of the program relax (http://www.nmr-relax.com).          #
#                                                                             #
# This program is free software: you can redistribute it and/or modify        #
# it under the terms of the GNU General Public License as published by        #
# the Free Software Foundation, either version 3 of the License, or           #
# (at your option) any later version.                                         #
#                                                                             #
# This program is distributed in the hope that it will be useful,             #
# but WITHOUT ANY WARRANTY; without even the implied warranty of              #
# MERCHANTABILITY or FITNESS FOR A PARTICULAR PURPOSE.  See the               #
# GNU General Public License for more details.                                #
#                                                                             #
# You should have received a copy of the GNU General Public License           #
# along with this program.  If not, see <http://www.gnu.org/licenses/>.       #
#                                                                             #
###############################################################################

# Module docstring.
"""Module containing the base class for the distribution and alignment data generation."""

# Python module imports.
import locale
from math import pi
from numpy import array, cross, dot, eye, float32, float64, inner, tensordot, transpose, zeros
<<<<<<< HEAD
from numpy.linalg import norm
=======
from lib.compat import norm
>>>>>>> b1027aee
from os import getcwd, sep
import sys

# relax module imports.
from lib.check_types import float128, is_float
from lib.frame_order.format import print_frame_order_2nd_degree
from lib.geometry.angles import wrap_angles
from lib.geometry.coord_transform import cartesian_to_spherical
from lib.geometry.rotations import axis_angle_to_R, R_to_euler_zyz
from lib.io import open_write_file
from lib.linear_algebra.kronecker_product import kron_prod
from lib.physical_constants import dipolar_constant, g1H, pcs_constant, return_gyromagnetic_ratio
from pipe_control.interatomic import interatomic_loop
from pipe_control.mol_res_spin import return_spin, spin_loop
from prompt.interpreter import Interpreter
from status import Status; status = Status()


class Main:
    # The pivot and CoM for the CaM system.
    PIVOT = array([ 37.254, 0.5, 16.7465])
    COM = array([ 26.83678091, -12.37906417,  28.34154128])

    # The number of rotation modes.
    MODES = 1

    # The number of states for each rotation mode.
    N = 100

    # The tilt angles.
    TILT_ANGLE = 0
    INC = 0

    # The PDB distribution flag.
    DIST_PDB = False

    # The rotations file.
    ROT_FILE = True

    # The state file.
    SAVE_STATE = True

    def run(self, save_path=None):
        """Generate the distribution and alignment data.

        @keyword save_path: The path to place the files into.  If set to None, then the current path will be used.
        @type save_path:    None or str
        """

        # The paths to the files.
        self.path = status.install_path + sep+'test_suite'+sep+'shared_data'+sep+'frame_order'+sep+'cam'+sep
        self.save_path = save_path
        if self.save_path == None:
            self.save_path = getcwd()

        # Load the interpreter.
        self.interpreter = Interpreter(show_script=False, raise_relax_error=True)
        self.interpreter.populate_self()
        self.interpreter.on(verbose=False)

        # Set up for the progress meter (commas between the thousands).
        locale.setlocale(locale.LC_ALL, 'en_US')

        # Build the axis system.
        self.build_axes()
        self.print_axis_system()
        self.axes_to_pdb()

        # Set up the system.
        self._multi_system()

        # Set up the data pipe.
        self._pipe_setup()

        # Calculate the RDC data.
        self._calculate_rdc()

        # Calculate the PCS data.
        self._calculate_pcs()

        # Create the distribution of structures.
        if self.DIST_PDB:
            self._create_distribution()

        # Save a state file for debugging.
        if self.SAVE_STATE:
            self.interpreter.state.save('generate_distribution', dir=self.save_path, force=True)


    def _calculate_pcs(self):
        """Calculate the averaged PCS for all states."""

        # Printout.
        sys.stdout.write("\n\nRotating %s states for the PCS:\n\n" % locale.format("%d", self.N, grouping=True))

        # Turn off the relax interpreter echoing to allow the progress meter to be shown correctly.
        self.interpreter.off()

        # Set up some data structures for faster calculations.
        spins = []
        spin_pos = []
        d = {}
        for tag in self._tensors:
            d[tag] = []
        for spin in spin_loop():
            # Nothing to do.
            if not hasattr(spin, 'pos'):
                continue

            # Initialise the PCS structure (as a 1D numpy.float128 array for speed and minimising truncation artifacts).
            spin.pcs = {}
            for tag in self._tensors:
                spin.pcs[tag] = zeros(1, float128)

            # Pack the spin containers and positions.
            spins.append(spin)
            spin_pos.append(spin.pos[0])

            # Calculate the partial PCS constant (with no vector length).
            for tag in self._tensors:
                d[tag].append(pcs_constant(cdp.temperature[tag], cdp.spectrometer_frq[tag] * 2.0 * pi / g1H, 1.0))

        # Repackage the data for speed.
        spin_pos = array(spin_pos, float64)
        num_spins = len(spin_pos)
        for tag in self._tensors:
            d[tag] = array(d[tag], float64)

        # Store the alignment tensors.
        A = []
        for i in range(len(self._tensors)):
            A.append(cdp.align_tensors[i].A)

        # Loop over each position.
        for global_index, mode_indices in self._state_loop():
            # The progress meter.
            self._progress(global_index)

            # Data initialisation.
            new_pos = spin_pos

            # Loop over each motional mode.
            for motion_index in range(self.MODES):
                # Generate the distribution specific rotation.
                self.rotation(mode_indices[motion_index], motion_index=motion_index)

                # Rotate the atomic positions.
                new_pos = transpose(tensordot(self.R, transpose(new_pos - self.PIVOT[motion_index]), axes=1)) + self.PIVOT[motion_index]

            # The vectors.
            vectors = new_pos - cdp.paramagnetic_centre

            # The lengths.
            r = norm(vectors, axis=1)

            # The scaling factor that includes the Angstrom to meter converted length cubed and the ppm conversion.
            fact = 1e6 / (r / 1e10)**3

            # Normalise.
            vectors = transpose(vectors) / r

            # Loop over each alignment.
            for i in range(len(self._tensors)):
                # Calculate the PCS as quickly as possible (the 1e36 is from the 1e10**3 Angstrom conversion and the 1e6 ppm conversion).
                pcss = d[self._tensors[i]] * fact * tensordot(transpose(vectors), tensordot(A[i], vectors, axes=1), axes=1)

                # Store the values.
                for j in range(len(spins)):
                    spins[j].pcs[self._tensors[i]][0] += pcss[j, j]

        # Print out.
        sys.stdout.write('\n\n')

        # Reactive the interpreter echoing.
        self.interpreter.on()

        # Average the PCS and write the data.
        for tag in self._tensors:
            # Average.
            for spin in spin_loop():
                spin.pcs[tag] = spin.pcs[tag][0] / self.N**self.MODES

            # Save.
            self.interpreter.pcs.write(align_id=tag, file='pcs_%s.txt'%tag, dir=self.save_path, force=True)


    def _calculate_rdc(self):
        """Calculate the averaged RDC for all states."""

        # Open the output files.
        if self.ROT_FILE:
            rot_file = open_write_file('rotations', dir=self.save_path, compress_type=1, force=True)

        # Printout.
        sys.stdout.write("\n\nRotating %s states for the RDC:\n\n" % locale.format("%d", self.N, grouping=True))

        # Turn off the relax interpreter echoing to allow the progress meter to be shown correctly.
        self.interpreter.off()

        # Set up some data structures for faster calculations.
        interatoms = []
        vectors = []
        d = []
        for interatom in interatomic_loop():
            # Nothing to do.
            if not hasattr(interatom, 'vector'):
                continue

            # Initialise the RDC structure (as a 1D numpy.float128 array for speed and minimising truncation artifacts).
            interatom.rdc = {}
            for tag in self._tensors:
                interatom.rdc[tag] = zeros(1, float128)

            # Pack the interatomic containers and vectors.
            interatoms.append(interatom)
            vectors.append(interatom.vector)

            # Get the spins.
            spin1 = return_spin(interatom.spin_id1)
            spin2 = return_spin(interatom.spin_id2)

            # Gyromagnetic ratios.
            g1 = return_gyromagnetic_ratio(spin1.isotope)
            g2 = return_gyromagnetic_ratio(spin2.isotope)

            # Calculate the RDC dipolar constant (in Hertz, and the 3 comes from the alignment tensor), and append it to the list.
            d.append(3.0/(2.0*pi) * dipolar_constant(g1, g2, interatom.r))

        # Repackage the data for speed.
        vectors = transpose(array(vectors, float64))
        d = array(d, float64)
        num_interatoms = len(vectors)

        # Store the alignment tensors.
        A = []
        for i in range(len(self._tensors)):
            A.append(cdp.align_tensors[i].A)

        # Loop over each position.
        for global_index, mode_indices in self._state_loop():
            # The progress meter.
            self._progress(global_index)

            # Total rotation matrix (for construction of the frame order matrix).
            total_R = eye(3)

            # Data initialisation.
            new_vect = vectors

            # Loop over each motional mode.
            for motion_index in range(self.MODES):
                # Generate the distribution specific rotation.
                self.rotation(mode_indices[motion_index], motion_index=motion_index)

                # Rotate the NH vector.
                new_vect = dot(self.R, new_vect)

                # Decompose the rotation into Euler angles and store them.
                if self.ROT_FILE:
                    a, b, g = R_to_euler_zyz(self.R)
                    rot_file.write('Mode %i:  %10.7f %10.7f %10.7f\n' % (motion_index, a, b, g))

                # Contribution to the total rotation.
                total_R = dot(self.R, total_R)

            # Loop over each alignment.
            for i in range(len(self._tensors)):
                # Calculate the RDC as quickly as possible.
                rdcs = d * tensordot(transpose(new_vect), tensordot(A[i], new_vect, axes=1), axes=1)

                # Store the values.
                for j in range(len(interatoms)):
                    interatoms[j].rdc[self._tensors[i]][0] += rdcs[j, j]

            # The frame order matrix component.
            self.daeg += kron_prod(total_R, total_R)

        # Print out.
        sys.stdout.write('\n\n')

        # Frame order matrix averaging.
        self.daeg = self.daeg / self.N**self.MODES

        # Write out the frame order matrix.
        file = open(self.save_path+sep+'frame_order_matrix', 'w')
        print_frame_order_2nd_degree(self.daeg, file=file, places=8)

        # Reactive the interpreter echoing.
        self.interpreter.on()

        # Average the RDC and write the data.
        for tag in self._tensors:
            # Average.
            for interatom in interatomic_loop():
                interatom.rdc[tag] = interatom.rdc[tag][0] / self.N**self.MODES

            # Save.
            self.interpreter.rdc.write(align_id=tag, file='rdc_%s.txt'%tag, dir=self.save_path, force=True)


    def _create_distribution(self):
        """Generate the distribution of structures."""

        # Printout.
        sys.stdout.write("\n\nRotating %s states to create the PDB distribution:\n\n" % self.N)

        # Load N copies of the original C-domain for the distribution.
        for global_index, mode_indices in self._state_loop():
            self.interpreter.structure.read_pdb('1J7P_1st_NH.pdb', dir=self.path, set_mol_name='C-dom', set_model_num=global_index+1)

        # Turn off the relax interpreter echoing to allow the progress meter to be shown correctly.
        self.interpreter.off()

        # Loop over each position.
        for global_index, mode_indices in self._state_loop():
            # The progress meter.
            self._progress(global_index)

            # Loop over each motional mode.
            for motion_index in range(self.MODES):
                # Generate the distribution specific rotation.
                self.rotation(mode_indices[motion_index], motion_index=motion_index)

                # Rotate the structure for the PDB distribution.
                self.interpreter.structure.rotate(R=self.R, origin=self.PIVOT[motion_index], model=global_index+1)

        # Print out.
        sys.stdout.write('\n\n')

        # Reactive the interpreter echoing.
        self.interpreter.on()

        # Write out the PDB distribution.
        self.interpreter.structure.write_pdb('distribution.pdb', compress_type=2, force=True)


    def _multi_system(self):
        """Convert the angle, pivot and axis data structures for handling multiple motional modes."""

        # The tilt angle.
        if is_float(self.TILT_ANGLE):
            self.TILT_ANGLE = [self.TILT_ANGLE]

        # The increment value.
        if is_float(self.INC):
            self.INC = [self.INC]

        # The pivot.
        if is_float(self.PIVOT[0]):
            self.PIVOT = [self.PIVOT]

        # The axis.
        if is_float(self.axes[0]):
            self.axes = [self.axes]


    def _pipe_setup(self):
        """Set up the main data pipe."""

        # Create a data pipe.
        self.interpreter.pipe.create('distribution', 'N-state')

        # Load the original PDB.
        self.interpreter.structure.read_pdb('1J7P_1st_NH.pdb', dir=self.path, set_mol_name='C-dom')

        # Set up the 15N and 1H spins.
        self.interpreter.structure.load_spins(spin_id='@N', ave_pos=False)
        self.interpreter.structure.load_spins(spin_id='@H', ave_pos=False)
        self.interpreter.spin.isotope(isotope='15N', spin_id='@N')
        self.interpreter.spin.isotope(isotope='1H', spin_id='@H')

        # Define the magnetic dipole-dipole relaxation interaction.
        self.interpreter.interatom.define(spin_id1='@N', spin_id2='@H', direct_bond=True)
        self.interpreter.interatom.set_dist(spin_id1='@N', spin_id2='@H', ave_dist=1.041 * 1e-10)
        self.interpreter.interatom.unit_vectors()

        # Init a rotation matrix and the frame order matrix.
        self.R = zeros((3, 3), float64)
        self.daeg = zeros((9, 9), float64)

        # Load the tensors.
        self._tensors = ['dy', 'tb', 'tm', 'er']
        self.interpreter.script(self.path+'tensors.py')

        # The alignment specific data.
        for tag in self._tensors:
            # The temperature and field strength.
            self.interpreter.spectrometer.temperature(id=tag, temp=303)
            self.interpreter.spectrometer.frequency(id=tag, frq=900e6)

            # Set 1 Hz errors on all RDC data.
            for interatom in interatomic_loop():
                if not hasattr(interatom, 'rdc_err'):
                    interatom.rdc_err = {}
                interatom.rdc_err[tag] = 1.0

            # Set 0.1 ppm errors on all PCS data.
            for spin in spin_loop():
                if not hasattr(spin, 'pcs_err'):
                    spin.pcs_err = {}
                spin.pcs_err[tag] = 0.1

        # Set up the IDs.
        cdp.rdc_ids = self._tensors
        cdp.pcs_ids = self._tensors

        # Set up the model.
        self.interpreter.n_state_model.select_model(model='fixed')
        self.interpreter.n_state_model.number_of_states(self.N)

        # Set the paramagnetic centre.
        self.interpreter.paramag.centre(pos=[35.934, 12.194, -4.206])


    def _progress(self, i, a=250, b=10000):
        """A simple progress write out (which goes to the terminal STDERR)."""

        # The spinner characters.
        chars = ['-', '\\', '|', '/']

        # A spinner.
        if i % a == 0:
            sys.stderr.write('\b%s' % chars[i%4])
            sys.stderr.flush()

        # Dump the progress.
        if i % b == 0:
            num = locale.format("%d", i, grouping=True)
            sys.stderr.write('\b%12s\n' % num)


    def _state_loop(self):
        """Generator method for looping over all states of all motional modes.

        @return:    The global index, the list of indices for each mode
        @rtype:     int, list of int
        """

        # Single mode.
        if self.MODES == 1:
            for i in range(self.N):
                yield i, [i]

        # Double mode.
        if self.MODES == 2:
            global_index = -1
            for i in range(self.N):
                for j in range(self.N):
                    global_index += 1
                    yield global_index, [i, j]


    def print_axis_system(self):
        """Dummy base method for printing out the axis system to a file."""


    def print_axis_system_full(self):
        """Print out of the full system to file."""

        # Open the file.
        file = open(self.save_path+sep+'axis_system', 'w')

        # Header.
        file.write("\n")
        file.write("The motional axis system\n")
        file.write("========================\n")

        # The full axis system.
        file.write("\nThe full axis system:\n")
        string = ''
        for i in range(3):
            string += '['
            for j in range(3):
                string += "%24.20f" % self.axes[i, j]
            string += ']\n'
        file.write(string)

        # The Euler angles.
        a, b, g = R_to_euler_zyz(self.axes)
        file.write("\nEuler angles of the system:\n")
        file.write("    alpha: %.20f\n" % a)
        file.write("    beta:  %.20f\n" % b)
        file.write("    gamma: %.20f\n" % g)

        # The spherical angle system.
        r, t, p = cartesian_to_spherical(self.axes[:, 2])
        file.write("\nSpherical angles of the z-axis:\n")
        file.write("    theta: %.20f\n" % t)
        file.write("    phi:   %.20f\n" % wrap_angles(p, 0, 2*pi))


    def axes_to_pdb(self):
        """Dummy base method for creating a PDB for the motional axis system."""


    def axes_to_pdb_full(self):
        """Create a PDB for the motional axis system."""

        # Create a data pipe for the data.
        self.interpreter.pipe.create('axes', 'N-state')

        # The end points of the vectors.
        end_pt_x = self.axes[:, 0] * norm(self.COM - self.PIVOT) + self.PIVOT
        end_pt_y = self.axes[:, 1] * norm(self.COM - self.PIVOT) + self.PIVOT
        end_pt_z = self.axes[:, 2] * norm(self.COM - self.PIVOT) + self.PIVOT

        # Add atoms for the system.
        self.interpreter.structure.add_atom(atom_name='C', res_name='AXE', res_num=1, pos=self.PIVOT, element='C')
        self.interpreter.structure.add_atom(atom_name='N', res_name='AXE', res_num=1, pos=end_pt_x, element='N')
        self.interpreter.structure.add_atom(atom_name='N', res_name='AXE', res_num=1, pos=end_pt_y, element='N')
        self.interpreter.structure.add_atom(atom_name='N', res_name='AXE', res_num=1, pos=end_pt_z, element='N')

        # Connect the atoms to form the vectors.
        self.interpreter.structure.connect_atom(index1=0, index2=1)
        self.interpreter.structure.connect_atom(index1=0, index2=2)
        self.interpreter.structure.connect_atom(index1=0, index2=3)

        # Write out the PDB.
        self.interpreter.structure.write_pdb('axis.pdb', dir=self.save_path, compress_type=0, force=True)


    def axes_to_pdb_main_axis(self):
        """Create a PDB for the major axis of the motional axis system."""

        # Create a data pipe for the data.
        self.interpreter.pipe.create('axes', 'N-state')

        # The end points of the vectors.
        end_pt = self.axes[:, 2] * norm(self.COM - self.PIVOT) + self.PIVOT

        # Add atoms for the system.
        self.interpreter.structure.add_atom(atom_name='C', res_name='AXE', res_num=1, pos=self.PIVOT, element='C')
        self.interpreter.structure.add_atom(atom_name='N', res_name='AXE', res_num=1, pos=end_pt, element='N')

        # Connect the atoms to form the vectors.
        self.interpreter.structure.connect_atom(index1=0, index2=1)

        # Write out the PDB.
        self.interpreter.structure.write_pdb('axis.pdb', dir=self.save_path, compress_type=0, force=True)


    def build_axes(self):
        """Dummy base method for creating the axis system."""


    def build_axes_alt(self):
        """An alternative axis system for the CaM system."""

        # The z-axis for the rotations (the pivot point to CoM axis).
        axis_z = self.COM - self.PIVOT
        axis_z = axis_z / norm(axis_z)

        # The y-axis (to check the torsion angle).
        axis_y = cross(axis_z, array([0, 0, 1]))
        axis_y = axis_y / norm(axis_y)

        # The x-axis.
        axis_x = cross(axis_y, axis_z)
        axis_x = axis_x / norm(axis_x)

        # The eigenframe.
        axes = transpose(array([axis_x, axis_y, axis_z]))

        # Init a rotation matrix.
        R = zeros((3, 3), float64)

        # Tilt the axes system by x degrees.
        tilt_axis = cross(axis_z, array([0, 0, 1]))
        tilt_axis = tilt_axis / norm(tilt_axis)
        axis_angle_to_R(tilt_axis, self.TILT_ANGLE * 2.0 * pi / 360.0, R)

        # Rotate the eigenframe.
        self.axes = dot(R, axes)
        alpha, beta, gamma = R_to_euler_zyz(self.axes)

        # Printout.
        print("Tilt axis: %s, norm = %s" % (repr(tilt_axis), norm(tilt_axis)))
        print("CoM-pivot axis: %s, norm = %s" % (repr(axis_z), norm(axis_z)))
        print("Rotation axis: %s, norm = %s" % (repr(self.axes[:, 2]), norm(self.axes[:, 2])))
        print("Full axis system:\n%s" % self.axes)
        print("Full axis system Euler angles:\n\talpha: %s\n\tbeta: %s\n\tgamma: %s" % (repr(alpha), repr(beta), repr(gamma)))


    def build_axes_pivot_com(self):
        """A standard axis system for the CaM system with the z-axis along the pivot-com axis."""

        # The z-axis for the rotations (the pivot point to CoM axis).
        axis_z = self.COM - self.PIVOT
        axis_z = axis_z / norm(axis_z)

        # The y-axis (to check the torsion angle).
        axis_y = cross(axis_z, array([0, 0, 1]))
        axis_y = axis_y / norm(axis_y)

        # The x-axis.
        axis_x = cross(axis_y, axis_z)
        axis_x = axis_x / norm(axis_x)

        # The eigenframe.
        self.axes = transpose(array([axis_x, axis_y, axis_z]))
        alpha, beta, gamma = R_to_euler_zyz(self.axes)

        # Printout.
        print("CoM-pivot axis: %s, norm = %s" % (repr(axis_z), norm(axis_z)))
        print("Rotation axis: %s, norm = %s" % (repr(self.axes[:, 2]), norm(self.axes[:, 2])))
        print("Full axis system:\n%s" % self.axes)
        print("Full axis system Euler angles:\n\talpha: %s\n\tbeta: %s\n\tgamma: %s" % (repr(alpha), repr(beta), repr(gamma)))<|MERGE_RESOLUTION|>--- conflicted
+++ resolved
@@ -26,11 +26,7 @@
 import locale
 from math import pi
 from numpy import array, cross, dot, eye, float32, float64, inner, tensordot, transpose, zeros
-<<<<<<< HEAD
-from numpy.linalg import norm
-=======
 from lib.compat import norm
->>>>>>> b1027aee
 from os import getcwd, sep
 import sys
 
