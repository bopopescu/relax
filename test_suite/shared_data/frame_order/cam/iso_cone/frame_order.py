# Script for optimising the isotropic cone frame order test model of CaM.

# Python module imports.
from numpy import array


# The real parameter values.
AVE_POS_X, AVE_POS_Y, AVE_POS_Z = [ -21.269217407269576,   -3.122610661328414,   -2.400652421655998]
AVE_POS_ALPHA, AVE_POS_BETA, AVE_POS_GAMMA = [5.623469076122531, 0.435439405668396, 5.081265529106499]
AXIS_THETA = 0.96007997859534299767
AXIS_PHI = 4.03227550621962294031
CONE_THETA = 0.6
CONE_SIGMA_MAX = 0.9

# Create the data pipe.
pipe.create(pipe_name='frame order', pipe_type='frame order')

# Read the structures.
structure.read_pdb('1J7O_1st_NH.pdb', dir='..', set_mol_name='N-dom')
structure.read_pdb('1J7P_1st_NH_rot.pdb', dir='..', set_mol_name='C-dom')

# Set up the 15N and 1H spins.
structure.load_spins(spin_id='@N', ave_pos=False)
structure.load_spins(spin_id='@H', ave_pos=False)
spin.isotope(isotope='15N', spin_id='@N')
spin.isotope(isotope='1H', spin_id='@H')

# Define the magnetic dipole-dipole relaxation interaction.
interatom.define(spin_id1='@N', spin_id2='@H', direct_bond=True)
interatom.set_dist(spin_id1='@N', spin_id2='@H', ave_dist=1.041 * 1e-10)
interatom.unit_vectors()

# Loop over the alignments.
ln = ['dy', 'tb', 'tm', 'er']
for i in range(len(ln)):
    # Load the RDCs.
    rdc.read(align_id=ln[i], file='rdc_%s.txt'%ln[i], spin_id1_col=1, spin_id2_col=2, data_col=3, error_col=4)

    # The PCS.
    pcs.read(align_id=ln[i], file='pcs_%s.txt'%ln[i], mol_name_col=1, res_num_col=2, spin_name_col=5, data_col=6, error_col=7)

    # The temperature and field strength.
    spectrometer.temperature(id=ln[i], temp=303)
    spectrometer.frequency(id=ln[i], frq=900e6)

# Load the N-domain tensors (the full tensors).
script('../tensors.py')

# Define the domains.
domain(id='N', spin_id="#N-dom")
domain(id='C', spin_id="#C-dom")

# The tensor domains and reductions.
full = ['Dy N-dom', 'Tb N-dom', 'Tm N-dom', 'Er N-dom']
red =  ['Dy C-dom', 'Tb C-dom', 'Tm C-dom', 'Er C-dom']
ids = ['dy', 'tb', 'tm', 'er']
for i in range(len(full)):
    # Initialise the reduced tensor.
    align_tensor.init(tensor=red[i], align_id=ids[i], params=(0, 0, 0, 0, 0))

    # Set the domain info.
    align_tensor.set_domain(tensor=full[i], domain='N')
    align_tensor.set_domain(tensor=red[i], domain='C')

    # Specify which tensor is reduced.
    align_tensor.reduction(full_tensor=full[i], red_tensor=red[i])

# Select the model.
frame_order.select_model('iso cone')

# Set the reference domain.
frame_order.ref_domain('N')

# Set the initial pivot point.
pivot = array([ 37.254, 0.5, 16.7465])
frame_order.pivot(pivot, fix=True)

# Set the paramagnetic centre.
paramag.centre(pos=[35.934, 12.194, -4.206])

# Check the minimum (at a very high quality to check that the chi-squared value is zero).
frame_order.num_int_pts(num=100000)
<<<<<<< HEAD
=======
frame_order.quad_int(flag=False)
>>>>>>> ccbd2182
value.set(param='ave_pos_x', val=AVE_POS_X)
value.set(param='ave_pos_y', val=AVE_POS_Y)
value.set(param='ave_pos_z', val=AVE_POS_Z)
value.set(param='ave_pos_alpha', val=AVE_POS_ALPHA)
value.set(param='ave_pos_beta', val=AVE_POS_BETA)
value.set(param='ave_pos_gamma', val=AVE_POS_GAMMA)
value.set(param='axis_theta', val=AXIS_THETA)
value.set(param='axis_phi', val=AXIS_PHI)
value.set(param='cone_theta', val=CONE_THETA)
value.set(param='cone_sigma_max', val=CONE_SIGMA_MAX)
minimise.calculate()

# Create the PDB representation of the true state.
frame_order.pdb_model(ave_pos='ave_pos_true', rep='frame_order_true', dist=None, compress_type=2, force=True)

# Save the state.
state.save('frame_order_true', force=True)
<<<<<<< HEAD

# Grid search (low quality for speed).
frame_order.num_int_pts(num=200)
grid_search(inc=[None, None, None, None, None, None, 11, 11, 11, 11])

# Iterative optimisation with increasing precision.
num_int_pts = [1000, 10000, 50000]
func_tol = [1e-2, 1e-3, 1e-4]
for i in range(len(num_int_pts)):
    frame_order.num_int_pts(num=num_int_pts[i])
    minimise('simplex', func_tol=func_tol[i])

=======

# Grid search (low quality for speed).
frame_order.num_int_pts(num=200)
minimise.grid_search(inc=[None, None, None, None, None, None, 11, 11, 11, 11])

# Iterative optimisation with increasing precision.
num_int_pts = [1000, 10000, 50000]
func_tol = [1e-2, 1e-3, 1e-4]
for i in range(len(num_int_pts)):
    frame_order.num_int_pts(num=num_int_pts[i])
    minimise.execute('simplex', func_tol=func_tol[i])

>>>>>>> ccbd2182
# Store the result.
frame_order.pdb_model(ave_pos='ave_pos_fixed_piv', rep='frame_order_fixed_piv', dist=None, compress_type=2, force=True)

# Save the state.
state.save('frame_order_fixed_piv', force=True)

# Optimise the pivot and model, again iterating with increasing precision.
frame_order.pivot(pivot, fix=False)
num_int_pts = [1000, 10000, 50000]
func_tol = [1e-2, 1e-3, 1e-4]
for i in range(len(num_int_pts)):
    frame_order.num_int_pts(num=num_int_pts[i])
<<<<<<< HEAD
    minimise('simplex', func_tol=func_tol[i])
=======
    minimise.execute('simplex', func_tol=func_tol[i])
>>>>>>> ccbd2182

# Test Monte Carlo simulations (at low quality for speed).
frame_order.num_int_pts(num=10000)
monte_carlo.setup(number=5)
monte_carlo.create_data()
monte_carlo.initial_values()
<<<<<<< HEAD
minimise('simplex', func_tol=1e-2)
=======
minimise.execute('simplex', func_tol=1e-2)
>>>>>>> ccbd2182
eliminate()
monte_carlo.error_analysis()

# Create the PDB representation.
frame_order.pdb_model(ave_pos='ave_pos', rep='frame_order', dist=None, compress_type=2, force=True)

# PyMOL.
pymol.frame_order(ave_pos='ave_pos_true', rep='frame_order_true', dist=None)
pymol.frame_order(ave_pos='ave_pos_fixed_piv', rep='frame_order_fixed_piv', dist=None)
pymol.frame_order(ave_pos='ave_pos', rep='frame_order', dist=None)

# Save the state.
state.save('frame_order', force=True)<|MERGE_RESOLUTION|>--- conflicted
+++ resolved
@@ -80,10 +80,7 @@
 
 # Check the minimum (at a very high quality to check that the chi-squared value is zero).
 frame_order.num_int_pts(num=100000)
-<<<<<<< HEAD
-=======
 frame_order.quad_int(flag=False)
->>>>>>> ccbd2182
 value.set(param='ave_pos_x', val=AVE_POS_X)
 value.set(param='ave_pos_y', val=AVE_POS_Y)
 value.set(param='ave_pos_z', val=AVE_POS_Z)
@@ -101,7 +98,6 @@
 
 # Save the state.
 state.save('frame_order_true', force=True)
-<<<<<<< HEAD
 
 # Grid search (low quality for speed).
 frame_order.num_int_pts(num=200)
@@ -114,20 +110,6 @@
     frame_order.num_int_pts(num=num_int_pts[i])
     minimise('simplex', func_tol=func_tol[i])
 
-=======
-
-# Grid search (low quality for speed).
-frame_order.num_int_pts(num=200)
-minimise.grid_search(inc=[None, None, None, None, None, None, 11, 11, 11, 11])
-
-# Iterative optimisation with increasing precision.
-num_int_pts = [1000, 10000, 50000]
-func_tol = [1e-2, 1e-3, 1e-4]
-for i in range(len(num_int_pts)):
-    frame_order.num_int_pts(num=num_int_pts[i])
-    minimise.execute('simplex', func_tol=func_tol[i])
-
->>>>>>> ccbd2182
 # Store the result.
 frame_order.pdb_model(ave_pos='ave_pos_fixed_piv', rep='frame_order_fixed_piv', dist=None, compress_type=2, force=True)
 
@@ -140,22 +122,14 @@
 func_tol = [1e-2, 1e-3, 1e-4]
 for i in range(len(num_int_pts)):
     frame_order.num_int_pts(num=num_int_pts[i])
-<<<<<<< HEAD
     minimise('simplex', func_tol=func_tol[i])
-=======
-    minimise.execute('simplex', func_tol=func_tol[i])
->>>>>>> ccbd2182
 
 # Test Monte Carlo simulations (at low quality for speed).
 frame_order.num_int_pts(num=10000)
 monte_carlo.setup(number=5)
 monte_carlo.create_data()
 monte_carlo.initial_values()
-<<<<<<< HEAD
 minimise('simplex', func_tol=1e-2)
-=======
-minimise.execute('simplex', func_tol=1e-2)
->>>>>>> ccbd2182
 eliminate()
 monte_carlo.error_analysis()
 
