--- conflicted
+++ resolved
@@ -158,9 +158,6 @@
         self.assertEqual(lines[index][1], '487178.0')
 
 
-<<<<<<< HEAD
-    def test_curve_fitting_height_exp_2param_neg(self):
-=======
     def test_bug_18789(self):
         """Test for zero errors in Grace plots, replicating bug #18789."""
 
@@ -187,8 +184,7 @@
         self.assertNotEqual(float(lines[index+1][2]), 0.0)
 
 
-    def test_curve_fitting_height(self):
->>>>>>> d557e707
+    def test_curve_fitting_height_exp_2param_neg(self):
         """Test the relaxation curve fitting C modules."""
 
         # The intensity type.
