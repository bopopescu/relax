--- conflicted
+++ resolved
@@ -1,11 +1,7 @@
 ###############################################################################
 #                                                                             #
-<<<<<<< HEAD
-# Copyright (C) 2006-2010 Edward d'Auvergne                                   #
+# Copyright (C) 2006-2011 Edward d'Auvergne                                   #
 # Copyright (C) 2011 Sebastien Morin                                          #
-=======
-# Copyright (C) 2006-2011 Edward d'Auvergne                                   #
->>>>>>> fa7b44e2
 #                                                                             #
 # This file is part of the program relax.                                     #
 #                                                                             #
@@ -71,8 +67,8 @@
 
         # Check the errors.
         for key in cdp.sigma_I:
-            self.assertEqual(cdp.sigma_I[key], 10142.707367087694)
-            self.assertEqual(cdp.var_I[key], 102874512.734375)
+            self.assertEqual(cdp.sigma_I[key], 10578.03948242143)
+            self.assertEqual(cdp.var_I[key], 111894919.29166666)
 
         # Spin data check.
         i = 0
@@ -112,8 +108,8 @@
 
         # Check the errors.
         for key in cdp.sigma_I:
-            self.assertEqual(cdp.sigma_I[key], 10578.03948242143)
-            self.assertEqual(cdp.var_I[key], 111894919.29166666)
+            self.assertEqual(cdp.sigma_I[key], 10142.707367087694)
+            self.assertEqual(cdp.var_I[key], 102874512.734375)
 
         # Spin data check.
         i = 0
