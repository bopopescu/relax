###############################################################################
#                                                                             #
# Copyright (C) 2012 Edward d'Auvergne                                        #
#                                                                             #
# This file is part of the program relax.                                     #
#                                                                             #
# relax is free software; you can redistribute it and/or modify               #
# it under the terms of the GNU General Public License as published by        #
# the Free Software Foundation; either version 2 of the License, or           #
# (at your option) any later version.                                         #
#                                                                             #
# relax is distributed in the hope that it will be useful,                    #
# but WITHOUT ANY WARRANTY; without even the implied warranty of              #
# MERCHANTABILITY or FITNESS FOR A PARTICULAR PURPOSE.  See the               #
# GNU General Public License for more details.                                #
#                                                                             #
# You should have received a copy of the GNU General Public License           #
# along with relax; if not, write to the Free Software                        #
# Foundation, Inc., 59 Temple Place, Suite 330, Boston, MA  02111-1307  USA   #
#                                                                             #
###############################################################################

# Module docstring.
"""Script for optimising the second rotor frame order test model of CaM."""

# relax module imports.
<<<<<<< HEAD
from generic_fns.structure.mass import centre_of_mass
from maths_fns.rotation_matrix import euler_to_R_zyz
from status import Status; status = Status()



class Analysis:
    def __init__(self, exec_fn):
        """Execute the frame order analysis."""

        # Alias the user function executor method.
        self._execute_uf = exec_fn

        # Some variables.
        self.DATA_PATH = status.install_path + sep+'test_suite'+sep+'shared_data'+sep+'frame_order'+sep

        # Optimise.
        self.optimisation()

        # The rotation matrix.
        R = zeros((3, 3), float64)
        euler_to_R_zyz(cdp.ave_pos_alpha, cdp.ave_pos_beta, cdp.ave_pos_gamma, R)
        print("Rotation matrix:\n%s\n" % R)
        R = transpose(R)
        print("Inverted rotation:\n%s\n" % R)

        # Load the original structure.
        self.original_structure()

        # Domain transformation.
        self.transform(R, array([ 37.254, 0.5, 16.7465]))


    def optimisation(self):
        """Optimise the frame order model."""

        # The file paths.
        PATH_N_DOM = self.DATA_PATH
        PATH_C_DOM = PATH_N_DOM+sep+'rotor2'+sep

        # Create the data pipe.
        self._execute_uf(uf_name='pipe.create', pipe_name='frame order', pipe_type='frame order')

        # Load the tensors.
        self._execute_uf(uf_name='script', file=PATH_N_DOM + 'tensors.py')
        self._execute_uf(uf_name='script', file=PATH_C_DOM + 'tensors.py')

        # The tensor domains and reductions.
        full = ['Dy N-dom', 'Tb N-dom', 'Tm N-dom', 'Er N-dom']
        red =  ['Dy C-dom', 'Tb C-dom', 'Tm C-dom', 'Er C-dom']
        for i in range(len(full)):
            self._execute_uf(uf_name='align_tensor.set_domain', tensor=full[i], domain='N')
            self._execute_uf(uf_name='align_tensor.set_domain', tensor=red[i], domain='C')
            self._execute_uf(uf_name='align_tensor.reduction', full_tensor=full[i], red_tensor=red[i])

        # Select the model.
        self._execute_uf(uf_name='frame_order.select_model', model='rotor')

        # Set the reference domain.
        self._execute_uf(uf_name='frame_order.ref_domain', ref='N')

        # Set the parameters to that after a 11 increment grid search (for a massive speed up).
        self._execute_uf(uf_name='value.set', val=1.7136, param='ave_pos_alpha')
        self._execute_uf(uf_name='value.set', val=0.0, param='ave_pos_beta')
        self._execute_uf(uf_name='value.set', val=0.0, param='ave_pos_gamma')
        self._execute_uf(uf_name='value.set', val=1.7136, param='eigen_alpha')
        self._execute_uf(uf_name='value.set', val=0.0, param='eigen_beta')
        self._execute_uf(uf_name='value.set', val=1.7136, param='eigen_gamma')
        self._execute_uf(uf_name='value.set', val=1.3138, param='cone_sigma_max')

        # Optimise.
        self._execute_uf(uf_name='minimise', min_algor='simplex', constraints=False)

        # Test Monte Carlo simulations.
        self._execute_uf(uf_name='monte_carlo.setup', number=3)
        self._execute_uf(uf_name='monte_carlo.create_data')
        self._execute_uf(uf_name='monte_carlo.initial_values')
        self._execute_uf(uf_name='minimise', min_algor='simplex', constraints=False)
        self._execute_uf(uf_name='eliminate')
        self._execute_uf(uf_name='monte_carlo.error_analysis')

        # Write the results.
        self._execute_uf(uf_name='results.write', file='devnull', dir=None, force=True)


    def original_structure(self):
        """Load the original structure into a dedicated data pipe."""

        # Create a special data pipe for the original rigid body position.
        self._execute_uf(uf_name='pipe.create', pipe_name='orig pos', pipe_type='frame order')

        # Load the structure.
        self._execute_uf(uf_name='structure.read_pdb', file=self.DATA_PATH+'1J7P_1st_NH.pdb')

        # Store the centre of mass.
        cdp.CoM = centre_of_mass()


    def transform(self, R, pivot):
        """Transform the domain to the average position."""

        # Create a special data pipe for the average rigid body position.
        self._execute_uf(uf_name='pipe.create', pipe_name='ave pos', pipe_type='frame order')

        # Load the structure.
        self._execute_uf(uf_name='structure.read_pdb', file=self.DATA_PATH+'1J7P_1st_NH_rot.pdb')

        # Rotate all atoms.
        self._execute_uf(uf_name='structure.rotate', R=R, origin=pivot)

        # Write out the new PDB.
        self._execute_uf(uf_name='structure.write_pdb', file='devnull')
=======
from base_script import Base_script


class Analysis(Base_script):
>>>>>>> 01db4b53

    # Set up some class variables.
    directory = 'rotor2'
    model = 'rotor'
    ave_pos_alpha = 4.3434999280669997
    ave_pos_beta = 0.43544332764249905
    ave_pos_gamma = 3.8013235235956007
    axis_theta = 0.69798281380709504
    axis_phi = 0.89068285012874959
    cone_sigma_max = 30.0 / 360.0 * 2.0 * pi
    cone = True


# Execute the analysis.
<<<<<<< HEAD
Analysis(self._execute_uf)
=======
Analysis(self)
>>>>>>> 01db4b53
<|MERGE_RESOLUTION|>--- conflicted
+++ resolved
@@ -24,125 +24,10 @@
 """Script for optimising the second rotor frame order test model of CaM."""
 
 # relax module imports.
-<<<<<<< HEAD
-from generic_fns.structure.mass import centre_of_mass
-from maths_fns.rotation_matrix import euler_to_R_zyz
-from status import Status; status = Status()
-
-
-
-class Analysis:
-    def __init__(self, exec_fn):
-        """Execute the frame order analysis."""
-
-        # Alias the user function executor method.
-        self._execute_uf = exec_fn
-
-        # Some variables.
-        self.DATA_PATH = status.install_path + sep+'test_suite'+sep+'shared_data'+sep+'frame_order'+sep
-
-        # Optimise.
-        self.optimisation()
-
-        # The rotation matrix.
-        R = zeros((3, 3), float64)
-        euler_to_R_zyz(cdp.ave_pos_alpha, cdp.ave_pos_beta, cdp.ave_pos_gamma, R)
-        print("Rotation matrix:\n%s\n" % R)
-        R = transpose(R)
-        print("Inverted rotation:\n%s\n" % R)
-
-        # Load the original structure.
-        self.original_structure()
-
-        # Domain transformation.
-        self.transform(R, array([ 37.254, 0.5, 16.7465]))
-
-
-    def optimisation(self):
-        """Optimise the frame order model."""
-
-        # The file paths.
-        PATH_N_DOM = self.DATA_PATH
-        PATH_C_DOM = PATH_N_DOM+sep+'rotor2'+sep
-
-        # Create the data pipe.
-        self._execute_uf(uf_name='pipe.create', pipe_name='frame order', pipe_type='frame order')
-
-        # Load the tensors.
-        self._execute_uf(uf_name='script', file=PATH_N_DOM + 'tensors.py')
-        self._execute_uf(uf_name='script', file=PATH_C_DOM + 'tensors.py')
-
-        # The tensor domains and reductions.
-        full = ['Dy N-dom', 'Tb N-dom', 'Tm N-dom', 'Er N-dom']
-        red =  ['Dy C-dom', 'Tb C-dom', 'Tm C-dom', 'Er C-dom']
-        for i in range(len(full)):
-            self._execute_uf(uf_name='align_tensor.set_domain', tensor=full[i], domain='N')
-            self._execute_uf(uf_name='align_tensor.set_domain', tensor=red[i], domain='C')
-            self._execute_uf(uf_name='align_tensor.reduction', full_tensor=full[i], red_tensor=red[i])
-
-        # Select the model.
-        self._execute_uf(uf_name='frame_order.select_model', model='rotor')
-
-        # Set the reference domain.
-        self._execute_uf(uf_name='frame_order.ref_domain', ref='N')
-
-        # Set the parameters to that after a 11 increment grid search (for a massive speed up).
-        self._execute_uf(uf_name='value.set', val=1.7136, param='ave_pos_alpha')
-        self._execute_uf(uf_name='value.set', val=0.0, param='ave_pos_beta')
-        self._execute_uf(uf_name='value.set', val=0.0, param='ave_pos_gamma')
-        self._execute_uf(uf_name='value.set', val=1.7136, param='eigen_alpha')
-        self._execute_uf(uf_name='value.set', val=0.0, param='eigen_beta')
-        self._execute_uf(uf_name='value.set', val=1.7136, param='eigen_gamma')
-        self._execute_uf(uf_name='value.set', val=1.3138, param='cone_sigma_max')
-
-        # Optimise.
-        self._execute_uf(uf_name='minimise', min_algor='simplex', constraints=False)
-
-        # Test Monte Carlo simulations.
-        self._execute_uf(uf_name='monte_carlo.setup', number=3)
-        self._execute_uf(uf_name='monte_carlo.create_data')
-        self._execute_uf(uf_name='monte_carlo.initial_values')
-        self._execute_uf(uf_name='minimise', min_algor='simplex', constraints=False)
-        self._execute_uf(uf_name='eliminate')
-        self._execute_uf(uf_name='monte_carlo.error_analysis')
-
-        # Write the results.
-        self._execute_uf(uf_name='results.write', file='devnull', dir=None, force=True)
-
-
-    def original_structure(self):
-        """Load the original structure into a dedicated data pipe."""
-
-        # Create a special data pipe for the original rigid body position.
-        self._execute_uf(uf_name='pipe.create', pipe_name='orig pos', pipe_type='frame order')
-
-        # Load the structure.
-        self._execute_uf(uf_name='structure.read_pdb', file=self.DATA_PATH+'1J7P_1st_NH.pdb')
-
-        # Store the centre of mass.
-        cdp.CoM = centre_of_mass()
-
-
-    def transform(self, R, pivot):
-        """Transform the domain to the average position."""
-
-        # Create a special data pipe for the average rigid body position.
-        self._execute_uf(uf_name='pipe.create', pipe_name='ave pos', pipe_type='frame order')
-
-        # Load the structure.
-        self._execute_uf(uf_name='structure.read_pdb', file=self.DATA_PATH+'1J7P_1st_NH_rot.pdb')
-
-        # Rotate all atoms.
-        self._execute_uf(uf_name='structure.rotate', R=R, origin=pivot)
-
-        # Write out the new PDB.
-        self._execute_uf(uf_name='structure.write_pdb', file='devnull')
-=======
 from base_script import Base_script
 
 
 class Analysis(Base_script):
->>>>>>> 01db4b53
 
     # Set up some class variables.
     directory = 'rotor2'
@@ -155,10 +40,5 @@
     cone_sigma_max = 30.0 / 360.0 * 2.0 * pi
     cone = True
 
-
 # Execute the analysis.
-<<<<<<< HEAD
-Analysis(self._execute_uf)
-=======
-Analysis(self)
->>>>>>> 01db4b53
+Analysis(self._execute_uf)