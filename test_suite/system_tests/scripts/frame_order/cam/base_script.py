###############################################################################
#                                                                             #
# Copyright (C) 2012-2014 Edward d'Auvergne                                   #
#                                                                             #
# This file is part of the program relax (http://www.nmr-relax.com).          #
#                                                                             #
# This program is free software: you can redistribute it and/or modify        #
# it under the terms of the GNU General Public License as published by        #
# the Free Software Foundation, either version 3 of the License, or           #
# (at your option) any later version.                                         #
#                                                                             #
# This program is distributed in the hope that it will be useful,             #
# but WITHOUT ANY WARRANTY; without even the implied warranty of              #
# MERCHANTABILITY or FITNESS FOR A PARTICULAR PURPOSE.  See the               #
# GNU General Public License for more details.                                #
#                                                                             #
# You should have received a copy of the GNU General Public License           #
# along with this program.  If not, see <http://www.gnu.org/licenses/>.       #
#                                                                             #
###############################################################################

# Module docstring.
"""Base script for the optimisation of the rigid frame order test models."""

# Python module imports.
from numpy import array, cross, float32, float64, zeros
from numpy.linalg import norm
from os import F_OK, access, sep

# relax module imports.
from data_store import Relax_data_store; ds = Relax_data_store()
from lib.geometry.coord_transform import spherical_to_cartesian
from lib.geometry.lines import closest_point_ax
from lib.geometry.vectors import vector_angle
from specific_analyses.frame_order.variables import MODEL_FREE_ROTOR, MODEL_ROTOR
from status import Status; status = Status()


# Some variables.
BASE_PATH = status.install_path + sep+'test_suite'+sep+'shared_data'+sep+'frame_order'+sep+'cam'+sep


class Base_script:
    # Flags for turning certain features on or off.
    CONE = True
    LOAD_STATE = False

    # The directory containing the data files.
    DIRECTORY = None

    # The frame order model.
    MODEL = None

    # The number of integration points.
    NUM_INT_PTS = 2000

    # The model parameters.
    PIVOT_DISP = None
    AVE_POS_X, AVE_POS_Y, AVE_POS_Z = [ -21.269217407269576,   -3.122610661328414,   -2.400652421655998]
    AVE_POS_ALPHA, AVE_POS_BETA, AVE_POS_GAMMA = [5.623469076122531, 0.435439405668396, 5.081265529106499]
    AXIS_THETA = None
    AXIS_PHI = None
    AXIS_ALPHA = None
    EIGEN_ALPHA = None
    EIGEN_BETA = None
    EIGEN_GAMMA = None
    CONE_THETA = None
    CONE_S1 = None
    CONE_THETA_X = None
    CONE_THETA_Y = None
    CONE_SIGMA_MAX = None
    AXIS_THETA2 = None
    AXIS_PHI2 = None
    CONE_SIGMA_MAX_2 = None

    # The pivot points.
    PIVOT = array([ 37.254, 0.5, 16.7465], float32)

    # The CoM - for use in the rotor models.
    COM = array([44.737253525507697, -1.1684805963699558, 14.072436716990133], float32)


    def __init__(self, exec_fn):
        """Execute the frame order analysis."""

        # Parameter conversions.
        if self.MODEL in [MODEL_ROTOR, MODEL_FREE_ROTOR]:
            self.convert_rotor(theta=self.AXIS_THETA, phi=self.AXIS_PHI, pivot=self.PIVOT, com=self.COM)
            self.AXIS_THETA = None
            self.AXIS_PHI = None

        # Alias the user function executor method.
        self._execute_uf = exec_fn

        # The data path.
        self.data_path = BASE_PATH + self.DIRECTORY

        # Pre-created set up.
        if self.LOAD_STATE:
            self.setup_state()

        # New set up.
        else:
            self.setup_full()

        # Optimise.
        self.optimisation()

        # Display in pymol.
        self.pymol_display()

        # Save the state.
        self._execute_uf(uf_name='state.save', state='devnull', force=True)


    def convert_rotor(self, theta=None, phi=None, pivot=None, com=None):
        """Convert the rotor axis spherical angles to the axis alpha notation.

        The pivot will be shifted to the point on the axis closest to the CoM, and the alpha angle set.


        @keyword theta: The polar spherical angle.
        @type theta:    float
        @keyword phi:   The azimuthal spherical angle.
        @type phi:      float
        @keyword pivot: The pivot point on the rotation axis.
        @type pivot:    numpy rank-1 3D array
        @keyword com:   The pivot point on the rotation axis.
        @type com:      numpy rank-1 3D array
        """

        # The axis.
        axis = zeros(3, float64)
        spherical_to_cartesian([1.0, theta, phi], axis)

        # Reset the pivot to the closest point on the line to the CoM (shift the pivot).
        self.PIVOT = closest_point_ax(line_pt=pivot, axis=axis, point=com)

        # The CoM-pivot unit vector (for the shifted pivot).
        piv_com = com - self.PIVOT
        piv_com = piv_com / norm(piv_com)

        # The vector perpendicular to the CoM-pivot vector.
        z_axis = array([0, 0, 1], float64)
        perp_vect = cross(piv_com, z_axis)
        perp_vect = perp_vect / norm(perp_vect)

        # Set the alpha angle (the angle between the perpendicular vector and the axis).
        self.AXIS_ALPHA = vector_angle(perp_vect, axis, piv_com)


    def optimisation(self):
        """Optimise the frame order model."""

        # Set the number of numerical integration points.
        if self.NUM_INT_PTS != None:
            self._execute_uf(uf_name='frame_order.num_int_pts', num=self.NUM_INT_PTS)

<<<<<<< HEAD
        # Set the parameter values.
        params = [
            'pivot_disp',
            'ave_pos_x',
            'ave_pos_y',
            'ave_pos_z',
            'ave_pos_alpha',
            'ave_pos_beta',
            'ave_pos_gamma',
            'eigen_alpha',
            'eigen_beta',
            'eigen_gamma',
            'axis_theta',
            'axis_phi',
            'axis_alpha',
            'cone_theta_x',
            'cone_theta_y',
            'cone_theta',
            'cone_s1',
            'cone_sigma_max',
            'cone_sigma_max_2'
        ]
        for param in params:
            # Variable name.
            var_name = param.upper()

            # Not set.
            val = getattr(self, var_name)
            if val == None:
                continue

            # Set the value.
            self._execute_uf(uf_name='value.set', val=val, param=param)

        # Calculate and show the chi-squared value.
        self._execute_uf(uf_name='calc')
=======
        # Check the minimum.
        if self.MODEL not in ['free rotor', 'iso cone, free rotor']:
            if self.AVE_POS_ALPHA != None:
                self._execute_uf(uf_name='value.set', val=self.AVE_POS_ALPHA, param='ave_pos_alpha')
            if self.AVE_POS_BETA != None:
                self._execute_uf(uf_name='value.set', val=self.AVE_POS_BETA, param='ave_pos_beta')
            if self.AVE_POS_GAMMA != None:
                self._execute_uf(uf_name='value.set', val=self.AVE_POS_GAMMA, param='ave_pos_gamma')
        if self.EIGEN_ALPHA != None:
            self._execute_uf(uf_name='value.set', val=self.EIGEN_ALPHA, param='eigen_alpha')
        if self.EIGEN_BETA != None:
            self._execute_uf(uf_name='value.set', val=self.EIGEN_BETA, param='eigen_beta')
        if self.EIGEN_GAMMA != None:
            self._execute_uf(uf_name='value.set', val=self.EIGEN_GAMMA, param='eigen_gamma')
        if self.AXIS_THETA != None:
            self._execute_uf(uf_name='value.set', val=self.AXIS_THETA, param='axis_theta')
        if self.AXIS_PHI != None:
            self._execute_uf(uf_name='value.set', val=self.AXIS_PHI, param='axis_phi')
        if self.AXIS_ALPHA != None:
            self._execute_uf(uf_name='value.set', val=self.AXIS_ALPHA, param='axis_alpha')
        if self.CONE_THETA_X != None:
            self._execute_uf(uf_name='value.set', val=self.CONE_THETA_X, param='cone_theta_x')
        if self.CONE_THETA_Y != None:
            self._execute_uf(uf_name='value.set', val=self.CONE_THETA_Y, param='cone_theta_y')
        if self.CONE_THETA != None:
            self._execute_uf(uf_name='value.set', val=self.CONE_THETA, param='cone_theta')
        if self.CONE_S1 != None:
            self._execute_uf(uf_name='value.set', val=self.CONE_S1, param='cone_s1')
        if self.CONE_SIGMA_MAX != None:
            self._execute_uf(uf_name='value.set', val=self.CONE_SIGMA_MAX, param='cone_sigma_max')
        self._execute_uf(uf_name='minimise.calculate')
>>>>>>> 933b2c22
        print("\nchi2: %s" % cdp.chi2)

        # Optimise.
        if hasattr(status, 'flag_opt') and status.flag_opt:
<<<<<<< HEAD
            #self._execute_uf(uf_name='grid_search', inc=11)
            self._execute_uf(uf_name='minimise', min_algor='simplex', constraints=True, max_iter=1)
=======
            #self._execute_uf(uf_name='minimise.grid_search', inc=11)
            self._execute_uf(uf_name='minimise.execute', min_algor='simplex', constraints=False, max_iter=10)
>>>>>>> 933b2c22

            # Test Monte Carlo simulations.
            self._execute_uf(uf_name='monte_carlo.setup', number=3)
            self._execute_uf(uf_name='monte_carlo.create_data')
            self._execute_uf(uf_name='monte_carlo.initial_values')
<<<<<<< HEAD
            self._execute_uf(uf_name='minimise', min_algor='simplex', constraints=True, max_iter=1)
=======
            self._execute_uf(uf_name='minimise.execute', min_algor='simplex', constraints=False, max_iter=10)
>>>>>>> 933b2c22
            self._execute_uf(uf_name='eliminate')
            self._execute_uf(uf_name='monte_carlo.error_analysis')

        # Write the results.
        self._execute_uf(uf_name='results.write', file='devnull', dir=None, force=True)


    def pymol_display(self):
        """Display the results in PyMOL."""

        # Create the PDB representation.
        self._execute_uf(uf_name='frame_order.pdb_model', ave_pos='devnull', rep='devnull', dist='devnull', force=True)


    def setup_full(self):
        """Set up the frame order model data from scratch."""

        # Create the data pipe.
        self._execute_uf(uf_name='pipe.create', pipe_name='frame order', pipe_type='frame order')

        # Read the structures.
        self._execute_uf(uf_name='structure.read_pdb', file='1J7O_1st_NH.pdb', dir=BASE_PATH, set_mol_name='N-dom')
        self._execute_uf(uf_name='structure.read_pdb', file='1J7P_1st_NH_rot.pdb', dir=BASE_PATH, set_mol_name='C-dom')

        # Set up the 15N and 1H spins.
        self._execute_uf(uf_name='structure.load_spins', spin_id='@N', ave_pos=False)
        self._execute_uf(uf_name='structure.load_spins', spin_id='@H', ave_pos=False)
        self._execute_uf(uf_name='spin.isotope', isotope='15N', spin_id='@N')
        self._execute_uf(uf_name='spin.isotope', isotope='1H', spin_id='@H')

        # Define the magnetic dipole-dipole relaxation interaction.
        self._execute_uf(uf_name='interatom.define', spin_id1='@N', spin_id2='@H', direct_bond=True)
        self._execute_uf(uf_name='interatom.set_dist', spin_id1='@N', spin_id2='@H', ave_dist=1.041 * 1e-10)
        self._execute_uf(uf_name='interatom.unit_vectors')

        # Loop over the alignments.
        ln = ['dy', 'tb', 'tm', 'er']
        for i in range(len(ln)):
            # Load the RDCs (if present).
            if (not hasattr(status, 'flag_rdc') or status.flag_rdc) and access(self.data_path+sep+'rdc_%s.txt'%ln[i], F_OK):
                self._execute_uf(uf_name='rdc.read', align_id=ln[i], file='rdc_%s.txt'%ln[i], dir=self.data_path, spin_id1_col=1, spin_id2_col=2, data_col=3, error_col=4)

            # The PCS (if present).
            if not hasattr(status, 'flag_pcs') or status.flag_pcs and access(self.data_path+sep+'pcs_%s.txt'%ln[i], F_OK):
                self._execute_uf(uf_name='pcs.read', align_id=ln[i], file='pcs_%s_subset.txt'%ln[i], dir=self.data_path, mol_name_col=1, res_num_col=2, spin_name_col=5, data_col=6, error_col=7)

            # The temperature and field strength.
            self._execute_uf(uf_name='spectrometer.temperature', id=ln[i], temp=303)
            self._execute_uf(uf_name='spectrometer.frequency', id=ln[i], frq=900e6)

        # Load the N-domain tensors (the full tensors).
        self._execute_uf(uf_name='script', file=BASE_PATH + 'tensors.py')

        # Define the domains.
        self._execute_uf(uf_name='domain', id='N', spin_id="#N-dom")
        self._execute_uf(uf_name='domain', id='C', spin_id="#C-dom")

        # The tensor domains and reductions.
        full = ['Dy N-dom', 'Tb N-dom', 'Tm N-dom', 'Er N-dom']
        red =  ['Dy C-dom', 'Tb C-dom', 'Tm C-dom', 'Er C-dom']
        ids =  ['dy', 'tb', 'tm', 'er']
        for i in range(len(full)):
            # Initialise the reduced tensor.
            self._execute_uf(uf_name='align_tensor.init', tensor=red[i], align_id=ids[i], params=(0, 0, 0, 0, 0))

            # Set the domain info.
            self._execute_uf(uf_name='align_tensor.set_domain', tensor=full[i], domain='N')
            self._execute_uf(uf_name='align_tensor.set_domain', tensor=red[i], domain='C')

            # Specify which tensor is reduced.
            self._execute_uf(uf_name='align_tensor.reduction', full_tensor=full[i], red_tensor=red[i])

        # Select the model.
        self._execute_uf(uf_name='frame_order.select_model', model=self.MODEL)

        # Set the reference domain.
        self._execute_uf(uf_name='frame_order.ref_domain', ref='N')

        # Set the initial pivot point - fixed when optimising, unfixed otherwise to check different code paths.
        fix = False
        if hasattr(status, 'flag_opt') and status.flag_opt:
            fix = True
        self._execute_uf(uf_name='frame_order.pivot', pivot=self.PIVOT, fix=fix)

        # Set the paramagnetic centre.
        self._execute_uf(uf_name='paramag.centre', pos=[35.934, 12.194, -4.206])


    def setup_state(self):
        """Set up the frame order model data from a saved state."""

        # Load the save file.
        self._execute_uf(uf_name='state.load', state='frame_order', dir=self.data_path)

        # Delete the RDC and PCS data as needed.
        if hasattr(status, 'flag_rdc') and not status.flag_rdc:
            self._execute_uf(uf_name='rdc.delete')
        if hasattr(status, 'flag_pcs') and not status.flag_pcs:
            self._execute_uf(uf_name='pcs.delete')<|MERGE_RESOLUTION|>--- conflicted
+++ resolved
@@ -156,7 +156,6 @@
         if self.NUM_INT_PTS != None:
             self._execute_uf(uf_name='frame_order.num_int_pts', num=self.NUM_INT_PTS)
 
-<<<<<<< HEAD
         # Set the parameter values.
         params = [
             'pivot_disp',
@@ -192,61 +191,19 @@
             self._execute_uf(uf_name='value.set', val=val, param=param)
 
         # Calculate and show the chi-squared value.
-        self._execute_uf(uf_name='calc')
-=======
-        # Check the minimum.
-        if self.MODEL not in ['free rotor', 'iso cone, free rotor']:
-            if self.AVE_POS_ALPHA != None:
-                self._execute_uf(uf_name='value.set', val=self.AVE_POS_ALPHA, param='ave_pos_alpha')
-            if self.AVE_POS_BETA != None:
-                self._execute_uf(uf_name='value.set', val=self.AVE_POS_BETA, param='ave_pos_beta')
-            if self.AVE_POS_GAMMA != None:
-                self._execute_uf(uf_name='value.set', val=self.AVE_POS_GAMMA, param='ave_pos_gamma')
-        if self.EIGEN_ALPHA != None:
-            self._execute_uf(uf_name='value.set', val=self.EIGEN_ALPHA, param='eigen_alpha')
-        if self.EIGEN_BETA != None:
-            self._execute_uf(uf_name='value.set', val=self.EIGEN_BETA, param='eigen_beta')
-        if self.EIGEN_GAMMA != None:
-            self._execute_uf(uf_name='value.set', val=self.EIGEN_GAMMA, param='eigen_gamma')
-        if self.AXIS_THETA != None:
-            self._execute_uf(uf_name='value.set', val=self.AXIS_THETA, param='axis_theta')
-        if self.AXIS_PHI != None:
-            self._execute_uf(uf_name='value.set', val=self.AXIS_PHI, param='axis_phi')
-        if self.AXIS_ALPHA != None:
-            self._execute_uf(uf_name='value.set', val=self.AXIS_ALPHA, param='axis_alpha')
-        if self.CONE_THETA_X != None:
-            self._execute_uf(uf_name='value.set', val=self.CONE_THETA_X, param='cone_theta_x')
-        if self.CONE_THETA_Y != None:
-            self._execute_uf(uf_name='value.set', val=self.CONE_THETA_Y, param='cone_theta_y')
-        if self.CONE_THETA != None:
-            self._execute_uf(uf_name='value.set', val=self.CONE_THETA, param='cone_theta')
-        if self.CONE_S1 != None:
-            self._execute_uf(uf_name='value.set', val=self.CONE_S1, param='cone_s1')
-        if self.CONE_SIGMA_MAX != None:
-            self._execute_uf(uf_name='value.set', val=self.CONE_SIGMA_MAX, param='cone_sigma_max')
         self._execute_uf(uf_name='minimise.calculate')
->>>>>>> 933b2c22
         print("\nchi2: %s" % cdp.chi2)
 
         # Optimise.
         if hasattr(status, 'flag_opt') and status.flag_opt:
-<<<<<<< HEAD
-            #self._execute_uf(uf_name='grid_search', inc=11)
-            self._execute_uf(uf_name='minimise', min_algor='simplex', constraints=True, max_iter=1)
-=======
             #self._execute_uf(uf_name='minimise.grid_search', inc=11)
-            self._execute_uf(uf_name='minimise.execute', min_algor='simplex', constraints=False, max_iter=10)
->>>>>>> 933b2c22
+            self._execute_uf(uf_name='minimise.execute', min_algor='simplex', constraints=True, max_iter=1)
 
             # Test Monte Carlo simulations.
             self._execute_uf(uf_name='monte_carlo.setup', number=3)
             self._execute_uf(uf_name='monte_carlo.create_data')
             self._execute_uf(uf_name='monte_carlo.initial_values')
-<<<<<<< HEAD
-            self._execute_uf(uf_name='minimise', min_algor='simplex', constraints=True, max_iter=1)
-=======
-            self._execute_uf(uf_name='minimise.execute', min_algor='simplex', constraints=False, max_iter=10)
->>>>>>> 933b2c22
+            self._execute_uf(uf_name='minimise.execute', min_algor='simplex', constraints=True, max_iter=1)
             self._execute_uf(uf_name='eliminate')
             self._execute_uf(uf_name='monte_carlo.error_analysis')
 
