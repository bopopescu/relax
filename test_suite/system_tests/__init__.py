--- conflicted
+++ resolved
@@ -93,11 +93,8 @@
            'relax_data',
            'relax_fit',
            'results',
-<<<<<<< HEAD
            'scripts',
-=======
            'selection',
->>>>>>> c2c10293
            'sequence',
            'state',
            'structure',
