--- conflicted
+++ resolved
@@ -61,13 +61,9 @@
 from unit_vectors import Unit_vectors
 
 
-<<<<<<< HEAD
 __all__ = ['align_tensor',
            'angles',
-=======
-__all__ = ['angles',
            'brmb',
->>>>>>> 519e6c0b
            'consistency_tests',
            'dasha'
            'diffusion_tensor',
@@ -108,7 +104,6 @@
 
         # Create an array of test suites (add your new TestCase classes here).
         suite_array = []
-<<<<<<< HEAD
 
         # Specific tests.
         for test in tests:
@@ -131,6 +126,7 @@
         # All tests.
         if not tests:
             suite_array.append(TestLoader().loadTestsFromTestCase(Align_tensor))
+            suite_array.append(TestLoader().loadTestsFromTestCase(Bmrb))
             suite_array.append(TestLoader().loadTestsFromTestCase(Angles))
             suite_array.append(TestLoader().loadTestsFromTestCase(Ct))
             suite_array.append(TestLoader().loadTestsFromTestCase(Dasha))
@@ -155,35 +151,6 @@
             suite_array.append(TestLoader().loadTestsFromTestCase(State))
             suite_array.append(TestLoader().loadTestsFromTestCase(Structure))
             suite_array.append(TestLoader().loadTestsFromTestCase(Unit_vectors))
-=======
-        suite_array.append(TestLoader().loadTestsFromTestCase(Angles))
-        suite_array.append(TestLoader().loadTestsFromTestCase(Bmrb))
-        suite_array.append(TestLoader().loadTestsFromTestCase(Ct))
-        suite_array.append(TestLoader().loadTestsFromTestCase(Dasha))
-        suite_array.append(TestLoader().loadTestsFromTestCase(Diffusion_tensor))
-        suite_array.append(TestLoader().loadTestsFromTestCase(Generic))
-        suite_array.append(TestLoader().loadTestsFromTestCase(Jw))
-        suite_array.append(TestLoader().loadTestsFromTestCase(Load_spins))
-        suite_array.append(TestLoader().loadTestsFromTestCase(Modelim))
-        suite_array.append(TestLoader().loadTestsFromTestCase(Mf))
-        suite_array.append(TestLoader().loadTestsFromTestCase(Modsel))
-        suite_array.append(TestLoader().loadTestsFromTestCase(N_state_model))
-        suite_array.append(TestLoader().loadTestsFromTestCase(Noe))
-        suite_array.append(TestLoader().loadTestsFromTestCase(Palmer))
-        suite_array.append(TestLoader().loadTestsFromTestCase(Peak_lists))
-        suite_array.append(TestLoader().loadTestsFromTestCase(Pipe_create))
-        suite_array.append(TestLoader().loadTestsFromTestCase(Relax_fit))
-        suite_array.append(TestLoader().loadTestsFromTestCase(Results))
-        suite_array.append(TestLoader().loadTestsFromTestCase(Sequence))
-        suite_array.append(TestLoader().loadTestsFromTestCase(State))
-        suite_array.append(TestLoader().loadTestsFromTestCase(Structure))
-        suite_array.append(TestLoader().loadTestsFromTestCase(Unit_vectors))
-
-        # Add the relax namespace to each TestCase object.
-        for i in xrange(len(suite_array)):
-            for test in suite_array[i]._tests:
-                test.relax = self.relax
->>>>>>> 519e6c0b
 
         # Group all tests together.
         full_suite = TestSuite(suite_array)
