--- conflicted
+++ resolved
@@ -58,13 +58,9 @@
 from unit_vectors import Unit_vectors
 
 
-<<<<<<< HEAD
-__all__ = ['angles',
-           'brmb',
-=======
 __all__ = ['align_tensor',
            'angles',
->>>>>>> 134d0bdc
+           'brmb',
            'consistency_tests',
            'dasha'
            'diffusion_tensor',
