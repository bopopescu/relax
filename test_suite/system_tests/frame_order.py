--- conflicted
+++ resolved
@@ -965,7 +965,6 @@
         self.flags(pcs=False)
         self.interpreter.run(script_file=self.cam_path+'rotor2.py')
         self.check_chi2(0.075038911707627859)
-<<<<<<< HEAD
 
 
     def test_cam_quad_int_double_rotor(self):
@@ -974,7 +973,7 @@
         # The flags, execute the script, and then check the chi2 value.
         self.flags(quad_int=True)
         self.interpreter.run(script_file=self.cam_path+'double_rotor.py')
-        self.check_chi2(0.080146041009531946)
+        self.check_chi2(0.079828365857374614)
 
 
     def test_cam_quad_int_double_rotor_pcs(self):
@@ -983,7 +982,7 @@
         # The flags, execute the script, and then check the chi2 value.
         self.flags(rdc=False, quad_int=True)
         self.interpreter.run(script_file=self.cam_path+'double_rotor.py')
-        self.check_chi2(0.00033425735965255754)
+        self.check_chi2(1.6582207495230563e-05)
 
 
     def test_cam_quad_int_double_rotor_rdc(self):
@@ -1001,7 +1000,7 @@
         # The flags, execute the script, and then check the chi2 value.
         self.flags(quad_int=True)
         self.interpreter.run(script_file=self.cam_path+'double_rotor_large_angle.py')
-        self.check_chi2(0.046993590502437441)
+        self.check_chi2(0.57126501230322546)
 
 
     def test_cam_quad_int_double_rotor_large_angle_pcs(self):
@@ -1010,7 +1009,7 @@
         # The flags, execute the script, and then check the chi2 value.
         self.flags(rdc=False, quad_int=True)
         self.interpreter.run(script_file=self.cam_path+'double_rotor_large_angle.py')
-        self.check_chi2(0.0030482390409642141)
+        self.check_chi2(0.5273196608417523)
 
 
     def test_cam_quad_int_double_rotor_large_angle_rdc(self):
@@ -1594,453 +1593,24 @@
 
         # Create the PDB model.
         self.interpreter.frame_order.pdb_model(dir=ds.tmpdir)
-=======
->>>>>>> 1474aab0
-
-
-    def test_cam_quad_int_double_rotor(self):
-        """Test the double rotor frame order model of CaM."""
-
-        # The flags, execute the script, and then check the chi2 value.
-        self.flags(quad_int=True)
-        self.interpreter.run(script_file=self.cam_path+'double_rotor.py')
-        self.check_chi2(0.079828365857374614)
-
-
-    def test_cam_quad_int_double_rotor_pcs(self):
-        """Test the double rotor frame order model of CaM (with only PCS data)."""
-
-        # The flags, execute the script, and then check the chi2 value.
-        self.flags(rdc=False, quad_int=True)
-        self.interpreter.run(script_file=self.cam_path+'double_rotor.py')
-        self.check_chi2(1.6582207495230563e-05)
-
-
-    def test_cam_quad_int_double_rotor_rdc(self):
-        """Test the double rotor frame order model of CaM (with only RDC data)."""
-
-        # The flags, execute the script, and then check the chi2 value.
-        self.flags(pcs=False, quad_int=True)
-        self.interpreter.run(script_file=self.cam_path+'double_rotor.py')
-        self.check_chi2(0.079814053829495801)
-
-
-    def test_cam_quad_int_double_rotor_large_angle(self):
-        """Test the double rotor frame order model of CaM."""
-
-        # The flags, execute the script, and then check the chi2 value.
-        self.flags(quad_int=True)
-        self.interpreter.run(script_file=self.cam_path+'double_rotor_large_angle.py')
-        self.check_chi2(0.57126501230322546)
-
-
-    def test_cam_quad_int_double_rotor_large_angle_pcs(self):
-        """Test the double rotor frame order model of CaM (with only PCS data)."""
-
-        # The flags, execute the script, and then check the chi2 value.
-        self.flags(rdc=False, quad_int=True)
-        self.interpreter.run(script_file=self.cam_path+'double_rotor_large_angle.py')
-        self.check_chi2(0.5273196608417523)
-
-
-    def test_cam_quad_int_double_rotor_large_angle_rdc(self):
-        """Test the double rotor frame order model of CaM (with only RDC data)."""
-
-        # The flags, execute the script, and then check the chi2 value.
-        self.flags(pcs=False, quad_int=True)
-        self.interpreter.run(script_file=self.cam_path+'double_rotor_large_angle.py')
-        self.check_chi2(0.043946055085127944)
-
-
-    def test_cam_quad_int_free_rotor(self):
-        """Test the free rotor frame order model of CaM."""
-
-        # The flags, execute the script, and then check the chi2 value.
-        self.flags(quad_int=True)
-        self.interpreter.run(script_file=self.cam_path+'free_rotor.py')
-        self.check_chi2(0.04899586148178818)
-
-
-    def test_cam_quad_int_free_rotor_missing_data(self):
-        """Test the free rotor frame order model of CaM."""
-
-        # The flags, execute the script, and then check the chi2 value.
-        self.flags(quad_int=True)
-        self.interpreter.run(script_file=self.cam_path+'free_rotor_missing_data.py')
-        self.check_chi2(0.037726306126177556)
-
-
-    def test_cam_quad_int_free_rotor_pcs(self):
-        """Test the free rotor frame order model of CaM (with only PCS data)."""
-
-        # The flags, execute the script, and then check the chi2 value.
-        self.flags(rdc=False, quad_int=True)
-        self.interpreter.run(script_file=self.cam_path+'free_rotor.py')
-        self.check_chi2(4.5205576772581238e-08)
-
-
-    def test_cam_quad_int_free_rotor_rdc(self):
-        """Test the free rotor frame order model of CaM (with only RDC data)."""
-
-        # The flags, execute the script, and then check the chi2 value.
-        self.flags(pcs=False, quad_int=True)
-        self.interpreter.run(script_file=self.cam_path+'free_rotor.py')
-        self.check_chi2(0.04899130610303442)
-
-
-    def test_cam_quad_int_free_rotor2(self):
-        """Test the second free rotor frame order model of CaM."""
-
-        # The flags, execute the script, and then check the chi2 value.
-        self.flags(quad_int=True)
-        self.interpreter.run(script_file=self.cam_path+'free_rotor2.py')
-        self.check_chi2(0.06748978555251639)
-
-
-    def test_cam_quad_int_free_rotor2_pcs(self):
-        """Test the second free rotor frame order model of CaM (with only PCS data)."""
-
-        # The flags, execute the script, and then check the chi2 value.
-        self.flags(rdc=False, quad_int=True)
-        self.interpreter.run(script_file=self.cam_path+'free_rotor2.py')
-        self.check_chi2(0.010744719591287448)
-
-
-    def test_cam_quad_int_free_rotor2_rdc(self):
-        """Test the second free rotor frame order model of CaM (with only RDC data)."""
-
-        # The flags, execute the script, and then check the chi2 value.
-        self.flags(pcs=False, quad_int=True)
-        self.interpreter.run(script_file=self.cam_path+'free_rotor2.py')
-        self.check_chi2(0.056744492444430819)
-
-
-    def test_cam_quad_int_iso_cone(self):
-        """Test the isotropic cone, free rotor frame order model of CaM."""
-
-        # The flags, execute the script, and then check the chi2 value.
-        self.flags(quad_int=True)
-        self.interpreter.run(script_file=self.cam_path+'iso_cone.py')
-        self.check_chi2(0.041430522432421318)
-
-
-    def test_cam_quad_int_iso_cone_pcs(self):
-        """Test the isotropic cone, free rotor frame order model of CaM (with only PCS data)."""
-
-        # The flags, execute the script, and then check the chi2 value.
-        self.flags(rdc=False, quad_int=True)
-        self.interpreter.run(script_file=self.cam_path+'iso_cone.py')
-        self.check_chi2(4.8409613144085089e-08)
-
-
-    def test_cam_quad_int_iso_cone_rdc(self):
-        """Test the isotropic cone, free rotor frame order model of CaM (with only RDC data)."""
-
-        # The flags, execute the script, and then check the chi2 value.
-        self.flags(pcs=False, quad_int=True)
-        self.interpreter.run(script_file=self.cam_path+'iso_cone.py')
-        self.check_chi2(0.041428474106863025)
-
-
-    def test_cam_quad_int_iso_cone_free_rotor(self):
-        """Test the isotropic cone, free rotor frame order model of CaM."""
-
-        # The flags, execute the script, and then check the chi2 value.
-        self.flags(quad_int=True)
-        self.interpreter.run(script_file=self.cam_path+'iso_cone_free_rotor.py')
-        self.check_chi2(0.01098760442625833)
-
-
-    def test_cam_quad_int_iso_cone_free_rotor_pcs(self):
-        """Test the isotropic cone, free rotor frame order model of CaM (with only PCS data)."""
-
-        # The flags, execute the script, and then check the chi2 value.
-        self.flags(rdc=False, quad_int=True)
-        self.interpreter.run(script_file=self.cam_path+'iso_cone_free_rotor.py')
-        self.check_chi2(1.20136009208203e-06)
-
-
-    def test_cam_quad_int_iso_cone_free_rotor_rdc(self):
-        """Test the isotropic cone, free rotor frame order model of CaM (with only RDC data)."""
-
-        # The flags, execute the script, and then check the chi2 value.
-        self.flags(pcs=False, quad_int=True)
-        self.interpreter.run(script_file=self.cam_path+'iso_cone_free_rotor.py')
-        self.check_chi2(0.010986403066166248)
-
-
-    def test_cam_quad_int_iso_cone_free_rotor2(self):
-        """Test the second isotropic cone, free rotor frame order model of CaM."""
-
-        # The flags, execute the script, and then check the chi2 value.
-        self.flags(quad_int=True)
-        self.interpreter.run(script_file=self.cam_path+'iso_cone_free_rotor2.py')
-        self.check_chi2(0.027527295381115289)
-
-
-    def test_cam_quad_int_iso_cone_free_rotor2_pcs(self):
-        """Test the second isotropic cone, free rotor frame order model of CaM (with only PCS data)."""
-
-        # The flags, execute the script, and then check the chi2 value.
-        self.flags(rdc=False, quad_int=True)
-        self.interpreter.run(script_file=self.cam_path+'iso_cone_free_rotor2.py')
-        self.check_chi2(0.021968348499045869)
-
-
-    def test_cam_quad_int_iso_cone_free_rotor2_rdc(self):
-        """Test the second isotropic cone, free rotor frame order model of CaM (with only RDC data)."""
-
-        # The flags, execute the script, and then check the chi2 value.
-        self.flags(pcs=False, quad_int=True)
-        self.interpreter.run(script_file=self.cam_path+'iso_cone_free_rotor2.py')
-        self.check_chi2(0.0055589468820694179)
-
-
-    def test_cam_quad_int_iso_cone_torsionless(self):
-        """Test the second isotropic cone, free rotor frame order model of CaM."""
-
-        # The flags, execute the script, and then check the chi2 value.
-        self.flags(quad_int=True)
-        self.interpreter.run(script_file=self.cam_path+'iso_cone_torsionless.py')
-        self.check_chi2(0.048766438238093554)
-
-
-    def test_cam_quad_int_iso_cone_torsionless_pcs(self):
-        """Test the second isotropic cone, free rotor frame order model of CaM (with only PCS data)."""
-
-        # The flags, execute the script, and then check the chi2 value.
-        self.flags(rdc=False, quad_int=True)
-        self.interpreter.run(script_file=self.cam_path+'iso_cone_torsionless.py')
-        self.check_chi2(2.2862898875626613e-05)
-
-
-    def test_cam_quad_int_iso_cone_torsionless_rdc(self):
-        """Test the second isotropic cone, free rotor frame order model of CaM (with only RDC data)."""
-
-        # The flags, execute the script, and then check the chi2 value.
-        self.flags(pcs=False, quad_int=True)
-        self.interpreter.run(script_file=self.cam_path+'iso_cone_torsionless.py')
-        self.check_chi2(0.048749202219945678)
-
-
-    def test_cam_quad_int_pseudo_ellipse(self):
-        """Test the second isotropic cone, free rotor frame order model of CaM."""
-
-        # The flags, execute the script, and then check the chi2 value.
-        self.flags(quad_int=True)
-        self.interpreter.run(script_file=self.cam_path+'pseudo_ellipse.py')
-        self.check_chi2(0.033007827805689761)
-
-
-    def test_cam_quad_int_pseudo_ellipse_pcs(self):
-        """Test the second isotropic cone, free rotor frame order model of CaM (with only PCS data)."""
-
-        # The flags, execute the script, and then check the chi2 value.
-        self.flags(rdc=False, quad_int=True)
-        self.interpreter.run(script_file=self.cam_path+'pseudo_ellipse.py')
-        self.check_chi2(1.534188648468986e-07)
-
-
-    def test_cam_quad_int_pseudo_ellipse_rdc(self):
-        """Test the second isotropic cone, free rotor frame order model of CaM (with only RDC data)."""
-
-        # The flags, execute the script, and then check the chi2 value.
-        self.flags(pcs=False, quad_int=True)
-        self.interpreter.run(script_file=self.cam_path+'pseudo_ellipse.py')
-        self.check_chi2(0.03300256897164619)
-
-
-    def test_cam_quad_int_pseudo_ellipse2(self):
-        """Test the second isotropic cone, free rotor frame order model of CaM."""
-
-        # The flags, execute the script, and then check the chi2 value.
-        self.flags(quad_int=True)
-        self.interpreter.run(script_file=self.cam_path+'pseudo_ellipse2.py')
-        self.check_chi2(0.018129059824815268)
-
-
-    def test_cam_quad_int_pseudo_ellipse2_pcs(self):
-        """Test the second isotropic cone, free rotor frame order model of CaM (with only PCS data)."""
-
-        # The flags, execute the script, and then check the chi2 value.
-        self.flags(rdc=False, quad_int=True)
-        self.interpreter.run(script_file=self.cam_path+'pseudo_ellipse2.py')
-        self.check_chi2(6.0271332394266001e-07)
-
-
-    def test_cam_quad_int_pseudo_ellipse2_rdc(self):
-        """Test the second isotropic cone, free rotor frame order model of CaM (with only RDC data)."""
-
-        # The flags, execute the script, and then check the chi2 value.
-        self.flags(pcs=False, quad_int=True)
-        self.interpreter.run(script_file=self.cam_path+'pseudo_ellipse2.py')
-        self.check_chi2(0.018129612955648935)
-
-
-    def test_cam_quad_int_pseudo_ellipse_free_rotor(self):
-        """Test the second isotropic cone, free rotor frame order model of CaM."""
-
-        # The flags, execute the script, and then check the chi2 value.
-        self.flags(quad_int=True)
-        self.interpreter.run(script_file=self.cam_path+'pseudo_ellipse_free_rotor.py')
-        self.check_chi2(0.039974493838723132)
-
-
-    def test_cam_quad_int_pseudo_ellipse_free_rotor_pcs(self):
-        """Test the second isotropic cone, free rotor frame order model of CaM (with only PCS data)."""
-
-        # The flags, execute the script, and then check the chi2 value.
-        self.flags(rdc=False, quad_int=True)
-        self.interpreter.run(script_file=self.cam_path+'pseudo_ellipse_free_rotor.py')
-        self.check_chi2(2.6524815218336224e-07)
-
-
-    def test_cam_quad_int_pseudo_ellipse_free_rotor_rdc(self):
-        """Test the second isotropic cone, free rotor frame order model of CaM (with only RDC data)."""
-
-        # The flags, execute the script, and then check the chi2 value.
-        self.flags(pcs=False, quad_int=True)
-        self.interpreter.run(script_file=self.cam_path+'pseudo_ellipse_free_rotor.py')
-        self.check_chi2(0.039974228590570947)
-
-
-    def test_cam_quad_int_pseudo_ellipse_torsionless(self):
-        """Test the second isotropic cone, free rotor frame order model of CaM."""
-
-        # The flags, execute the script, and then check the chi2 value.
-        self.flags(quad_int=True)
-        self.interpreter.run(script_file=self.cam_path+'pseudo_ellipse_torsionless.py')
-        self.check_chi2(0.014945243556224312)
-
-
-    def test_cam_quad_int_pseudo_ellipse_torsionless_pcs(self):
-        """Test the second isotropic cone, free rotor frame order model of CaM (with only PCS data)."""
-
-        # The flags, execute the script, and then check the chi2 value.
-        self.flags(rdc=False, quad_int=True)
-        self.interpreter.run(script_file=self.cam_path+'pseudo_ellipse_torsionless.py')
-        self.check_chi2(3.9260759922047933e-07)
-
-
-    def test_cam_quad_int_pseudo_ellipse_torsionless_rdc(self):
-        """Test the second isotropic cone, free rotor frame order model of CaM (with only RDC data)."""
-
-        # The flags, execute the script, and then check the chi2 value.
-        self.flags(pcs=False, quad_int=True)
-        self.interpreter.run(script_file=self.cam_path+'pseudo_ellipse_torsionless.py')
-        self.check_chi2(0.014947617377424345)
-
-
-    def test_cam_quad_int_rigid(self):
-        """Test the rigid frame order model of CaM."""
-
-        # The flags, execute the script, and then check the chi2 value.
-        self.flags(quad_int=True)
-        self.interpreter.run(script_file=self.cam_path+'rigid.py')
-        self.check_chi2(0.081171019382935666)
-
-
-    def test_cam_quad_int_rigid_pcs(self):
-        """Test the rigid frame order model of CaM (with only PCS data)."""
-
-        # The flags, execute the script, and then check the chi2 value.
-        self.flags(rdc=False, quad_int=True)
-        self.interpreter.run(script_file=self.cam_path+'rigid.py')
-        self.check_chi2(6.1557756577162843e-09)
-
-
-    def test_cam_quad_int_rigid_rdc(self):
-        """Test the rigid frame order model of CaM (with only RDC data)."""
-
-        # The flags, execute the script, and then check the chi2 value.
-        self.flags(pcs=False, quad_int=True)
-        self.interpreter.run(script_file=self.cam_path+'rigid.py')
-        self.check_chi2(0.081171013227160013)
-
-
-    def test_cam_quad_int_rotor(self):
-        """Test the rotor frame order model of CaM."""
-
-        # The flags, execute the script, and then check the chi2 value.
-        self.flags(quad_int=True)
-        self.interpreter.run(script_file=self.cam_path+'rotor.py')
-        self.check_chi2(0.075072773007664212)
-
-
-    def test_cam_quad_int_rotor_pcs(self):
-        """Test the rotor frame order model of CaM (with only PCS data)."""
-
-        # The flags, execute the script, and then check the chi2 value.
-        self.flags(rdc=False, quad_int=True)
-        self.interpreter.run(script_file=self.cam_path+'rotor.py')
-        self.check_chi2(1.139566998206629e-06)
-
-
-    def test_cam_quad_int_rotor_rdc(self):
-        """Test the rotor frame order model of CaM (with only RDC data)."""
-
-        # The flags, execute the script, and then check the chi2 value.
-        self.flags(pcs=False, quad_int=True)
-        self.interpreter.run(script_file=self.cam_path+'rotor.py')
-        self.check_chi2(0.075071633440666002)
-
-
-    def test_cam_quad_int_rotor_2_state(self):
-        """Test the 2-state rotor frame order model of CaM."""
-
-        # The flags, execute the script, and then check the chi2 value.
-        self.flags(quad_int=True)
-        self.interpreter.run(script_file=self.cam_path+'rotor_2_state.py')
-        self.check_chi2(0.98321958150473276)
-
-
-    def test_cam_quad_int_rotor_2_state_pcs(self):
-        """Test the 2-state rotor frame order model of CaM (with only PCS data)."""
-
-        # The flags, execute the script, and then check the chi2 value.
-        self.flags(rdc=False, quad_int=True)
-        self.interpreter.run(script_file=self.cam_path+'rotor_2_state.py')
-        self.check_chi2(2.9152704264897967e-05)
-
-
-    def test_cam_quad_int_rotor_2_state_rdc(self):
-        """Test the 2-state rotor frame order model of CaM (with only RDC data)."""
-
-        # The flags, execute the script, and then check the chi2 value.
-        self.flags(pcs=False, quad_int=True)
-        self.interpreter.run(script_file=self.cam_path+'rotor_2_state.py')
-        self.check_chi2(0.98319606148815675)
-
-
-    def test_cam_quad_int_rotor2(self):
-        """Test the second rotor frame order model of CaM."""
-
-        # The flags, execute the script, and then check the chi2 value.
-        self.flags(quad_int=True)
-        self.interpreter.run(script_file=self.cam_path+'rotor2.py')
-        self.check_chi2(0.075040490418167072)
-
-
-    def test_cam_quad_int_rotor2_pcs(self):
-        """Test the second rotor frame order model of CaM (with only PCS data)."""
-
-        # The flags, execute the script, and then check the chi2 value.
-        self.flags(rdc=False, quad_int=True)
-        self.interpreter.run(script_file=self.cam_path+'rotor2.py')
-        self.check_chi2(1.5787105392036996e-06)
-
-
-    def test_cam_quad_int_rotor2_rdc(self):
-        """Test the second rotor frame order model of CaM (with only RDC data)."""
-
-        # The flags, execute the script, and then check the chi2 value.
-        self.flags(pcs=False, quad_int=True)
-        self.interpreter.run(script_file=self.cam_path+'rotor2.py')
-        self.check_chi2(0.075038911707627859)
-
-
-    def test_count_sobol_points(self):
-        """Test the ability of the frame_order.sobol_setup user function to be able to count the number of Sobol' points used for the current parameter values."""
+
+
+    def test_generate_rotor2_distribution(self):
+        """Generate the rotor2 distribution of CaM."""
+
+        # Execute the script.
+        self.interpreter.run(script_file=self.cam_path+'generate_rotor2_distribution.py')
+
+
+    def test_opendx_map(self):
+        """Test the mapping of the Euler angle parameters for OpenDx viewing."""
+
+        # Execute the script.
+        self.script_exec(status.install_path + sep+'test_suite'+sep+'system_tests'+sep+'scripts'+sep+'frame_order'+sep+'opendx_euler_angle_map.py')
+
+
+    def test_pseudo_ellipse_zero_cone_angle(self):
+        """Catch for a bug in optimisation when the cone_theta_x is set to zero in the pseudo-ellipse models."""
 
         # Reset.
         self.interpreter.reset()
@@ -2049,207 +1619,6 @@
         data_path = status.install_path + sep+'test_suite'+sep+'shared_data'+sep+'frame_order'+sep+'axis_permutations'
         self.interpreter.state.load(data_path+sep+'cam_pseudo_ellipse')
 
-        # Set the number of integration points, and see if they can be counted.
-        self.interpreter.frame_order.sobol_setup(20)
-
-        # Check the count.
-        self.assertEqual(cdp.sobol_points_used, 20)
-
-
-    def test_count_sobol_points2(self):
-        """Test the frame_order.count_sobol_points user function."""
-
-        # Reset.
-        self.interpreter.reset()
-
-        # Load the state file.
-        data_path = status.install_path + sep+'test_suite'+sep+'shared_data'+sep+'frame_order'+sep+'axis_permutations'
-        self.interpreter.state.load(data_path+sep+'cam_pseudo_ellipse')
-
-        # Call the user function.
-        self.interpreter.frame_order.count_sobol_points()
-
-        # Check the count.
-        self.assertEqual(cdp.sobol_points_used, 20)
-
-
-    def test_count_sobol_points_free_rotor(self):
-        """Test the frame_order.count_sobol_points user function for the free-rotor model."""
-
-        # Reset.
-        self.interpreter.reset()
-
-        # Load the state file.
-        data_path = status.install_path + sep+'test_suite'+sep+'shared_data'+sep+'frame_order'+sep+'cam'+sep+'free_rotor'
-        self.interpreter.state.load(data_path+sep+'frame_order')
-
-        # Reset the number of points.
-        self.interpreter.frame_order.sobol_setup(20)
-
-        # Call the user function.
-        self.interpreter.frame_order.count_sobol_points()
-
-        # Check the count.
-        self.assertEqual(cdp.sobol_points_used, 20)
-
-
-    def test_count_sobol_points_iso_cone_free_rotor(self):
-        """Test the frame_order.count_sobol_points user function for the free-rotor isotropic cone model."""
-
-        # Reset.
-        self.interpreter.reset()
-
-        # Load the state file.
-        data_path = status.install_path + sep+'test_suite'+sep+'shared_data'+sep+'frame_order'+sep+'cam'+sep+'iso_cone_free_rotor'
-        self.interpreter.state.load(data_path+sep+'frame_order')
-
-        # Reset the number of points.
-        self.interpreter.frame_order.sobol_setup(20)
-
-        # Call the user function.
-        self.interpreter.frame_order.count_sobol_points()
-
-        # Check the count.
-        self.assertEqual(cdp.sobol_points_used, 20)
-
-
-    def test_count_sobol_points_rigid(self):
-        """Test the frame_order.count_sobol_points user function for the rigid model."""
-
-        # Reset.
-        self.interpreter.reset()
-
-        # Load the state file.
-        data_path = status.install_path + sep+'test_suite'+sep+'shared_data'+sep+'frame_order'+sep+'cam'+sep+'rigid'
-        self.interpreter.state.load(data_path+sep+'frame_order')
-
-        # Call the user function.
-        self.interpreter.frame_order.count_sobol_points()
-
-        # Check the count.
-        self.assert_(not hasattr(cdp, 'sobol_points_used'))
-
-
-    def test_count_sobol_points_rotor(self):
-        """Test the frame_order.count_sobol_points user function for the rotor model."""
-
-        # Reset.
-        self.interpreter.reset()
-
-        # Load the state file.
-        data_path = status.install_path + sep+'test_suite'+sep+'shared_data'+sep+'frame_order'+sep+'cam'+sep+'rotor'
-        self.interpreter.state.load(data_path+sep+'frame_order')
-
-        # Reset the number of points.
-        self.interpreter.frame_order.sobol_setup(20)
-
-        # Call the user function.
-        self.interpreter.frame_order.count_sobol_points()
-
-        # Check the count.
-        self.assertEqual(cdp.sobol_points_used, 20)
-
-
-    def test_frame_order_pdb_model_failed_pivot(self):
-        """Test the operation of the frame_order.pdb_model user function when the pivot is outside of the PDB limits."""
-
-        # Create a data pipe.
-        self.interpreter.pipe.create('frame_order.pdb_model ensemble failure', 'frame order')
-
-        # Load one lactose structure.
-        data_path = status.install_path + sep+'test_suite'+sep+'shared_data'+sep+'structures'+sep+'lactose'
-        self.interpreter.structure.read_pdb(file='lactose_MCMM4_S1_1.pdb', dir=data_path, set_mol_name='lactose')
-
-        # Set the pivot point.
-        self.interpreter.frame_order.pivot([-995, 0, 0], fix=True)
-
-        # Select a frame order model.
-        self.interpreter.frame_order.select_model('rotor')
-
-        # Define the moving part.
-        self.interpreter.domain(id='lactose', spin_id=':UNK')
-
-        # Set up the system.
-        self.interpreter.value.set(param='ave_pos_x', val=0.0)
-        self.interpreter.value.set(param='ave_pos_y', val=0.0)
-        self.interpreter.value.set(param='ave_pos_z', val=0.0)
-        self.interpreter.value.set(param='ave_pos_alpha', val=0.0)
-        self.interpreter.value.set(param='ave_pos_beta', val=0.0)
-        self.interpreter.value.set(param='ave_pos_gamma', val=0.0)
-        self.interpreter.value.set(param='axis_alpha', val=0.5)
-        self.interpreter.value.set(param='cone_sigma_max', val=0.1)
-
-        # Set up Monte Carlo data structures.
-        self.interpreter.monte_carlo.setup(10)
-        self.interpreter.monte_carlo.initial_values()
-
-        # Create the PDB model.
-        self.interpreter.frame_order.pdb_model(dir=ds.tmpdir)
-
-
-    def test_frame_order_pdb_model_ensemble(self):
-        """Test the operation of the frame_order.pdb_model user function when an ensemble of structures are loaded."""
-
-        # Create a data pipe.
-        self.interpreter.pipe.create('frame_order.pdb_model ensemble failure', 'frame order')
-
-        # Load some lactose structures to create an ensemble.
-        data_path = status.install_path + sep+'test_suite'+sep+'shared_data'+sep+'structures'+sep+'lactose'
-        self.interpreter.structure.read_pdb(file='lactose_MCMM4_S1_1.pdb', dir=data_path, set_model_num=1, set_mol_name='lactose')
-        self.interpreter.structure.read_pdb(file='lactose_MCMM4_S1_2.pdb', dir=data_path, set_model_num=2, set_mol_name='lactose')
-        self.interpreter.structure.read_pdb(file='lactose_MCMM4_S1_3.pdb', dir=data_path, set_model_num=3, set_mol_name='lactose')
-
-        # Set the pivot point.
-        self.interpreter.frame_order.pivot([0, 0, 0], fix=True)
-
-        # Select a frame order model.
-        self.interpreter.frame_order.select_model('rotor')
-
-        # Define the moving part.
-        self.interpreter.domain(id='lactose', spin_id=':UNK')
-
-        # Set up the system.
-        self.interpreter.value.set(param='ave_pos_x', val=0.0)
-        self.interpreter.value.set(param='ave_pos_y', val=0.0)
-        self.interpreter.value.set(param='ave_pos_z', val=0.0)
-        self.interpreter.value.set(param='ave_pos_alpha', val=0.0)
-        self.interpreter.value.set(param='ave_pos_beta', val=0.0)
-        self.interpreter.value.set(param='ave_pos_gamma', val=0.0)
-        self.interpreter.value.set(param='axis_alpha', val=0.5)
-        self.interpreter.value.set(param='cone_sigma_max', val=0.1)
-
-        # Set up Monte Carlo data structures.
-        self.interpreter.monte_carlo.setup(10)
-        self.interpreter.monte_carlo.initial_values()
-
-        # Create the PDB model.
-        self.interpreter.frame_order.pdb_model(dir=ds.tmpdir)
-
-
-    def test_generate_rotor2_distribution(self):
-        """Generate the rotor2 distribution of CaM."""
-
-        # Execute the script.
-        self.interpreter.run(script_file=self.cam_path+'generate_rotor2_distribution.py')
-
-
-    def test_opendx_map(self):
-        """Test the mapping of the Euler angle parameters for OpenDx viewing."""
-
-        # Execute the script.
-        self.script_exec(status.install_path + sep+'test_suite'+sep+'system_tests'+sep+'scripts'+sep+'frame_order'+sep+'opendx_euler_angle_map.py')
-
-
-    def test_pseudo_ellipse_zero_cone_angle(self):
-        """Catch for a bug in optimisation when the cone_theta_x is set to zero in the pseudo-ellipse models."""
-
-        # Reset.
-        self.interpreter.reset()
-
-        # Load the state file.
-        data_path = status.install_path + sep+'test_suite'+sep+'shared_data'+sep+'frame_order'+sep+'axis_permutations'
-        self.interpreter.state.load(data_path+sep+'cam_pseudo_ellipse')
-
         # Change the original parameters.
         cdp.cone_theta_x = 0.0
         cdp.cone_theta_y = 2.0
@@ -2271,48 +1640,16 @@
         self.assertAlmostEqual(cdp.chi2, 0.01137748706675365, 5)
 
 
-    def test_pseudo_ellipse_zero_cone_angle(self):
-        """Catch for a bug in optimisation when the cone_theta_x is set to zero in the pseudo-ellipse models."""
-
-        # Reset.
-        self.interpreter.reset()
-
-        # Load the state file.
-        data_path = status.install_path + sep+'test_suite'+sep+'shared_data'+sep+'frame_order'+sep+'axis_permutations'
-        self.interpreter.state.load(data_path+sep+'cam_pseudo_ellipse')
-
-        # Change the original parameters.
-        cdp.cone_theta_x = 0.0
-        cdp.cone_theta_y = 2.0
-
-        # Optimisation.
-        self.interpreter.minimise.execute('simplex', max_iter=2)
-
-
-    def test_rigid_data_to_double_rotor_model(self):
-        """Test the double rotor target function for the data from a rigid test molecule."""
+    def test_rigid_data_to_free_rotor_model(self):
+        """Test the free rotor target function for the data from a rigid test molecule."""
 
         # Set the model.
-<<<<<<< HEAD
-        ds.model = MODEL_DOUBLE_ROTOR
-=======
         ds.model = MODEL_FREE_ROTOR
->>>>>>> 1474aab0
 
         # Execute the script.
         self.script_exec(status.install_path + sep+'test_suite'+sep+'system_tests'+sep+'scripts'+sep+'frame_order'+sep+'rigid_test.py')
 
         # Check the chi2 value.
-<<<<<<< HEAD
-        self.assertAlmostEqual(cdp.chi2, 0.01137748706675365, 5)
-
-
-    def test_rigid_data_to_free_rotor_model(self):
-        """Test the free rotor target function for the data from a rigid test molecule."""
-
-        # Set the model.
-        ds.model = MODEL_FREE_ROTOR
-=======
         self.assertAlmostEqual(cdp.chi2, 212124.83278674766)
 
 
@@ -2321,39 +1658,18 @@
 
         # Set the model.
         ds.model = MODEL_ISO_CONE_FREE_ROTOR
->>>>>>> 1474aab0
 
         # Execute the script.
         self.script_exec(status.install_path + sep+'test_suite'+sep+'system_tests'+sep+'scripts'+sep+'frame_order'+sep+'rigid_test.py')
 
         # Check the chi2 value.
-<<<<<<< HEAD
-        self.assertAlmostEqual(cdp.chi2, 212124.83278674766)
-=======
         self.assertAlmostEqual(cdp.chi2, 22295.503345237757)
->>>>>>> 1474aab0
 
 
     def test_rigid_data_to_iso_cone_model(self):
         """Test the iso cone target function for the data from a rigid test molecule."""
 
         # Set the model.
-<<<<<<< HEAD
-        ds.model = MODEL_ISO_CONE_FREE_ROTOR
-
-        # Execute the script.
-        self.script_exec(status.install_path + sep+'test_suite'+sep+'system_tests'+sep+'scripts'+sep+'frame_order'+sep+'rigid_test.py')
-
-        # Check the chi2 value.
-        self.assertAlmostEqual(cdp.chi2, 22295.503345237757)
-
-
-    def test_rigid_data_to_iso_cone_model(self):
-        """Test the iso cone target function for the data from a rigid test molecule."""
-
-        # Set the model.
-=======
->>>>>>> 1474aab0
         ds.model = MODEL_ISO_CONE
 
         # Execute the script.
