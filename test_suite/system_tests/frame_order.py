--- conflicted
+++ resolved
@@ -337,11 +337,7 @@
         # The flags, execute the script, and then check the chi2 value.
         self.flags(opt=True)
         self.interpreter.run(script_file=self.cam_path+'iso_cone.py')
-<<<<<<< HEAD
-        self.check_chi2(4.1803675413260173)
-=======
         self.check_chi2(0.043800618552313021)
->>>>>>> 160ed6db
 
 
     def test_cam_iso_cone_pcs(self):
@@ -350,11 +346,7 @@
         # The flags, execute the script, and then check the chi2 value.
         self.flags(rdc=False)
         self.interpreter.run(script_file=self.cam_path+'iso_cone.py')
-<<<<<<< HEAD
-        self.check_chi2(4.4504224054021169)
-=======
         self.check_chi2(0.003874070256189294)
->>>>>>> 160ed6db
 
 
     def test_cam_iso_cone_rdc(self):
@@ -372,11 +364,7 @@
         # The flags, execute the script, and then check the chi2 value.
         self.flags()
         self.interpreter.run(script_file=self.cam_path+'iso_cone_free_rotor.py')
-<<<<<<< HEAD
-        self.check_chi2(0.35092758489647358)
-=======
         self.check_chi2(0.011949107884566126)
->>>>>>> 160ed6db
 
 
     def test_cam_iso_cone_free_rotor_pcs(self):
@@ -385,11 +373,7 @@
         # The flags, execute the script, and then check the chi2 value.
         self.flags(rdc=False)
         self.interpreter.run(script_file=self.cam_path+'iso_cone_free_rotor.py')
-<<<<<<< HEAD
-        self.check_chi2(0.33994118183030736)
-=======
         self.check_chi2(0.00096270481839987672)
->>>>>>> 160ed6db
 
 
     def test_cam_iso_cone_free_rotor_rdc(self):
@@ -407,11 +391,7 @@
         # The flags, execute the script, and then check the chi2 value.
         self.flags()
         self.interpreter.run(script_file=self.cam_path+'iso_cone_free_rotor2.py')
-<<<<<<< HEAD
-        self.check_chi2(0.056584109409327947)
-=======
         self.check_chi2(0.0057702045844150304)
->>>>>>> 160ed6db
 
 
     def test_cam_iso_cone_free_rotor2_pcs(self):
@@ -420,11 +400,7 @@
         # The flags, execute the script, and then check the chi2 value.
         self.flags(rdc=False)
         self.interpreter.run(script_file=self.cam_path+'iso_cone_free_rotor2.py')
-<<<<<<< HEAD
-        self.check_chi2(0.051025162527258534)
-=======
         self.check_chi2(0.00021125770234561278)
->>>>>>> 160ed6db
 
 
     def test_cam_iso_cone_free_rotor2_rdc(self):
@@ -442,11 +418,7 @@
         # The flags, execute the script, and then check the chi2 value.
         self.flags()
         self.interpreter.run(script_file=self.cam_path+'iso_cone_torsionless.py')
-<<<<<<< HEAD
-        self.check_chi2(0.18038652767579536)
-=======
         self.check_chi2(0.048763839080641164)
->>>>>>> 160ed6db
 
 
     def test_cam_iso_cone_torsionless_pcs(self):
@@ -455,11 +427,7 @@
         # The flags, execute the script, and then check the chi2 value.
         self.flags(rdc=False)
         self.interpreter.run(script_file=self.cam_path+'iso_cone_torsionless.py')
-<<<<<<< HEAD
-        self.check_chi2(0.13163732545584966)
-=======
         self.check_chi2(1.4636860695480846e-05)
->>>>>>> 160ed6db
 
 
     def test_cam_iso_cone_torsionless_rdc(self):
@@ -477,11 +445,7 @@
         # The flags, execute the script, and then check the chi2 value.
         self.flags(opt=True)
         self.interpreter.run(script_file=self.cam_path+'pseudo_ellipse.py')
-<<<<<<< HEAD
-        self.check_chi2(1.6035432658413395)
-=======
         self.check_chi2(0.035375873486145099)
->>>>>>> 160ed6db
 
 
     def test_cam_pseudo_ellipse_pcs(self):
@@ -490,11 +454,7 @@
         # The flags, execute the script, and then check the chi2 value.
         self.flags(rdc=False)
         self.interpreter.run(script_file=self.cam_path+'pseudo_ellipse.py')
-<<<<<<< HEAD
-        self.check_chi2(1.737507433470205)
-=======
         self.check_chi2(0.0042333410710150678)
->>>>>>> 160ed6db
 
 
     def test_cam_pseudo_ellipse_rdc(self):
@@ -512,11 +472,7 @@
         # The flags, execute the script, and then check the chi2 value.
         self.flags()
         self.interpreter.run(script_file=self.cam_path+'pseudo_ellipse2.py')
-<<<<<<< HEAD
-        self.check_chi2(1.3108157689346795)
-=======
         self.check_chi2(0.019236098257893068)
->>>>>>> 160ed6db
 
 
     def test_cam_pseudo_ellipse2_pcs(self):
@@ -525,11 +481,7 @@
         # The flags, execute the script, and then check the chi2 value.
         self.flags(rdc=False)
         self.interpreter.run(script_file=self.cam_path+'pseudo_ellipse2.py')
-<<<<<<< HEAD
-        self.check_chi2(1.2926861559790306)
-=======
         self.check_chi2(0.0011064853022441333)
->>>>>>> 160ed6db
 
 
     def test_cam_pseudo_ellipse2_rdc(self):
@@ -547,11 +499,7 @@
         # The flags, execute the script, and then check the chi2 value.
         self.flags()
         self.interpreter.run(script_file=self.cam_path+'pseudo_ellipse_free_rotor.py')
-<<<<<<< HEAD
-        self.check_chi2(3.2724883075092652)
-=======
         self.check_chi2(0.037619377557162943)
->>>>>>> 160ed6db
 
 
     def test_cam_pseudo_ellipse_free_rotor_pcs(self):
@@ -560,11 +508,7 @@
         # The flags, execute the script, and then check the chi2 value.
         self.flags(rdc=False)
         self.interpreter.run(script_file=self.cam_path+'pseudo_ellipse_free_rotor.py')
-<<<<<<< HEAD
-        self.check_chi2(3.2355129985962812)
-=======
         self.check_chi2(0.00064406864417855384)
->>>>>>> 160ed6db
 
 
     def test_cam_pseudo_ellipse_free_rotor_rdc(self):
@@ -582,11 +526,7 @@
         # The flags, execute the script, and then check the chi2 value.
         self.flags()
         self.interpreter.run(script_file=self.cam_path+'pseudo_ellipse_torsionless.py')
-<<<<<<< HEAD
-        self.check_chi2(4.0465940297969007)
-=======
         self.check_chi2(0.10567214407060189)
->>>>>>> 160ed6db
 
 
     def test_cam_pseudo_ellipse_torsionless_pcs(self):
@@ -595,11 +535,7 @@
         # The flags, execute the script, and then check the chi2 value.
         self.flags(rdc=False)
         self.interpreter.run(script_file=self.cam_path+'pseudo_ellipse_torsionless.py')
-<<<<<<< HEAD
-        self.check_chi2(4.0079857721854344)
-=======
         self.check_chi2(0.06706388645913583)
->>>>>>> 160ed6db
 
 
     def test_cam_pseudo_ellipse_torsionless_rdc(self):
@@ -644,11 +580,7 @@
         # The flags, execute the script, and then check the chi2 value.
         self.flags()
         self.interpreter.run(script_file=self.cam_path+'rotor.py')
-<<<<<<< HEAD
-        self.check_chi2(0.076190530269006254)
-=======
         self.check_chi2(0.075072773007664212)
->>>>>>> 160ed6db
 
 
     def test_cam_rotor_pcs(self):
@@ -657,11 +589,7 @@
         # The flags, execute the script, and then check the chi2 value.
         self.flags(rdc=False)
         self.interpreter.run(script_file=self.cam_path+'rotor.py')
-<<<<<<< HEAD
-        self.check_chi2(0.0011188968283402441)
-=======
         self.check_chi2(1.139566998206629e-06)
->>>>>>> 160ed6db
 
 
     def test_cam_rotor_rdc(self):
@@ -679,11 +607,7 @@
         # The flags, execute the script, and then check the chi2 value.
         self.flags()
         self.interpreter.run(script_file=self.cam_path+'rotor_2_state.py')
-<<<<<<< HEAD
-        self.check_chi2(1.0018669981509478)
-=======
         self.check_chi2(0.98332032351549037)
->>>>>>> 160ed6db
 
 
     def test_cam_rotor_2_state_pcs(self):
@@ -692,11 +616,7 @@
         # The flags, execute the script, and then check the chi2 value.
         self.flags(rdc=False)
         self.interpreter.run(script_file=self.cam_path+'rotor_2_state.py')
-<<<<<<< HEAD
-        self.check_chi2(0.01857582733972268)
-=======
         self.check_chi2(2.9152704264897967e-05)
->>>>>>> 160ed6db
 
 
     def test_cam_rotor_2_state_rdc(self):
@@ -1274,11 +1194,7 @@
         self.script_exec(status.install_path + sep+'test_suite'+sep+'system_tests'+sep+'scripts'+sep+'frame_order'+sep+'rigid_test.py')
 
         # Check the chi2 value.
-<<<<<<< HEAD
-        self.assertAlmostEqual(cdp.chi2, 94337.62007871762)
-=======
         self.assertAlmostEqual(cdp.chi2, 94336.297626701955)
->>>>>>> 160ed6db
 
 
     def test_rigid_data_to_iso_cone_model(self):
