###############################################################################
#                                                                             #
# Copyright (C) 2006-2014 Edward d'Auvergne                                   #
#                                                                             #
# This file is part of the program relax (http://www.nmr-relax.com).          #
#                                                                             #
# This program is free software: you can redistribute it and/or modify        #
# it under the terms of the GNU General Public License as published by        #
# the Free Software Foundation, either version 3 of the License, or           #
# (at your option) any later version.                                         #
#                                                                             #
# This program is distributed in the hope that it will be useful,             #
# but WITHOUT ANY WARRANTY; without even the implied warranty of              #
# MERCHANTABILITY or FITNESS FOR A PARTICULAR PURPOSE.  See the               #
# GNU General Public License for more details.                                #
#                                                                             #
# You should have received a copy of the GNU General Public License           #
# along with this program.  If not, see <http://www.gnu.org/licenses/>.       #
#                                                                             #
###############################################################################

# Python module imports.
from math import pi
import platform
import numpy
from os import sep
from tempfile import mkdtemp

# relax module imports.
from data_store import Relax_data_store; ds = Relax_data_store()
import dep_check
from status import Status; status = Status()
from specific_analyses.frame_order.variables import MODEL_DOUBLE_ROTOR, MODEL_FREE_ROTOR, MODEL_ISO_CONE, MODEL_ISO_CONE_FREE_ROTOR, MODEL_ISO_CONE_TORSIONLESS, MODEL_PSEUDO_ELLIPSE, MODEL_PSEUDO_ELLIPSE_TORSIONLESS, MODEL_RIGID, MODEL_ROTOR
from test_suite.system_tests.base_classes import SystemTestCase


# Get the platform information.
SYSTEM = platform.system()
RELEASE = platform.release()
VERSION = platform.version()
WIN32_VER = platform.win32_ver()
DIST = platform.dist()
ARCH = platform.architecture()
MACH = platform.machine()
PROC = platform.processor()
PY_VER = platform.python_version()
NUMPY_VER = numpy.__version__
LIBC_VER = platform.libc_ver()

# Windows system name pain.
if SYSTEM == 'Windows' or SYSTEM == 'Microsoft':
    # Set the system to 'Windows' no matter what.
    SYSTEM = 'Windows'



class Frame_order(SystemTestCase):
    """TestCase class for the functional tests of the frame order theories."""

    def __init__(self, methodName='runTest', skip_tests=True):
        """Skip the tests if scipy is not installed.

        @keyword methodName:    The name of the test.
        @type methodName:       str
        @keyword skip_tests:    A flag which if True will cause a large number of redundant tests to be skipped.
        @type skip_tests:       bool
        """

        # Execute the base class method.
        super(Frame_order, self).__init__(methodName)

        # Tests to skip.
        blacklist = [
            'test_cam_free_rotor_pcs',
            'test_cam_free_rotor_rdc',
            'test_cam_free_rotor2_pcs',
            'test_cam_free_rotor2_rdc',
            'test_cam_iso_cone_pcs',
            'test_cam_iso_cone_rdc',
            'test_cam_iso_cone_free_rotor_pcs',
            'test_cam_iso_cone_free_rotor_rdc',
            'test_cam_iso_cone_free_rotor2_pcs',
            'test_cam_iso_cone_free_rotor2_rdc',
            'test_cam_iso_cone_torsionless_pcs',
            'test_cam_iso_cone_torsionless_rdc',
            'test_cam_pseudo_ellipse2_pcs',
            'test_cam_pseudo_ellipse2_rdc',
            'test_cam_pseudo_ellipse_free_rotor_pcs',
            'test_cam_pseudo_ellipse_free_rotor_rdc',
            'test_cam_pseudo_ellipse_torsionless_pcs',
            'test_cam_pseudo_ellipse_torsionless_rdc',
            'test_cam_rigid_pcs',
            'test_cam_rigid_rdc',
            'test_cam_rotor_pcs',
            'test_cam_rotor_rdc',
            'test_cam_rotor_2_state_pcs',
            'test_cam_rotor_2_state_rdc',
            'test_cam_rotor2_pcs',
            'test_cam_rotor2_rdc'
        ]

        # Skip the blacklisted tests.
        if skip_tests and methodName in blacklist:
            status.skipped_tests.append([methodName, None, self._skip_type])

        # Missing module.
        if not dep_check.scipy_module:
            # Store in the status object. 
            status.skipped_tests.append([methodName, 'Scipy', self._skip_type])


    def setUp(self):
        """Set up for all the functional tests."""

        # The path to the CaM scripts.
        self.cam_path = status.install_path + sep+'test_suite'+sep+'system_tests'+sep+'scripts'+sep+'frame_order'+sep+'cam'+sep

        # Create a temporary directory for dumping files.
        ds.tmpdir = mkdtemp()


    def tearDown(self):
        """Clean up after the tests."""

        # Reset the relax data store.
        self.interpreter.reset()

        # Remove flags from the status object.
        if hasattr(status, 'flag_rdc'):
            del status.flag_rdc
        if hasattr(status, 'flag_pcs'):
            del status.flag_pcs


    def check_chi2(self, chi2=0.0, places=4):
        """Check the function evaluation."""

        # Switch back to the original pipe.
        self.interpreter.pipe.switch('frame order')

        # Get the debugging message.
        mesg = self.mesg_opt_debug()

        # Check the chi2 value.
        self.assertAlmostEqual(cdp.chi2, chi2, places, msg=mesg)


    def flags(self, rdc=True, pcs=True, opt=False):
        """Set a number of flags for the scripts."""

        # Store the flags.
        status.flag_rdc = rdc
        status.flag_pcs = pcs
        status.flag_opt = opt


    def mesg_opt_debug(self):
        """Method for returning a string to help debug the minimisation.

        @return:        The debugging string.
        @rtype:         str
        """

        # Initialise the string.
        string = 'Optimisation failure.\n\n'

        # Create the string.
        string = string + "%-18s%-25s\n" % ("System: ", SYSTEM)
        string = string + "%-18s%-25s\n" % ("Release: ", RELEASE)
        string = string + "%-18s%-25s\n" % ("Version: ", VERSION)
        string = string + "%-18s%-25s\n" % ("Win32 version: ", (WIN32_VER[0] + " " + WIN32_VER[1] + " " + WIN32_VER[2] + " " + WIN32_VER[3]))
        string = string + "%-18s%-25s\n" % ("Distribution: ", (DIST[0] + " " + DIST[1] + " " + DIST[2]))
        string = string + "%-18s%-25s\n" % ("Architecture: ", (ARCH[0] + " " + ARCH[1]))
        string = string + "%-18s%-25s\n" % ("Machine: ", MACH)
        string = string + "%-18s%-25s\n" % ("Processor: ", PROC)
        string = string + "%-18s%-25s\n" % ("Python version: ", PY_VER)
        string = string + "%-18s%-25s\n" % ("Numpy version: ", NUMPY_VER)
        string = string + "%-18s%-25s\n" % ("Libc version: ", (LIBC_VER[0] + " " + LIBC_VER[1]))


        # Minimisation info.
        string = string + "\n"
        for param in ['ave_pos_x', 'ave_pos_y', 'ave_pos_z', 'ave_pos_alpha', 'ave_pos_beta', 'ave_pos_gamma', 'eigen_alpha', 'eigen_beta', 'eigen_gamma', 'axis_theta', 'axis_phi', 'cone_theta_x', 'cone_theta_y', 'cone_theta', 'cone_s1', 'cone_sigma_max', 'cone_sigma_max_2']:
            if hasattr(cdp, param):
                obj = getattr(cdp, param)
                string = string + "%-15s %30.17g\n" % (param, obj)

        string = string +   "%-15s %30.17g\n" % ('chi2:', cdp.chi2)
        if hasattr(cdp, 'num_int_pts'):
            string = string +   "%-15s %30i\n" % ('num_int_pts:', cdp.num_int_pts)
        if hasattr(cdp, 'iter') and cdp.iter != None:
            string = string +   "%-15s %30i\n" % ('iter:', cdp.iter)
        if hasattr(cdp, 'f_count') and cdp.f_count != None:
            string = string +   "%-15s %30i\n" % ('f_count:', cdp.f_count)
        if hasattr(cdp, 'g_count') and cdp.g_count != None:
            string = string +   "%-15s %30i\n" % ('g_count:', cdp.g_count)
        if hasattr(cdp, 'h_count') and cdp.h_count != None:
            string = string +   "%-15s %30i\n" % ('h_count:', cdp.h_count)
        if hasattr(cdp, 'warning'):
            string = string +   "%-15s %30s\n" % ('warning:', cdp.warning)

        # Return the string.
        return string


    def space_probe(self, ref_chi2=None, params=None, delta=3.0 / 360.0 * 2.0 * pi):
        """Probe the space around the supposed minimum."""

        # No function intros.
        self.interpreter.intro_off()

        # Check the minimum.
        self.interpreter.minimise.calculate()
        print("%-20s %10.5f" % ("chi2 minimum", cdp.chi2))
        self.assertAlmostEqual(cdp.chi2, ref_chi2)

        # Test around the minimum using small deviations.
        for param in params:
            print("\n\nParam: %s" % param)
            print("%-20s %10.5f" % ("chi2 orig", ref_chi2))

            # Get the current value.
            curr = getattr(cdp, param)

            # Deviate upwards.
            setattr(cdp, param, curr+delta)
            self.interpreter.minimise.calculate()
            print("%-20s %10.5f" % ("chi2 up", cdp.chi2))
            self.assert_(cdp.chi2 > ref_chi2)

            # Deviate downwards.
            setattr(cdp, param, curr-delta)
            self.interpreter.minimise.calculate()
            print("%-20s %10.5f" % ("chi2 down", cdp.chi2))
            self.assert_(cdp.chi2 > ref_chi2)

            # Reset.
            setattr(cdp, param, curr)


    def test_cam_double_rotor(self):
        """Test the double rotor frame order model of CaM."""

        # The flags, execute the script, and then check the chi2 value.
        self.flags()
        self.interpreter.run(script_file=self.cam_path+'double_rotor.py')
<<<<<<< HEAD
        self.check_chi2(0.082814499083005949)
=======
        self.check_chi2(0.082433008378229589)
>>>>>>> a3eff97e


    def test_cam_double_rotor_pcs(self):
        """Test the double rotor frame order model of CaM (with only PCS data)."""

        # The flags, execute the script, and then check the chi2 value.
        self.flags(rdc=False)
        self.interpreter.run(script_file=self.cam_path+'double_rotor.py')
<<<<<<< HEAD
        self.check_chi2(0.0030004452535101396)
=======
        self.check_chi2(0.0026189545487338103)
>>>>>>> a3eff97e


    def test_cam_double_rotor_rdc(self):
        """Test the double rotor frame order model of CaM (with only RDC data)."""

        # The flags, execute the script, and then check the chi2 value.
        self.flags(pcs=False)
        self.interpreter.run(script_file=self.cam_path+'double_rotor.py')
        self.check_chi2(0.079814053829495801)


    def test_cam_double_rotor_large_angle(self):
        """Test the double rotor frame order model of CaM."""

        # The flags, execute the script, and then check the chi2 value.
        self.flags()
        self.interpreter.run(script_file=self.cam_path+'double_rotor_large_angle.py')
<<<<<<< HEAD
        self.check_chi2(0.047332316807645894)
=======
        self.check_chi2(0.04420414251367831)
>>>>>>> a3eff97e


    def test_cam_double_rotor_large_angle_pcs(self):
        """Test the double rotor frame order model of CaM (with only PCS data)."""

        # The flags, execute the script, and then check the chi2 value.
        self.flags(rdc=False)
        self.interpreter.run(script_file=self.cam_path+'double_rotor_large_angle.py')
<<<<<<< HEAD
        self.check_chi2(0.0033862617225179567)
=======
        self.check_chi2(0.00025808742855180884)
>>>>>>> a3eff97e


    def test_cam_double_rotor_large_angle_rdc(self):
        """Test the double rotor frame order model of CaM (with only RDC data)."""

        # The flags, execute the script, and then check the chi2 value.
        self.flags(pcs=False)
        self.interpreter.run(script_file=self.cam_path+'double_rotor_large_angle.py')
        self.check_chi2(0.043946055085127944)


    def test_cam_free_rotor(self):
        """Test the free rotor frame order model of CaM."""

        # The flags, execute the script, and then check the chi2 value.
        self.flags()
        self.interpreter.run(script_file=self.cam_path+'free_rotor.py')
<<<<<<< HEAD
        self.check_chi2(0.04917163800139096)
=======
        self.check_chi2(0.048992338400504688)
>>>>>>> a3eff97e


    def test_cam_free_rotor_missing_data(self):
        """Test the free rotor frame order model of CaM."""

        # The flags, execute the script, and then check the chi2 value.
        self.flags()
        self.interpreter.run(script_file=self.cam_path+'free_rotor_missing_data.py')
<<<<<<< HEAD
        self.check_chi2(0.037857766746085826)
=======
        self.check_chi2(0.037724884620487453)
>>>>>>> a3eff97e


    def test_cam_free_rotor_pcs(self):
        """Test the free rotor frame order model of CaM (with only PCS data)."""

        # The flags, execute the script, and then check the chi2 value.
        self.flags(rdc=False)
        self.interpreter.run(script_file=self.cam_path+'free_rotor.py')
<<<<<<< HEAD
        self.check_chi2(0.00018033189835654231)
=======
        self.check_chi2(1.0828246263831909e-07)
>>>>>>> a3eff97e


    def test_cam_free_rotor_rdc(self):
        """Test the free rotor frame order model of CaM (with only RDC data)."""

        # The flags, execute the script, and then check the chi2 value.
        self.flags(pcs=False)
        self.interpreter.run(script_file=self.cam_path+'free_rotor.py')
        self.check_chi2(0.04899130610303442)


    def test_cam_free_rotor2(self):
        """Test the second free rotor frame order model of CaM."""

        # The flags, execute the script, and then check the chi2 value.
        self.flags()
        self.interpreter.run(script_file=self.cam_path+'free_rotor2.py')
<<<<<<< HEAD
        self.check_chi2(0.056763266408536101)
=======
        self.check_chi2(0.067540995069675966)
>>>>>>> a3eff97e


    def test_cam_free_rotor2_pcs(self):
        """Test the second free rotor frame order model of CaM (with only PCS data)."""

        # The flags, execute the script, and then check the chi2 value.
        self.flags(rdc=False)
        self.interpreter.run(script_file=self.cam_path+'free_rotor2.py')
<<<<<<< HEAD
        self.check_chi2(0.000018773964105)
=======
        self.check_chi2(0.01079639889927377)
>>>>>>> a3eff97e


    def test_cam_free_rotor2_rdc(self):
        """Test the second free rotor frame order model of CaM (with only RDC data)."""

        # The flags, execute the script, and then check the chi2 value.
        self.flags(pcs=False)
        self.interpreter.run(script_file=self.cam_path+'free_rotor2.py')
        self.check_chi2(0.056744492444430819)


    def test_cam_iso_cone(self):
        """Test the isotropic cone, free rotor frame order model of CaM."""

        # The flags, execute the script, and then check the chi2 value.
        self.flags(opt=True)
        self.interpreter.run(script_file=self.cam_path+'iso_cone.py')
        self.check_chi2(0.047612694541267306)


    def test_cam_iso_cone_pcs(self):
        """Test the isotropic cone, free rotor frame order model of CaM (with only PCS data)."""

        # The flags, execute the script, and then check the chi2 value.
        self.flags(rdc=False)
        self.interpreter.run(script_file=self.cam_path+'iso_cone.py')
        self.check_chi2(0.0061842204344042893)


    def test_cam_iso_cone_rdc(self):
        """Test the isotropic cone, free rotor frame order model of CaM (with only RDC data)."""

        # The flags, execute the script, and then check the chi2 value.
        self.flags(pcs=False)
        self.interpreter.run(script_file=self.cam_path+'iso_cone.py')
        self.check_chi2(0.041428474106863025)


    def test_cam_iso_cone_free_rotor(self):
        """Test the isotropic cone, free rotor frame order model of CaM."""

        # The flags, execute the script, and then check the chi2 value.
        self.flags()
        self.interpreter.run(script_file=self.cam_path+'iso_cone_free_rotor.py')
<<<<<<< HEAD
        self.check_chi2(0.011415327448793875)
=======
        self.check_chi2(0.011527134355548144)
>>>>>>> a3eff97e


    def test_cam_iso_cone_free_rotor_pcs(self):
        """Test the isotropic cone, free rotor frame order model of CaM (with only PCS data)."""

        # The flags, execute the script, and then check the chi2 value.
        self.flags(rdc=False)
        self.interpreter.run(script_file=self.cam_path+'iso_cone_free_rotor.py')
<<<<<<< HEAD
        self.check_chi2(0.00042892438262762632)
=======
        self.check_chi2(0.00054073128938189553)
>>>>>>> a3eff97e


    def test_cam_iso_cone_free_rotor_rdc(self):
        """Test the isotropic cone, free rotor frame order model of CaM (with only RDC data)."""

        # The flags, execute the script, and then check the chi2 value.
        self.flags(pcs=False)
        self.interpreter.run(script_file=self.cam_path+'iso_cone_free_rotor.py')
        self.check_chi2(0.010986403066166248)


    def test_cam_iso_cone_free_rotor2(self):
        """Test the second isotropic cone, free rotor frame order model of CaM."""

        # The flags, execute the script, and then check the chi2 value.
        self.flags()
        self.interpreter.run(script_file=self.cam_path+'iso_cone_free_rotor2.py')
<<<<<<< HEAD
        self.check_chi2(0.0056966373642729001)
=======
        self.check_chi2(0.02996954151455445)
>>>>>>> a3eff97e


    def test_cam_iso_cone_free_rotor2_pcs(self):
        """Test the second isotropic cone, free rotor frame order model of CaM (with only PCS data)."""

        # The flags, execute the script, and then check the chi2 value.
        self.flags(rdc=False)
        self.interpreter.run(script_file=self.cam_path+'iso_cone_free_rotor2.py')
<<<<<<< HEAD
        self.check_chi2(0.00013769048220348243)
=======
        self.check_chi2(0.024410594632485034)
>>>>>>> a3eff97e


    def test_cam_iso_cone_free_rotor2_rdc(self):
        """Test the second isotropic cone, free rotor frame order model of CaM (with only RDC data)."""

        # The flags, execute the script, and then check the chi2 value.
        self.flags(pcs=False)
        self.interpreter.run(script_file=self.cam_path+'iso_cone_free_rotor2.py')
        self.check_chi2(0.0055589468820694179)


    def test_cam_iso_cone_torsionless(self):
        """Test the second isotropic cone, free rotor frame order model of CaM."""

        # The flags, execute the script, and then check the chi2 value.
        self.flags()
        self.interpreter.run(script_file=self.cam_path+'iso_cone_torsionless.py')
        self.check_chi2(0.048930632669473069)


    def test_cam_iso_cone_torsionless_pcs(self):
        """Test the second isotropic cone, free rotor frame order model of CaM (with only PCS data)."""

        # The flags, execute the script, and then check the chi2 value.
        self.flags(rdc=False)
        self.interpreter.run(script_file=self.cam_path+'iso_cone_torsionless.py')
        self.check_chi2(0.0001814304495273832)


    def test_cam_iso_cone_torsionless_rdc(self):
        """Test the second isotropic cone, free rotor frame order model of CaM (with only RDC data)."""

        # The flags, execute the script, and then check the chi2 value.
        self.flags(pcs=False)
        self.interpreter.run(script_file=self.cam_path+'iso_cone_torsionless.py')
        self.check_chi2(0.048749202219945678)


    def test_cam_pseudo_ellipse(self):
        """Test the second isotropic cone, free rotor frame order model of CaM."""

        # The flags, execute the script, and then check the chi2 value.
        self.flags(opt=True)
        self.interpreter.run(script_file=self.cam_path+'pseudo_ellipse.py')
<<<<<<< HEAD
        self.check_chi2(0.095532916480061611)
=======
        self.check_chi2(0.094228483127403714)
>>>>>>> a3eff97e


    def test_cam_pseudo_ellipse_pcs(self):
        """Test the second isotropic cone, free rotor frame order model of CaM (with only PCS data)."""

        # The flags, execute the script, and then check the chi2 value.
        self.flags(rdc=False)
        self.interpreter.run(script_file=self.cam_path+'pseudo_ellipse.py')
        self.check_chi2(0.06846727616648722)


    def test_cam_pseudo_ellipse_rdc(self):
        """Test the second isotropic cone, free rotor frame order model of CaM (with only RDC data)."""

        # The flags, execute the script, and then check the chi2 value.
        self.flags(pcs=False)
        self.interpreter.run(script_file=self.cam_path+'pseudo_ellipse.py')
        self.check_chi2(0.03300256897164619)


    def test_cam_pseudo_ellipse2(self):
        """Test the second isotropic cone, free rotor frame order model of CaM."""

        # The flags, execute the script, and then check the chi2 value.
        self.flags()
        self.interpreter.run(script_file=self.cam_path+'pseudo_ellipse2.py')
        self.check_chi2(0.023514665851808478)


    def test_cam_pseudo_ellipse2_pcs(self):
        """Test the second isotropic cone, free rotor frame order model of CaM (with only PCS data)."""

        # The flags, execute the script, and then check the chi2 value.
        self.flags(rdc=False)
        self.interpreter.run(script_file=self.cam_path+'pseudo_ellipse2.py')
        self.check_chi2(0.0053850528961595428)


    def test_cam_pseudo_ellipse2_rdc(self):
        """Test the second isotropic cone, free rotor frame order model of CaM (with only RDC data)."""

        # The flags, execute the script, and then check the chi2 value.
        self.flags(pcs=False)
        self.interpreter.run(script_file=self.cam_path+'pseudo_ellipse2.py')
        self.check_chi2(0.018129612955648935)


    def test_cam_pseudo_ellipse_free_rotor(self):
        """Test the second isotropic cone, free rotor frame order model of CaM."""

        # The flags, execute the script, and then check the chi2 value.
        self.flags()
        self.interpreter.run(script_file=self.cam_path+'pseudo_ellipse_free_rotor.py')
<<<<<<< HEAD
        self.check_chi2(0.040323769571682724)
=======
        self.check_chi2(0.041100762658556)
>>>>>>> a3eff97e


    def test_cam_pseudo_ellipse_free_rotor_pcs(self):
        """Test the second isotropic cone, free rotor frame order model of CaM (with only PCS data)."""

        # The flags, execute the script, and then check the chi2 value.
        self.flags(rdc=False)
        self.interpreter.run(script_file=self.cam_path+'pseudo_ellipse_free_rotor.py')
<<<<<<< HEAD
        self.check_chi2(0.0033484606586983408)
=======
        self.check_chi2(0.0041254537455716134)
>>>>>>> a3eff97e


    def test_cam_pseudo_ellipse_free_rotor_rdc(self):
        """Test the second isotropic cone, free rotor frame order model of CaM (with only RDC data)."""

        # The flags, execute the script, and then check the chi2 value.
        self.flags(pcs=False)
        self.interpreter.run(script_file=self.cam_path+'pseudo_ellipse_free_rotor.py')
        self.check_chi2(0.036975308912984388)


    def test_cam_pseudo_ellipse_torsionless(self):
        """Test the second isotropic cone, free rotor frame order model of CaM."""

        # The flags, execute the script, and then check the chi2 value.
        self.flags()
        self.interpreter.run(script_file=self.cam_path+'pseudo_ellipse_torsionless.py')
        self.check_chi2(0.01497741674116292)


    def test_cam_pseudo_ellipse_torsionless_pcs(self):
        """Test the second isotropic cone, free rotor frame order model of CaM (with only PCS data)."""

        # The flags, execute the script, and then check the chi2 value.
        self.flags(rdc=False)
        self.interpreter.run(script_file=self.cam_path+'pseudo_ellipse_torsionless.py')
        self.check_chi2(2.9799363738575403e-05)


    def test_cam_pseudo_ellipse_torsionless_rdc(self):
        """Test the second isotropic cone, free rotor frame order model of CaM (with only RDC data)."""

        # The flags, execute the script, and then check the chi2 value.
        self.flags(pcs=False)
        self.interpreter.run(script_file=self.cam_path+'pseudo_ellipse_torsionless.py')
        self.check_chi2(0.014947617377424345)


    def test_cam_rigid(self):
        """Test the rigid frame order model of CaM."""

        # The flags, execute the script, and then check the chi2 value.
        self.flags()
        self.interpreter.run(script_file=self.cam_path+'rigid.py')
        self.check_chi2(0.081171019382935666)


    def test_cam_rigid_pcs(self):
        """Test the rigid frame order model of CaM (with only PCS data)."""

        # The flags, execute the script, and then check the chi2 value.
        self.flags(rdc=False)
        self.interpreter.run(script_file=self.cam_path+'rigid.py')
        self.check_chi2(6.1557756577162843e-09)


    def test_cam_rigid_rdc(self):
        """Test the rigid frame order model of CaM (with only RDC data)."""

        # The flags, execute the script, and then check the chi2 value.
        self.flags(pcs=False)
        self.interpreter.run(script_file=self.cam_path+'rigid.py')
        self.check_chi2(0.081171013227160013)


    def test_cam_rotor(self):
        """Test the rotor frame order model of CaM."""

        # The flags, execute the script, and then check the chi2 value.
        self.flags()
        self.interpreter.run(script_file=self.cam_path+'rotor.py')
        self.check_chi2(0.075072773007664212)


    def test_cam_rotor_pcs(self):
        """Test the rotor frame order model of CaM (with only PCS data)."""

        # The flags, execute the script, and then check the chi2 value.
        self.flags(rdc=False)
        self.interpreter.run(script_file=self.cam_path+'rotor.py')
        self.check_chi2(1.139566998206629e-06)


    def test_cam_rotor_rdc(self):
        """Test the rotor frame order model of CaM (with only RDC data)."""

        # The flags, execute the script, and then check the chi2 value.
        self.flags(pcs=False)
        self.interpreter.run(script_file=self.cam_path+'rotor.py')
        self.check_chi2(0.075071633440666002)


    def test_cam_rotor_2_state(self):
        """Test the 2-state rotor frame order model of CaM."""

        # The flags, execute the script, and then check the chi2 value.
        self.flags()
        self.interpreter.run(script_file=self.cam_path+'rotor_2_state.py')
<<<<<<< HEAD
        self.check_chi2(0.98332032351549037)
=======
        self.check_chi2(0.98321958150473276)
>>>>>>> a3eff97e


    def test_cam_rotor_2_state_pcs(self):
        """Test the 2-state rotor frame order model of CaM (with only PCS data)."""

        # The flags, execute the script, and then check the chi2 value.
        self.flags(rdc=False)
        self.interpreter.run(script_file=self.cam_path+'rotor_2_state.py')
        self.check_chi2(2.9152704264897967e-05)


    def test_cam_rotor_2_state_rdc(self):
        """Test the 2-state rotor frame order model of CaM (with only RDC data)."""

        # The flags, execute the script, and then check the chi2 value.
        self.flags(pcs=False)
        self.interpreter.run(script_file=self.cam_path+'rotor_2_state.py')
<<<<<<< HEAD
        self.check_chi2(0.98329117081122541)
=======
        self.check_chi2(0.98319606148815675)
>>>>>>> a3eff97e


    def test_cam_rotor2(self):
        """Test the second rotor frame order model of CaM."""

        # The flags, execute the script, and then check the chi2 value.
        self.flags(opt=True)
        self.interpreter.run(script_file=self.cam_path+'rotor2.py')
        self.check_chi2(0.075040490418167072)


    def test_cam_rotor2_pcs(self):
        """Test the second rotor frame order model of CaM (with only PCS data)."""

        # The flags, execute the script, and then check the chi2 value.
        self.flags(rdc=False)
        self.interpreter.run(script_file=self.cam_path+'rotor2.py')
        self.check_chi2(1.5787105392036996e-06)


    def test_cam_rotor2_rdc(self):
        """Test the second rotor frame order model of CaM (with only RDC data)."""

        # The flags, execute the script, and then check the chi2 value.
        self.flags(pcs=False)
        self.interpreter.run(script_file=self.cam_path+'rotor2.py')
        self.check_chi2(0.075038911707627859)


    def test_generate_rotor2_distribution(self):
        """Generate the rotor2 distribution of CaM."""

        # Execute the script.
        self.interpreter.run(script_file=self.cam_path+'generate_rotor2_distribution.py')


    def fixme_test_model_free_rotor(self):
        """Test the free rotor frame order model."""

        # Execute the script.
        self.script_exec(status.install_path + sep+'test_suite'+sep+'system_tests'+sep+'scripts'+sep+'frame_order'+sep+'model_calcs'+sep+'free_rotor.py')

        # Check the calculated chi2 value.
        self.assertAlmostEqual(ds.chi2, 0.0216067401326)


    def fixme_test_model_free_rotor_eigenframe(self):
        """Test the free rotor frame order model in the eigenframe."""

        # Execute the script.
        self.script_exec(status.install_path + sep+'test_suite'+sep+'system_tests'+sep+'scripts'+sep+'frame_order'+sep+'model_calcs'+sep+'free_rotor_eigenframe.py')

        # Check the calculated chi2 value.
        self.assertAlmostEqual(ds.chi2, 0.00673210578744)


    def fixme_test_model_iso_cone(self):
        """Test the isotropic cone frame order model."""

        # Execute the script.
        self.script_exec(status.install_path + sep+'test_suite'+sep+'system_tests'+sep+'scripts'+sep+'frame_order'+sep+'model_calcs'+sep+'iso_cone.py')

        # The reference chi2 values.
        chi2_ref = []
        chi2_ref.append(0.131890484593)
        chi2_ref.append(0.0539383731611)
        chi2_ref.append(0.0135056297016)
        chi2_ref.append(0.0163432453475)
        chi2_ref.append(0.0775570503917)
        chi2_ref.append(0.0535055367493)
        chi2_ref.append(0.0994746492483)
        chi2_ref.append(0.174830826376)
        chi2_ref.append(0.193036744906)
        chi2_ref.append(0.181480810794)
        chi2_ref.append(0.215863920824)
        chi2_ref.append(0.170088692559)
        chi2_ref.append(0.152634493383)
        chi2_ref.append(0.168711907446)
        chi2_ref.append(0.168405354086)
        chi2_ref.append(0.247439860108)
        chi2_ref.append(0.143487410228)
        chi2_ref.append(0.148318989268)

        # Check the calculated chi2 values.
        for i in range(18):
            self.assertAlmostEqual(ds.chi2[i], chi2_ref[i])


    def fixme_test_model_iso_cone_free_rotor(self):
        """Test the free rotor isotropic cone frame order model."""

        # Execute the script.
        self.script_exec(status.install_path + sep+'test_suite'+sep+'system_tests'+sep+'scripts'+sep+'frame_order'+sep+'model_calcs'+sep+'iso_cone_free_rotor.py')

        # The reference chi2 values.
        chi2_ref = []
        chi2_ref.append(0.0177292447567 )
        chi2_ref.append(0.0187585146766 )
        chi2_ref.append(0.0440519894909 )
        chi2_ref.append(0.0225223798489 )
        chi2_ref.append(0.0239979046491 )
        chi2_ref.append(0.0161048633259 )
        chi2_ref.append(0.0267310958091 )
        chi2_ref.append(0.0219820914478 )
        chi2_ref.append(0.0194880630576 )
        chi2_ref.append(0.0348242343833 )
        chi2_ref.append(0.0401631858563 )
        chi2_ref.append(0.0327461783858 )
        chi2_ref.append(0.0391082177884 )
        chi2_ref.append(0.0467056691507 )
        chi2_ref.append(0.0407175857557 )
        chi2_ref.append(0.0441514158832 )
        chi2_ref.append(0.042078718831  )
        chi2_ref.append(0.0403856796359 )

        # Check the calculated chi2 values.
        for i in range(18):
            self.assertAlmostEqual(ds.chi2[i], chi2_ref[i])


    def fixme_test_model_iso_cone_free_rotor_eigenframe(self):
        """Test the free rotor isotropic cone frame order model in the eigenframe."""

        # Execute the script.
        self.script_exec(status.install_path + sep+'test_suite'+sep+'system_tests'+sep+'scripts'+sep+'frame_order'+sep+'model_calcs'+sep+'iso_cone_free_rotor_eigenframe.py')

        # The reference chi2 values.
        chi2_ref = []
        chi2_ref.append(0.115175446978 )
        chi2_ref.append(0.156911214374 )
        chi2_ref.append(0.209198723492 )
        chi2_ref.append(0.155297079942 )
        chi2_ref.append(0.0684780584219)
        chi2_ref.append(0.0781922435531)
        chi2_ref.append(0.103777394815 )
        chi2_ref.append(0.173740596864 )
        chi2_ref.append(0.199867814969 )
        chi2_ref.append(0.297587241555 )
        chi2_ref.append(0.308539214325 )
        chi2_ref.append(0.2543934866   )
        chi2_ref.append(0.168985365277 )
        chi2_ref.append(0.190780393086 )
        chi2_ref.append(0.186482798104 )
        chi2_ref.append(0.153839910288 )
        chi2_ref.append(0.160863854198 )
        chi2_ref.append(0.157029368992 )

        # Check the calculated chi2 values.
        for i in range(18):
            self.assertAlmostEqual(ds.chi2[i], chi2_ref[i])


    def fixme_test_model_pseudo_ellipse(self):
        """Test the pseudo-ellipse frame order model."""

        # Execute the script.
        self.script_exec(status.install_path + sep+'test_suite'+sep+'system_tests'+sep+'scripts'+sep+'frame_order'+sep+'model_calcs'+sep+'pseudo_ellipse.py')

        # The reference chi2 values.
        chi2_ref = []
        chi2_ref.append(0.0208490007203)
        chi2_ref.append(0.00958146486076)
        chi2_ref.append(0.0405488536626)
        chi2_ref.append(0.0370142845551)
        chi2_ref.append(0.0204537537661)
        chi2_ref.append(0.0186122056988)
        chi2_ref.append(0.0177783016875)
        chi2_ref.append(0.0311747995923)
        chi2_ref.append(0.0225532898175)
        chi2_ref.append(0.0212562065194)
        chi2_ref.append(0.018939663528)
        chi2_ref.append(0.0224686987165)
        chi2_ref.append(0.0201247095045)
        chi2_ref.append(0.0215343817478)
        chi2_ref.append(0.016509302331)
        chi2_ref.append(0.0101988814638)
        chi2_ref.append(0.00989431182393)
        chi2_ref.append(0.0123400971524)

        # Check the calculated chi2 values.
        for i in range(18):
            self.assertAlmostEqual(ds.chi2[i], chi2_ref[i])


    def fixme_test_model_pseudo_ellipse_free_rotor(self):
        """Test the free rotor pseudo-elliptic cone frame order model."""

        # Execute the script.
        self.script_exec(status.install_path + sep+'test_suite'+sep+'system_tests'+sep+'scripts'+sep+'frame_order'+sep+'model_calcs'+sep+'pseudo_ellipse_free_rotor.py')

        # The reference chi2 values.
        chi2_ref = [[], []]
        chi2_ref[0].append(0.0493245760341)
        chi2_ref[0].append(0.0322727678945)
        chi2_ref[0].append(0.0399505883966)
        chi2_ref[0].append(0.0122539315721)
        chi2_ref[0].append(0.0263840505182)
        chi2_ref[0].append(0.0324871952484)
        chi2_ref[0].append(0.0247369735031)
        chi2_ref[0].append(0.0231896861006)
        chi2_ref[0].append(0.0285947802273)
        chi2_ref[0].append(0.0345542627808)
        chi2_ref[0].append(0.0289869422491)
        chi2_ref[0].append(0.0243038470127)
        chi2_ref[0].append(0.0226686034191)
        chi2_ref[0].append(0.0215714556045)
        chi2_ref[0].append(0.0173836730495)
        chi2_ref[0].append(0.0182530810025)
        chi2_ref[0].append(0.0212669211551)
        chi2_ref[0].append(0.0194359136977)

        chi2_ref[1].append(0.0205287391277)
        chi2_ref[1].append(0.0246463829816)
        chi2_ref[1].append(0.0590186061204)
        chi2_ref[1].append(0.0441193978727)
        chi2_ref[1].append(0.0424299319779)
        chi2_ref[1].append(0.032589994611)
        chi2_ref[1].append(0.0523532207508)
        chi2_ref[1].append(0.0488535879384)
        chi2_ref[1].append(0.0424063218455)
        chi2_ref[1].append(0.0553525984677)
        chi2_ref[1].append(0.0495587286781)
        chi2_ref[1].append(0.0446625345909)
        chi2_ref[1].append(0.0470718361239)
        chi2_ref[1].append(0.0493615476721)
        chi2_ref[1].append(0.0492208206006)
        chi2_ref[1].append(0.0429966323771)
        chi2_ref[1].append(0.0442849187057)
        chi2_ref[1].append(0.0436756306414)
            
        # Check the calculated chi2 values.
        for j in range(2):
            for i in range(18):
                self.assertAlmostEqual(ds.chi2[j][i], chi2_ref[j][i])


    def fixme_test_model_pseudo_ellipse_torsionless(self):
        """Test the pseudo-ellipse frame order model."""

        # Execute the script.
        self.script_exec(status.install_path + sep+'test_suite'+sep+'system_tests'+sep+'scripts'+sep+'frame_order'+sep+'model_calcs'+sep+'pseudo_ellipse_torsionless.py')

        # The reference chi2 values.
        chi2_ref = []
        chi2_ref.append(0.340228489225)
        chi2_ref.append(0.260847963487)
        chi2_ref.append(0.250610744982)
        chi2_ref.append(0.228947619476)
        chi2_ref.append(0.251996758815)
        chi2_ref.append(0.238724080817)
        chi2_ref.append(0.182383602599)
        chi2_ref.append(0.172830852017)
        chi2_ref.append(0.159757813028)
        chi2_ref.append(0.173833227524)
        chi2_ref.append(0.156168102428)
        chi2_ref.append(0.171406869781)
        chi2_ref.append(0.202653838515)
        chi2_ref.append(0.198919351788)
        chi2_ref.append(0.169463187543)
        chi2_ref.append(0.156867571611)
        chi2_ref.append(0.146139931983)
        chi2_ref.append(0.13307108095 )

        # Check the calculated chi2 values.
        for i in range(18):
            self.assertAlmostEqual(ds.chi2[i], chi2_ref[i])


    def fixme_test_model_rotor(self):
        """Test the rotor frame order model."""

        # Execute the script.
        self.script_exec(status.install_path + sep+'test_suite'+sep+'system_tests'+sep+'scripts'+sep+'frame_order'+sep+'model_calcs'+sep+'rotor.py')

        # The reference chi2 values.
        chi2_ref = []
        chi2_ref.append(0.00410277546707 )
        chi2_ref.append(0.00112443204411 )
        chi2_ref.append(0.00759196190331 )
        chi2_ref.append(0.0956596925692  )
        chi2_ref.append(0.223717470059   )
        chi2_ref.append(0.136723330704   )
        chi2_ref.append(0.0588253217034  )
        chi2_ref.append(0.0774693384156  )
        chi2_ref.append(0.0855477856492  )
        chi2_ref.append(0.198089516589   )
        chi2_ref.append(0.227537351664   )
        chi2_ref.append(0.202005777915   )
        chi2_ref.append(0.192550395736   )
        chi2_ref.append(0.126007906472   )
        chi2_ref.append(0.124053264662   )
        chi2_ref.append(0.18203965973    )
        chi2_ref.append(0.191062017006   )
        chi2_ref.append(0.13580013153    )

        # Check the calculated chi2 values.
        for i in range(18):
            self.assertAlmostEqual(ds.chi2[i], chi2_ref[i])


    def fixme_test_model_rotor_eigenframe(self):
        """Test the rotor frame order model in the eigenframe."""

        # Execute the script.
        self.script_exec(status.install_path + sep+'test_suite'+sep+'system_tests'+sep+'scripts'+sep+'frame_order'+sep+'model_calcs'+sep+'rotor_eigenframe.py')

        # The reference chi2 values.
        chi2_ref = []
        chi2_ref.append(0.00308229284128)
        chi2_ref.append(0.0117874014708 )
        chi2_ref.append(0.0016108171487 )
        chi2_ref.append(0.00532862954549)
        chi2_ref.append(0.097784753109  )
        chi2_ref.append(0.157147901966  )
        chi2_ref.append(0.182397051711  )
        chi2_ref.append(0.338977916543  )
        chi2_ref.append(0.208516866654  )
        chi2_ref.append(0.137660115226  )
        chi2_ref.append(0.0580816149373 )
        chi2_ref.append(0.0476543367845 )
        chi2_ref.append(0.0360689584006 )
        chi2_ref.append(0.0118024492136 )
        chi2_ref.append(0.0824307041139 )
        chi2_ref.append(0.0920614159956 )
        chi2_ref.append(0.0936464288916 )
        chi2_ref.append(0.0823025718101 )

        # Check the calculated chi2 values.
        for i in range(18):
            self.assertAlmostEqual(ds.chi2[i], chi2_ref[i])


    def fixme_test_opendx_map(self):
        """Test the mapping of the Euler angle parameters for OpenDx viewing."""

        # Execute the script.
        self.script_exec(status.install_path + sep+'test_suite'+sep+'system_tests'+sep+'scripts'+sep+'frame_order'+sep+'opendx_euler_angle_map.py')


    def fixme_test_opt_rigid_no_rot(self):
        """Test the 'rigid' model for unrotated tensors with no motion."""

        # Execute the script.
        self.script_exec(status.install_path + sep+'test_suite'+sep+'system_tests'+sep+'scripts'+sep+'frame_order'+sep+'opt_rigid_no_rot.py')

        # Get the debugging message.
        self.mesg = self.mesg_opt_debug()

        # Test the values.
        self.assertEqual(cdp.iter, 92, msg=self.mesg)
        self.assertEqual(cdp.chi2, 0.0, msg=self.mesg)
        self.assertEqual(cdp.ave_pos_alpha, 0.0, msg=self.mesg)
        self.assertEqual(cdp.ave_pos_beta, 0.0, msg=self.mesg)
        self.assertEqual(cdp.ave_pos_gamma, 0.0, msg=self.mesg)


    def fixme_test_opt_rigid_rand_rot(self):
        """Test the 'rigid' model for randomly rotated tensors with no motion."""

        # Execute the script.
        self.script_exec(status.install_path + sep+'test_suite'+sep+'system_tests'+sep+'scripts'+sep+'frame_order'+sep+'opt_rigid_rand_rot.py')

        # Get the debugging message.
        self.mesg = self.mesg_opt_debug()

        # Test the values.
        self.assertAlmostEqual(cdp.chi2, 3.085356555118994e-26, msg=self.mesg)
        self.assertAlmostEqual(cdp.ave_pos_alpha, 5.0700283197712777, msg=self.mesg)
        self.assertAlmostEqual(cdp.ave_pos_beta, 2.5615753919522359, msg=self.mesg)
        self.assertAlmostEqual(cdp.ave_pos_gamma, 0.64895449611163691, msg=self.mesg)


    def fixme_test_parametric_restriction_iso_cone_to_iso_cone_free_rotor(self):
        """Parametric restriction of the isotropic cone to the free rotor isotropic cone frame order model."""

        # Execute the script.
        self.script_exec(status.install_path + sep+'test_suite'+sep+'system_tests'+sep+'scripts'+sep+'frame_order'+sep+'parametric_restriction'+sep+'iso_cone_to_iso_cone_free_rotor.py')

        # The reference chi2 values.
        chi2_ref = []
        chi2_ref.append(0.0177292447567 )
        chi2_ref.append(0.0187585146766 )
        chi2_ref.append(0.0440519894909 )
        chi2_ref.append(0.0225223798489 )
        chi2_ref.append(0.0239979046491 )
        chi2_ref.append(0.0161048633259 )
        chi2_ref.append(0.0267310958091 )
        chi2_ref.append(0.0219820914478 )
        chi2_ref.append(0.0194880630576 )
        chi2_ref.append(0.0348242343833 )
        chi2_ref.append(0.0401631858563 )
        chi2_ref.append(0.0327461783858 )
        chi2_ref.append(0.0391082177884 )
        chi2_ref.append(0.0467056691507 )
        chi2_ref.append(0.0407175857557 )
        chi2_ref.append(0.0441514158832 )
        chi2_ref.append(0.042078718831  )
        chi2_ref.append(0.0403856796359 )

        # Check the calculated chi2 values.
        for i in range(18):
            self.assertAlmostEqual(ds.chi2[i], chi2_ref[i])


    def fixme_test_parametric_restriction_pseudo_ellipse_to_iso_cone(self):
        """Parametric restriction of the pseudo-ellipse to the isotropic cone frame order model."""

        # Execute the script.
        self.script_exec(status.install_path + sep+'test_suite'+sep+'system_tests'+sep+'scripts'+sep+'frame_order'+sep+'parametric_restriction'+sep+'pseudo_ellipse_to_iso_cone.py')

        # The reference chi2 values.
        chi2_ref = []
        chi2_ref.append(0.131890484593)
        chi2_ref.append(0.0539383731611)
        chi2_ref.append(0.0135056297016)
        chi2_ref.append(0.0163432453475)
        chi2_ref.append(0.0775570503917)
        chi2_ref.append(0.0535055367493)
        chi2_ref.append(0.0994746492483)
        chi2_ref.append(0.174830826376)
        chi2_ref.append(0.193036744906)
        chi2_ref.append(0.181480810794)
        chi2_ref.append(0.215863920824)
        chi2_ref.append(0.170088692559)
        chi2_ref.append(0.152634493383)
        chi2_ref.append(0.168711907446)
        chi2_ref.append(0.168405354086)
        chi2_ref.append(0.247439860108)
        chi2_ref.append(0.143487410228)
        chi2_ref.append(0.148318989268)

        # Check the calculated chi2 values.
        for i in range(18):
            self.assertAlmostEqual(ds.chi2[i], chi2_ref[i])


    def fixme_test_parametric_restriction_pseudo_ellipse_to_iso_cone_free_rotor(self):
        """Parametric restriction of the pseudo-ellipse to the free rotor isotropic cone frame order model."""

        # Execute the script.
        self.script_exec(status.install_path + sep+'test_suite'+sep+'system_tests'+sep+'scripts'+sep+'frame_order'+sep+'parametric_restriction'+sep+'pseudo_ellipse_to_iso_cone_free_rotor.py')

        # The reference chi2 values.
        chi2_ref = []
        chi2_ref.append(0.0177292447567 )
        chi2_ref.append(0.0187585146766 )
        chi2_ref.append(0.0440519894909 )
        chi2_ref.append(0.0225223798489 )
        chi2_ref.append(0.0239979046491 )
        chi2_ref.append(0.0161048633259 )
        chi2_ref.append(0.0267310958091 )
        chi2_ref.append(0.0219820914478 )
        chi2_ref.append(0.0194880630576 )
        chi2_ref.append(0.0348242343833 )
        chi2_ref.append(0.0401631858563 )
        chi2_ref.append(0.0327461783858 )
        chi2_ref.append(0.0391082177884 )
        chi2_ref.append(0.0467056691507 )
        chi2_ref.append(0.0407175857557 )
        chi2_ref.append(0.0441514158832 )
        chi2_ref.append(0.042078718831  )
        chi2_ref.append(0.0403856796359 )

        # Check the calculated chi2 values.
        for i in range(18):
            self.assertAlmostEqual(ds.chi2[i], chi2_ref[i])


    def fixme_test_parametric_restriction_pseudo_ellipse_free_rotor_to_iso_cone(self):
        """Parametric restriction of the pseudo-ellipse to the isotropic cone frame order model."""

        # Execute the script.
        self.script_exec(status.install_path + sep+'test_suite'+sep+'system_tests'+sep+'scripts'+sep+'frame_order'+sep+'parametric_restriction'+sep+'pseudo_ellipse_free_rotor_to_iso_cone.py')

        # The reference chi2 values.
        chi2_ref = []
        chi2_ref.append(16957.4964577)
        chi2_ref.append(15727.13869)
        chi2_ref.append(13903.0982799)
        chi2_ref.append(11719.9390681)
        chi2_ref.append(9488.44060873)
        chi2_ref.append(7425.57820642)
        chi2_ref.append(5713.6467735)
        chi2_ref.append(4393.3273949)
        chi2_ref.append(3452.97770868)
        chi2_ref.append(2771.90973598)
        chi2_ref.append(2247.44444894)
        chi2_ref.append(1788.58977266)
        chi2_ref.append(1348.38250916)
        chi2_ref.append(921.060703519)
        chi2_ref.append(539.03217075)
        chi2_ref.append(244.341444558)
        chi2_ref.append(58.4566671195)
        chi2_ref.append(0.148318989268)

        # Check the calculated chi2 values.
        for i in range(18):
            self.assertAlmostEqual(ds.chi2[i], chi2_ref[i])


    def fixme_test_parametric_restriction_pseudo_ellipse_free_rotor_to_iso_cone_free_rotor(self):
        """Parametric restriction of the free rotor pseudo-ellipse to the free rotor isotropic cone frame order model."""

        # Execute the script.
        self.script_exec(status.install_path + sep+'test_suite'+sep+'system_tests'+sep+'scripts'+sep+'frame_order'+sep+'parametric_restriction'+sep+'pseudo_ellipse_free_rotor_to_iso_cone_free_rotor.py')

        # The reference chi2 values.
        chi2_ref = []
        chi2_ref.append(0.0177292447567 )
        chi2_ref.append(0.0187585146766 )
        chi2_ref.append(0.0440519894909 )
        chi2_ref.append(0.0225223798489 )
        chi2_ref.append(0.0239979046491 )
        chi2_ref.append(0.0161048633259 )
        chi2_ref.append(0.0267310958091 )
        chi2_ref.append(0.0219820914478 )
        chi2_ref.append(0.0194880630576 )
        chi2_ref.append(0.0348242343833 )
        chi2_ref.append(0.0401631858563 )
        chi2_ref.append(0.0327461783858 )
        chi2_ref.append(0.0391082177884 )
        chi2_ref.append(0.0467056691507 )
        chi2_ref.append(0.0407175857557 )
        chi2_ref.append(0.0441514158832 )
        chi2_ref.append(0.042078718831  )
        chi2_ref.append(0.0403856796359 )

        # Check the calculated chi2 values.
        for i in range(18):
            self.assertAlmostEqual(ds.chi2[i], chi2_ref[i])


    def fixme_test_pseudo_ellipse(self):
        """Test the pseudo-ellipse target function."""

        # Execute the script.
        self.script_exec(status.install_path + sep+'test_suite'+sep+'system_tests'+sep+'scripts'+sep+'frame_order'+sep+'pseudo_ellipse.py')

        # The reference chi2 value.
        chi2 = 0.015865464136741975

        # Check the surrounding space.
        self.space_probe(ref_chi2=chi2, params=['ave_pos_alpha', 'ave_pos_beta', 'ave_pos_gamma', 'eigen_alpha', 'eigen_beta', 'eigen_gamma', 'cone_theta_x', 'cone_theta_y', 'cone_sigma_max'])


    def fixme_test_pseudo_ellipse_torsionless(self):
        """Test the torsionless pseudo-ellipse target function."""

        # Execute the script.
        self.script_exec(status.install_path + sep+'test_suite'+sep+'system_tests'+sep+'scripts'+sep+'frame_order'+sep+'pseudo_ellipse_torsionless.py')

        # The reference chi2 value.
        chi2 = 2.8393866813588198

        # Check the surrounding space.
        self.space_probe(ref_chi2=chi2, params=['ave_pos_alpha', 'ave_pos_beta', 'ave_pos_gamma', 'eigen_alpha', 'eigen_beta', 'eigen_gamma', 'cone_theta_x', 'cone_theta_y'])


    def test_rigid_data_to_double_rotor_model(self):
        """Test the double rotor target function for the data from a rigid test molecule."""

        # Set the model.
<<<<<<< HEAD
        ds.model = 'double rotor'
=======
        ds.model = MODEL_DOUBLE_ROTOR
>>>>>>> a3eff97e

        # Execute the script.
        self.script_exec(status.install_path + sep+'test_suite'+sep+'system_tests'+sep+'scripts'+sep+'frame_order'+sep+'rigid_test.py')

        # Check the chi2 value.
        self.assertAlmostEqual(cdp.chi2, 0.01137748706675365, 5)


    def test_rigid_data_to_free_rotor_model(self):
        """Test the free rotor target function for the data from a rigid test molecule."""

        # Set the model.
        ds.model = MODEL_FREE_ROTOR

        # Execute the script.
        self.script_exec(status.install_path + sep+'test_suite'+sep+'system_tests'+sep+'scripts'+sep+'frame_order'+sep+'rigid_test.py')

        # Check the chi2 value.
<<<<<<< HEAD
        self.assertAlmostEqual(cdp.chi2, 213987.69050708099)
=======
        self.assertAlmostEqual(cdp.chi2, 213987.67269347562)
>>>>>>> a3eff97e


    def test_rigid_data_to_iso_cone_model(self):
        """Test the iso cone target function for the data from a rigid test molecule."""

        # Set the model.
        ds.model = MODEL_ISO_CONE

        # Execute the script.
        self.script_exec(status.install_path + sep+'test_suite'+sep+'system_tests'+sep+'scripts'+sep+'frame_order'+sep+'rigid_test.py')

        # Check the chi2 value.
        self.assertAlmostEqual(cdp.chi2, 0.01137748706675365, 5)


    def test_rigid_data_to_iso_cone_free_rotor_model(self):
        """Test the iso cone, free rotor target function for the data from a rigid test molecule."""

        # Set the model.
        ds.model = MODEL_ISO_CONE_FREE_ROTOR

        # Execute the script.
        self.script_exec(status.install_path + sep+'test_suite'+sep+'system_tests'+sep+'scripts'+sep+'frame_order'+sep+'rigid_test.py')

        # Check the chi2 value.
<<<<<<< HEAD
        self.assertAlmostEqual(cdp.chi2, 23550.090942429295)
=======
        self.assertAlmostEqual(cdp.chi2, 23550.093727500942)
>>>>>>> a3eff97e


    def test_rigid_data_to_iso_cone_torsionless_model(self):
        """Test the iso cone, torsionless target function for the data from a rigid test molecule."""

        # Set the model.
        ds.model = MODEL_ISO_CONE_TORSIONLESS

        # Execute the script.
        self.script_exec(status.install_path + sep+'test_suite'+sep+'system_tests'+sep+'scripts'+sep+'frame_order'+sep+'rigid_test.py')

        # Check the chi2 value.
        self.assertAlmostEqual(cdp.chi2, 0.01137748706675365, 5)


    def test_rigid_data_to_rigid_model(self):
        """Test the rigid target function for the data from a rigid test molecule."""

        # Set the model.
        ds.model = MODEL_RIGID

        # Execute the script.
        self.script_exec(status.install_path + sep+'test_suite'+sep+'system_tests'+sep+'scripts'+sep+'frame_order'+sep+'rigid_test.py')

        # Check the chi2 value.
        self.assertAlmostEqual(cdp.chi2, 0.0113763520134, 5)


    def test_rigid_data_to_rotor_model(self):
        """Test the rotor target function for the data from a rigid test molecule."""

        # Set the model.
        ds.model = MODEL_ROTOR

        # Execute the script.
        self.script_exec(status.install_path + sep+'test_suite'+sep+'system_tests'+sep+'scripts'+sep+'frame_order'+sep+'rigid_test.py')

        # Check the chi2 value.
        self.assertAlmostEqual(cdp.chi2, 0.011377487066752203, 5)


    def test_rigid_data_to_pseudo_ellipse_model(self):
        """Test the pseudo-ellipse target function for the data from a rigid test molecule."""

        # Set the model.
        ds.model = MODEL_PSEUDO_ELLIPSE

        # Execute the script.
        self.script_exec(status.install_path + sep+'test_suite'+sep+'system_tests'+sep+'scripts'+sep+'frame_order'+sep+'rigid_test.py')

        # Check the chi2 value.
        self.assertAlmostEqual(cdp.chi2, 0.01137748706675365, 5)


    def test_rigid_data_to_pseudo_ellipse_torsionless_model(self):
        """Test the pseudo-ellipse, torsionless target function for the data from a rigid test molecule."""

        # Set the model.
        ds.model = MODEL_PSEUDO_ELLIPSE_TORSIONLESS

        # Execute the script.
        self.script_exec(status.install_path + sep+'test_suite'+sep+'system_tests'+sep+'scripts'+sep+'frame_order'+sep+'rigid_test.py')

        # Check the chi2 value.
<<<<<<< HEAD
        self.assertAlmostEqual(cdp.chi2, 0.01137748706675365)
=======
        self.assertAlmostEqual(cdp.chi2, 0.011378666767745968)
>>>>>>> a3eff97e
<|MERGE_RESOLUTION|>--- conflicted
+++ resolved
@@ -244,11 +244,7 @@
         # The flags, execute the script, and then check the chi2 value.
         self.flags()
         self.interpreter.run(script_file=self.cam_path+'double_rotor.py')
-<<<<<<< HEAD
-        self.check_chi2(0.082814499083005949)
-=======
         self.check_chi2(0.082433008378229589)
->>>>>>> a3eff97e
 
 
     def test_cam_double_rotor_pcs(self):
@@ -257,11 +253,7 @@
         # The flags, execute the script, and then check the chi2 value.
         self.flags(rdc=False)
         self.interpreter.run(script_file=self.cam_path+'double_rotor.py')
-<<<<<<< HEAD
-        self.check_chi2(0.0030004452535101396)
-=======
         self.check_chi2(0.0026189545487338103)
->>>>>>> a3eff97e
 
 
     def test_cam_double_rotor_rdc(self):
@@ -279,11 +271,7 @@
         # The flags, execute the script, and then check the chi2 value.
         self.flags()
         self.interpreter.run(script_file=self.cam_path+'double_rotor_large_angle.py')
-<<<<<<< HEAD
-        self.check_chi2(0.047332316807645894)
-=======
         self.check_chi2(0.04420414251367831)
->>>>>>> a3eff97e
 
 
     def test_cam_double_rotor_large_angle_pcs(self):
@@ -292,11 +280,7 @@
         # The flags, execute the script, and then check the chi2 value.
         self.flags(rdc=False)
         self.interpreter.run(script_file=self.cam_path+'double_rotor_large_angle.py')
-<<<<<<< HEAD
-        self.check_chi2(0.0033862617225179567)
-=======
         self.check_chi2(0.00025808742855180884)
->>>>>>> a3eff97e
 
 
     def test_cam_double_rotor_large_angle_rdc(self):
@@ -314,11 +298,7 @@
         # The flags, execute the script, and then check the chi2 value.
         self.flags()
         self.interpreter.run(script_file=self.cam_path+'free_rotor.py')
-<<<<<<< HEAD
-        self.check_chi2(0.04917163800139096)
-=======
         self.check_chi2(0.048992338400504688)
->>>>>>> a3eff97e
 
 
     def test_cam_free_rotor_missing_data(self):
@@ -327,11 +307,7 @@
         # The flags, execute the script, and then check the chi2 value.
         self.flags()
         self.interpreter.run(script_file=self.cam_path+'free_rotor_missing_data.py')
-<<<<<<< HEAD
-        self.check_chi2(0.037857766746085826)
-=======
         self.check_chi2(0.037724884620487453)
->>>>>>> a3eff97e
 
 
     def test_cam_free_rotor_pcs(self):
@@ -340,11 +316,7 @@
         # The flags, execute the script, and then check the chi2 value.
         self.flags(rdc=False)
         self.interpreter.run(script_file=self.cam_path+'free_rotor.py')
-<<<<<<< HEAD
-        self.check_chi2(0.00018033189835654231)
-=======
         self.check_chi2(1.0828246263831909e-07)
->>>>>>> a3eff97e
 
 
     def test_cam_free_rotor_rdc(self):
@@ -362,11 +334,7 @@
         # The flags, execute the script, and then check the chi2 value.
         self.flags()
         self.interpreter.run(script_file=self.cam_path+'free_rotor2.py')
-<<<<<<< HEAD
-        self.check_chi2(0.056763266408536101)
-=======
         self.check_chi2(0.067540995069675966)
->>>>>>> a3eff97e
 
 
     def test_cam_free_rotor2_pcs(self):
@@ -375,11 +343,7 @@
         # The flags, execute the script, and then check the chi2 value.
         self.flags(rdc=False)
         self.interpreter.run(script_file=self.cam_path+'free_rotor2.py')
-<<<<<<< HEAD
-        self.check_chi2(0.000018773964105)
-=======
         self.check_chi2(0.01079639889927377)
->>>>>>> a3eff97e
 
 
     def test_cam_free_rotor2_rdc(self):
@@ -424,11 +388,7 @@
         # The flags, execute the script, and then check the chi2 value.
         self.flags()
         self.interpreter.run(script_file=self.cam_path+'iso_cone_free_rotor.py')
-<<<<<<< HEAD
-        self.check_chi2(0.011415327448793875)
-=======
         self.check_chi2(0.011527134355548144)
->>>>>>> a3eff97e
 
 
     def test_cam_iso_cone_free_rotor_pcs(self):
@@ -437,11 +397,7 @@
         # The flags, execute the script, and then check the chi2 value.
         self.flags(rdc=False)
         self.interpreter.run(script_file=self.cam_path+'iso_cone_free_rotor.py')
-<<<<<<< HEAD
-        self.check_chi2(0.00042892438262762632)
-=======
         self.check_chi2(0.00054073128938189553)
->>>>>>> a3eff97e
 
 
     def test_cam_iso_cone_free_rotor_rdc(self):
@@ -459,11 +415,7 @@
         # The flags, execute the script, and then check the chi2 value.
         self.flags()
         self.interpreter.run(script_file=self.cam_path+'iso_cone_free_rotor2.py')
-<<<<<<< HEAD
-        self.check_chi2(0.0056966373642729001)
-=======
         self.check_chi2(0.02996954151455445)
->>>>>>> a3eff97e
 
 
     def test_cam_iso_cone_free_rotor2_pcs(self):
@@ -472,11 +424,7 @@
         # The flags, execute the script, and then check the chi2 value.
         self.flags(rdc=False)
         self.interpreter.run(script_file=self.cam_path+'iso_cone_free_rotor2.py')
-<<<<<<< HEAD
-        self.check_chi2(0.00013769048220348243)
-=======
         self.check_chi2(0.024410594632485034)
->>>>>>> a3eff97e
 
 
     def test_cam_iso_cone_free_rotor2_rdc(self):
@@ -521,11 +469,7 @@
         # The flags, execute the script, and then check the chi2 value.
         self.flags(opt=True)
         self.interpreter.run(script_file=self.cam_path+'pseudo_ellipse.py')
-<<<<<<< HEAD
-        self.check_chi2(0.095532916480061611)
-=======
         self.check_chi2(0.094228483127403714)
->>>>>>> a3eff97e
 
 
     def test_cam_pseudo_ellipse_pcs(self):
@@ -579,11 +523,7 @@
         # The flags, execute the script, and then check the chi2 value.
         self.flags()
         self.interpreter.run(script_file=self.cam_path+'pseudo_ellipse_free_rotor.py')
-<<<<<<< HEAD
-        self.check_chi2(0.040323769571682724)
-=======
         self.check_chi2(0.041100762658556)
->>>>>>> a3eff97e
 
 
     def test_cam_pseudo_ellipse_free_rotor_pcs(self):
@@ -592,11 +532,7 @@
         # The flags, execute the script, and then check the chi2 value.
         self.flags(rdc=False)
         self.interpreter.run(script_file=self.cam_path+'pseudo_ellipse_free_rotor.py')
-<<<<<<< HEAD
-        self.check_chi2(0.0033484606586983408)
-=======
         self.check_chi2(0.0041254537455716134)
->>>>>>> a3eff97e
 
 
     def test_cam_pseudo_ellipse_free_rotor_rdc(self):
@@ -695,11 +631,7 @@
         # The flags, execute the script, and then check the chi2 value.
         self.flags()
         self.interpreter.run(script_file=self.cam_path+'rotor_2_state.py')
-<<<<<<< HEAD
-        self.check_chi2(0.98332032351549037)
-=======
         self.check_chi2(0.98321958150473276)
->>>>>>> a3eff97e
 
 
     def test_cam_rotor_2_state_pcs(self):
@@ -717,11 +649,7 @@
         # The flags, execute the script, and then check the chi2 value.
         self.flags(pcs=False)
         self.interpreter.run(script_file=self.cam_path+'rotor_2_state.py')
-<<<<<<< HEAD
-        self.check_chi2(0.98329117081122541)
-=======
         self.check_chi2(0.98319606148815675)
->>>>>>> a3eff97e
 
 
     def test_cam_rotor2(self):
@@ -1284,11 +1212,7 @@
         """Test the double rotor target function for the data from a rigid test molecule."""
 
         # Set the model.
-<<<<<<< HEAD
-        ds.model = 'double rotor'
-=======
         ds.model = MODEL_DOUBLE_ROTOR
->>>>>>> a3eff97e
 
         # Execute the script.
         self.script_exec(status.install_path + sep+'test_suite'+sep+'system_tests'+sep+'scripts'+sep+'frame_order'+sep+'rigid_test.py')
@@ -1307,11 +1231,7 @@
         self.script_exec(status.install_path + sep+'test_suite'+sep+'system_tests'+sep+'scripts'+sep+'frame_order'+sep+'rigid_test.py')
 
         # Check the chi2 value.
-<<<<<<< HEAD
-        self.assertAlmostEqual(cdp.chi2, 213987.69050708099)
-=======
         self.assertAlmostEqual(cdp.chi2, 213987.67269347562)
->>>>>>> a3eff97e
 
 
     def test_rigid_data_to_iso_cone_model(self):
@@ -1337,11 +1257,7 @@
         self.script_exec(status.install_path + sep+'test_suite'+sep+'system_tests'+sep+'scripts'+sep+'frame_order'+sep+'rigid_test.py')
 
         # Check the chi2 value.
-<<<<<<< HEAD
-        self.assertAlmostEqual(cdp.chi2, 23550.090942429295)
-=======
         self.assertAlmostEqual(cdp.chi2, 23550.093727500942)
->>>>>>> a3eff97e
 
 
     def test_rigid_data_to_iso_cone_torsionless_model(self):
@@ -1406,8 +1322,4 @@
         self.script_exec(status.install_path + sep+'test_suite'+sep+'system_tests'+sep+'scripts'+sep+'frame_order'+sep+'rigid_test.py')
 
         # Check the chi2 value.
-<<<<<<< HEAD
-        self.assertAlmostEqual(cdp.chi2, 0.01137748706675365)
-=======
-        self.assertAlmostEqual(cdp.chi2, 0.011378666767745968)
->>>>>>> a3eff97e
+        self.assertAlmostEqual(cdp.chi2, 0.011378666767745968)