--- conflicted
+++ resolved
@@ -552,11 +552,7 @@
         # The flags, execute the script, and then check the chi2 value.
         self.flags()
         self.interpreter.run(script_file=self.cam_path+'pseudo_ellipse_torsionless.py')
-<<<<<<< HEAD
-        self.check_chi2(0.22611932575925126)
-=======
         self.check_chi2(0.01497741674116292)
->>>>>>> 79f937ca
 
 
     def test_cam_pseudo_ellipse_torsionless_pcs(self):
@@ -565,11 +561,7 @@
         # The flags, execute the script, and then check the chi2 value.
         self.flags(rdc=False)
         self.interpreter.run(script_file=self.cam_path+'pseudo_ellipse_torsionless.py')
-<<<<<<< HEAD
-        self.check_chi2(0.18751106814778518)
-=======
         self.check_chi2(2.9799363738575403e-05)
->>>>>>> 79f937ca
 
 
     def test_cam_pseudo_ellipse_torsionless_rdc(self):
@@ -578,11 +570,7 @@
         # The flags, execute the script, and then check the chi2 value.
         self.flags(pcs=False)
         self.interpreter.run(script_file=self.cam_path+'pseudo_ellipse_torsionless.py')
-<<<<<<< HEAD
-        self.check_chi2(0.038608257611466051)
-=======
         self.check_chi2(0.014947617377424345)
->>>>>>> 79f937ca
 
 
     def test_cam_rigid(self):
@@ -1323,11 +1311,7 @@
         self.script_exec(status.install_path + sep+'test_suite'+sep+'system_tests'+sep+'scripts'+sep+'frame_order'+sep+'rigid_test.py')
 
         # Check the chi2 value.
-<<<<<<< HEAD
-        self.assertAlmostEqual(cdp.chi2, 177.19654222741323, 5)
-=======
         self.assertAlmostEqual(cdp.chi2, 0.01137748706675365, 5)
->>>>>>> 79f937ca
 
 
     def test_rigid_data_to_pseudo_ellipse_torsionless_model(self):
@@ -1340,8 +1324,4 @@
         self.script_exec(status.install_path + sep+'test_suite'+sep+'system_tests'+sep+'scripts'+sep+'frame_order'+sep+'rigid_test.py')
 
         # Check the chi2 value.
-<<<<<<< HEAD
-        self.assertAlmostEqual(cdp.chi2, 2.4741390373203678)
-=======
-        self.assertAlmostEqual(cdp.chi2, 0.01137748706675365)
->>>>>>> 79f937ca
+        self.assertAlmostEqual(cdp.chi2, 0.01137748706675365)