###############################################################################
#                                                                             #
# Copyright (C) 2006-2014 Edward d'Auvergne                                   #
#                                                                             #
# This file is part of the program relax (http://www.nmr-relax.com).          #
#                                                                             #
# This program is free software: you can redistribute it and/or modify        #
# it under the terms of the GNU General Public License as published by        #
# the Free Software Foundation, either version 3 of the License, or           #
# (at your option) any later version.                                         #
#                                                                             #
# This program is distributed in the hope that it will be useful,             #
# but WITHOUT ANY WARRANTY; without even the implied warranty of              #
# MERCHANTABILITY or FITNESS FOR A PARTICULAR PURPOSE.  See the               #
# GNU General Public License for more details.                                #
#                                                                             #
# You should have received a copy of the GNU General Public License           #
# along with this program.  If not, see <http://www.gnu.org/licenses/>.       #
#                                                                             #
###############################################################################

# Python module imports.
from math import pi
import platform
import numpy
from os import sep
from tempfile import mkdtemp

# relax module imports.
from data_store import Relax_data_store; ds = Relax_data_store()
import dep_check
from status import Status; status = Status()
from test_suite.system_tests.base_classes import SystemTestCase


# Get the platform information.
SYSTEM = platform.system()
RELEASE = platform.release()
VERSION = platform.version()
WIN32_VER = platform.win32_ver()
DIST = platform.dist()
ARCH = platform.architecture()
MACH = platform.machine()
PROC = platform.processor()
PY_VER = platform.python_version()
NUMPY_VER = numpy.__version__
LIBC_VER = platform.libc_ver()

# Windows system name pain.
if SYSTEM == 'Windows' or SYSTEM == 'Microsoft':
    # Set the system to 'Windows' no matter what.
    SYSTEM = 'Windows'



class Frame_order(SystemTestCase):
    """TestCase class for the functional tests of the frame order theories."""

    def __init__(self, methodName='runTest', skip_tests=True):
        """Skip the tests if scipy is not installed.

        @keyword methodName:    The name of the test.
        @type methodName:       str
        @keyword skip_tests:    A flag which if True will cause a large number of redundant tests to be skipped.
        @type skip_tests:       bool
        """

        # Execute the base class method.
        super(Frame_order, self).__init__(methodName)

        # Tests to skip.
        blacklist = [
            'test_cam_double_rotor',    # FIXME, this test needs to be reactived and fixed.
            'test_cam_double_rotor_pcs',
            'test_cam_double_rotor_rdc',
            'test_cam_free_rotor_pcs',
            'test_cam_free_rotor_rdc',
            'test_cam_free_rotor2_pcs',
            'test_cam_free_rotor2_rdc',
            'test_cam_iso_cone_pcs',
            'test_cam_iso_cone_rdc',
            'test_cam_iso_cone_free_rotor_pcs',
            'test_cam_iso_cone_free_rotor_rdc',
            'test_cam_iso_cone_free_rotor2_pcs',
            'test_cam_iso_cone_free_rotor2_rdc',
            'test_cam_iso_cone_torsionless_pcs',
            'test_cam_iso_cone_torsionless_rdc',
            'test_cam_pseudo_ellipse2_pcs',
            'test_cam_pseudo_ellipse2_rdc',
            'test_cam_pseudo_ellipse_free_rotor_pcs',
            'test_cam_pseudo_ellipse_free_rotor_rdc',
            'test_cam_pseudo_ellipse_torsionless_pcs',
            'test_cam_pseudo_ellipse_torsionless_rdc',
            'test_cam_rigid_pcs',
            'test_cam_rigid_rdc',
            'test_cam_rotor_pcs',
            'test_cam_rotor_rdc',
            'test_cam_rotor_2_state_pcs',
            'test_cam_rotor_2_state_rdc',
            'test_cam_rotor2_pcs',
            'test_cam_rotor2_rdc'
        ]
        blacklist = []

        # Skip the blacklisted tests.
        if skip_tests and methodName in blacklist:
            status.skipped_tests.append([methodName, None, self._skip_type])

        # Missing module.
        if not dep_check.scipy_module:
            # Store in the status object. 
            status.skipped_tests.append([methodName, 'Scipy', self._skip_type])


    def setUp(self):
        """Set up for all the functional tests."""

        # The path to the CaM scripts.
        self.cam_path = status.install_path + sep+'test_suite'+sep+'system_tests'+sep+'scripts'+sep+'frame_order'+sep+'cam'+sep

        # Create a temporary directory for dumping files.
        ds.tmpdir = mkdtemp()


    def tearDown(self):
        """Clean up after the tests."""

        # Reset the relax data store.
        self.interpreter.reset()

        # Remove flags from the status object.
        if hasattr(status, 'flag_rdc'):
            del status.flag_rdc
        if hasattr(status, 'flag_pcs'):
            del status.flag_pcs


    def check_chi2(self, chi2=0.0, places=4):
        """Check the function evaluation."""

        # Switch back to the original pipe.
        self.interpreter.pipe.switch('frame order')

        # Get the debugging message.
        mesg = self.mesg_opt_debug()

        # Check the chi2 value.
        self.assertAlmostEqual(cdp.chi2, chi2, places, msg=mesg)


    def flags(self, rdc=True, pcs=True, opt=False):
        """Set a number of flags for the scripts."""

        # Store the flags.
        status.flag_rdc = rdc
        status.flag_pcs = pcs
        status.flag_opt = opt


    def mesg_opt_debug(self):
        """Method for returning a string to help debug the minimisation.

        @return:        The debugging string.
        @rtype:         str
        """

        # Initialise the string.
        string = 'Optimisation failure.\n\n'

        # Create the string.
        string = string + "%-18s%-25s\n" % ("System: ", SYSTEM)
        string = string + "%-18s%-25s\n" % ("Release: ", RELEASE)
        string = string + "%-18s%-25s\n" % ("Version: ", VERSION)
        string = string + "%-18s%-25s\n" % ("Win32 version: ", (WIN32_VER[0] + " " + WIN32_VER[1] + " " + WIN32_VER[2] + " " + WIN32_VER[3]))
        string = string + "%-18s%-25s\n" % ("Distribution: ", (DIST[0] + " " + DIST[1] + " " + DIST[2]))
        string = string + "%-18s%-25s\n" % ("Architecture: ", (ARCH[0] + " " + ARCH[1]))
        string = string + "%-18s%-25s\n" % ("Machine: ", MACH)
        string = string + "%-18s%-25s\n" % ("Processor: ", PROC)
        string = string + "%-18s%-25s\n" % ("Python version: ", PY_VER)
        string = string + "%-18s%-25s\n" % ("Numpy version: ", NUMPY_VER)
        string = string + "%-18s%-25s\n" % ("Libc version: ", (LIBC_VER[0] + " " + LIBC_VER[1]))


        # Minimisation info.
        string = string + "\n"
        for param in ['ave_pos_x', 'ave_pos_y', 'ave_pos_z', 'ave_pos_alpha', 'ave_pos_beta', 'ave_pos_gamma', 'eigen_alpha', 'eigen_beta', 'eigen_gamma', 'axis_theta', 'axis_phi', 'cone_theta_x', 'cone_theta_y', 'cone_theta', 'cone_s1', 'cone_sigma_max']:
            if hasattr(cdp, param):
                obj = getattr(cdp, param)
                string = string + "%-15s %30.17g\n" % (param, obj)

        string = string +   "%-15s %30.17g\n" % ('chi2:', cdp.chi2)
        if hasattr(cdp, 'num_int_pts'):
            string = string +   "%-15s %30i\n" % ('num_int_pts:', cdp.num_int_pts)
        if hasattr(cdp, 'iter') and cdp.iter != None:
            string = string +   "%-15s %30i\n" % ('iter:', cdp.iter)
        if hasattr(cdp, 'f_count') and cdp.f_count != None:
            string = string +   "%-15s %30i\n" % ('f_count:', cdp.f_count)
        if hasattr(cdp, 'g_count') and cdp.g_count != None:
            string = string +   "%-15s %30i\n" % ('g_count:', cdp.g_count)
        if hasattr(cdp, 'h_count') and cdp.h_count != None:
            string = string +   "%-15s %30i\n" % ('h_count:', cdp.h_count)
        if hasattr(cdp, 'warning'):
            string = string +   "%-15s %30s\n" % ('warning:', cdp.warning)

        # Return the string.
        return string


    def space_probe(self, ref_chi2=None, params=None, delta=3.0 / 360.0 * 2.0 * pi):
        """Probe the space around the supposed minimum."""

        # No function intros.
        self.interpreter.intro_off()

        # Check the minimum.
        self.interpreter.minimise.calculate()
        print("%-20s %10.5f" % ("chi2 minimum", cdp.chi2))
        self.assertAlmostEqual(cdp.chi2, ref_chi2)

        # Test around the minimum using small deviations.
        for param in params:
            print("\n\nParam: %s" % param)
            print("%-20s %10.5f" % ("chi2 orig", ref_chi2))

            # Get the current value.
            curr = getattr(cdp, param)

            # Deviate upwards.
            setattr(cdp, param, curr+delta)
            self.interpreter.minimise.calculate()
            print("%-20s %10.5f" % ("chi2 up", cdp.chi2))
            self.assert_(cdp.chi2 > ref_chi2)

            # Deviate downwards.
            setattr(cdp, param, curr-delta)
            self.interpreter.minimise.calculate()
            print("%-20s %10.5f" % ("chi2 down", cdp.chi2))
            self.assert_(cdp.chi2 > ref_chi2)

            # Reset.
            setattr(cdp, param, curr)


    def test_cam_double_rotor(self):
        """Test the double rotor frame order model of CaM."""

        # The flags, execute the script, and then check the chi2 value.
        self.flags()
        self.interpreter.run(script_file=self.cam_path+'double_rotor.py')
        self.check_chi2(0.081769384900455433)


    def test_cam_double_rotor_pcs(self):
        """Test the double rotor frame order model of CaM (with only PCS data)."""

        # The flags, execute the script, and then check the chi2 value.
        self.flags(rdc=False)
        self.interpreter.run(script_file=self.cam_path+'double_rotor.py')
        self.check_chi2(0.0010998457430728529)


    def test_cam_double_rotor_rdc(self):
        """Test the double rotor frame order model of CaM (with only RDC data)."""

        # The flags, execute the script, and then check the chi2 value.
        self.flags(pcs=False)
        self.interpreter.run(script_file=self.cam_path+'double_rotor.py')
        self.check_chi2(0.080669539157379247)


    def test_cam_free_rotor(self):
        """Test the free rotor frame order model of CaM."""

        # The flags, execute the script, and then check the chi2 value.
        self.flags()
        self.interpreter.run(script_file=self.cam_path+'free_rotor.py')
        self.check_chi2(0.04917163800139096)


    def test_cam_free_rotor_missing_data(self):
        """Test the free rotor frame order model of CaM."""

        # The flags, execute the script, and then check the chi2 value.
        self.flags()
        self.interpreter.run(script_file=self.cam_path+'free_rotor_missing_data.py')
        self.check_chi2(0.037857766746085826)


    def test_cam_free_rotor_pcs(self):
        """Test the free rotor frame order model of CaM (with only PCS data)."""

        # The flags, execute the script, and then check the chi2 value.
        self.flags(rdc=False)
        self.interpreter.run(script_file=self.cam_path+'free_rotor.py')
        self.check_chi2(0.00018033189835654231)


    def test_cam_free_rotor_rdc(self):
        """Test the free rotor frame order model of CaM (with only RDC data)."""

        # The flags, execute the script, and then check the chi2 value.
        self.flags(pcs=False)
        self.interpreter.run(script_file=self.cam_path+'free_rotor.py')
        self.check_chi2(0.04899130610303442)


    def test_cam_free_rotor2(self):
        """Test the second free rotor frame order model of CaM."""

        # The flags, execute the script, and then check the chi2 value.
        self.flags()
        self.interpreter.run(script_file=self.cam_path+'free_rotor2.py')
        self.check_chi2(0.056763266408536101)


    def test_cam_free_rotor2_pcs(self):
        """Test the second free rotor frame order model of CaM (with only PCS data)."""

        # The flags, execute the script, and then check the chi2 value.
        self.flags(rdc=False)
        self.interpreter.run(script_file=self.cam_path+'free_rotor2.py')
        self.check_chi2(0.000018773964105)


    def test_cam_free_rotor2_rdc(self):
        """Test the second free rotor frame order model of CaM (with only RDC data)."""

        # The flags, execute the script, and then check the chi2 value.
        self.flags(pcs=False)
        self.interpreter.run(script_file=self.cam_path+'free_rotor2.py')
        self.check_chi2(0.056744492444430819)


    def test_cam_iso_cone(self):
        """Test the isotropic cone, free rotor frame order model of CaM."""

        # The flags, execute the script, and then check the chi2 value.
        self.flags(opt=True)
        self.interpreter.run(script_file=self.cam_path+'iso_cone.py')
        self.check_chi2(0.043800618552313021)


    def test_cam_iso_cone_pcs(self):
        """Test the isotropic cone, free rotor frame order model of CaM (with only PCS data)."""

        # The flags, execute the script, and then check the chi2 value.
        self.flags(rdc=False)
        self.interpreter.run(script_file=self.cam_path+'iso_cone.py')
        self.check_chi2(0.003874070256189294)


    def test_cam_iso_cone_rdc(self):
        """Test the isotropic cone, free rotor frame order model of CaM (with only RDC data)."""

        # The flags, execute the script, and then check the chi2 value.
        self.flags(pcs=False)
        self.interpreter.run(script_file=self.cam_path+'iso_cone.py')
        self.check_chi2(0.041428474106863025)


    def test_cam_iso_cone_free_rotor(self):
        """Test the isotropic cone, free rotor frame order model of CaM."""

        # The flags, execute the script, and then check the chi2 value.
        self.flags()
        self.interpreter.run(script_file=self.cam_path+'iso_cone_free_rotor.py')
        self.check_chi2(0.011949107884566126)


    def test_cam_iso_cone_free_rotor_pcs(self):
        """Test the isotropic cone, free rotor frame order model of CaM (with only PCS data)."""

        # The flags, execute the script, and then check the chi2 value.
        self.flags(rdc=False)
        self.interpreter.run(script_file=self.cam_path+'iso_cone_free_rotor.py')
        self.check_chi2(0.00096270481839987672)


    def test_cam_iso_cone_free_rotor_rdc(self):
        """Test the isotropic cone, free rotor frame order model of CaM (with only RDC data)."""

        # The flags, execute the script, and then check the chi2 value.
        self.flags(pcs=False)
        self.interpreter.run(script_file=self.cam_path+'iso_cone_free_rotor.py')
        self.check_chi2(0.010986403066166248)


    def test_cam_iso_cone_free_rotor2(self):
        """Test the second isotropic cone, free rotor frame order model of CaM."""

        # The flags, execute the script, and then check the chi2 value.
        self.flags()
        self.interpreter.run(script_file=self.cam_path+'iso_cone_free_rotor2.py')
        self.check_chi2(0.0057702045844150304)


    def test_cam_iso_cone_free_rotor2_pcs(self):
        """Test the second isotropic cone, free rotor frame order model of CaM (with only PCS data)."""

        # The flags, execute the script, and then check the chi2 value.
        self.flags(rdc=False)
        self.interpreter.run(script_file=self.cam_path+'iso_cone_free_rotor2.py')
        self.check_chi2(0.00021125770234561278)


    def test_cam_iso_cone_free_rotor2_rdc(self):
        """Test the second isotropic cone, free rotor frame order model of CaM (with only RDC data)."""

        # The flags, execute the script, and then check the chi2 value.
        self.flags(pcs=False)
        self.interpreter.run(script_file=self.cam_path+'iso_cone_free_rotor2.py')
        self.check_chi2(0.0055589468820694179)


    def test_cam_iso_cone_torsionless(self):
        """Test the second isotropic cone, free rotor frame order model of CaM."""

        # The flags, execute the script, and then check the chi2 value.
        self.flags()
        self.interpreter.run(script_file=self.cam_path+'iso_cone_torsionless.py')
        self.check_chi2(0.048763839080641164)


    def test_cam_iso_cone_torsionless_pcs(self):
        """Test the second isotropic cone, free rotor frame order model of CaM (with only PCS data)."""

        # The flags, execute the script, and then check the chi2 value.
        self.flags(rdc=False)
        self.interpreter.run(script_file=self.cam_path+'iso_cone_torsionless.py')
        self.check_chi2(1.4636860695480846e-05)


    def test_cam_iso_cone_torsionless_rdc(self):
        """Test the second isotropic cone, free rotor frame order model of CaM (with only RDC data)."""

        # The flags, execute the script, and then check the chi2 value.
        self.flags(pcs=False)
        self.interpreter.run(script_file=self.cam_path+'iso_cone_torsionless.py')
        self.check_chi2(0.048749202219945678)


    def test_cam_pseudo_ellipse(self):
        """Test the second isotropic cone, free rotor frame order model of CaM."""

        # The flags, execute the script, and then check the chi2 value.
        self.flags(opt=True)
        self.interpreter.run(script_file=self.cam_path+'pseudo_ellipse.py')
        self.check_chi2(0.035375873486145099)


    def test_cam_pseudo_ellipse_pcs(self):
        """Test the second isotropic cone, free rotor frame order model of CaM (with only PCS data)."""

        # The flags, execute the script, and then check the chi2 value.
        self.flags(rdc=False)
        self.interpreter.run(script_file=self.cam_path+'pseudo_ellipse.py')
        self.check_chi2(0.0042333410710150678)


    def test_cam_pseudo_ellipse_rdc(self):
        """Test the second isotropic cone, free rotor frame order model of CaM (with only RDC data)."""

        # The flags, execute the script, and then check the chi2 value.
        self.flags(pcs=False)
        self.interpreter.run(script_file=self.cam_path+'pseudo_ellipse.py')
        self.check_chi2(0.03300256897164619)


    def test_cam_pseudo_ellipse2(self):
        """Test the second isotropic cone, free rotor frame order model of CaM."""

        # The flags, execute the script, and then check the chi2 value.
        self.flags()
        self.interpreter.run(script_file=self.cam_path+'pseudo_ellipse2.py')
        self.check_chi2(0.019236098257893068)


    def test_cam_pseudo_ellipse2_pcs(self):
        """Test the second isotropic cone, free rotor frame order model of CaM (with only PCS data)."""

        # The flags, execute the script, and then check the chi2 value.
        self.flags(rdc=False)
        self.interpreter.run(script_file=self.cam_path+'pseudo_ellipse2.py')
        self.check_chi2(0.0011064853022441333)


    def test_cam_pseudo_ellipse2_rdc(self):
        """Test the second isotropic cone, free rotor frame order model of CaM (with only RDC data)."""

        # The flags, execute the script, and then check the chi2 value.
        self.flags(pcs=False)
        self.interpreter.run(script_file=self.cam_path+'pseudo_ellipse2.py')
        self.check_chi2(0.018129612955648935)


    def test_cam_pseudo_ellipse_free_rotor(self):
        """Test the second isotropic cone, free rotor frame order model of CaM."""

        # The flags, execute the script, and then check the chi2 value.
        self.flags()
        self.interpreter.run(script_file=self.cam_path+'pseudo_ellipse_free_rotor.py')
        self.check_chi2(0.037619377557162943)


    def test_cam_pseudo_ellipse_free_rotor_pcs(self):
        """Test the second isotropic cone, free rotor frame order model of CaM (with only PCS data)."""

        # The flags, execute the script, and then check the chi2 value.
        self.flags(rdc=False)
        self.interpreter.run(script_file=self.cam_path+'pseudo_ellipse_free_rotor.py')
        self.check_chi2(0.00064406864417855384)


    def test_cam_pseudo_ellipse_free_rotor_rdc(self):
        """Test the second isotropic cone, free rotor frame order model of CaM (with only RDC data)."""

        # The flags, execute the script, and then check the chi2 value.
        self.flags(pcs=False)
        self.interpreter.run(script_file=self.cam_path+'pseudo_ellipse_free_rotor.py')
        self.check_chi2(0.036975308912984388)


    def test_cam_pseudo_ellipse_torsionless(self):
        """Test the second isotropic cone, free rotor frame order model of CaM."""

        # The flags, execute the script, and then check the chi2 value.
        self.flags()
        self.interpreter.run(script_file=self.cam_path+'pseudo_ellipse_torsionless.py')
        self.check_chi2(0.10567214407060189)


    def test_cam_pseudo_ellipse_torsionless_pcs(self):
        """Test the second isotropic cone, free rotor frame order model of CaM (with only PCS data)."""

        # The flags, execute the script, and then check the chi2 value.
        self.flags(rdc=False)
        self.interpreter.run(script_file=self.cam_path+'pseudo_ellipse_torsionless.py')
        self.check_chi2(0.06706388645913583)


    def test_cam_pseudo_ellipse_torsionless_rdc(self):
        """Test the second isotropic cone, free rotor frame order model of CaM (with only RDC data)."""

        # The flags, execute the script, and then check the chi2 value.
        self.flags(pcs=False)
        self.interpreter.run(script_file=self.cam_path+'pseudo_ellipse_torsionless.py')
        self.check_chi2(0.038608257611466051)


    def test_cam_rigid(self):
        """Test the rigid frame order model of CaM."""

        # The flags, execute the script, and then check the chi2 value.
        self.flags()
        self.interpreter.run(script_file=self.cam_path+'rigid.py')
        self.check_chi2(0.081171019382935666)


    def test_cam_rigid_pcs(self):
        """Test the rigid frame order model of CaM (with only PCS data)."""

        # The flags, execute the script, and then check the chi2 value.
        self.flags(rdc=False)
        self.interpreter.run(script_file=self.cam_path+'rigid.py')
        self.check_chi2(6.1557756577162843e-09)


    def test_cam_rigid_rdc(self):
        """Test the rigid frame order model of CaM (with only RDC data)."""

        # The flags, execute the script, and then check the chi2 value.
        self.flags(pcs=False)
        self.interpreter.run(script_file=self.cam_path+'rigid.py')
        self.check_chi2(0.081171013227160013)


    def test_cam_rotor(self):
        """Test the rotor frame order model of CaM."""

        # The flags, execute the script, and then check the chi2 value.
        self.flags()
        self.interpreter.run(script_file=self.cam_path+'rotor.py')
        self.check_chi2(0.075072773007664212)


    def test_cam_rotor_pcs(self):
        """Test the rotor frame order model of CaM (with only PCS data)."""

        # The flags, execute the script, and then check the chi2 value.
        self.flags(rdc=False)
        self.interpreter.run(script_file=self.cam_path+'rotor.py')
        self.check_chi2(1.139566998206629e-06)


    def test_cam_rotor_rdc(self):
        """Test the rotor frame order model of CaM (with only RDC data)."""

        # The flags, execute the script, and then check the chi2 value.
        self.flags(pcs=False)
        self.interpreter.run(script_file=self.cam_path+'rotor.py')
        self.check_chi2(0.075071633440666002)


    def test_cam_rotor_2_state(self):
        """Test the 2-state rotor frame order model of CaM."""

        # The flags, execute the script, and then check the chi2 value.
        self.flags()
        self.interpreter.run(script_file=self.cam_path+'rotor_2_state.py')
        self.check_chi2(0.98332032351549037)


    def test_cam_rotor_2_state_pcs(self):
        """Test the 2-state rotor frame order model of CaM (with only PCS data)."""

        # The flags, execute the script, and then check the chi2 value.
        self.flags(rdc=False)
        self.interpreter.run(script_file=self.cam_path+'rotor_2_state.py')
        self.check_chi2(2.9152704264897967e-05)


    def test_cam_rotor_2_state_rdc(self):
        """Test the 2-state rotor frame order model of CaM (with only RDC data)."""

        # The flags, execute the script, and then check the chi2 value.
        self.flags(pcs=False)
        self.interpreter.run(script_file=self.cam_path+'rotor_2_state.py')
        self.check_chi2(0.98329117081122541)


    def test_cam_rotor2(self):
        """Test the second rotor frame order model of CaM."""

        # The flags, execute the script, and then check the chi2 value.
        self.flags(opt=True)
        self.interpreter.run(script_file=self.cam_path+'rotor2.py')
        self.check_chi2(0.075040490418167072)


    def test_cam_rotor2_pcs(self):
        """Test the second rotor frame order model of CaM (with only PCS data)."""

        # The flags, execute the script, and then check the chi2 value.
        self.flags(rdc=False)
        self.interpreter.run(script_file=self.cam_path+'rotor2.py')
        self.check_chi2(1.5787105392036996e-06)


    def test_cam_rotor2_rdc(self):
        """Test the second rotor frame order model of CaM (with only RDC data)."""

        # The flags, execute the script, and then check the chi2 value.
        self.flags(pcs=False)
        self.interpreter.run(script_file=self.cam_path+'rotor2.py')
        self.check_chi2(0.075038911707627859)


    def test_generate_rotor2_distribution(self):
        """Generate the rotor2 distribution of CaM."""

        # Execute the script.
        self.interpreter.run(script_file=self.cam_path+'generate_rotor2_distribution.py')


    def fixme_test_model_free_rotor(self):
        """Test the free rotor frame order model."""

        # Execute the script.
        self.script_exec(status.install_path + sep+'test_suite'+sep+'system_tests'+sep+'scripts'+sep+'frame_order'+sep+'model_calcs'+sep+'free_rotor.py')

        # Check the calculated chi2 value.
        self.assertAlmostEqual(ds.chi2, 0.0216067401326)


    def fixme_test_model_free_rotor_eigenframe(self):
        """Test the free rotor frame order model in the eigenframe."""

        # Execute the script.
        self.script_exec(status.install_path + sep+'test_suite'+sep+'system_tests'+sep+'scripts'+sep+'frame_order'+sep+'model_calcs'+sep+'free_rotor_eigenframe.py')

        # Check the calculated chi2 value.
        self.assertAlmostEqual(ds.chi2, 0.00673210578744)


    def fixme_test_model_iso_cone(self):
        """Test the isotropic cone frame order model."""

        # Execute the script.
        self.script_exec(status.install_path + sep+'test_suite'+sep+'system_tests'+sep+'scripts'+sep+'frame_order'+sep+'model_calcs'+sep+'iso_cone.py')

        # The reference chi2 values.
        chi2_ref = []
        chi2_ref.append(0.131890484593)
        chi2_ref.append(0.0539383731611)
        chi2_ref.append(0.0135056297016)
        chi2_ref.append(0.0163432453475)
        chi2_ref.append(0.0775570503917)
        chi2_ref.append(0.0535055367493)
        chi2_ref.append(0.0994746492483)
        chi2_ref.append(0.174830826376)
        chi2_ref.append(0.193036744906)
        chi2_ref.append(0.181480810794)
        chi2_ref.append(0.215863920824)
        chi2_ref.append(0.170088692559)
        chi2_ref.append(0.152634493383)
        chi2_ref.append(0.168711907446)
        chi2_ref.append(0.168405354086)
        chi2_ref.append(0.247439860108)
        chi2_ref.append(0.143487410228)
        chi2_ref.append(0.148318989268)

        # Check the calculated chi2 values.
        for i in range(18):
            self.assertAlmostEqual(ds.chi2[i], chi2_ref[i])


    def fixme_test_model_iso_cone_free_rotor(self):
        """Test the free rotor isotropic cone frame order model."""

        # Execute the script.
        self.script_exec(status.install_path + sep+'test_suite'+sep+'system_tests'+sep+'scripts'+sep+'frame_order'+sep+'model_calcs'+sep+'iso_cone_free_rotor.py')

        # The reference chi2 values.
        chi2_ref = []
        chi2_ref.append(0.0177292447567 )
        chi2_ref.append(0.0187585146766 )
        chi2_ref.append(0.0440519894909 )
        chi2_ref.append(0.0225223798489 )
        chi2_ref.append(0.0239979046491 )
        chi2_ref.append(0.0161048633259 )
        chi2_ref.append(0.0267310958091 )
        chi2_ref.append(0.0219820914478 )
        chi2_ref.append(0.0194880630576 )
        chi2_ref.append(0.0348242343833 )
        chi2_ref.append(0.0401631858563 )
        chi2_ref.append(0.0327461783858 )
        chi2_ref.append(0.0391082177884 )
        chi2_ref.append(0.0467056691507 )
        chi2_ref.append(0.0407175857557 )
        chi2_ref.append(0.0441514158832 )
        chi2_ref.append(0.042078718831  )
        chi2_ref.append(0.0403856796359 )

        # Check the calculated chi2 values.
        for i in range(18):
            self.assertAlmostEqual(ds.chi2[i], chi2_ref[i])


    def fixme_test_model_iso_cone_free_rotor_eigenframe(self):
        """Test the free rotor isotropic cone frame order model in the eigenframe."""

        # Execute the script.
        self.script_exec(status.install_path + sep+'test_suite'+sep+'system_tests'+sep+'scripts'+sep+'frame_order'+sep+'model_calcs'+sep+'iso_cone_free_rotor_eigenframe.py')

        # The reference chi2 values.
        chi2_ref = []
        chi2_ref.append(0.115175446978 )
        chi2_ref.append(0.156911214374 )
        chi2_ref.append(0.209198723492 )
        chi2_ref.append(0.155297079942 )
        chi2_ref.append(0.0684780584219)
        chi2_ref.append(0.0781922435531)
        chi2_ref.append(0.103777394815 )
        chi2_ref.append(0.173740596864 )
        chi2_ref.append(0.199867814969 )
        chi2_ref.append(0.297587241555 )
        chi2_ref.append(0.308539214325 )
        chi2_ref.append(0.2543934866   )
        chi2_ref.append(0.168985365277 )
        chi2_ref.append(0.190780393086 )
        chi2_ref.append(0.186482798104 )
        chi2_ref.append(0.153839910288 )
        chi2_ref.append(0.160863854198 )
        chi2_ref.append(0.157029368992 )

        # Check the calculated chi2 values.
        for i in range(18):
            self.assertAlmostEqual(ds.chi2[i], chi2_ref[i])


    def fixme_test_model_pseudo_ellipse(self):
        """Test the pseudo-ellipse frame order model."""

        # Execute the script.
        self.script_exec(status.install_path + sep+'test_suite'+sep+'system_tests'+sep+'scripts'+sep+'frame_order'+sep+'model_calcs'+sep+'pseudo_ellipse.py')

        # The reference chi2 values.
        chi2_ref = []
        chi2_ref.append(0.0208490007203)
        chi2_ref.append(0.00958146486076)
        chi2_ref.append(0.0405488536626)
        chi2_ref.append(0.0370142845551)
        chi2_ref.append(0.0204537537661)
        chi2_ref.append(0.0186122056988)
        chi2_ref.append(0.0177783016875)
        chi2_ref.append(0.0311747995923)
        chi2_ref.append(0.0225532898175)
        chi2_ref.append(0.0212562065194)
        chi2_ref.append(0.018939663528)
        chi2_ref.append(0.0224686987165)
        chi2_ref.append(0.0201247095045)
        chi2_ref.append(0.0215343817478)
        chi2_ref.append(0.016509302331)
        chi2_ref.append(0.0101988814638)
        chi2_ref.append(0.00989431182393)
        chi2_ref.append(0.0123400971524)

        # Check the calculated chi2 values.
        for i in range(18):
            self.assertAlmostEqual(ds.chi2[i], chi2_ref[i])


    def fixme_test_model_pseudo_ellipse_free_rotor(self):
        """Test the free rotor pseudo-elliptic cone frame order model."""

        # Execute the script.
        self.script_exec(status.install_path + sep+'test_suite'+sep+'system_tests'+sep+'scripts'+sep+'frame_order'+sep+'model_calcs'+sep+'pseudo_ellipse_free_rotor.py')

        # The reference chi2 values.
        chi2_ref = [[], []]
        chi2_ref[0].append(0.0493245760341)
        chi2_ref[0].append(0.0322727678945)
        chi2_ref[0].append(0.0399505883966)
        chi2_ref[0].append(0.0122539315721)
        chi2_ref[0].append(0.0263840505182)
        chi2_ref[0].append(0.0324871952484)
        chi2_ref[0].append(0.0247369735031)
        chi2_ref[0].append(0.0231896861006)
        chi2_ref[0].append(0.0285947802273)
        chi2_ref[0].append(0.0345542627808)
        chi2_ref[0].append(0.0289869422491)
        chi2_ref[0].append(0.0243038470127)
        chi2_ref[0].append(0.0226686034191)
        chi2_ref[0].append(0.0215714556045)
        chi2_ref[0].append(0.0173836730495)
        chi2_ref[0].append(0.0182530810025)
        chi2_ref[0].append(0.0212669211551)
        chi2_ref[0].append(0.0194359136977)

        chi2_ref[1].append(0.0205287391277)
        chi2_ref[1].append(0.0246463829816)
        chi2_ref[1].append(0.0590186061204)
        chi2_ref[1].append(0.0441193978727)
        chi2_ref[1].append(0.0424299319779)
        chi2_ref[1].append(0.032589994611)
        chi2_ref[1].append(0.0523532207508)
        chi2_ref[1].append(0.0488535879384)
        chi2_ref[1].append(0.0424063218455)
        chi2_ref[1].append(0.0553525984677)
        chi2_ref[1].append(0.0495587286781)
        chi2_ref[1].append(0.0446625345909)
        chi2_ref[1].append(0.0470718361239)
        chi2_ref[1].append(0.0493615476721)
        chi2_ref[1].append(0.0492208206006)
        chi2_ref[1].append(0.0429966323771)
        chi2_ref[1].append(0.0442849187057)
        chi2_ref[1].append(0.0436756306414)
            
        # Check the calculated chi2 values.
        for j in range(2):
            for i in range(18):
                self.assertAlmostEqual(ds.chi2[j][i], chi2_ref[j][i])


    def fixme_test_model_pseudo_ellipse_torsionless(self):
        """Test the pseudo-ellipse frame order model."""

        # Execute the script.
        self.script_exec(status.install_path + sep+'test_suite'+sep+'system_tests'+sep+'scripts'+sep+'frame_order'+sep+'model_calcs'+sep+'pseudo_ellipse_torsionless.py')

        # The reference chi2 values.
        chi2_ref = []
        chi2_ref.append(0.340228489225)
        chi2_ref.append(0.260847963487)
        chi2_ref.append(0.250610744982)
        chi2_ref.append(0.228947619476)
        chi2_ref.append(0.251996758815)
        chi2_ref.append(0.238724080817)
        chi2_ref.append(0.182383602599)
        chi2_ref.append(0.172830852017)
        chi2_ref.append(0.159757813028)
        chi2_ref.append(0.173833227524)
        chi2_ref.append(0.156168102428)
        chi2_ref.append(0.171406869781)
        chi2_ref.append(0.202653838515)
        chi2_ref.append(0.198919351788)
        chi2_ref.append(0.169463187543)
        chi2_ref.append(0.156867571611)
        chi2_ref.append(0.146139931983)
        chi2_ref.append(0.13307108095 )

        # Check the calculated chi2 values.
        for i in range(18):
            self.assertAlmostEqual(ds.chi2[i], chi2_ref[i])


    def fixme_test_model_rotor(self):
        """Test the rotor frame order model."""

        # Execute the script.
        self.script_exec(status.install_path + sep+'test_suite'+sep+'system_tests'+sep+'scripts'+sep+'frame_order'+sep+'model_calcs'+sep+'rotor.py')

        # The reference chi2 values.
        chi2_ref = []
        chi2_ref.append(0.00410277546707 )
        chi2_ref.append(0.00112443204411 )
        chi2_ref.append(0.00759196190331 )
        chi2_ref.append(0.0956596925692  )
        chi2_ref.append(0.223717470059   )
        chi2_ref.append(0.136723330704   )
        chi2_ref.append(0.0588253217034  )
        chi2_ref.append(0.0774693384156  )
        chi2_ref.append(0.0855477856492  )
        chi2_ref.append(0.198089516589   )
        chi2_ref.append(0.227537351664   )
        chi2_ref.append(0.202005777915   )
        chi2_ref.append(0.192550395736   )
        chi2_ref.append(0.126007906472   )
        chi2_ref.append(0.124053264662   )
        chi2_ref.append(0.18203965973    )
        chi2_ref.append(0.191062017006   )
        chi2_ref.append(0.13580013153    )

        # Check the calculated chi2 values.
        for i in range(18):
            self.assertAlmostEqual(ds.chi2[i], chi2_ref[i])


    def fixme_test_model_rotor_eigenframe(self):
        """Test the rotor frame order model in the eigenframe."""

        # Execute the script.
        self.script_exec(status.install_path + sep+'test_suite'+sep+'system_tests'+sep+'scripts'+sep+'frame_order'+sep+'model_calcs'+sep+'rotor_eigenframe.py')

        # The reference chi2 values.
        chi2_ref = []
        chi2_ref.append(0.00308229284128)
        chi2_ref.append(0.0117874014708 )
        chi2_ref.append(0.0016108171487 )
        chi2_ref.append(0.00532862954549)
        chi2_ref.append(0.097784753109  )
        chi2_ref.append(0.157147901966  )
        chi2_ref.append(0.182397051711  )
        chi2_ref.append(0.338977916543  )
        chi2_ref.append(0.208516866654  )
        chi2_ref.append(0.137660115226  )
        chi2_ref.append(0.0580816149373 )
        chi2_ref.append(0.0476543367845 )
        chi2_ref.append(0.0360689584006 )
        chi2_ref.append(0.0118024492136 )
        chi2_ref.append(0.0824307041139 )
        chi2_ref.append(0.0920614159956 )
        chi2_ref.append(0.0936464288916 )
        chi2_ref.append(0.0823025718101 )

        # Check the calculated chi2 values.
        for i in range(18):
            self.assertAlmostEqual(ds.chi2[i], chi2_ref[i])


    def fixme_test_opendx_map(self):
        """Test the mapping of the Euler angle parameters for OpenDx viewing."""

        # Execute the script.
        self.script_exec(status.install_path + sep+'test_suite'+sep+'system_tests'+sep+'scripts'+sep+'frame_order'+sep+'opendx_euler_angle_map.py')


    def fixme_test_opt_rigid_no_rot(self):
        """Test the 'rigid' model for unrotated tensors with no motion."""

        # Execute the script.
        self.script_exec(status.install_path + sep+'test_suite'+sep+'system_tests'+sep+'scripts'+sep+'frame_order'+sep+'opt_rigid_no_rot.py')

        # Get the debugging message.
        self.mesg = self.mesg_opt_debug()

        # Test the values.
        self.assertEqual(cdp.iter, 92, msg=self.mesg)
        self.assertEqual(cdp.chi2, 0.0, msg=self.mesg)
        self.assertEqual(cdp.ave_pos_alpha, 0.0, msg=self.mesg)
        self.assertEqual(cdp.ave_pos_beta, 0.0, msg=self.mesg)
        self.assertEqual(cdp.ave_pos_gamma, 0.0, msg=self.mesg)


    def fixme_test_opt_rigid_rand_rot(self):
        """Test the 'rigid' model for randomly rotated tensors with no motion."""

        # Execute the script.
        self.script_exec(status.install_path + sep+'test_suite'+sep+'system_tests'+sep+'scripts'+sep+'frame_order'+sep+'opt_rigid_rand_rot.py')

        # Get the debugging message.
        self.mesg = self.mesg_opt_debug()

        # Test the values.
        self.assertAlmostEqual(cdp.chi2, 3.085356555118994e-26, msg=self.mesg)
        self.assertAlmostEqual(cdp.ave_pos_alpha, 5.0700283197712777, msg=self.mesg)
        self.assertAlmostEqual(cdp.ave_pos_beta, 2.5615753919522359, msg=self.mesg)
        self.assertAlmostEqual(cdp.ave_pos_gamma, 0.64895449611163691, msg=self.mesg)


    def fixme_test_parametric_restriction_iso_cone_to_iso_cone_free_rotor(self):
        """Parametric restriction of the isotropic cone to the free rotor isotropic cone frame order model."""

        # Execute the script.
        self.script_exec(status.install_path + sep+'test_suite'+sep+'system_tests'+sep+'scripts'+sep+'frame_order'+sep+'parametric_restriction'+sep+'iso_cone_to_iso_cone_free_rotor.py')

        # The reference chi2 values.
        chi2_ref = []
        chi2_ref.append(0.0177292447567 )
        chi2_ref.append(0.0187585146766 )
        chi2_ref.append(0.0440519894909 )
        chi2_ref.append(0.0225223798489 )
        chi2_ref.append(0.0239979046491 )
        chi2_ref.append(0.0161048633259 )
        chi2_ref.append(0.0267310958091 )
        chi2_ref.append(0.0219820914478 )
        chi2_ref.append(0.0194880630576 )
        chi2_ref.append(0.0348242343833 )
        chi2_ref.append(0.0401631858563 )
        chi2_ref.append(0.0327461783858 )
        chi2_ref.append(0.0391082177884 )
        chi2_ref.append(0.0467056691507 )
        chi2_ref.append(0.0407175857557 )
        chi2_ref.append(0.0441514158832 )
        chi2_ref.append(0.042078718831  )
        chi2_ref.append(0.0403856796359 )

        # Check the calculated chi2 values.
        for i in range(18):
            self.assertAlmostEqual(ds.chi2[i], chi2_ref[i])


    def fixme_test_parametric_restriction_pseudo_ellipse_to_iso_cone(self):
        """Parametric restriction of the pseudo-ellipse to the isotropic cone frame order model."""

        # Execute the script.
        self.script_exec(status.install_path + sep+'test_suite'+sep+'system_tests'+sep+'scripts'+sep+'frame_order'+sep+'parametric_restriction'+sep+'pseudo_ellipse_to_iso_cone.py')

        # The reference chi2 values.
        chi2_ref = []
        chi2_ref.append(0.131890484593)
        chi2_ref.append(0.0539383731611)
        chi2_ref.append(0.0135056297016)
        chi2_ref.append(0.0163432453475)
        chi2_ref.append(0.0775570503917)
        chi2_ref.append(0.0535055367493)
        chi2_ref.append(0.0994746492483)
        chi2_ref.append(0.174830826376)
        chi2_ref.append(0.193036744906)
        chi2_ref.append(0.181480810794)
        chi2_ref.append(0.215863920824)
        chi2_ref.append(0.170088692559)
        chi2_ref.append(0.152634493383)
        chi2_ref.append(0.168711907446)
        chi2_ref.append(0.168405354086)
        chi2_ref.append(0.247439860108)
        chi2_ref.append(0.143487410228)
        chi2_ref.append(0.148318989268)

        # Check the calculated chi2 values.
        for i in range(18):
            self.assertAlmostEqual(ds.chi2[i], chi2_ref[i])


    def fixme_test_parametric_restriction_pseudo_ellipse_to_iso_cone_free_rotor(self):
        """Parametric restriction of the pseudo-ellipse to the free rotor isotropic cone frame order model."""

        # Execute the script.
        self.script_exec(status.install_path + sep+'test_suite'+sep+'system_tests'+sep+'scripts'+sep+'frame_order'+sep+'parametric_restriction'+sep+'pseudo_ellipse_to_iso_cone_free_rotor.py')

        # The reference chi2 values.
        chi2_ref = []
        chi2_ref.append(0.0177292447567 )
        chi2_ref.append(0.0187585146766 )
        chi2_ref.append(0.0440519894909 )
        chi2_ref.append(0.0225223798489 )
        chi2_ref.append(0.0239979046491 )
        chi2_ref.append(0.0161048633259 )
        chi2_ref.append(0.0267310958091 )
        chi2_ref.append(0.0219820914478 )
        chi2_ref.append(0.0194880630576 )
        chi2_ref.append(0.0348242343833 )
        chi2_ref.append(0.0401631858563 )
        chi2_ref.append(0.0327461783858 )
        chi2_ref.append(0.0391082177884 )
        chi2_ref.append(0.0467056691507 )
        chi2_ref.append(0.0407175857557 )
        chi2_ref.append(0.0441514158832 )
        chi2_ref.append(0.042078718831  )
        chi2_ref.append(0.0403856796359 )

        # Check the calculated chi2 values.
        for i in range(18):
            self.assertAlmostEqual(ds.chi2[i], chi2_ref[i])


    def fixme_test_parametric_restriction_pseudo_ellipse_free_rotor_to_iso_cone(self):
        """Parametric restriction of the pseudo-ellipse to the isotropic cone frame order model."""

        # Execute the script.
        self.script_exec(status.install_path + sep+'test_suite'+sep+'system_tests'+sep+'scripts'+sep+'frame_order'+sep+'parametric_restriction'+sep+'pseudo_ellipse_free_rotor_to_iso_cone.py')

        # The reference chi2 values.
        chi2_ref = []
        chi2_ref.append(16957.4964577)
        chi2_ref.append(15727.13869)
        chi2_ref.append(13903.0982799)
        chi2_ref.append(11719.9390681)
        chi2_ref.append(9488.44060873)
        chi2_ref.append(7425.57820642)
        chi2_ref.append(5713.6467735)
        chi2_ref.append(4393.3273949)
        chi2_ref.append(3452.97770868)
        chi2_ref.append(2771.90973598)
        chi2_ref.append(2247.44444894)
        chi2_ref.append(1788.58977266)
        chi2_ref.append(1348.38250916)
        chi2_ref.append(921.060703519)
        chi2_ref.append(539.03217075)
        chi2_ref.append(244.341444558)
        chi2_ref.append(58.4566671195)
        chi2_ref.append(0.148318989268)

        # Check the calculated chi2 values.
        for i in range(18):
            self.assertAlmostEqual(ds.chi2[i], chi2_ref[i])


    def fixme_test_parametric_restriction_pseudo_ellipse_free_rotor_to_iso_cone_free_rotor(self):
        """Parametric restriction of the free rotor pseudo-ellipse to the free rotor isotropic cone frame order model."""

        # Execute the script.
        self.script_exec(status.install_path + sep+'test_suite'+sep+'system_tests'+sep+'scripts'+sep+'frame_order'+sep+'parametric_restriction'+sep+'pseudo_ellipse_free_rotor_to_iso_cone_free_rotor.py')

        # The reference chi2 values.
        chi2_ref = []
        chi2_ref.append(0.0177292447567 )
        chi2_ref.append(0.0187585146766 )
        chi2_ref.append(0.0440519894909 )
        chi2_ref.append(0.0225223798489 )
        chi2_ref.append(0.0239979046491 )
        chi2_ref.append(0.0161048633259 )
        chi2_ref.append(0.0267310958091 )
        chi2_ref.append(0.0219820914478 )
        chi2_ref.append(0.0194880630576 )
        chi2_ref.append(0.0348242343833 )
        chi2_ref.append(0.0401631858563 )
        chi2_ref.append(0.0327461783858 )
        chi2_ref.append(0.0391082177884 )
        chi2_ref.append(0.0467056691507 )
        chi2_ref.append(0.0407175857557 )
        chi2_ref.append(0.0441514158832 )
        chi2_ref.append(0.042078718831  )
        chi2_ref.append(0.0403856796359 )

        # Check the calculated chi2 values.
        for i in range(18):
            self.assertAlmostEqual(ds.chi2[i], chi2_ref[i])


    def fixme_test_pseudo_ellipse(self):
        """Test the pseudo-ellipse target function."""

        # Execute the script.
        self.script_exec(status.install_path + sep+'test_suite'+sep+'system_tests'+sep+'scripts'+sep+'frame_order'+sep+'pseudo_ellipse.py')

        # The reference chi2 value.
        chi2 = 0.015865464136741975

        # Check the surrounding space.
        self.space_probe(ref_chi2=chi2, params=['ave_pos_alpha', 'ave_pos_beta', 'ave_pos_gamma', 'eigen_alpha', 'eigen_beta', 'eigen_gamma', 'cone_theta_x', 'cone_theta_y', 'cone_sigma_max'])


    def fixme_test_pseudo_ellipse_torsionless(self):
        """Test the torsionless pseudo-ellipse target function."""

        # Execute the script.
        self.script_exec(status.install_path + sep+'test_suite'+sep+'system_tests'+sep+'scripts'+sep+'frame_order'+sep+'pseudo_ellipse_torsionless.py')

        # The reference chi2 value.
        chi2 = 2.8393866813588198

        # Check the surrounding space.
        self.space_probe(ref_chi2=chi2, params=['ave_pos_alpha', 'ave_pos_beta', 'ave_pos_gamma', 'eigen_alpha', 'eigen_beta', 'eigen_gamma', 'cone_theta_x', 'cone_theta_y'])


    def test_rigid_data_to_free_rotor_model(self):
        """Test the free rotor target function for the data from a rigid test molecule."""

        # Set the model.
        ds.model = 'free rotor'

        # Execute the script.
        self.script_exec(status.install_path + sep+'test_suite'+sep+'system_tests'+sep+'scripts'+sep+'frame_order'+sep+'rigid_test.py')

        # Check the chi2 value.
<<<<<<< HEAD
        self.assertAlmostEqual(cdp.chi2, 94336.297626701955)
=======
        self.assertAlmostEqual(cdp.chi2, 214008.0946390598)
>>>>>>> e4bb708d


    def test_rigid_data_to_iso_cone_model(self):
        """Test the iso cone target function for the data from a rigid test molecule."""

        # Set the model.
        ds.model = 'iso cone'

        # Execute the script.
        self.script_exec(status.install_path + sep+'test_suite'+sep+'system_tests'+sep+'scripts'+sep+'frame_order'+sep+'rigid_test.py')

        # Check the chi2 value.
<<<<<<< HEAD
        self.assertAlmostEqual(cdp.chi2, 176.21063858705818, 5)
=======
        self.assertAlmostEqual(cdp.chi2, 176.21077351279402, 5)
>>>>>>> e4bb708d


    def test_rigid_data_to_iso_cone_free_rotor_model(self):
        """Test the iso cone, free rotor target function for the data from a rigid test molecule."""

        # Set the model.
        ds.model = 'iso cone, free rotor'

        # Execute the script.
        self.script_exec(status.install_path + sep+'test_suite'+sep+'system_tests'+sep+'scripts'+sep+'frame_order'+sep+'rigid_test.py')

        # Check the chi2 value.
<<<<<<< HEAD
        self.assertAlmostEqual(cdp.chi2, 101218.5555085316)
=======
        self.assertAlmostEqual(cdp.chi2, 101218.55583566194)
>>>>>>> e4bb708d


    def test_rigid_data_to_iso_cone_torsionless_model(self):
        """Test the iso cone, torsionless target function for the data from a rigid test molecule."""

        # Set the model.
        ds.model = 'iso cone, torsionless'

        # Execute the script.
        self.script_exec(status.install_path + sep+'test_suite'+sep+'system_tests'+sep+'scripts'+sep+'frame_order'+sep+'rigid_test.py')

        # Check the chi2 value.
        self.assertAlmostEqual(cdp.chi2, 0.60329473329566086, 5)


    def test_rigid_data_to_rigid_model(self):
        """Test the rigid target function for the data from a rigid test molecule."""

        # Set the model.
        ds.model = 'rigid'

        # Execute the script.
        self.script_exec(status.install_path + sep+'test_suite'+sep+'system_tests'+sep+'scripts'+sep+'frame_order'+sep+'rigid_test.py')

        # Check the chi2 value.
        self.assertAlmostEqual(cdp.chi2, 0.0113763520134, 5)


    def test_rigid_data_to_rotor_model(self):
        """Test the rotor target function for the data from a rigid test molecule."""

        # Set the model.
        ds.model = 'rotor'

        # Execute the script.
        self.script_exec(status.install_path + sep+'test_suite'+sep+'system_tests'+sep+'scripts'+sep+'frame_order'+sep+'rigid_test.py')

        # Check the chi2 value.
        self.assertAlmostEqual(cdp.chi2, 0.125368731409432, 5)


    def test_rigid_data_to_pseudo_ellipse_model(self):
        """Test the pseudo-ellipse target function for the data from a rigid test molecule."""

        # Set the model.
        ds.model = 'pseudo-ellipse'

        # Execute the script.
        self.script_exec(status.install_path + sep+'test_suite'+sep+'system_tests'+sep+'scripts'+sep+'frame_order'+sep+'rigid_test.py')

        # Check the chi2 value.
<<<<<<< HEAD
        self.assertAlmostEqual(cdp.chi2, 176.76043334747291, 5)
=======
        self.assertAlmostEqual(cdp.chi2, 176.76056827320875, 5)
>>>>>>> e4bb708d


    def test_rigid_data_to_pseudo_ellipse_torsionless_model(self):
        """Test the pseudo-ellipse, torsionless target function for the data from a rigid test molecule."""

        # Set the model.
        ds.model = 'pseudo-ellipse, torsionless'

        # Execute the script.
        self.script_exec(status.install_path + sep+'test_suite'+sep+'system_tests'+sep+'scripts'+sep+'frame_order'+sep+'rigid_test.py')

        # Check the chi2 value.
<<<<<<< HEAD
        self.assertAlmostEqual(cdp.chi2, 2.7993196403630458)
=======
        self.assertAlmostEqual(cdp.chi2, 2.7993028181695636)
>>>>>>> e4bb708d
<|MERGE_RESOLUTION|>--- conflicted
+++ resolved
@@ -100,7 +100,6 @@
             'test_cam_rotor2_pcs',
             'test_cam_rotor2_rdc'
         ]
-        blacklist = []
 
         # Skip the blacklisted tests.
         if skip_tests and methodName in blacklist:
@@ -1194,11 +1193,7 @@
         self.script_exec(status.install_path + sep+'test_suite'+sep+'system_tests'+sep+'scripts'+sep+'frame_order'+sep+'rigid_test.py')
 
         # Check the chi2 value.
-<<<<<<< HEAD
-        self.assertAlmostEqual(cdp.chi2, 94336.297626701955)
-=======
         self.assertAlmostEqual(cdp.chi2, 214008.0946390598)
->>>>>>> e4bb708d
 
 
     def test_rigid_data_to_iso_cone_model(self):
@@ -1211,11 +1206,7 @@
         self.script_exec(status.install_path + sep+'test_suite'+sep+'system_tests'+sep+'scripts'+sep+'frame_order'+sep+'rigid_test.py')
 
         # Check the chi2 value.
-<<<<<<< HEAD
-        self.assertAlmostEqual(cdp.chi2, 176.21063858705818, 5)
-=======
         self.assertAlmostEqual(cdp.chi2, 176.21077351279402, 5)
->>>>>>> e4bb708d
 
 
     def test_rigid_data_to_iso_cone_free_rotor_model(self):
@@ -1228,11 +1219,7 @@
         self.script_exec(status.install_path + sep+'test_suite'+sep+'system_tests'+sep+'scripts'+sep+'frame_order'+sep+'rigid_test.py')
 
         # Check the chi2 value.
-<<<<<<< HEAD
-        self.assertAlmostEqual(cdp.chi2, 101218.5555085316)
-=======
         self.assertAlmostEqual(cdp.chi2, 101218.55583566194)
->>>>>>> e4bb708d
 
 
     def test_rigid_data_to_iso_cone_torsionless_model(self):
@@ -1284,11 +1271,7 @@
         self.script_exec(status.install_path + sep+'test_suite'+sep+'system_tests'+sep+'scripts'+sep+'frame_order'+sep+'rigid_test.py')
 
         # Check the chi2 value.
-<<<<<<< HEAD
-        self.assertAlmostEqual(cdp.chi2, 176.76043334747291, 5)
-=======
         self.assertAlmostEqual(cdp.chi2, 176.76056827320875, 5)
->>>>>>> e4bb708d
 
 
     def test_rigid_data_to_pseudo_ellipse_torsionless_model(self):
@@ -1301,8 +1284,4 @@
         self.script_exec(status.install_path + sep+'test_suite'+sep+'system_tests'+sep+'scripts'+sep+'frame_order'+sep+'rigid_test.py')
 
         # Check the chi2 value.
-<<<<<<< HEAD
-        self.assertAlmostEqual(cdp.chi2, 2.7993196403630458)
-=======
-        self.assertAlmostEqual(cdp.chi2, 2.7993028181695636)
->>>>>>> e4bb708d
+        self.assertAlmostEqual(cdp.chi2, 2.7993028181695636)