--- conflicted
+++ resolved
@@ -120,31 +120,6 @@
         status.flag_pcs = pcs
         status.flag_opt = opt
 
-        # The path to the CaM scripts.
-        self.cam_path = status.install_path + sep+'test_suite'+sep+'system_tests'+sep+'scripts'+sep+'frame_order'+sep+'cam'+sep
-
-
-    def check_chi2(self, chi2=None, places=8):
-        """Check the function evaluation."""
-
-        # Switch back to the original pipe.
-        self.interpreter.pipe.switch('frame order')
-
-        # Get the debugging message.
-        self.mesg = self.mesg_opt_debug()
-
-        # Check the chi2 value.
-        self.assertAlmostEqual(cdp.chi2, chi2, places, msg=self.mesg)
-
-
-    def flags(self, rdc=True, pcs=True, opt=False):
-        """Set a number of flags for the scripts."""
-
-        # Store the flags.
-        ds.flag_rdc = rdc
-        ds.flag_pcs = pcs
-        ds.flag_opt = opt
-
 
     def mesg_opt_debug(self):
         """Method for returning a string to help debug the minimisation.
@@ -177,15 +152,6 @@
         string = string +   "%-15s %30.17g\n" % ('ave_pos_beta:',    cdp.ave_pos_beta)
         string = string +   "%-15s %30.17g\n" % ('ave_pos_gamma:',   cdp.ave_pos_gamma)
         string = string +   "%-15s %30.17g\n" % ('chi2:',    cdp.chi2)
-<<<<<<< HEAD
-        if hasattr(cdp, 'iter'):
-            string = string +   "%-15s %30i\n" % ('iter:',    cdp.iter)
-        if hasattr(cdp, 'f_count'):
-            string = string +   "%-15s %30i\n" % ('f_count:', cdp.f_count)
-        if hasattr(cdp, 'g_count'):
-            string = string +   "%-15s %30i\n" % ('g_count:', cdp.g_count)
-        if hasattr(cdp, 'h_count'):
-=======
         if hasattr(cdp, 'iter') and cdp.iter != None:
             string = string +   "%-15s %30i\n" % ('iter:',    cdp.iter)
         if hasattr(cdp, 'f_count') and cdp.f_count != None:
@@ -193,7 +159,6 @@
         if hasattr(cdp, 'g_count') and cdp.g_count != None:
             string = string +   "%-15s %30i\n" % ('g_count:', cdp.g_count)
         if hasattr(cdp, 'h_count') and cdp.h_count != None:
->>>>>>> d0ed22bf
             string = string +   "%-15s %30i\n" % ('h_count:', cdp.h_count)
         if hasattr(cdp, 'warning'):
             string = string +   "%-15s %30s\n" % ('warning:', cdp.warning)
@@ -246,13 +211,8 @@
         self.check_chi2(13.018631803+5.17902126915)
 
 
-<<<<<<< HEAD
-    def test_cam_free_rotor_no_rdc(self):
-        """Test the free rotor frame order model of CaM."""
-=======
     def test_cam_free_rotor_pcs(self):
         """Test the free rotor frame order model of CaM (with only PCS data)."""
->>>>>>> d0ed22bf
 
         # The flags, execute the script, and then check the chi2 value.
         self.flags(rdc=False)
@@ -260,13 +220,8 @@
         self.check_chi2(13.018631803)
 
 
-<<<<<<< HEAD
-    def test_cam_free_rotor_no_pcs(self):
-        """Test the free rotor frame order model of CaM."""
-=======
     def test_cam_free_rotor_rdc(self):
         """Test the free rotor frame order model of CaM (with only RDC data)."""
->>>>>>> d0ed22bf
 
         # The flags, execute the script, and then check the chi2 value.
         self.flags(pcs=False)
@@ -283,13 +238,8 @@
         self.check_chi2(388.898716352+5.2780738618)
 
 
-<<<<<<< HEAD
-    def test_cam_free_rotor2_no_rdc(self):
-        """Test the second free rotor frame order model of CaM."""
-=======
     def test_cam_free_rotor2_pcs(self):
         """Test the second free rotor frame order model of CaM (with only PCS data)."""
->>>>>>> d0ed22bf
 
         # The flags, execute the script, and then check the chi2 value.
         self.flags(rdc=False)
@@ -297,24 +247,14 @@
         self.check_chi2(388.898716352)
 
 
-<<<<<<< HEAD
-    def test_cam_free_rotor2_no_pcs(self):
-        """Test the second free rotor frame order model of CaM."""
+    def test_cam_free_rotor2_rdc(self):
+        """Test the second free rotor frame order model of CaM (with only RDC data)."""
 
         # The flags, execute the script, and then check the chi2 value.
         self.flags(pcs=False)
         self.interpreter.run(script_file=self.cam_path+'free_rotor2.py')
         self.check_chi2(5.2780738618)
 
-=======
-    def test_cam_free_rotor2_rdc(self):
-        """Test the second free rotor frame order model of CaM (with only RDC data)."""
-
-        # The flags, execute the script, and then check the chi2 value.
-        self.flags(pcs=False)
-        self.interpreter.run(script_file=self.cam_path+'free_rotor2.py')
-        self.check_chi2(5.2780738618)
-
 
     def test_cam_iso_cone(self):
         """Test the isotropic cone, free rotor frame order model of CaM."""
@@ -341,34 +281,6 @@
         self.flags(pcs=False)
         self.interpreter.run(script_file=self.cam_path+'iso_cone.py')
         self.check_chi2(6.1160690302975809)
->>>>>>> d0ed22bf
-
-    def test_cam_iso_cone(self):
-        """Test the isotropic cone, free rotor frame order model of CaM."""
-
-        # The flags, execute the script, and then check the chi2 value.
-        self.flags()
-        self.interpreter.run(script_file=self.cam_path+'iso_cone.py')
-        self.check_chi2(6.99143252681+35.790499755741962)
-
-
-    def test_cam_iso_cone_no_rdc(self):
-        """Test the isotropic cone, free rotor frame order model of CaM."""
-
-        # The flags, execute the script, and then check the chi2 value.
-<<<<<<< HEAD
-        self.flags(rdc=False)
-        self.interpreter.run(script_file=self.cam_path+'iso_cone.py')
-        self.check_chi2(35.790499755741962)
-
-
-    def test_cam_iso_cone_no_pcs(self):
-        """Test the isotropic cone, free rotor frame order model of CaM."""
-
-        # The flags, execute the script, and then check the chi2 value.
-        self.flags(pcs=False)
-        self.interpreter.run(script_file=self.cam_path+'iso_cone.py')
-        self.check_chi2(6.99143252681)
 
 
     def test_cam_iso_cone_free_rotor(self):
@@ -380,8 +292,8 @@
         self.check_chi2(89.2659028553+2.55339343957)
 
 
-    def test_cam_iso_cone_free_rotor_no_rdc(self):
-        """Test the isotropic cone, free rotor frame order model of CaM."""
+    def test_cam_iso_cone_free_rotor_pcs(self):
+        """Test the isotropic cone, free rotor frame order model of CaM (with only PCS data)."""
 
         # The flags, execute the script, and then check the chi2 value.
         self.flags(rdc=False)
@@ -389,35 +301,13 @@
         self.check_chi2(89.2659028553)
 
 
-    def test_cam_iso_cone_free_rotor_no_pcs(self):
-        """Test the isotropic cone, free rotor frame order model of CaM."""
+    def test_cam_iso_cone_free_rotor_rdc(self):
+        """Test the isotropic cone, free rotor frame order model of CaM (with only RDC data)."""
 
         # The flags, execute the script, and then check the chi2 value.
         self.flags(pcs=False)
         self.interpreter.run(script_file=self.cam_path+'iso_cone_free_rotor.py')
         self.check_chi2(2.55339343957)
-=======
-        self.flags()
-        self.interpreter.run(script_file=self.cam_path+'iso_cone_free_rotor.py')
-        self.check_chi2(89.2659028553+2.55339343957)
-
-
-    def test_cam_iso_cone_free_rotor_pcs(self):
-        """Test the isotropic cone, free rotor frame order model of CaM (with only PCS data)."""
-
-        # The flags, execute the script, and then check the chi2 value.
-        self.flags(rdc=False)
-        self.interpreter.run(script_file=self.cam_path+'iso_cone_free_rotor.py')
-        self.check_chi2(89.2659028553)
-
-
-    def test_cam_iso_cone_free_rotor_rdc(self):
-        """Test the isotropic cone, free rotor frame order model of CaM (with only RDC data)."""
-
-        # The flags, execute the script, and then check the chi2 value.
-        self.flags(pcs=False)
-        self.interpreter.run(script_file=self.cam_path+'iso_cone_free_rotor.py')
-        self.check_chi2(2.55339343957)
 
 
     def test_cam_iso_cone_free_rotor2(self):
@@ -428,7 +318,6 @@
         self.interpreter.run(script_file=self.cam_path+'iso_cone_free_rotor2.py')
         self.check_chi2(25.0858732306+1.95519413809)
 
->>>>>>> d0ed22bf
 
     def test_cam_iso_cone_free_rotor2_pcs(self):
         """Test the second isotropic cone, free rotor frame order model of CaM (with only PCS data)."""
@@ -453,40 +342,12 @@
 
         # The flags, execute the script, and then check the chi2 value.
         self.flags()
-<<<<<<< HEAD
-        self.interpreter.run(script_file=self.cam_path+'iso_cone_free_rotor2.py')
-        self.check_chi2(25.0858732306+1.95519413809)
-
-
-    def test_cam_iso_cone_free_rotor2_no_rdc(self):
-        """Test the second isotropic cone, free rotor frame order model of CaM."""
-
-        # The flags, execute the script, and then check the chi2 value.
-        self.flags(rdc=False)
-        self.interpreter.run(script_file=self.cam_path+'iso_cone_free_rotor2.py')
-        self.check_chi2(25.0858732306)
-
-
-    def test_cam_iso_cone_free_rotor2_no_pcs(self):
-        """Test the second isotropic cone, free rotor frame order model of CaM."""
-
-        # The flags, execute the script, and then check the chi2 value.
-        self.flags(pcs=False)
-        self.interpreter.run(script_file=self.cam_path+'iso_cone_free_rotor2.py')
-        self.check_chi2(1.95519413809)
-
-
-    def test_cam_iso_cone_torsionless(self):
-        """Test the second isotropic cone, free rotor frame order model of CaM."""
-
-        # The flags, execute the script, and then check the chi2 value.
-        self.flags()
         self.interpreter.run(script_file=self.cam_path+'iso_cone_torsionless.py')
         self.check_chi2(86901.935712935723+2240.78657488)
 
 
-    def test_cam_iso_cone_torsionless_no_rdc(self):
-        """Test the second isotropic cone, free rotor frame order model of CaM."""
+    def test_cam_iso_cone_torsionless_pcs(self):
+        """Test the second isotropic cone, free rotor frame order model of CaM (with only PCS data)."""
 
         # The flags, execute the script, and then check the chi2 value.
         self.flags(rdc=False)
@@ -494,37 +355,14 @@
         self.check_chi2(2240.78657488)
 
 
-    def test_cam_iso_cone_torsionless_no_pcs(self):
-        """Test the second isotropic cone, free rotor frame order model of CaM."""
+    def test_cam_iso_cone_torsionless_rdc(self):
+        """Test the second isotropic cone, free rotor frame order model of CaM (with only RDC data)."""
 
         # The flags, execute the script, and then check the chi2 value.
         self.flags(pcs=False)
         self.interpreter.run(script_file=self.cam_path+'iso_cone_torsionless.py')
         self.check_chi2(86901.935712935723)
 
-=======
-        self.interpreter.run(script_file=self.cam_path+'iso_cone_torsionless.py')
-        self.check_chi2(86901.935712935723+2240.78657488)
-
-
-    def test_cam_iso_cone_torsionless_pcs(self):
-        """Test the second isotropic cone, free rotor frame order model of CaM (with only PCS data)."""
-
-        # The flags, execute the script, and then check the chi2 value.
-        self.flags(rdc=False)
-        self.interpreter.run(script_file=self.cam_path+'iso_cone_torsionless.py')
-        self.check_chi2(2240.78657488)
-
-
-    def test_cam_iso_cone_torsionless_rdc(self):
-        """Test the second isotropic cone, free rotor frame order model of CaM (with only RDC data)."""
-
-        # The flags, execute the script, and then check the chi2 value.
-        self.flags(pcs=False)
-        self.interpreter.run(script_file=self.cam_path+'iso_cone_torsionless.py')
-        self.check_chi2(86901.935712935723)
-
->>>>>>> d0ed22bf
 
     def test_cam_pseudo_ellipse(self):
         """Test the second isotropic cone, free rotor frame order model of CaM."""
@@ -535,13 +373,8 @@
         self.check_chi2(41.6809179379+0.593794695247)
 
 
-<<<<<<< HEAD
-    def test_cam_pseudo_ellipse_no_rdc(self):
-        """Test the second isotropic cone, free rotor frame order model of CaM."""
-=======
     def test_cam_pseudo_ellipse_pcs(self):
         """Test the second isotropic cone, free rotor frame order model of CaM (with only PCS data)."""
->>>>>>> d0ed22bf
 
         # The flags, execute the script, and then check the chi2 value.
         self.flags(rdc=False)
@@ -549,13 +382,8 @@
         self.check_chi2(41.6809179379)
 
 
-<<<<<<< HEAD
-    def test_cam_pseudo_ellipse_no_pcs(self):
-        """Test the second isotropic cone, free rotor frame order model of CaM."""
-=======
     def test_cam_pseudo_ellipse_rdc(self):
         """Test the second isotropic cone, free rotor frame order model of CaM (with only RDC data)."""
->>>>>>> d0ed22bf
 
         # The flags, execute the script, and then check the chi2 value.
         self.flags(pcs=False)
@@ -572,13 +400,8 @@
         self.check_chi2(214.906630364+0.248965094372)
 
 
-<<<<<<< HEAD
-    def test_cam_pseudo_ellipse_free_rotor_no_rdc(self):
-        """Test the second isotropic cone, free rotor frame order model of CaM."""
-=======
     def test_cam_pseudo_ellipse_free_rotor_pcs(self):
         """Test the second isotropic cone, free rotor frame order model of CaM (with only PCS data)."""
->>>>>>> d0ed22bf
 
         # The flags, execute the script, and then check the chi2 value.
         self.flags(rdc=False)
@@ -586,13 +409,8 @@
         self.check_chi2(214.906630364)
 
 
-<<<<<<< HEAD
-    def test_cam_pseudo_ellipse_free_rotor_no_pcs(self):
-        """Test the second isotropic cone, free rotor frame order model of CaM."""
-=======
     def test_cam_pseudo_ellipse_free_rotor_rdc(self):
         """Test the second isotropic cone, free rotor frame order model of CaM (with only RDC data)."""
->>>>>>> d0ed22bf
 
         # The flags, execute the script, and then check the chi2 value.
         self.flags(pcs=False)
@@ -609,13 +427,8 @@
         self.check_chi2(1.74753535604+0.484168123653)
 
 
-<<<<<<< HEAD
-    def test_cam_pseudo_ellipse_torsionless_no_rdc(self):
-        """Test the second isotropic cone, free rotor frame order model of CaM."""
-=======
     def test_cam_pseudo_ellipse_torsionless_pcs(self):
         """Test the second isotropic cone, free rotor frame order model of CaM (with only PCS data)."""
->>>>>>> d0ed22bf
 
         # The flags, execute the script, and then check the chi2 value.
         self.flags(rdc=False)
@@ -623,13 +436,8 @@
         self.check_chi2(1.74753535604)
 
 
-<<<<<<< HEAD
-    def test_cam_pseudo_ellipse_torsionless_no_pcs(self):
-        """Test the second isotropic cone, free rotor frame order model of CaM."""
-=======
     def test_cam_pseudo_ellipse_torsionless_rdc(self):
         """Test the second isotropic cone, free rotor frame order model of CaM (with only RDC data)."""
->>>>>>> d0ed22bf
 
         # The flags, execute the script, and then check the chi2 value.
         self.flags(pcs=False)
@@ -646,13 +454,8 @@
         self.check_chi2(0.0811756291091+1.62132398885e-06)
 
 
-<<<<<<< HEAD
-    def test_cam_rigid_no_rdc(self):
-        """Test the rigid frame order model of CaM."""
-=======
     def test_cam_rigid_pcs(self):
         """Test the rigid frame order model of CaM (with only PCS data)."""
->>>>>>> d0ed22bf
 
         # The flags, execute the script, and then check the chi2 value.
         self.flags(rdc=False)
@@ -660,13 +463,8 @@
         self.check_chi2(1.62132398885e-06)
 
 
-<<<<<<< HEAD
-    def test_cam_rigid_no_pcs(self):
-        """Test the rigid frame order model of CaM."""
-=======
     def test_cam_rigid_rdc(self):
         """Test the rigid frame order model of CaM (with only RDC data)."""
->>>>>>> d0ed22bf
 
         # The flags, execute the script, and then check the chi2 value.
         self.flags(pcs=False)
@@ -683,13 +481,8 @@
         self.check_chi2(0.38773723555777778+0.1460413756923267)
 
 
-<<<<<<< HEAD
-    def test_cam_rotor_no_rdc(self):
-        """Test the rotor frame order model of CaM."""
-=======
     def test_cam_rotor_pcs(self):
         """Test the rotor frame order model of CaM (with only PCS data)."""
->>>>>>> d0ed22bf
 
         # The flags, execute the script, and then check the chi2 value.
         self.flags(rdc=False)
@@ -697,13 +490,8 @@
         self.check_chi2(0.38773723555777778)
 
 
-<<<<<<< HEAD
-    def test_cam_rotor_no_pcs(self):
-        """Test the rotor frame order model of CaM."""
-=======
     def test_cam_rotor_rdc(self):
         """Test the rotor frame order model of CaM (with only RDC data)."""
->>>>>>> d0ed22bf
 
         # The flags, execute the script, and then check the chi2 value.
         self.flags(pcs=False)
@@ -720,13 +508,8 @@
         self.check_chi2(4.24485635037+0.260243918876)
 
 
-<<<<<<< HEAD
-    def test_cam_rotor2_no_rdc(self):
-        """Test the second rotor frame order model of CaM."""
-=======
     def test_cam_rotor2_pcs(self):
         """Test the second rotor frame order model of CaM (with only PCS data)."""
->>>>>>> d0ed22bf
 
         # The flags, execute the script, and then check the chi2 value.
         self.flags(rdc=False)
@@ -734,13 +517,8 @@
         self.check_chi2(4.24485635037)
 
 
-<<<<<<< HEAD
-    def test_cam_rotor2_no_pcs(self):
-        """Test the second rotor frame order model of CaM."""
-=======
     def test_cam_rotor2_rdc(self):
         """Test the second rotor frame order model of CaM (with only RDC data)."""
->>>>>>> d0ed22bf
 
         # The flags, execute the script, and then check the chi2 value.
         self.flags(pcs=False)
